--- conflicted
+++ resolved
@@ -1,5 +1,3 @@
-<<<<<<< HEAD
-=======
 Stone Soup kimchi-1.1.0 (20200820)
 --------------------------------
 
@@ -96,7 +94,6 @@
 * Now, when you Evaporate the Curing and Heal Wound Potion, the heal cloud comes out
 
 
->>>>>>> 1d7fbc37
 Stone Soup kimchi-1.0.1 (20200718)
 --------------------------------
 
