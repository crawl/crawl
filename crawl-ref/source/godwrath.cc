--- conflicted
+++ resolved
@@ -83,11 +83,8 @@
     "adversity",        // Qazlal
     "disappointment",   // Ru
     "progress",         // Pakellas
-<<<<<<< HEAD
     "fury",             // Ukayaw
-=======
     "memory",           // Hepliaklqana (unused)
->>>>>>> e85a3524
 };
 COMPILE_CHECK(ARRAYSZ(_god_wrath_adjectives) == NUM_GODS);
 
@@ -1881,11 +1878,8 @@
     case GOD_ASHENZARI:
     case GOD_GOZAG:
     case GOD_RU:
-<<<<<<< HEAD
     case GOD_UKAYAW:
-=======
     case GOD_HEPLIAKLQANA:
->>>>>>> e85a3524
         // No reduction with time.
         return false;
 
