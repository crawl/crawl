--- conflicted
+++ resolved
@@ -44,28 +44,20 @@
     opacity_type base = opc_default(p);
 
     dungeon_feature_type f = env.grid(p);
-<<<<<<< HEAD
     if (feat_is_opaque(f) || feat_is_wall(f) || f == DNGN_TREE)
-=======
-    if (feat_is_opaque(f) || feat_is_wall(f) || f == DNGN_TREES)
->>>>>>> 4080d7d1
         return OPC_OPAQUE;
     else
         return base;
 }
 
-<<<<<<< HEAD
 static bool mons_block_immob(const monster* mons)
-=======
-static bool mons_block_immob(const monsters* mons)
->>>>>>> 4080d7d1
 {
     if (mons == NULL)
         return false;
 
     // In Zotdef, plants don't block movement as critters
     // will attack them
-    if (game_is_zotdef()) return (false);
+    if (crawl_state.game_is_zotdef()) return (false);
 
     switch (mons->id())
     {
