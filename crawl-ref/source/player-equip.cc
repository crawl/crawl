--- conflicted
+++ resolved
@@ -1185,8 +1185,6 @@
     }
 }
 
-<<<<<<< HEAD
-=======
 bool acrobat_boost_visible()
 {
     // If you have an active amulet of the acrobat and just moved, show the
@@ -1197,7 +1195,6 @@
                || you.props[LAST_ACTION_WAS_MOVE_OR_REST_KEY].get_bool());
 }
 
->>>>>>> 77505739
 static void _equip_amulet_of_mana_regeneration()
 {
     if (!player_regenerates_mp())
