/**
 * @file
 * @brief Tiles-specific dungeon builder functions.
**/

#include "AppHdr.h"

#include "cluautil.h"
#include "libutil.h"
#include "l_libs.h"

#include "branch.h"
#include "coord.h"
#include "mapdef.h"

#include "env.h"
#include "tiledef-dngn.h"
#include "tileview.h"


tileidx_t get_tile_idx(lua_State *ls, int arg)
{
    if (!lua_isstring(ls, arg))
    {
        luaL_argerror(ls, arg, "Expected string for tile name");
        return 0;
    }

    const char *tile_name = luaL_checkstring(ls, arg);

    tileidx_t idx;
    if (!tile_dngn_index(tile_name, &idx))
    {
        std::string error = "Couldn't find tile '";
        error += tile_name;
        error += "'";
        luaL_argerror(ls, arg, error.c_str());
        return 0;
    }

    return idx;
}

LUAFN(dgn_lev_floortile)
{
<<<<<<< HEAD
#ifdef USE_TILE
    LEVEL(br, 1);
=======
    LEVEL(lev, br, 1);
>>>>>>> a2c335eb

    tile_flavour flv;
    tile_default_flv(br, flv);

    const char *tile_name = tile_dngn_name(flv.floor);
    PLUARET(string, tile_name);
}

LUAFN(dgn_lev_rocktile)
{
<<<<<<< HEAD
#ifdef USE_TILE
    LEVEL(br, 1);
=======
    LEVEL(lev, br, 1);
>>>>>>> a2c335eb

    tile_flavour flv;
    tile_default_flv(br, flv);

    const char *tile_name = tile_dngn_name(flv.wall);
    PLUARET(string, tile_name);
}

LUAFN(dgn_lrocktile)
{
    MAP(ls, 1, map);

    map->rock_tile = luaL_checkstring(ls, 2);
    PLUARET(string, map->rock_tile.c_str());
}

LUAFN(dgn_lfloortile)
{
    MAP(ls, 1, map);

    map->floor_tile = luaL_checkstring(ls, 2);
    PLUARET(string, map->floor_tile.c_str());
}

LUAFN(dgn_change_rock_tile)
{
    std::string tilename = luaL_checkstring(ls, 1);

    tileidx_t rock;
    if (!tile_dngn_index(tilename.c_str(), &rock))
    {
        std::string error = "Couldn't find tile '";
        error += tilename;
        error += "'";
        luaL_argerror(ls, 1, error.c_str());
        return 0;
    }
    env.tile_default.wall     = rock;
    env.tile_default.wall_idx =
        store_tilename_get_index(tilename);

    PLUARET(string, tilename.c_str());
}

LUAFN(dgn_change_floor_tile)
{
    std::string tilename = luaL_checkstring(ls, 1);

    tileidx_t floor;
    if (!tile_dngn_index(tilename.c_str(), &floor))
    {
        std::string error = "Couldn't find tile '";
        error += tilename;
        error += "'";
        luaL_argerror(ls, 1, error.c_str());
        return 0;
    }
    env.tile_default.floor     = floor;
    env.tile_default.floor_idx =
        store_tilename_get_index(tilename);

    PLUARET(string, tilename.c_str());
}

LUAFN(dgn_ftile)
{
    return dgn_map_add_transform(ls, &map_lines::add_floortile);
}

LUAFN(dgn_rtile)
{
    return dgn_map_add_transform(ls, &map_lines::add_rocktile);
}

LUAFN(dgn_tile)
{
    return dgn_map_add_transform(ls, &map_lines::add_spec_tile);
}

LUAFN(dgn_tile_feat_changed)
{
    COORDS(c, 1, 2);

    if (lua_isnil(ls, 3))
    {
        env.tile_flv(c).feat     = 0;
        env.tile_flv(c).feat_idx = 0;
        return (0);
    }

    std::string tilename = luaL_checkstring(ls, 3);

    tileidx_t feat;
    if (!tile_dngn_index(tilename.c_str(), &feat))
    {
        std::string error = "Couldn't find tile '";
        error += tilename;
        error += "'";
        luaL_argerror(ls, 1, error.c_str());
        return 0;
    }
    env.tile_flv(c).feat     = feat;
    env.tile_flv(c).feat_idx =
        store_tilename_get_index(tilename);

    return (0);
}

LUAFN(dgn_tile_floor_changed)
{
    COORDS(c, 1, 2);

    if (lua_isnil(ls, 3))
    {
        env.tile_flv(c).floor     = 0;
        env.tile_flv(c).floor_idx = 0;
        return (0);
    }

    std::string tilename = luaL_checkstring(ls, 3);

    tileidx_t floor;
    if (!tile_dngn_index(tilename.c_str(), &floor))
    {
        std::string error = "Couldn't find tile '";
        error += tilename;
        error += "'";
        luaL_argerror(ls, 1, error.c_str());
        return 0;
    }
    env.tile_flv(c).floor     = floor;
    env.tile_flv(c).floor_idx =
        store_tilename_get_index(tilename);

    return (0);
}

const struct luaL_reg dgn_tile_dlib[] =
{
{ "lrocktile", dgn_lrocktile },
{ "lfloortile", dgn_lfloortile },
{ "rtile", dgn_rtile },
{ "ftile", dgn_ftile },
{ "tile", dgn_tile },
{ "change_rock_tile", dgn_change_rock_tile },
{ "change_floor_tile", dgn_change_floor_tile },
{ "lev_floortile", dgn_lev_floortile },
{ "lev_rocktile", dgn_lev_rocktile },
{ "tile_feat_changed", dgn_tile_feat_changed },
{ "tile_floor_changed", dgn_tile_floor_changed },

{ NULL, NULL }
};<|MERGE_RESOLUTION|>--- conflicted
+++ resolved
@@ -43,12 +43,7 @@
 
 LUAFN(dgn_lev_floortile)
 {
-<<<<<<< HEAD
-#ifdef USE_TILE
     LEVEL(br, 1);
-=======
-    LEVEL(lev, br, 1);
->>>>>>> a2c335eb
 
     tile_flavour flv;
     tile_default_flv(br, flv);
@@ -59,12 +54,7 @@
 
 LUAFN(dgn_lev_rocktile)
 {
-<<<<<<< HEAD
-#ifdef USE_TILE
     LEVEL(br, 1);
-=======
-    LEVEL(lev, br, 1);
->>>>>>> a2c335eb
 
     tile_flavour flv;
     tile_default_flv(br, flv);
