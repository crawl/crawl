--- conflicted
+++ resolved
@@ -1444,11 +1444,7 @@
 
   {"You are partially covered in razor-sharp scales. (AC +1, Slay +1)",
    "You are mostly covered in razor-sharp scales. (AC +2, Slay +2)",
-<<<<<<< HEAD
-   "You are completely covered in razor-sharp scales. (AC +3, Slay + 3)"},
-=======
    "You are completely covered in razor-sharp scales. (AC +3, Slay +3)"},
->>>>>>> 3e9335bb
 
   {"Sharp scales grow over part of your body.",
    "Sharp scales spread over more of your body.",
@@ -1495,11 +1491,7 @@
   "big brain",
 
   {"You have an unusually large brain. (Int +2)",
-<<<<<<< HEAD
-   "You have an extremely huge brain. (Int + 4)",
-=======
    "You have an extremely huge brain. (Int +4)",
->>>>>>> 3e9335bb
    "You have an absolutely massive brain. (Int +6, Wiz)"},
 
   {"Your brain expands.",
