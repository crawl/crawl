#pragma once

#include "tag-version.h"

struct mutation_def
{
    mutation_type mutation;
    short       weight;     ///< Commonality of the mutation; bigger = appears
                            /// more often.
    short       levels;     ///< The number of levels of the mutation.
    mutflags    uses;       ///< Bitfield holding types of effects that grant
                            /// this mutation (mutflag::*)
    bool        form_based; ///< Mutation is suppressed when shapechanged.
    const char* short_desc; ///< What appears on the '%' screen.
    const char* have[3];    ///< What appears on the 'A' screen.
    const char* gain[3];    ///< Message when you gain the mutation.
    const char* lose[3];    ///< Message when you lose the mutation.
    tileidx_t   tile;       ///< Icon for the mutation.
};

struct mutation_category_def
{
  mutation_type mutation;
  const char* short_desc;
};

static const mutation_def mut_data[] =
{

{ MUT_TOUGH_SKIN, 0, 3, mutflag::good, true,
  "tough skin",

  {"You have tough skin. (AC +1)",
   "You have very tough skin. (AC +2)",
   "You have extremely tough skin. (AC +3)"},

  {"Your skin toughens.",
   "Your skin toughens.",
   "Your skin toughens."},

  {"Your skin feels delicate.",
   "Your skin feels delicate.",
   "Your skin feels delicate."},
},

{ MUT_STRONG, 7, 2, mutflag::good, false,
  "strong",

  {"Your muscles are strong. (Str +4, Int/Dex -1)",
   "Your muscles are very strong. (Str +8, Int/Dex -2)", ""},
  {"", "", ""},
  {"", "", ""},
  TILEG_MUT_STRONG,
},

{ MUT_CLEVER, 7, 2, mutflag::good, false,
  "clever",

  {"Your mind is acute. (Int +4, Str/Dex -1)",
   "Your mind is very acute. (Int +8, Str/Dex -2)", ""},
  {"", "", ""},
  {"", "", ""},
  TILEG_MUT_CLEVER,
},

{ MUT_AGILE, 7, 2, mutflag::good, false,
  "agile",

  {"You are agile. (Dex +4, Str/Int -1)",
   "You are very agile. (Dex +8, Str/Int -2)", ""},
  {"", "", ""},
  {"", "", ""},
  TILEG_MUT_AGILE,
},

{ MUT_POISON_RESISTANCE, 4, 1, mutflag::good, true,
  "poison resistance",

  {"Your system is resistant to poisons. (rPois)", "", ""},
  {"You feel resistant to poisons.", "",  ""},
  {"You feel less resistant to poisons.", "", ""},
  TILEG_MUT_POISON_RESISTANCE,
},
#if TAG_MAJOR_VERSION == 34

{ MUT_CARNIVOROUS, 0, 1, mutflag::good, false,
  "carnivore",

  {"You are carnivorous and can eat meat at any time.", "", ""},

  {"You hunger for flesh.", "", ""},

  {"You feel able to eat a more balanced diet.", "", ""},
},
{ MUT_HERBIVOROUS, 0, 1, mutflag::bad, false,
  "herbivore",

  {"You are a herbivore.", "", ""},

  {"", "", ""},

  {""},
},
#endif

{ MUT_HEAT_RESISTANCE, 4, 3, mutflag::good, true,
  "fire resistance",

  {"Your flesh is heat resistant. (rF+)",
   "Your flesh is very heat resistant. (rF++)",
   "Your flesh is almost immune to the effects of heat. (rF+++)"},

  {"You feel resistant to heat.",
   "You feel more resistant to heat.",
   "You feel more resistant to heat."},

  {"You no longer feel heat resistant.",
   "You feel less heat resistant.",
   "You feel less heat resistant."},
  TILEG_MUT_HEAT_RESISTANCE,
},

{ MUT_COLD_RESISTANCE, 4, 3, mutflag::good, true,
  "cold resistance",

  {"Your flesh is cold resistant. (rC+)",
   "Your flesh is very cold resistant. (rC++)",
   "Your flesh is almost immune to the effects of cold. (rC+++)"},

  {"You feel resistant to cold.",
   "You feel more resistant to cold.",
   "You feel more resistant to cold."},

  {"You no longer feel cold resistant.",
   "You feel less cold resistant.",
   "You feel less cold resistant."},
  TILEG_MUT_COLD_RESISTANCE,
},

{ MUT_HEAT_VULNERABILITY, 3, 3, mutflag::bad | mutflag::qazlal, true,
  "heat vulnerability",

  {"You are vulnerable to heat. (rF-)",
   "You are very vulnerable to heat. (rF--)",
   "You are extremely vulnerable to heat. (rF---)"},

  {"You feel vulnerable to heat.",
   "You feel vulnerable to heat.",
   "You feel vulnerable to heat."},

  {"You no longer feel vulnerable to heat.",
   "You feel less vulnerable to heat.",
   "You feel less vulnerable to heat."},
  TILEG_MUT_HEAT_VULNERABILITY,
},

{ MUT_COLD_VULNERABILITY, 3, 3, mutflag::bad | mutflag::qazlal, true,

  "cold vulnerability",

  {"You are vulnerable to cold. (rC-)",
   "You are very vulnerable to cold. (rC--)",
   "You are extremely vulnerable to cold. (rC---)"},

  {"You feel vulnerable to cold.",
   "You feel vulnerable to cold.",
   "You feel vulnerable to cold."},

  {"You no longer feel vulnerable to cold.",
   "You feel less vulnerable to cold.",
   "You feel less vulnerable to cold."},
  TILEG_MUT_COLD_VULNERABILITY,
},

{ MUT_DEMONIC_GUARDIAN, 0, 3, mutflag::good, false,
  "demonic guardian",

  {"A weak demonic guardian rushes to your aid.",
   "A demonic guardian rushes to your aid.",
   "A powerful demonic guardian rushes to your aid."},

  {"You feel the presence of a demonic guardian.",
   "Your guardian grows in power.",
   "Your guardian grows in power."},

  {"Your demonic guardian is gone.",
   "Your demonic guardian is weakened.",
   "Your demonic guardian is weakened."},

  TILEG_MUT_DEMONIC_GUARDIAN,
},

{ MUT_SHOCK_RESISTANCE, 2, 1, mutflag::good, true,
  "electricity resistance",

  {"You are resistant to electric shocks. (rElec)", "", ""},
  {"You feel insulated.", "", ""},
  {"You feel conductive.", "", ""},
  TILEG_MUT_SHOCK_RESISTANCE,
},

{ MUT_SHOCK_VULNERABILITY, 0, 1, mutflag::bad | mutflag::qazlal, true,
  "electricity vulnerability",

  {"You are vulnerable to electric shocks.", "", ""},
  {"You feel vulnerable to electricity.", "", ""},
  {"You feel less vulnerable to electricity.", "", ""},
  TILEG_MUT_SHOCK_VULNERABILITY,
},

{ MUT_REGENERATION, 2, 3, mutflag::good, false,
  "regeneration",

  {"Your natural rate of healing is unusually fast.",
   "You heal very quickly.",
   "You regenerate."},

  {"You begin to heal more quickly.",
   "You begin to heal more quickly.",
   "You begin to regenerate."},

  {"Your rate of healing slows.",
   "Your rate of healing slows.",
   "Your rate of healing slows."},

  TILEG_MUT_REGENERATION,
},

{ MUT_INHIBITED_REGENERATION, 3, 1, mutflag::bad, false,
  "inhibited regeneration",

  {"You do not regenerate when monsters are visible.", "", ""},

  {"Your regeneration stops near monsters.", "", ""},

  {"You begin to regenerate regardless of the presence of monsters.", "", ""},

  TILEG_MUT_INHIBITED_REGENERATION,
},
#if TAG_MAJOR_VERSION == 34

{ MUT_FAST_METABOLISM, 0, 3, mutflag::bad, false,
  "fast metabolism",

  {"You have a fast metabolism.",
   "You have a very fast metabolism.",
   "Your metabolism is lightning-fast."},

  {"You feel a little hungry.",
   "You feel a little hungry.",
   "You feel a little hungry."},

  {"Your metabolism slows.",
   "Your metabolism slows.",
   "Your metabolism slows."},
},

{ MUT_SLOW_METABOLISM, 0, 2, mutflag::good, false,
  "slow metabolism",

  {"You have a slow metabolism.",
   "You need to consume almost no food.",
   ""},

  {"Your metabolism slows.",
   "Your metabolism slows.",
   ""},

  {"You feel a little hungry.",
   "You feel a little hungry.",
   ""},
},
#endif

{ MUT_WEAK, 8, 2, mutflag::bad, false,
  "weak",

  {"You are weak. (Str -2)",
   "You are very weak. (Str -4)", ""},
  {"", "", ""},
  {"", "", ""},
  TILEG_MUT_WEAK,
},

{ MUT_DOPEY, 8, 2, mutflag::bad, false,
  "dopey",

  {"You are dopey. (Int -2)",
   "You are very dopey. (Int -4)", ""},
  {"", "", ""},
  {"", "", ""},
  TILEG_MUT_DOPEY,
},

{ MUT_CLUMSY, 8, 2, mutflag::bad, false,
  "clumsy",

  {"You are clumsy. (Dex -2)",
   "You are very clumsy. (Dex -4)", ""},
  {"", "", ""},
  {"", "", ""},
  TILEG_MUT_CLUMSY,
},
#if TAG_MAJOR_VERSION == 34

{ MUT_TELEPORT_CONTROL, 0, 1, mutflag::good, false,
  "teleport control",

  {"You can control translocations.", "", ""},
  {"You feel controlled.", "", ""},
  {"You feel random.", "", ""},
},
#endif

{ MUT_TELEPORT, 3, 2, mutflag::bad, false,
  "teleportitis",

  {"You are occasionally teleported next to monsters.",
   "You are often teleported next to monsters.",
   ""},

  {"You feel weirdly uncertain.",
   "You feel even more weirdly uncertain.",
   ""},

  {"You feel stable.",
   "You feel stable.",
   ""},
},

{ MUT_PERSISTENT_DRAIN, 5, 1, mutflag::bad, false,
  "persistent drain",

  {"Your health recovers twice as slowly from being drained.", "", ""},

  {"You begin to recover more slowly from draining effects.", "", ""},

  {"You recover from draining at a normal speed again.", "", ""},
},

{ MUT_STRONG_WILLED, 5, 3, mutflag::good, false,
  "strong-willed",

  {"You are strong-willed. (Will+)",
   "You are highly strong-willed. (Will++)",
   "You are extremely strong-willed. (Will+++)"},

  {"You feel strong-willed.",
   "You feel more strong-willed.",
   "You feel your will become almost unbreakable."},

  {"You no longer feel strong-willed.",
   "You feel less strong-willed.",
   "You feel less strong-willed."},
},

{ MUT_FAST, 0, 3, mutflag::good, true,
  "speed",

  {"You cover ground quickly. (Speed+)",
   "You cover ground very quickly. (Speed++)",
   "You cover ground extremely quickly. (Speed+++)"},

  {"You feel quick.",
   "You feel quick.",
   "You feel quick."},

  {"You feel sluggish.",
   "You feel sluggish.",
   "You feel sluggish."},
},

{ MUT_SLOW, 0, 3, mutflag::bad, true,
  "slowness",

  {"You cover ground slowly.",
   "You cover ground very slowly.",
   "You cover ground extremely slowly."},

  {"You feel sluggish.",
   "You feel sluggish.",
   "You feel sluggish."},

  {"You feel quick.",
   "You feel quick.",
   "You feel quick."},
},

{ MUT_ACUTE_VISION, 2, 1, mutflag::good, false,
  "see invisible",

  {"You have supernaturally acute eyesight. (SInv)", "", ""},
  {"Your vision sharpens.", "", ""},
  {"Your vision seems duller.", "", ""},

  TILEG_MUT_ACUTE_VISION,
},

{ MUT_DEFORMED, 8, 1, mutflag::bad, true,
  "deformed body",

  {"Armour fits poorly on your strangely shaped body.", "", ""},
  {"Your body twists and deforms.", "", ""},
  {"Your body's shape seems more normal.", "", ""},
},

// Naga only
{ MUT_SPIT_POISON, 8, 2, mutflag::good, false,
  "spit poison",

  {"You can spit poison.",
   "You can exhale a cloud of poison.",
   ""},

  {"There is a nasty taste in your mouth for a moment.",
   "There is a nasty taste in your mouth for a moment.",
   ""},

  {"You feel an ache in your throat.",
   "You feel an ache in your throat.",
   ""},
},
#if TAG_MAJOR_VERSION == 34

{ MUT_BREATHE_FLAMES, 0, 3, mutflag::good, false,
  "breathe flames",

  {"You can breathe flames.",
   "You can breathe fire.",
   "You can breathe blasts of fire."},

  {"Your throat feels hot.",
   "Your throat feels hot.",
   "Your throat feels hot."},

  {"A chill runs up and down your throat.",
   "A chill runs up and down your throat.",
   "A chill runs up and down your throat."},
},

{ MUT_JUMP, 0, 3, mutflag::good, false,
  "jump",

  {"You can jump attack at a short distance.",
   "You can jump attack at a medium distance.",
   "You can jump attack at a long distance."},

  {"You feel more sure on your feet.",
   "You feel more sure on your feet.",
   "You feel more sure on your feet."},

  {"You feel less sure on your feet.",
   "You feel less sure on your feet.",
   "You feel less sure on your feet."},
},

{ MUT_BLINK, 0, 1, mutflag::good, false,
  "blink",

  {"You can translocate small distances at will.", "", ""},
  {"You feel jittery.", "", ""},
  {"You no longer feel jittery.", "", ""},
},

{ MUT_STRONG_STIFF, 0, 3, mutflag::good, false,
  "stiff muscles",

  {"Your muscles are strong, but stiff. (Str +1, Dex -1)",
   "Your muscles are very strong, but stiff. (Str +2, Dex -2)",
   "Your muscles are extremely strong, but stiff. (Str +3, Dex -3)"},

  {"Your muscles feel sore.",
   "Your muscles feel sore.",
   "Your muscles feel sore."},

  {"Your muscles feel loose.",
   "Your muscles feel loose.",
   "Your muscles feel loose."},
},

{ MUT_FLEXIBLE_WEAK, 0, 3, mutflag::good, false,
  "flexible muscles",

  {"Your muscles are flexible, but weak (Str -1, Dex +1).",
   "Your muscles are very flexible, but weak (Str -2, Dex +2).",
   "Your muscles are extremely flexible, but weak (Str -3, Dex +3)."},

  {"Your muscles feel loose.",
   "Your muscles feel loose.",
   "Your muscles feel loose."},

  {"Your muscles feel sore.",
   "Your muscles feel sore.",
   "Your muscles feel sore."},
},
#endif

{ MUT_SCREAM, 6, 2, mutflag::bad, false,
  "screaming",

  {"You occasionally shout uncontrollably at your foes.",
   "You frequently scream uncontrollably at your foes.",
   ""},

  {"You feel the urge to shout.",
   "You feel a strong urge to scream.",
   ""},

  {"Your urge to shout disappears.",
   "Your urge to scream lessens.",
   ""},
},

{ MUT_NOISE_DAMPENING, 2, 1, mutflag::good, false,
  "noise suppression",

  {"You passively dampen the noise of your surroundings.", "", ""},

  {"You feel your surroundings grow quieter.", "", ""},

  {"You feel your surroundings grow louder.", "", ""},
},

{ MUT_CLARITY, 6, 1, mutflag::good, false,
  "clarity",

  {"You possess an exceptional clarity of mind.", "", ""},
  {"Your thoughts seem clearer.", "", ""},
  {"Your thinking seems confused.", "", ""},

    TILEG_MUT_CLARITY
},

{ MUT_BERSERK, 7, 2, mutflag::bad, false,
  "berserk",

  {"You sometimes lose your temper in combat.",
   "You have an uncontrollable temper.",
   ""},

  {"You feel a little pissed off.",
   "You feel extremely angry at everything!",
   ""},

  {"You feel a little more calm.",
   "You feel a little less angry.",
   ""},
},

{ MUT_DETERIORATION, 10, 2, mutflag::bad, false,
  "deterioration",

  {"Your body sometimes deteriorates upon taking damage.",
   "Your body often deteriorates upon taking damage.",
   ""},

  {"You feel yourself wasting away.",
   "You feel your body start to fall apart.",
   ""},

  {"You feel healthier.",
   "You feel a little healthier.",
   ""},
},

#if TAG_MAJOR_VERSION == 34
{ MUT_BLURRY_VISION, 0, 3, mutflag::bad, false,
  "blurry vision",

  {"Scrolls take you a little longer to read.",
   "Scrolls take you longer to read.",
   "Scrolls take you much longer to read."},

  {"Your vision blurs.",
   "Your vision blurs.",
   "Your vision blurs."},

  {"Your vision sharpens.",
   "Your vision sharpens a little.",
   "Your vision sharpens a little."},
},
#endif

{ MUT_MUTATION_RESISTANCE, 4, 3, mutflag::good, false,
  "mutation resistance",

  {"You are somewhat resistant to further mutation.",
   "You are somewhat resistant to both further mutation and mutation removal.",
   "You are almost entirely resistant to further mutation and mutation removal."},

  {"You feel genetically stable.",
   "You feel genetically stable.",
   "You feel genetically immutable."},

  {"You feel genetically unstable.",
   "You feel genetically unstable.",
   "You feel genetically unstable."},
  TILEG_MUT_MUTATION_RESISTANCE,
},

{ MUT_EVOLUTION, 4, 2, mutflag::good, false,
  "evolution",

  {"You have hidden genetic potential.",
   "You have great hidden genetic potential.",
   ""},

  {"You feel a hidden potential growing inside you.",
   "Your hidden genetic potential grows.",
   ""},

  {"You no longer feel a hidden potential within.",
   "Your hidden genetic potential wanes.",
   ""},
},

{ MUT_DEVOLUTION, 4, 2, mutflag::bad, false,
  "devolution",

  {"You have hidden genetic defects.",
   "You have terrible hidden genetic defects.",
   ""},

  {"You feel a hidden malignance growing inside you.",
   "The malignance inside you grows.",
   ""},

  {"You no longer feel a malignance within.",
   "Your genetic malignance weakens.",
   ""},
},

{ MUT_FRAIL, 10, 3, mutflag::bad, false,
  "frail",

  {"You are frail. (-10% HP)",
   "You are very frail. (-20% HP)",
   "You are extremely frail. (-30% HP)"},

  {"You feel frail.",
   "You feel frail.",
   "You feel frail."},

  {"You feel robust.",
   "You feel robust.",
   "You feel robust."},
},

{ MUT_ROBUST, 5, 3, mutflag::good, false,
  "robust",

  {"You are robust. (+10% HP)",
   "You are very robust. (+20% HP)",
   "You are extremely robust. (+30% HP)"},

  {"You feel robust.",
   "You feel robust.",
   "You feel robust."},

  {"You feel frail.",
   "You feel frail.",
   "You feel frail."},

    TILEG_MUT_ROBUST,
},

#if TAG_MAJOR_VERSION == 34
{ MUT_UNBREATHING, 0, 2, mutflag::good, true,
  "unbreathing",

  {"You can survive without breathing.",
   "You can survive without breathing, even under water.", ""},
  {"You feel breathless.", "", ""},
  {"", "", ""},
},
#endif

{ MUT_TORMENT_RESISTANCE, 0, 2, mutflag::good, false,
  "torment resistance",

  {"You are resistant to unholy torment.",
   "You are immune to unholy pain and torment.", ""},
  {"You feel a strange anaesthesia.",
   "You feel a very strange anaesthesia.", ""},
  {"", "", ""},
},

{ MUT_NEGATIVE_ENERGY_RESISTANCE, 0, 3, mutflag::good, false,
  "negative energy resistance",

  {"You resist negative energy. (rN+)",
   "You are quite resistant to negative energy. (rN++)",
   "You are immune to negative energy. (rN+++)"},

  {"You feel resistant to negative energy.",
   "You feel more resistant to negative energy.",
   "You feel more resistant to negative energy."},

  {"", "", ""},
  TILEG_MUT_NEGATIVE_ENERGY_RESISTANCE,
},
#if TAG_MAJOR_VERSION == 34

{ MUT_MUMMY_RESTORATION, 0, 1, mutflag::good, false,
  "restore body",

  {"You can restore your body by infusing magical energy.",
   "",
   ""},

  {"You can now infuse your body with magic to restore decomposition.",
   "",
   ""},

  {"", "", ""},
},
#endif

{ MUT_NECRO_ENHANCER, 0, 2, mutflag::good, false,
  "in touch with death",

  {"You are in touch with the powers of death.",
   "You are strongly in touch with the powers of death.",
   ""},

  {"You feel more in touch with the powers of death.",
   "You feel more in touch with the powers of death.",
   ""},

  {"", "", ""},
},

<<<<<<< HEAD
=======
{ MUT_ALCHEMY_ENHANCER, 0, 3, mutflag::good, false,
  "empowered alchemy",

  {"Your alchemy spells are empowered",
   "Your alchemy spells are greatly empowered.",
   "Your alchemy spells are more greatly empowered."},

   {"You feel attuned to the powers of alchemy.",
   "You feel more attuned to the powers of alchemy.",
   "You feel more attuned to the powers of alchemy."},

  {"", "", ""},
},

{ MUT_FIRE_ENHANCER, 0, 3, mutflag::good, false,
  "empowered fire magic",

  {"Your fire magic is empowered",
   "Your fire magic is greatly empowered.",
   "Your fire magic is more greatly empowered."},

   {"Your hands burn with power.",
   "Your hands blaze with power.",
   "Your hands blaze with awesome power."},

  {"", "", ""},
},

{ MUT_ICE_ENHANCER, 0, 3, mutflag::good, false,
  "empowered ice magic",

  {"Your ice magic are empowered",
   "Your ice magic are greatly empowered.",
   "Your ice magic are more greatly empowered."},

   {"You feel attuned to the powers of ice.",
   "You feel more attuned to the powers of ice.",
   "You feel more attuned to the powers of ice."},

  {"", "", ""},
},

{ MUT_AIR_ENHANCER, 0, 3, mutflag::good, false,
  "empowered air magic",

  {"Your air magic are empowered",
   "Your air magic are greatly empowered.",
   "Your air magic are more greatly empowered."},

   {"Static arcs between your fingertips.",
   "Crackling electricity arcs between your fingers.",
   "Raging lightning courses through your blood."},

  {"", "", ""},
},

{ MUT_EARTH_ENHANCER, 0, 3, mutflag::good, false,
  "empowered earth magic",

  {"Your earth magic are empowered",
   "Your earth magic are greatly empowered.",
   "Your earth magic are more greatly empowered."},

   {"You feel attuned to the powers of stone.",
   "You feel more attuned to the powers of stone.",
   "You feel a mastery over the earth below."},

  {"", "", ""},
},

{ MUT_WIZARDRY, 0, 1, mutflag::good, false,
  "innate wizardry",

  {"You have a natural knack for spellcasting",
   "",""},

   {"You feel an increased affinity for the arcane",
   "", ""},

  {"", "", ""},
},

{ MUT_ARCHMAGI, 0, 1, mutflag::good, false,
  "innate archmagi",

  {"Your spells are empowered",
   "",""},

   {"You feel an increased affinity for the arcane",
   "", ""},

  {"", "", ""},
},

>>>>>>> f65be769
{ MUT_TENGU_FLIGHT, 0, 1, mutflag::good, false,
  "evasive flight",

  {"Your magical flight helps you evade attacks. (EV +4)",
   "", ""},
  {"Your magical nature develops, letting you fly evasively.",
   "", ""},
  {"", "", ""},
},

{ MUT_ACROBATIC, 0, 1, mutflag::good, false,
  "acrobatic",

  {"You can magically evade attacks while moving or waiting.",
   "", ""},
  {"", "", ""},
  {"", "", ""},
},

{ MUT_WIELD_OFFHAND, 0, 1, mutflag::good, true,
  "off-hand wielding",

  {"You can wield a second weapon in your off-hand.",
   "", ""},
  {"", "", ""},
  {"", "", ""},
},

{ MUT_SLOW_WIELD, 0, 1, mutflag::bad, true,
  "slow wielding",

  {"It takes a long time for you to wield or remove held weapons.",
   "", ""},
  {"", "", ""},
  {"", "", ""},
},

{ MUT_INITIALLY_ATTRACTIVE, 0, 1, mutflag::bad, false,
  "initially attractive",

  {"You sometimes attract newly seen creatures.",
   "", ""},
  {"", "", ""},
  {"", "", ""},
},

{ MUT_WARMUP_STRIKES, 0, 1, mutflag::bad, true,
  "warmup strikes",

  {"Your first few attacks do less damage.",
   "", ""},
  {"", "", ""},
  {"", "", ""},
},

{ MUT_NO_JEWELLERY, 0, 1, mutflag::bad, true,
  "no jewellery",

  {"You cannot equip rings or amulets.",
   "", ""},
  {"", "", ""},
  {"", "", ""},
},

{ MUT_HURL_DAMNATION, 0, 1, mutflag::good, false,
  "hurl damnation",

  {"You can hurl damnation.", "", ""},
  {"You smell a hint of brimstone.", "", ""},
  {"", "", ""},
},

// body-slot facets
{ MUT_HORNS, 7, 3, mutflag::good, true,
  "horns",

  {"You have a pair of small horns on your head.",
   "You have a pair of horns on your head.",
   "You have a pair of large horns on your head."},

  {"A pair of horns grows on your head!",
   "The horns on your head grow some more.",
   "The horns on your head grow some more."},

  {"The horns on your head shrink away.",
   "The horns on your head shrink a bit.",
   "The horns on your head shrink a bit."},

  TILEG_MUT_HORNS,
},

{ MUT_BEAK, 1, 1, mutflag::good, true,
  "beak",

  {"You have a beak for a mouth.", "", ""},
  {"Your mouth lengthens and hardens into a beak!", "", ""},
  {"Your beak shortens and softens into a mouth.", "", ""},
},

{ MUT_CLAWS, 2, 3, mutflag::good, true,
  "claws",

  {"You have sharp fingernails.",
   "You have very sharp fingernails.",
   "You have claws for hands."},

  {"Your fingernails lengthen.",
   "Your fingernails sharpen.",
   "Your hands twist into claws."},

  {"Your fingernails shrink to normal size.",
   "Your fingernails look duller.",
   "Your hands feel fleshier."},
},

{ MUT_FANGS, 1, 3, mutflag::good, true,
  "fangs",

  {"You have very sharp teeth.",
   "You have extremely sharp teeth.",
   "You have razor-sharp teeth."},

  {"Your teeth lengthen and sharpen.",
   "Your teeth lengthen and sharpen some more.",
   "Your teeth grow very long and razor-sharp."},

  {"Your teeth shrink to normal size.",
   "Your teeth shrink and become duller.",
   "Your teeth shrink and become duller."},

    TILEG_MUT_FANGS
},

{ MUT_HOOVES, 5, 3, mutflag::good, true,
  "hooves",

  {"You have large cloven feet.",
   "You have hoof-like feet.",
   "You have hooves in place of feet."},

  {"Your feet thicken and deform.",
   "Your feet thicken and deform.",
   "Your feet have mutated into hooves."},

  {"Your hooves expand and flesh out into feet!",
   "Your hooves look more like feet.",
   "Your hooves look more like feet."},
},

{ MUT_ANTENNAE, 4, 3, mutflag::good, true,
  "antennae",

  {"You have a pair of small antennae on your head.",
   "You have a pair of antennae on your head.",
   "You have a pair of large antennae on your head. (SInv)"},

  {"A pair of antennae grows on your head!",
   "The antennae on your head grow some more.",
   "The antennae on your head grow some more."},

  {"The antennae on your head shrink away.",
   "The antennae on your head shrink a bit.",
   "The antennae on your head shrink a bit."},

  TILEG_MUT_ANTENNAE,
},

{ MUT_TALONS, 5, 3, mutflag::good, true,
  "talons",

  {"You have sharp toenails.",
   "You have razor-sharp toenails.",
   "You have claws for feet."},

  {"Your toenails lengthen and sharpen.",
   "Your toenails lengthen and sharpen.",
   "Your feet stretch into talons."},

  {"Your talons dull and shrink into feet.",
   "Your talons look more like feet.",
   "Your talons look more like feet."},
},

// Octopode only
{ MUT_TENTACLE_SPIKE, 10, 3, mutflag::good, true,
  "tentacle spike",

  {"One of your tentacles bears a spike.",
   "One of your tentacles bears a nasty spike.",
   "One of your tentacles bears a large vicious spike."},

  {"One of your lower tentacles grows a sharp spike.",
   "Your tentacle spike grows bigger.",
   "Your tentacle spike grows even bigger."},

  {"Your tentacle spike disappears.",
   "Your tentacle spike becomes smaller.",
   "Your tentacle spike recedes somewhat."},
},
#if TAG_MAJOR_VERSION == 34

{ MUT_BREATHE_POISON, 0, 1, mutflag::good, false,
  "breathe poison",

  {"You can exhale a cloud of poison.", "", ""},
  {"You taste something nasty.", "", ""},
  {"Your breath is less nasty.", "", ""},
},
#endif

{ MUT_CONSTRICTING_TAIL, 0, 2, mutflag::good, true,
  "naga tail",

  {"You have a snake-like lower body.",
   "You can use your snake-like lower body to constrict enemies.", ""},
  {"Your lower body turns into a snake tail.",
   "Your tail grows strong enough to constrict your enemies.", ""},
  {"Your lower body returns to normal.",
   "Your snake tail weakens and can no longer constrict your enemies.", ""},
},

// Naga and Draconian only
{ MUT_STINGER, 8, 3, mutflag::good, true,
  "stinger",

  {"Your tail ends in a venomous barb.",
   "Your tail ends in a sharp venomous barb.",
   "Your tail ends in a wickedly sharp and venomous barb."},

  {"A venomous barb forms on the end of your tail.",
   "The barb on your tail looks sharper.",
   "The barb on your tail looks very sharp."},

  {"The barb on your tail disappears.",
   "The barb on your tail seems less sharp.",
   "The barb on your tail seems less sharp."},
},

// Draconian/gargoyle only
{ MUT_BIG_WINGS, 4, 1, mutflag::good, true,
  "big wings",

  {"Your large and strong wings let you fly.", "", ""},
  {"Your wings grow larger and stronger.", "", ""},
  {"Your wings shrivel and weaken.", "", ""},
},
#if TAG_MAJOR_VERSION == 34

{ MUT_SAPROVOROUS, 0, 3, mutflag::good, false,
  "saprovore",

  {"You can tolerate rotten meat.",
   "You can eat rotten meat.",
   "You thrive on rotten meat."},

  {"You hunger for rotting flesh.",
   "You hunger for rotting flesh.",
   "You hunger for rotting flesh."},

  {"", "", ""},
},

{ MUT_MIASMA_IMMUNITY, 0, 1, mutflag::good, false,
  "miasma immunity",

  {"You are immune to miasma.", "", ""},
  {"You feel immune to miasma.", "", ""},
  {"You feel vulnerable to miasma.", "", ""},
},

// species-dependent innate mutations
{ MUT_GOURMAND, 0, 1, mutflag::good, false,
  "gourmand",

  {"You like to eat raw meat.", "", ""},
  {"", "", ""},
  {"", "", ""},
},
#endif

{ MUT_HOP, 0, 2, mutflag::good, true,
  "strong legs",

  {"You can hop short distances.",
   "You can hop long distances.",
   ""},

  {"", "Your legs feel stronger.", ""},

  {"", "", ""},
},
#if TAG_MAJOR_VERSION == 34

// Armataur only
{ MUT_ROLL, 0, 3, mutflag::good, true,
  "roll",

  {"You can roll at nearby foes to attack.",
   "You can roll at foes to attack.",
   "You can roll a great distance at foes to attack."},

  {"",
   "You feel you can roll further.",
   "You feel you can roll even further."},

  {"",
   "You can no longer roll as far.",
   "You can no longer roll as far."},
},

{ MUT_CURL, 0, 1, mutflag::good, true,
  "reflexive curl",

  {"You curl defensively after being hit. (AC +7*)", "", ""},
  {"You now curl defensively after being hit.", "", ""},
  {"", "", ""},
},

{ MUT_AWKWARD_TONGUE, 0, 1, mutflag::bad, false,
  "awkward tongue",
  {"Your tongue gives you trouble enunciating. (1.5x scroll delay)", "", ""},
  {"Your tongue begins to flop around amusingly.", "", ""},
  {"Your tongue regains its customary placidity.", "", ""},
},
#endif

{ MUT_ARMOURED_TAIL, 0, 1, mutflag::good, true,
  "armoured tail",

  {"You have a long armoured tail.", "", ""},
  {"", "", ""},
  {"", "", ""},
},

{ MUT_ROLLPAGE, 0, 2, mutflag::good, false,
  "rollpage",

  {"You regenerate magic when rolling toward enemies. (Rampage MPRegen)",
   "You regenerate magic and health when rolling toward enemies. (Rampage Regen)",
   ""},

  {"You begin to regenerate magic when rolling toward enemies.",
   "You begin to regenerate health when rolling toward enemies.",
   ""},

  {"You can no longer roll toward enemies.",
   "You can no longer regenerate health when rolling toward enemies.",
   ""},
},

{ MUT_SHAGGY_FUR, 2, 3, mutflag::good, true,
  "shaggy fur",

  {"You are covered in fur. (AC +1)",
   "You are covered in thick fur. (AC +2)",
   "Your thick and shaggy fur keeps you warm. (AC +3, rC+)"},

  {"Fur sprouts all over your body.",
   "Your fur grows into a thick mane.",
   "Your thick fur grows shaggy and warm."},

  {"You shed all your fur.",
   "Your thick fur recedes somewhat.",
   "Your shaggy fur recedes somewhat."},
},

{ MUT_HIGH_MAGIC, 2, 3, mutflag::good, false,
  "high MP",

  {"You have an increased reservoir of magic. (+10% MP)",
   "You have a considerably increased reservoir of magic. (+20% MP)",
   "You have a greatly increased reservoir of magic. (+30% MP)"},

  {"You feel more energetic.",
   "You feel more energetic.",
   "You feel more energetic."},

  {"You feel less energetic.",
   "You feel less energetic.",
   "You feel less energetic."},
},

{ MUT_LOW_MAGIC, 9, 3, mutflag::bad, false,
  "low MP",

  {"Your magical capacity is low. (-10% MP)",
   "Your magical capacity is very low. (-20% MP)",
   "Your magical capacity is extremely low. (-30% MP)"},

  {"You feel less energetic.",
   "You feel less energetic.",
   "You feel less energetic."},

  {"You feel more energetic.",
   "You feel more energetic.",
   "You feel more energetic."},
},

{ MUT_WILD_MAGIC, 6, 3, mutflag::good, false,
  "wild magic",

  {"Your spells are a little harder to cast, but a little more powerful.",
   "Your spells are harder to cast, but more powerful.",
   "Your spells are much harder to cast, but much more powerful."},

  {"You feel less in control of your magic.",
   "You feel less in control of your magic.",
   "You feel your magical power running wild!"},

  {"You regain control of your magic.",
   "You feel more in control of your magic.",
   "You feel more in control of your magic."},
},

{ MUT_SUBDUED_MAGIC, 6, 3, mutflag::bad, false,
  "subdued magic",

  {"Your spells are a little easier to cast, but a little less powerful.",
   "Your spells are easier to cast, but less powerful.",
   "Your spells are much easier to cast, but much less powerful."},

  {"Your connection to magic feels subdued.",
   "Your connection to magic feels more subdued.",
   "Your connection to magic feels nearly dormant."},

  {"Your magic regains its normal vibrancy.",
   "Your connection to magic feels less subdued.",
   "Your connection to magic feels less subdued."},
},

{ MUT_DEMONIC_MAGIC, 0, 3, mutflag::good, false,
  "demonic magic",

  {"Spells you cast may paralyse adjacent enemies.",
   "Spells you cast may paralyse nearby enemies.",
   "Spells you cast and wands you use may paralyse nearby enemies."},

  {"A menacing aura infuses your magic.",
   "Your magic grows more menacing.",
   "Your wands become infused with your menacing aura."},

  {"","",""},


  TILEG_MUT_DEMONIC_MAGIC,
},

{ MUT_FORLORN, 0, 1, mutflag::bad, false,
  "forlorn",

  {"You shall have no god before yourself.","",""},
  {"You feel forlorn.","",""},
  {"You feel more spiritual.","",""},
},

#if TAG_MAJOR_VERSION == 34
{ MUT_STOCHASTIC_TORMENT_RESISTANCE, 0, 1, mutflag::good, false,
  "removed torment resistance",

  {"You are somewhat able to resist unholy torments.","",""},
  {"You feel a strange anaesthesia.", "", ""},
  {"", "", ""},
},
#endif

{ MUT_PASSIVE_MAPPING, 3, 3, mutflag::good, false,
  "sense surroundings",

  {"You passively map a small area around you.",
   "You passively map the area around you.",
   "You passively map a large area around you."},

  {"You feel a strange attunement to the structure of the dungeons.",
   "Your attunement to dungeon structure grows.",
   "Your attunement to dungeon structure grows further."},

  {"You feel slightly disoriented.",
   "You feel slightly disoriented.",
   "You feel slightly disoriented."},

  TILEG_MUT_PASSIVE_MAPPING,
},

{ MUT_ICEMAIL, 0, 2, mutflag::good, false,
  "icemail",

  {"A meltable icy envelope protects you from harm. (AC +",
   "A thick, meltable icy envelope protects you from harm. (AC +", ""},
  {"An icy envelope takes form around you.",
   "Your icy envelope grows thicker.", ""},
  {"", "", ""},

  TILEG_MUT_ICEMAIL,
},

{ MUT_CONDENSATION_SHIELD, 0, 1, mutflag::good, false,
  "condensation shield",

  {"A meltable shield of frost defends you. (SH +", "", ""},
  {"Frost condenses into a shield before you.","", ""},
  {"", "", ""},

  TILEG_MUT_CONDENSATION_SHIELD,
},
#if TAG_MAJOR_VERSION == 34

{ MUT_CONSERVE_SCROLLS, 0, 1, mutflag::good, false,
  "conserve scrolls",

  {"You are very good at protecting items from fire.", "", ""},
  {"You feel less concerned about heat.", "", ""},
  {"", "", ""},
},

{ MUT_CONSERVE_POTIONS, 0, 1, mutflag::good, false,
  "conserve potions",

  {"You are very good at protecting items from cold.", "", ""},
  {"You feel less concerned about cold.", "", ""},
  {"", "", ""},
},
#endif

{ MUT_PASSIVE_FREEZE, 1, 1, mutflag::good, false,
  "passive freeze",

  {"A frigid envelope surrounds you and freezes all who hurt you.", "", ""},
  {"Your skin feels very cold.", "", ""},
  {"Your skin warms up.", "", ""},

  TILEG_MUT_PASSIVE_FREEZE,
},

{ MUT_NIGHTSTALKER, 0, 3, mutflag::good, false,
  "nightstalker",

  {"You are slightly more attuned to the shadows.",
   "You are significantly more attuned to the shadows.",
   "You are completely attuned to the shadows."},

  {"You slip into the darkness of the dungeon.",
   "You slip further into the darkness.",
   "You are surrounded by darkness."},

  {"Your affinity for the darkness vanishes.",
   "Your affinity for the darkness weakens.",
   "Your affinity for the darkness weakens."},
},

{ MUT_SPINY, 0, 3, mutflag::good, true,
  "spiny",

  {"You are partially covered in sharp spines.",
   "You are mostly covered in sharp spines.",
   "You are completely covered in sharp spines."},

  {"Sharp spines emerge from parts of your body.",
   "Sharp spines emerge from more of your body.",
   "Sharp spines emerge from your entire body."},

  {"Your sharp spines disappear entirely.",
   "Your sharp spines retract somewhat.",
   "Your sharp spines retract somewhat."},
},

{ MUT_POWERED_BY_DEATH, 0, 3, mutflag::good, false,
  "powered by death",

  {"You regenerate a little health from kills.",
   "You regenerate health from kills.",
   "You regenerate a lot of health from kills."},

  {"A wave of death washes over you.",
   "The wave of death grows in power.",
   "The wave of death grows in power."},

  {"Your control of surrounding life forces is gone.",
   "Your control of surrounding life forces weakens.",
   "Your control of surrounding life forces weakens."},

  TILEG_MUT_POWERED_BY_DEATH,
},

{ MUT_POWERED_BY_PAIN, 0, 3, mutflag::good, false,
  "powered by pain",

  {"You sometimes gain a little power by taking damage.",
   "You sometimes gain power by taking damage.",
   "You are powered by pain."},

  {"You feel energised by your suffering.",
   "You feel even more energised by your suffering.",
   "You feel completely energised by your suffering."},

  {"", "", ""},

  TILEG_MUT_POWERED_BY_PAIN,
},

{ MUT_AUGMENTATION, 0, 3, mutflag::good, false,
  "augmentation",

  {"Your magical and physical power is slightly enhanced at high health.",
   "Your magical and physical power is enhanced at high health.",
   "Your magical and physical power is greatly enhanced at high health."},

  {"You feel power flowing into your body.",
   "You feel power rushing into your body.",
   "You feel saturated with power."},

  {"", "", ""},
},

{ MUT_MANA_SHIELD, 0, 1, mutflag::good, false,
  "magic shield",

  {"When hurt, damage is shared between your health and your magic reserves.", "", ""},
  {"You feel your magical essence form a protective shroud around your flesh.", "", ""},
  {"", "", ""},

  TILEG_MUT_MANA_SHIELD,
},

{ MUT_MANA_REGENERATION, 0, 1, mutflag::good, false,
  "magic regeneration",

  {"You regenerate magic rapidly.", "", ""},
  {"Your magic begins to regenerate rapidly.", "", ""},
  {"", "", ""},

  TILEG_MUT_MANA_REGENERATION,
},

{ MUT_MANA_LINK, 0, 1, mutflag::good, false,
  "magic link",

  {"When low on magic, you restore magic in place of health.", "", ""},
  {"You feel your life force and your magical essence meld.", "", ""},
  {"", "", ""},

  TILEG_MUT_MANA_LINK,
},

// Jiyva only mutations. (MUT_GELATINOUS_BODY is also used by Op)
{ MUT_GELATINOUS_BODY, 0, 3, mutflag::good | mutflag::jiyva, true,
  "gelatinous body",

  {"Your rubbery body absorbs attacks. (AC +1, EV +1)",
   "Your pliable body absorbs attacks. (AC +2, EV +2)",
   "Your gelatinous body deflects attacks. (AC +3, EV +3)"},

  {"Your body becomes stretchy.",
   "Your body becomes more malleable.",
   "Your body becomes viscous."},

  {"Your body returns to its normal consistency.",
   "Your body becomes less malleable.",
   "Your body becomes less viscous."},
},

{ MUT_EYEBALLS, 0, 3, mutflag::good | mutflag::jiyva, true,
  "eyeballs",

  {"Your body has grown eyes which may confuse attackers. (Acc +3)",
   "Your body has grown many eyes which may confuse attackers. (Acc +5)",
   "Your body is covered in eyes which may confuse attackers. (Acc +7, SInv)"},

  {"Eyeballs grow over part of your body.",
   "Eyeballs cover a large portion of your body.",
   "Eyeballs cover you completely."},

  {"The eyeballs on your body disappear.",
   "The eyeballs on your body recede somewhat.",
   "The eyeballs on your body recede somewhat."},
},

{ MUT_TRANSLUCENT_SKIN, 0, 3, mutflag::good | mutflag::jiyva, true,
  "translucent skin",

  {"Your translucent skin slightly reduces your foes' accuracy. (Stealth+)",
   "Your translucent skin reduces your foes' accuracy. (Stealth+)",
   "Your transparent skin significantly reduces your foes' accuracy. (Stealth+)"},

  {"Your skin becomes partially translucent.",
   "Your skin becomes more translucent.",
   "Your skin becomes completely transparent."},

  {"Your skin returns to its normal opacity.",
   "Your skin's translucency fades.",
   "Your skin's transparency fades."},
},

{ MUT_PSEUDOPODS, 0, 3, mutflag::good | mutflag::jiyva, true,
  "pseudopods",

  {"Armour fits poorly on your pseudopods.",
   "Armour fits poorly on your large pseudopods.",
   "Armour fits poorly on your massive pseudopods."},

  {"Pseudopods emerge from your body.",
   "Your pseudopods grow in size.",
   "Your pseudopods grow in size."},

  {"Your pseudopods retract into your body.",
   "Your pseudopods become smaller.",
   "Your pseudopods become smaller."},
},
#if TAG_MAJOR_VERSION == 34

{ MUT_FOOD_JELLY, 0, 1, mutflag::good, false,
  "spawn jellies when eating",

  {"You occasionally spawn a jelly by eating.", "", ""},
  {"You feel more connected to the slimes.", "", ""},
  {"Your connection to the slimes vanishes.", "", ""},
},
#endif

{ MUT_ACIDIC_BITE, 0, 1, mutflag::good | mutflag::jiyva, true,
  "acidic bite",

  {"You have acidic saliva.", "", ""},
  {"Acid begins to drip from your mouth.", "", ""},
  {"Your mouth feels dry.", "", ""},
},

{ MUT_ANTIMAGIC_BITE, 0, 1, mutflag::good, true,
  "antimagic bite",

  {"Your bite disrupts and absorbs the magic of your enemies.", "", ""},
  {"You feel a sudden thirst for magic.", "", ""},
  {"Your magical appetite wanes.", "", ""},
},

{ MUT_NO_POTION_HEAL, 3, 2, mutflag::bad, false,
  "no potion heal",

  {"Potions are less effective at restoring your health.",
   "Potions cannot restore your health.",
   ""},

  {"Your system partially rejects the healing effects of potions.",
   "Your system completely rejects the healing effects of potions.",
   ""},

  {"Your system completely accepts the healing effects of potions.",
   "Your system partly accepts the healing effects of potions.",
   ""},
},

// Scale mutations
{ MUT_DISTORTION_FIELD, 0, 3, mutflag::good, false,
  "repulsion field",

  {"You are surrounded by a mild repulsion field. (EV +2)",
   "You are surrounded by a moderate repulsion field. (EV +3)",
   "You are surrounded by a strong repulsion field. (EV +4, RMsl)"},

  {"You begin to radiate repulsive energy.",
   "Your repulsive radiation grows stronger.",
   "Your repulsive radiation grows stronger."},

  {"You feel less repulsive.",
   "You feel less repulsive.",
   "You feel less repulsive."},
},

{ MUT_ICY_BLUE_SCALES, 0, 3, mutflag::good, true,
  "icy blue scales",

  {"You are partially covered in icy blue scales. (AC +2)",
   "You are mostly covered in icy blue scales. (AC +3)",
   "You are completely covered in icy blue scales. (AC +4, rC+)"},

  {"Icy blue scales grow over part of your body.",
   "Icy blue scales spread over more of your body.",
   "Icy blue scales cover your body completely."},

  {"Your icy blue scales disappear.",
   "Your icy blue scales recede somewhat.",
   "Your icy blue scales recede somewhat."},

    TILEG_MUT_ICY_BLUE_SCALES
},

{ MUT_IRIDESCENT_SCALES, 10, 3, mutflag::good, true,
  "iridescent scales",

  {"You are partially covered in iridescent scales. (AC +2)",
   "You are mostly covered in iridescent scales. (AC +4)",
   "You are completely covered in iridescent scales. (AC +6)"},

  {"Iridescent scales grow over part of your body.",
   "Iridescent scales spread over more of your body.",
   "Iridescent scales cover your body completely."},

  {"Your iridescent scales disappear.",
   "Your iridescent scales recede somewhat.",
   "Your iridescent scales recede somewhat."},

    TILEG_MUT_IRIDESCENT_SCALES
},

{ MUT_LARGE_BONE_PLATES, 2, 3, mutflag::good, true,
  "large bone plates",

  {"You are partially covered in large bone plates. (SH +4)",
   "You are mostly covered in large bone plates. (SH +6)",
   "You are completely covered in large bone plates. (SH +8)"},

  {"Large bone plates grow over parts of your arms.",
   "Large bone plates spread over more of your arms.",
   "Large bone plates cover your arms completely."},

  {"Your large bone plates disappear.",
   "Your large bone plates recede somewhat.",
   "Your large bone plates recede somewhat."},

    TILEG_MUT_LARGE_BONE_PLATES,
},

{ MUT_MOLTEN_SCALES, 0, 3, mutflag::good, true,
  "molten scales",

  {"You are partially covered in molten scales. (AC +2)",
   "You are mostly covered in molten scales. (AC +3)",
   "You are completely covered in molten scales. (AC +4, rF+)"},

  {"Molten scales grow over part of your body.",
   "Molten scales spread over more of your body.",
   "Molten scales cover your body completely."},

  {"Your molten scales disappear.",
   "Your molten scales recede somewhat.",
   "Your molten scales recede somewhat."},

    TILEG_MUT_MOLTEN_SCALES
},
#if TAG_MAJOR_VERSION == 34

{ MUT_ROUGH_BLACK_SCALES, 0, 3, mutflag::good, true,
  "rough black scales",

  {"You are partially covered in rough black scales. (AC +2, Dex -1)",
   "You are mostly covered in rough black scales. (AC +5, Dex -2)",
   "You are completely covered in rough black scales. (AC +8, Dex -3)"},

  {"Rough black scales grow over part of your body.",
   "Rough black scales spread over more of your body.",
   "Rough black scales cover your body completely."},

  {"Your rough black scales disappear.",
   "Your rough black scales recede somewhat.",
   "Your rough black scales recede somewhat."},
},
#endif

{ MUT_RUGGED_BROWN_SCALES, 0, 3, mutflag::good, true,
  "rugged brown scales",

  {"You are partially covered in rugged brown scales. (AC +1, +3% HP)",
   "You are mostly covered in rugged brown scales. (AC +2, +5% HP)",
   "You are completely covered in rugged brown scales. (AC +3, +7% HP)"},

  {"Rugged brown scales grow over part of your body.",
   "Rugged brown scales spread over more of your body.",
   "Rugged brown scales cover your body completely."},

  {"Your rugged brown scales disappear.",
   "Your rugged brown scales recede somewhat.",
   "Your rugged brown scales recede somewhat."},

    TILEG_MUT_RUGGED_BROWN_SCALES,
},

{ MUT_SLIMY_GREEN_SCALES, 0, 3, mutflag::good, true,
  "slimy green scales",

  {"You are partially covered in slimy green scales. (AC +2)",
   "You are mostly covered in slimy green scales. (AC +3)",
   "You are completely covered in slimy green scales. (AC +4, rPois)"},

  {"Slimy green scales grow over part of your body.",
   "Slimy green scales spread over more of your body.",
   "Slimy green scales cover your body completely."},

  {"Your slimy green scales disappear.",
   "Your slimy green scales recede somewhat.",
   "Your slimy green scales recede somewhat."},

    TILEG_MUT_SLIMY_GREEN_SCALES
},

{ MUT_THIN_METALLIC_SCALES, 0, 3, mutflag::good, true,
  "thin metallic scales",

  {"You are partially covered in thin metallic scales. (AC +2)",
   "You are mostly covered in thin metallic scales. (AC +3)",
   "You are completely covered in thin metallic scales. (AC +4, rElec)"},

  {"Thin metallic scales grow over part of your body.",
   "Thin metallic scales spread over more of your body.",
   "Thin metallic scales cover your body completely."},

  {"Your thin metallic scales disappear.",
   "Your thin metallic scales recede somewhat.",
   "Your thin metallic scales recede somewhat."},

    TILEG_MUT_THIN_METALLIC_SCALES
},

{ MUT_THIN_SKELETAL_STRUCTURE, 2, 3, mutflag::good, false,
  "thin skeletal structure",

  {"You have a somewhat thin skeletal structure. (Dex +2, Stealth+)",
   "You have a moderately thin skeletal structure. (Dex +4, Stealth++)",
   "You have an unnaturally thin skeletal structure. (Dex +6, Stealth+++)"},

  {"Your bones become slightly less dense.",
   "Your bones become somewhat less dense.",
   "Your bones become less dense."},

  {"Your skeletal structure returns to normal.",
   "Your skeletal structure densifies.",
   "Your skeletal structure densifies."},

    TILEG_MUT_THIN_SKELETAL_STRUCTURE,
},

{ MUT_YELLOW_SCALES, 0, 3, mutflag::good, true,
  "yellow scales",

  {"You are partially covered in yellow scales. (AC +2)",
   "You are mostly covered in yellow scales. (AC +3)",
   "You are completely covered in yellow scales. (AC +4, rCorr)"},

  {"Yellow scales grow over part of your body.",
   "Yellow scales spread over more of your body.",
   "Yellow scales cover your body completely."},

  {"Your yellow scales disappear.",
   "Your yellow scales recede somewhat.",
   "Your yellow scales recede somewhat."},

    TILEG_MUT_YELLOW_SCALES
},

{ MUT_SHARP_SCALES, 0, 3, mutflag::good, true,
  "sharp scales",

  {"You are partially covered in razor-sharp scales. (AC +1, Slay +1)",
   "You are mostly covered in razor-sharp scales. (AC +2, Slay +2)",
   "You are completely covered in razor-sharp scales. (AC +3, Slay +3)"},

  {"Sharp scales grow over part of your body.",
   "Sharp scales spread over more of your body.",
   "Sharp scales cover your body completely."},

  {"Your sharp scales disappear.",
   "Your sharp scales recede somewhat.",
   "Your sharp scales recede somewhat."},

    TILEG_MUT_SHARP_SCALES,
},

{ MUT_STURDY_FRAME, 2, 3, mutflag::good, true,
  "sturdy frame",

  {"Your movements are slightly less encumbered by armour. (ER -2)",
   "Your movements are less encumbered by armour. (ER -4)",
   "Your movements are significantly less encumbered by armour. (ER -6)"},

  {"You feel less encumbered by your armour.",
   "You feel less encumbered by your armour.",
   "You feel less encumbered by your armour."},

  {"You feel more encumbered by your armour.",
   "You feel more encumbered by your armour.",
   "You feel more encumbered by your armour."},
},

{ MUT_SANGUINE_ARMOUR, 0, 3, mutflag::good, false,
  "sanguine armour",

  {"When seriously injured, your blood forms armour. (AC +",
   "When seriously injured, your blood forms thick armour. (AC +",
   "When seriously injured, your blood forms very thick armour. (AC +"},

  {"You feel your blood ready itself to protect you.",
   "You feel your blood thicken.",
   "You feel your blood thicken."},

  {"You feel your blood become entirely quiescent.",
   "You feel your blood thin.",
   "You feel your blood thin."},
},

{ MUT_BIG_BRAIN, 0, 3, mutflag::good, false,
  "big brain",

  {"You have an unusually large brain. (Int +2)",
   "You have an extremely huge brain. (Int +4)",
   "You have an absolutely massive brain. (Int +6, Wiz)"},

  {"Your brain expands.",
   "Your brain expands.",
   "Your brain expands to incredible size."},

  {"Your brain returns to normal size.",
   "Your brain shrinks.",
   "Your brain shrinks."},

    TILEG_MUT_BIG_BRAIN,
},

{ MUT_CAMOUFLAGE, 1, 3, mutflag::good, true,
  "camouflage",

  {"Your skin changes colour to match your surroundings (Stealth+).",
   "Your skin blends seamlessly with your surroundings (Stealth++).",
   "Your skin perfectly mimics your surroundings (Stealth+++)."},

  {"Your skin functions as natural camouflage.",
   "Your natural camouflage becomes more effective.",
   "Your natural camouflage becomes more effective."},

  {"Your skin no longer functions as natural camouflage.",
   "Your natural camouflage becomes less effective.",
   "Your natural camouflage becomes less effective."},
},

{ MUT_IGNITE_BLOOD, 0, 3, mutflag::good, false,
  "ignite blood",

  {"Your demonic aura sometimes causes spilled blood to erupt in flames.",
   "Your demonic aura often causes spilled blood to erupt in flames.",
   "Your demonic aura causes all spilled blood to erupt in flames."},
  {"Your blood heats up.",
   "Your blood runs red-hot!",
   "Your blood burns even hotter!"},
  {"", "", ""},

  TILEG_MUT_IGNITE_BLOOD,
},

{ MUT_FOUL_STENCH, 0, 3, mutflag::good, false,
  "foul stench",

  {"You may rarely emit foul miasma when damaged in melee.",
   "You sometimes emit foul miasma when damaged in melee.",
   "You frequently emit foul miasma when damaged in melee."},

  {"You begin to emit a foul stench of rot and decay.",
   "Your foul stench grows more powerful.",
   "You begin to radiate miasma.",
  },

  {"", "", ""},

  TILEG_MUT_FOUL_STENCH,
},

{ MUT_TENDRILS, 0, 1, mutflag::good | mutflag::jiyva, true,
  "tendrils",

  {"You are covered in slimy tendrils that may disarm your opponents.", "", ""},
  {"Thin, slimy tendrils emerge from your body.", "", ""},
  {"Your tendrils retract into your body.", "", ""},
},

{ MUT_JELLY_GROWTH, 0, 1, mutflag::good | mutflag::jiyva, true,
  "jelly sensing items",

  {"You have a small jelly attached to you that senses nearby items.", "", ""},
  {"Your body partially splits into a small jelly.", "", ""},
  {"The jelly growth is reabsorbed into your body.", "", ""},
},

{ MUT_JELLY_MISSILE, 0, 1, mutflag::good | mutflag::jiyva, true,
  "jelly absorbing missiles",

  {"You have a small jelly attached to you that may absorb projectiles.", "", ""},
  {"Your body partially splits into a small jelly.", "", ""},
  {"The jelly growth is reabsorbed into your body.", "", ""},
},

{ MUT_PETRIFICATION_RESISTANCE, 0, 1, mutflag::good, false,
  "petrification resistance",

  {"You are immune to petrification.", "", ""},
  {"Your body vibrates.", "", ""},
  {"You briefly stop moving.", "", ""},
},
#if TAG_MAJOR_VERSION == 34

{ MUT_TRAMPLE_RESISTANCE, 0, 1, mutflag::good, false,
  "trample resistance",

  {"You are resistant to trampling.", "", ""},
  {"You feel steady.", "", ""},
  {"You feel unsteady.", "", ""},
},

{ MUT_CLING, 0, 1, mutflag::good, true,
  "cling",

  {"You can cling to walls.", "", ""},
  {"You feel sticky.", "", ""},
  {"You feel slippery.", "", ""},
},

{ MUT_EXOSKELETON, 0, 2, mutflag::good, true,
  "exoskeleton",

  {"Your body is surrounded by an exoskeleton. (buggy)",
   "Your body is surrounded by a tough exoskeleton. (buggy)",
   ""},

  {"Your exoskeleton hardens.",
   "Your exoskeleton becomes even harder.",
   ""},

  {"Your exoskeleton softens.",
   "Your exoskeleton softens.",
   ""},
},

{ MUT_FUMES, 0, 2, mutflag::good, false,
  "fuming",

  {"You emit clouds of smoke.", "You frequently emit clouds of smoke.", ""},
  {"You fume.", "You fume more.", ""},
  {"You stop fuming.", "You fume less.", ""},
},
#endif

{ MUT_BLACK_MARK, 0, 1, mutflag::good, false,
  "black mark",

  {"Your melee attacks may debilitate your foes.", "", ""},
  {"An ominous black mark forms on your body.", "", ""},
  {"", "", ""},
},

{ MUT_SILENCE_AURA, 0, 1, mutflag::good, false,
  "aura of silence",

  {"You are surrounded by an aura of silence.", "", ""},
  {"An unnatural silence shrouds you.", "", ""},
  {"", "", ""},
},

{ MUT_HEX_ENHANCER, 0, 1, mutflag::good, false,
  "bedeviling",

  {"Your hexes are more powerful.", "", ""},
  {"You feel devilish.", "", ""},
  {"", "", ""},
},

{ MUT_CORRUPTING_PRESENCE, 0, 2, mutflag::good, false,
  "corrupting presence",

  {"Your presence sometimes corrodes those you injure.",
   "Your presence sometimes corrodes or deforms those you injure.", ""},
  {"You feel corrupt.", "Your corrupting presence intensifies.", ""},
  {"", "", ""},
},

{ MUT_WORD_OF_CHAOS, 0, 1, mutflag::good, false,
  "word of chaos",

  {"You can speak a Word of Chaos.", "", ""},
  {"Your tongue twists.", "", ""},
  {"", "", ""},
},

{ MUT_DEMONIC_WILL, 0, 1, mutflag::good, false,
  "demonic willpower",

  {"You punish those that try to bend your will. (Will+)", "", ""},
  {"You feel wilful.", "", ""},
  {"", "", ""},
},

{ MUT_WEAKNESS_STINGER, 0, 3, mutflag::good, true,
  "weakness stinger",

  {"You have a small tail.",
   "You have a tail ending in a sharp stinger.",
   "You have a sharp stinger which inflicts weakening toxins."},

  {"You grow a small tail.",
   "Your tail grows a sharp stinger.",
   "Your stinger grows larger and begins to produce weakening toxins."},

  {"", "", ""},
},

{ MUT_DEMONIC_TOUCH, 0, 3, mutflag::good, true,
  "demonic touch",

  {"Your touch may inflict minor irresistible damage on your foes.",
   "Your touch may inflict irresistible damage on your foes.",
   "Your touch may irresistibly damage your foes and sap their willpower."},

  {"Your hands begin to faintly glow with unholy energy.",
   "Your hands glow brighter with unholy energy.",
   "Your hands twist and begin to emit a powerful aura of unholy energy."},

  {"", "", ""},
},

{ MUT_COLD_BLOODED, 0, 1, mutflag::bad, true,
  "cold-blooded",

  {"You are cold-blooded and may be slowed by cold attacks.", "", ""},
  {"You feel cold-blooded.", "", ""},
  {"You feel warm-blooded.", "", ""},
},

#if TAG_MAJOR_VERSION == 34
{ MUT_FLAME_CLOUD_IMMUNITY, 0, 1, mutflag::good, false,
  "flame cloud immunity",

  {"You are immune to clouds of flame.", "", ""},
  {"You feel less concerned about heat.", "", ""},
  {"", "", ""},
},

{ MUT_FREEZING_CLOUD_IMMUNITY, 0, 1, mutflag::good, false,
  "freezing cloud immunity",

  {"You are immune to freezing clouds.", "", ""},
  {"You feel less concerned about cold.", "", ""},
  {"", "", ""},
},

{ MUT_SUSTAIN_ATTRIBUTES, 0, 1, mutflag::good, false,
    "sustain attributes",

    {"Your attributes are resistant to harm.", "", ""},
    {"", "", ""},
    {"", "", ""},
},
#endif

{ MUT_DRINK_SAFETY, 7, 2, mutflag::bad, false,
  "inability to drink after injury",

  {"You occasionally lose the ability to drink potions when taking damage.",
   "You sometimes lose the ability to drink potions when taking damage.",
   ""},
  {"You occasionally lose the ability to drink potions when taking damage.",
   "You lose the ability to drink potions when taking damage more often.",
   ""},
  {"You no longer become unable to drink potions after taking damage.",
   "You lose the ability to drink potions when taking damage less often.",
   ""},
},

{ MUT_READ_SAFETY, 7, 2, mutflag::bad, false,
  "inability to read after injury",

  {"You occasionally lose the ability to read scrolls when taking damage.",
   "You sometimes lose the ability to read scrolls when taking damage.",
   ""},
  {"You occasionally lose the ability to read scrolls when taking damage.",
   "You lose the ability to read scrolls when taking damage more often.",
   ""},
  {"You no longer become unable to read scrolls after taking damage.",
   "You lose the ability to read scrolls when taking damage less often.",
   ""},
},

{ MUT_MISSING_HAND, 0, 1, mutflag::bad, false,
  "missing a hand",

  {"You are missing a hand.", "", ""},
  {"One of your hands has vanished, leaving only a stump!", "", ""},
  {"Your stump has regrown into a hand!", "", ""},
},

{ MUT_NO_STEALTH, 0, 1, mutflag::bad, false,
  "no stealth",

  {"You cannot be stealthy.", "", ""},
  {"You can no longer be stealthy.", "", ""},
  {"You can once more be stealthy.", "", ""},
},

{ MUT_NO_ARTIFICE, 0, 1, mutflag::bad, false,
  "inability to use devices",

  {"You cannot study or use magical devices.", "", ""},
  {"You can no longer study or use magical devices.", "", ""},
  {"You can once more study and use magical devices.", "", ""},
},

{ MUT_NO_LOVE, 0, 1, mutflag::bad, false,
  "hated by all",

  {"You are hated by all.", "", ""},
  {"You are now hated by all.", "", ""},
  {"You are no longer hated by all.", "", ""},
},

{ MUT_COWARDICE, 0, 1, mutflag::bad, false,
  "cowardly",

  {"Your cowardice makes you less effective in combat with threatening foes.", "", ""},
  {"You have lost your courage.", "", ""},
  {"You have regained your courage.", "", ""},
},

{ MUT_NO_DODGING, 0, 1, mutflag::bad, false,
  "inability to train dodging",

  {"You cannot train Dodging skill.", "", ""},
  {"You can no longer train Dodging skill.", "", ""},
  {"You can once more train Dodging skill.", "", ""},
},

{ MUT_NO_ARMOUR_SKILL, 0, 1, mutflag::bad, false,
  "inability to train armour",

  {"You cannot train Armour skill.", "", ""},
  {"You can no longer train Armour skill.", "", ""},
  {"You can once more train Armour skill.", "", ""},
},

{ MUT_NO_AIR_MAGIC, 0, 1, mutflag::bad, false,
  "no air magic",

  {"You cannot study or cast Air magic.", "", ""},
  {"You can no longer study or cast Air magic.", "", ""},
  {"You can once more study and cast Air magic.", "", ""},
},
#if TAG_MAJOR_VERSION == 34

{ MUT_NO_CHARM_MAGIC, 0, 1, mutflag::bad, false,
  "no charms magic",

  {"You cannot study or cast removed Charms magic.", "", ""},
  {"You can no longer study or cast Charms magic.", "", ""},
  {"You can once more study and cast Charms magic.", "", ""},
},
#endif

{ MUT_NO_CONJURATION_MAGIC, 0, 1, mutflag::bad, false,
  "no conjurations magic",

  {"You cannot study or cast Conjurations magic.", "", ""},
  {"You can no longer study or cast Conjurations magic.", "", ""},
  {"You can once more study and cast Conjurations magic.", "", ""},
},

{ MUT_NO_EARTH_MAGIC, 0, 1, mutflag::bad, false,
  "no earth magic",

  {"You cannot study or cast Earth magic.", "", ""},
  {"You can no longer study or cast Earth magic.", "", ""},
  {"You can once more study and cast Earth magic.", "", ""},
},

{ MUT_NO_FIRE_MAGIC, 0, 1, mutflag::bad, false,
  "no fire magic",

  {"You cannot study or cast Fire magic.", "", ""},
  {"You can no longer study or cast Fire magic.", "", ""},
  {"You can once more study and cast Fire magic.", "", ""},
},

{ MUT_NO_HEXES_MAGIC, 0, 1, mutflag::bad, false,
  "no hexes magic",

  {"You cannot study or cast Hexes magic.", "", ""},
  {"You can no longer study or cast Hexes magic.", "", ""},
  {"You can once more study and cast Hexes magic.", "", ""},
},

{ MUT_NO_ICE_MAGIC, 0, 1, mutflag::bad, false,
  "no ice magic",

  {"You cannot study or cast Ice magic.", "", ""},
  {"You can no longer study or cast Ice magic.", "", ""},
  {"You can once more study and cast Ice magic.", "", ""},
},

{ MUT_NO_NECROMANCY_MAGIC, 0, 1, mutflag::bad, false,
  "no necromancy magic",

  {"You cannot study or cast Necromancy magic.", "", ""},
  {"You can no longer study or cast Necromancy magic.", "", ""},
  {"You can once more study and cast Necromancy magic.", "", ""},
},

{ MUT_NO_ALCHEMY_MAGIC, 0, 1, mutflag::bad, false,
  "no alchemy magic",

  {"You cannot study or cast Alchemy magic.", "", ""},
  {"You can no longer study or cast Alchemy magic.", "", ""},
  {"You can once more study and cast Alchemy magic.", "", ""},
},

{ MUT_NO_SUMMONING_MAGIC, 0, 1, mutflag::bad, false,
  "no summoning magic",

  {"You cannot study or cast Summoning magic.", "", ""},
  {"You can no longer study or cast Summoning magic.", "", ""},
  {"You can once more study and cast Summoning magic.", "", ""},
},

{ MUT_NO_TRANSLOCATION_MAGIC, 0, 1, mutflag::bad, false,
  "no translocations magic",

  {"You cannot study or cast Translocations magic.", "", ""},
  {"You can no longer study or cast Translocations magic.", "", ""},
  {"You can once more study and cast Translocations magic.", "", ""},
},

#if TAG_MAJOR_VERSION == 34
{ MUT_NO_TRANSMUTATION_MAGIC, 0, 1, mutflag::bad, false,
  "no transmutations magic",

  {"You cannot study or cast Transmutations magic.", "", ""},
  {"You can no longer study or cast Transmutations magic.", "", ""},
  {"You can once more study and cast Transmutations magic.", "", ""},
},
#endif

{ MUT_PHYSICAL_VULNERABILITY, 0, 3, mutflag::bad, false,
  "reduced AC",

  {"You take slightly more damage. (AC -5)",
    "You take more damage. (AC -10)",
    "You take considerably more damage. (AC -15)"},
  {"You feel more vulnerable to harm.",
    "You feel more vulnerable to harm.",
    "You feel more vulnerable to harm."},
  {"You no longer feel extra vulnerable to harm.",
    "You feel less vulnerable to harm.",
    "You feel less vulnerable to harm."},
},

{ MUT_SLOW_REFLEXES, 0, 3, mutflag::bad, false,
  "reduced EV",

  {"You have somewhat slow reflexes. (EV -5)",
    "You have slow reflexes. (EV -10)",
    "You have very slow reflexes. (EV -15)"},
  {"Your reflexes slow.",
    "Your reflexes slow further.",
    "Your reflexes slow further."},
  {"You reflexes return to normal.",
    "You reflexes speed back up.",
    "You reflexes speed back up."},
},

{ MUT_WEAK_WILLED, 0, 3, mutflag::bad, false,
  "weak-willed",

  {"You are slightly weak-willed. (Will-)",
    "You are weak-willed. (Will--)",
    "You are extremely weak-willed. (Will---)"},
  {"You feel weak-willed.",
    "You feel more weak-willed.",
    "You feel more weak-willed."},
  {"You no longer feel weak-willed.",
    "You feel less weak-willed.",
    "You feel less weak-willed."},
},

{ MUT_ANTI_WIZARDRY, 0, 3, mutflag::bad, false,
  "disrupted magic",

  {"Your casting is slightly disrupted.",
    "Your casting is disrupted.",
    "Your casting is seriously disrupted."},
  {"Your ability to control magic is disrupted.",
    "Your ability to control magic is more disrupted.",
    "Your ability to control magic is more disrupted."},
  {"Your ability to control magic is no longer disrupted.",
    "Your ability to control magic is less disrupted.",
    "Your ability to control magic is less disrupted."},
},

{ MUT_MP_WANDS, 7, 1, mutflag::good, false,
  "MP-powered wands",

  {"You expend magic power (3 MP) to strengthen your wands.", "", ""},
  {"You feel your magical essence link to the dungeon's wands.", "", ""},
  {"Your magical essence no longer links to wands of the dungeon.", "", ""},
},

{ MUT_UNSKILLED, 0, 3, mutflag::bad, false,
  "unskilled",

  {"You are somewhat unskilled. (-1 Apt)",
    "You are unskilled. (-2 Apt)",
    "You are extremely unskilled. (-3 Apt)"},
  {"You feel less skilled.",
    "You feel less skilled.",
    "You feel less skilled."},
  {"You regain all your skill.",
    "You regain some skill.",
    "You regain some skill."},
},

{ MUT_INEXPERIENCED, 0, 3, mutflag::bad, false,
    "inexperienced",

    {"You are somewhat inexperienced. (-1 XL)",
     "You are inexperienced. (-2 XL)",
     "You are extremely inexperienced. (-3 XL)"},
    {"You feel less experienced.",
     "You feel less experienced.",
     "You feel less experienced."},
    {"You regain all your potential.",
     "You regain some potential.",
     "You regain some potential."},
},

{ MUT_PAWS, 0, 1, mutflag::good, true,
  "stealthy paws",

  {"Your paws help you pounce on unaware monsters.", "", ""},
  {"", "", ""},
  {"", "", ""},
},

{ MUT_MISSING_EYE, 0, 1, mutflag::bad, false,
  "missing an eye",

  {"You are missing an eye, making it more difficult to aim.", "", ""},
  {"Your right eye vanishes! The world loses its depth.", "", ""},
  {"Your right eye suddenly reappears! The world regains its depth.", "", ""},
},

{ MUT_TEMPERATURE_SENSITIVITY, 0, 1, mutflag::bad, false,
  "temperature sensitive",

  {"You are sensitive to extremes of temperature. (rF-, rC-)", "", ""},
  {"You feel sensitive to extremes of temperature.", "", ""},
  {"You no longer feel sensitive to extremes of temperature", "", ""},
},


{ MUT_NO_FORMS, 0, 1, mutflag::bad, false,
  "no forms",

  {"You cannot voluntarily change form.", "", ""},
  {"You can no longer voluntarily change form.", "", ""},
  {"You can once more change form.", "", ""},
},

#if TAG_MAJOR_VERSION == 34
{ MUT_NO_REGENERATION, 0, 1, mutflag::bad, false,
  "no regeneration",

  {"You do not regenerate.", "", ""},
  {"You stop regenerating.", "", ""},
  {"You start regenerating.", "", ""},
},
#endif

{ MUT_STRONG_NOSE, 0, 1, mutflag::good, false,
  "strong nose",

  {"Your uncanny sense of smell can sniff out nearby items.", "", ""},
  {"Your sense of smell grows stronger.", "", ""},
  {"Your sense of smell gets weaker.", "", ""},
},

{ MUT_ACID_RESISTANCE, 0, 1, mutflag::good, true,
  "acid resistance",

  {"You are resistant to acid. (rCorr)", "", ""},
  {"You feel resistant to acid.", "",  ""},
  {"You feel less resistant to acid.", "", ""},
},

{ MUT_QUADRUMANOUS, 0, 1, mutflag::good, false,
  "four strong arms",

  {"Your four strong arms can wield two-handed weapons with a shield.", "", ""},
  {"Two of your arms shrink away.", "", ""},
  {"You grow two extra arms.", "", ""},
},

{ MUT_NO_DRINK, 0, 1, mutflag::bad, false,
  "no potions",

  {"You do not drink.", "", ""},
  {"Your mouth dries to ashes.", "", ""},
  {"You gain the ability to drink.", "", ""},
},

{ MUT_FAITH, 0, 1, mutflag::bad, false,
  "faith",

  {"You have a special connection with the divine. (Faith)", "", ""},
  {"You feel connected to something greater than you.", "", ""},
  {"You feel rebellious.", "", ""},
},

{ MUT_REFLEXIVE_HEADBUTT, 0, 1, mutflag::good, true,
  "retaliatory headbutt",

  {"You reflexively headbutt those who attack you in melee.", "", ""},
  {"Your retaliatory reflexes feel sharp.", "", ""},
  {"Your retaliatory reflexes feel dull.", "", ""},
},

{ MUT_STEAM_RESISTANCE, 0, 1, mutflag::good, true,
  "steam resistance",

  {"You are immune to the effects of steam.", "", ""},
  {"You are now immune to the effects of steam.", "", ""},
  {"You are no longer immune to the effects of steam.", "", ""},
},

{ MUT_NO_GRASPING, 0, 1, mutflag::bad, false,
  "no weapons or thrown items",

  {"You are incapable of wielding weapons or throwing items.", "", ""},
  {"You can no longer grasp objects.", "", ""},
  {"You can now grasp objects.", "", ""},
},

{ MUT_NO_ARMOUR, 0, 1, mutflag::bad, false,
  "no armour",

  {"You cannot wear armour.", "", ""},
  {"You can no longer wear armour.", "", ""},
  {"You can now wear armour.", "", ""},
},

{ MUT_MULTILIVED, 0, 1, mutflag::good, false,
  "multi-lived",

  {"You gain extra lives every three experience levels.", "", ""},
  {"You are no longer multi-lived.", "", ""},
  {"You can now gain extra lives.", "", ""},
},

{ MUT_DISTRIBUTED_TRAINING, 0, 1, mutflag::good, false,
  "distributed training",

  {"Your experience applies equally to all skills.", "", ""},
  {"Your experience now applies equally to all skills.", "", ""},
  {"Your experience no longer applies equally to all skills.", "", ""},
},

{ MUT_NIMBLE_SWIMMER, 0, 2, mutflag::good, true,
  "nimble swimmer",

  {"You are camouflaged when in or above water. (Stealth+)",
   "You are very nimble when in or above water. (Stealth+, EV+, Speed+++)", ""},
  {"You feel comfortable near water.",
   "You feel very comfortable near water.", ""},
  {"You feel less comfortable near water.",
   "You feel less comfortable near water.", ""},
},

{ MUT_TENTACLE_ARMS, 0, 1, mutflag::good, true,
  "tentacles",

  {"You have tentacles for arms and can constrict enemies.", "", ""},
  {"Your arms feel tentacular.", "", ""},
  {"Your arms no longer feel tentacular.", "", ""},
},

{ MUT_VAMPIRISM, 0, 2, mutflag::good, false,
  "vampiric",

  {"You are afflicted with vampirism.", "You are afflicted with vampirism and can become a bat while bloodless.", ""},
  {"You feel a craving for blood.", "You can now turn into a vampire bat when bloodless.", ""},
  {"Your craving for blood subsides.", "You can no longer turn into a bat.", ""},
},

{ MUT_MERTAIL, 0, 1, mutflag::good, true,
  "mertail",

  {"Your lower body shifts to a powerful aquatic tail in water.", "", ""},
  {"Your legs feel aquatic.", "", ""},
  {"Your legs no longer feel aquatic."},
},

{ MUT_FLOAT, 0, 1, mutflag::good, false,
  "float",

  {"You float through the air rather than walking.", "", ""},
  {"You feel both weightless and legless.", "", ""},
  {"You feel dragged down by the weight of the world."},
},

{ MUT_INNATE_CASTER, 0, 1, mutflag::good, false,
  "innate caster",

  {"You learn spells naturally, not from books.", "", ""},
  {"You feel mystic power welling inside you.", "", ""},
  {"You feel a greater respect for book-learning."},
},

{ MUT_INNATE_MAN, 0, 1, mutflag::good, false,
  "innate man",

  {"Your weapon skills are trained simultaneously.", "", ""},
  {"", "", ""},
  {""},
},

{ MUT_CROSSTRAIN, 0, 1, mutflag::good, false,
  "crosstrain",

  {"All weapon skills crosstrain.", "", ""},
  {"", "", ""},
  {""},
},

{ MUT_HP_CASTING, 0, 1, mutflag::good, false,
  "HP casting",

  {"Your magical power is your life essence.", "", ""},
  {"Your magical power and health merge together.", "", ""},
  {"Your life and magic unlink."},
},

// XX why does this have 3 levels, only 1 is used
{ MUT_FLAT_HP, 0, 3, mutflag::good, false,
  "extra vitality",

    {"You have superior vitality. (+4 MHP)",
     "You have much superior vitality. (+8 MHP)",
     "You have exceptionally superior vitality. (+12 MHP)"},
    {"You feel more vital.",
     "You feel more vital.",
     "You feel more vital."},
    {"You feel less vital.",
     "You feel less vital.",
     "You feel less vital."},
},

{ MUT_ENGULF, 0, 1, mutflag::good | mutflag::jiyva, true,
  "engulf",

    {"Your melee attacks may engulf your foes in ooze.", "", ""},
    {"You begin exuding ooze.", "", ""},
    {"You stop exuding ooze.", "", ""},
},

// Sadly console size restrictions prevent more than one level of this existing
{ MUT_DAYSTALKER, 0, 1, mutflag::good, false,
  "+LOS",

    {"You have an extended range of vision and can be seen from far away.",
      "", ""},
    {"The darkness flees at your approach.", "", ""},
    {"The shadows grow bolder once more.", "", ""},
},

{ MUT_DIVINE_ATTRS, 0, 1, mutflag::good, false,
  "divine attributes",
  {"Your divine heritage dramatically boosts your attributes as you level up.", "", ""},
  {"You feel more divine.", "", ""},
  {"You feel more mortal.", "", ""},
},

{ MUT_DEVOUR_ON_KILL, 0, 1, mutflag::good, true,
  "devour on kill",
  {"You thrive by killing the living.", "", ""},
  {"You feel hungry for flesh.", "", ""},
  {"You feel less hungry for flesh.", "", ""},
},

{ MUT_SHORT_LIFESPAN, 0, 1, mutflag::bad, false,
  "otherworldly",
  {"You are easily found by Zot.", "", ""},
  {"You feel your time running out.", "", ""},
  {"You feel long-lived.", "", ""},
},

{ MUT_FOUL_SHADOW, 0, 3, mutflag::good, false,
  "foul shadow",
  {"You are faintly shadowed, very rarely releasing foul flame when damaged in melee.",
   "You are shadowed, sometimes releasing foul flame when damaged in melee.",
   "You are darkly shadowed, frequently releasing foul flame when damaged in melee."},
  {"Your body darkens with foul flame.",
   "Your body becomes darker with foul flame.",
   "Your body becomes darker with foul flame."},
  {"Your body's darkness fades completely.",
   "Your body's darkness fades.",
   "Your body's darkness fades."},

  TILEG_MUT_FOUL_SHADOW,
},

{ MUT_EXPLORE_REGEN, 0, 1, mutflag::good, false,
  "explore regen",
  {"You regain HP and MP as you explore.", "", ""},
  {"You feel a fierce wanderlust.", "", ""},
  {"You feel like a homebody.", "", ""},
},

{ MUT_DOUBLE_POTION_HEAL, 0, 1, mutflag::good, false,
  "double potion healing",
  {"You gain doubled healing and magic from potions.", "", ""},
  {"You heal twice as much from potions.", "", ""},
  {"You no longer heal twice as much from potions.", "", ""},
},

{ MUT_DRUNKEN_BRAWLING, 0, 1, mutflag::good, false,
  "drunken brawling",
  {"Whenever you drink a healing potion, you attack all around you.", "", ""},
  {"You brawl whenever you drink a healing potion.", "", ""},
  {"You no longer brawl whenever you drink a healing potion.", "", ""},
},

{ MUT_ARTEFACT_ENCHANTING, 0, 1, mutflag::good, false,
  "artefact enchanting",
  {"You can use scrolls of enchantment on lesser artefacts.", "", ""},
  {"You can now use scrolls of enchantment on lesser artefacts.", "", ""},
  {"You can no longer use scrolls of enchantment on lesser artefacts.", "", ""},
},

{ MUT_RUNIC_MAGIC, 0, 1, mutflag::good, false,
  "runic magic",
  {"Your spellcasting is much less encumbered by armour.", "", ""},
  {"Your spellcasting becomes less encumbered by armour.", "", ""},
  {"Your spellcasting no longer less encumbered by armour.", "", ""},
},

{ MUT_LUCKY, 0, 1, mutflag::good, false, "lucky",

   {"You are lucky and find better items.", "", ""},
   {"You feel luckier", "", ""},
   {"You feel unlucky", "", ""},
},
};

static const mutation_category_def category_mut_data[] =
{
  { RANDOM_MUTATION, "any"},
  { RANDOM_XOM_MUTATION, "xom"},
  { RANDOM_GOOD_MUTATION, "good"},
  { RANDOM_BAD_MUTATION, "bad"},
  { RANDOM_SLIME_MUTATION, "slime"},
  { RANDOM_NON_SLIME_MUTATION, "nonslime"},
  { RANDOM_CORRUPT_MUTATION, "corrupt"},
  { RANDOM_QAZLAL_MUTATION, "qazlal"},
};<|MERGE_RESOLUTION|>--- conflicted
+++ resolved
@@ -730,8 +730,6 @@
   {"", "", ""},
 },
 
-<<<<<<< HEAD
-=======
 { MUT_ALCHEMY_ENHANCER, 0, 3, mutflag::good, false,
   "empowered alchemy",
 
@@ -826,7 +824,6 @@
   {"", "", ""},
 },
 
->>>>>>> f65be769
 { MUT_TENGU_FLIGHT, 0, 1, mutflag::good, false,
   "evasive flight",
 
