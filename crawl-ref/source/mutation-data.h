struct mutation_def
{
    mutation_type mutation;
    short       weight;     ///< Commonality of the mutation; bigger = appears
                            /// more often.
    short       levels;     ///< The number of levels of the mutation.
    mutflags    uses;       ///< Bitfield holding types of effects that grant
                            /// this mutation (mutflag::*)
    bool        form_based; ///< Mutation is suppressed when shapechanged.
    const char* short_desc; ///< What appears on the '%' screen.
    const char* have[3];    ///< What appears on the 'A' screen.
    const char* gain[3];    ///< Message when you gain the mutation.
    const char* lose[3];    ///< Message when you lose the mutation.
};

static const mutation_def mut_data[] =
{

{ MUT_TOUGH_SKIN, 0, 3, mutflag::GOOD, true,
  "tough skin",

  {"You have tough skin. (AC +1)",
   "You have very tough skin. (AC +2)",
   "You have extremely tough skin. (AC +3)"},

  {"Your skin toughens.",
   "Your skin toughens.",
   "Your skin toughens."},

  {"Your skin feels delicate.",
   "Your skin feels delicate.",
   "Your skin feels delicate."},
},

{ MUT_STRONG, 7, 2, mutflag::GOOD, false,
  "strong",

  {"Your muscles are strong. (Str +2)",
   "Your muscles are very strong. (Str +4)", ""},
  {"", "", ""},
  {"", "", ""},
},

{ MUT_CLEVER, 7, 2, mutflag::GOOD, false,
  "clever",

  {"Your mind is acute. (Int +2)",
   "Your mind is very acute. (Int +4)", ""},
  {"", "", ""},
  {"", "", ""},
},

{ MUT_AGILE, 7, 2, mutflag::GOOD, false,
  "agile",

  {"You are agile. (Dex +2)",
   "You are very agile. (Dex +4)", ""},
  {"", "", ""},
  {"", "", ""},
},

{ MUT_POISON_RESISTANCE, 4, 1, mutflag::GOOD, true,
  "poison resistance",

  {"Your system is resistant to poisons. (rPois)", "", ""},
  {"You feel resistant to poisons.", "",  ""},
  {"You feel less resistant to poisons.", "", ""},
},

{ MUT_CARNIVOROUS, 0, 3, mutflag::GOOD, false,
  "carnivore",

  {"Your digestive system is specialised to digest meat.",
   "Your digestive system is highly specialised to digest meat.",
   "You are carnivorous and can eat meat at any time."},

  {"You hunger for flesh.",
   "You hunger for flesh.",
   "You hunger for flesh."},

  {"You feel able to eat a more balanced diet.",
   "You feel able to eat a more balanced diet.",
   "You feel able to eat a more balanced diet."},
},

{ MUT_HERBIVOROUS, 0, 3, mutflag::BAD, false,
  "herbivore",

  {"You digest meat inefficiently.",
   "You digest meat very inefficiently.",
   "You are a herbivore."},

  {"You hunger for vegetation.",
   "You hunger for vegetation.",
   "You hunger for vegetation."},

  {"You feel able to eat a more balanced diet.",
   "You feel able to eat a more balanced diet.",
   "You feel able to eat a more balanced diet."},
},

{ MUT_HEAT_RESISTANCE, 4, 3, mutflag::GOOD, true,
  "fire resistance",

  {"Your flesh is heat resistant. (rF+)",
   "Your flesh is very heat resistant. (rF++)",
   "Your flesh is almost immune to the effects of heat. (rF+++)"},

  {"You feel resistant to heat.",
   "You feel more resistant to heat.",
   "You feel more resistant to heat."},

  {"You no longer feel heat resistant.",
   "You feel less heat resistant.",
   "You feel less heat resistant."},
},

{ MUT_COLD_RESISTANCE, 4, 3, mutflag::GOOD, true,
  "cold resistance",

  {"Your flesh is cold resistant. (rC+)",
   "Your flesh is very cold resistant. (rC++)",
   "Your flesh is almost immune to the effects of cold. (rC+++)"},

  {"You feel resistant to cold.",
   "You feel more resistant to cold.",
   "You feel more resistant to cold."},

  {"You no longer feel cold resistant.",
   "You feel less cold resistant.",
   "You feel less cold resistant."},
},

{ MUT_HEAT_VULNERABILITY, 0, 3,
  mutflag::BAD | mutflag::QAZLAL, true,
  "heat vulnerability",

  {"You are vulnerable to heat. (rF-)",
   "You are very vulnerable to heat. (rF--)",
   "You are extremely vulnerable to heat. (rF---)"},

  {"You feel vulnerable to heat.",
   "You feel vulnerable to heat.",
   "You feel vulnerable to heat."},

  {"You no longer feel vulnerable to heat.",
   "You feel less vulnerable to heat.",
   "You feel less vulnerable to heat."},
},

{ MUT_COLD_VULNERABILITY, 0, 3,
  mutflag::BAD | mutflag::QAZLAL, true,

  "cold vulnerability",

  {"You are vulnerable to cold. (rC-)",
   "You are very vulnerable to cold. (rC--)",
   "You are extremely vulnerable to cold. (rC---)"},

  {"You feel vulnerable to cold.",
   "You feel vulnerable to cold.",
   "You feel vulnerable to cold."},

  {"You no longer feel vulnerable to cold.",
   "You feel less vulnerable to cold.",
   "You feel less vulnerable to cold."},
},

{ MUT_DEMONIC_GUARDIAN, 0, 3, mutflag::GOOD, false,
  "demonic guardian",

  {"A weak demonic guardian rushes to your aid.",
   "A demonic guardian rushes to your aid.",
   "A powerful demonic guardian rushes to your aid."},

  {"You feel the presence of a demonic guardian.",
   "Your guardian grows in power.",
   "Your guardian grows in power."},

  {"Your demonic guardian is gone.",
   "Your demonic guardian is weakened.",
   "Your demonic guardian is weakened."},
},

{ MUT_SHOCK_RESISTANCE, 2, 1, mutflag::GOOD, true,
  "electricity resistance",

  {"You are resistant to electric shocks. (rElec)", "", ""},
  {"You feel insulated.", "", ""},
  {"You feel conductive.", "", ""},
},

{ MUT_SHOCK_VULNERABILITY, 0, 1, mutflag::BAD | mutflag::QAZLAL, true,
  "electricity vulnerability",

  {"You are vulnerable to electric shocks.", "", ""},
  {"You feel vulnerable to electricity.", "", ""},
  {"You feel less vulnerable to electricity.", "", ""},
},

{ MUT_REGENERATION, 2, 3, mutflag::GOOD, false,
  "regeneration",

  {"Your natural rate of healing is unusually fast.",
   "You heal very quickly.",
   "You regenerate."},

  {"You begin to heal more quickly.",
   "You begin to heal more quickly.",
   "You begin to regenerate."},

  {"Your rate of healing slows.",
   "Your rate of healing slows.",
   "Your rate of healing slows."},
},

{ MUT_INHIBITED_REGENERATION, 3, 1, mutflag::BAD, false,
  "inhibited regeneration",

  {"You do not regenerate when monsters are visible.", "", ""},

  {"Your regeneration stops near monsters.", "", ""},

  {"You begin to regenerate regardless of the presence of monsters.", "", ""},
},

{ MUT_FAST_METABOLISM, 0, 3, mutflag::BAD, false,
  "fast metabolism",

  {"You have a fast metabolism.",
   "You have a very fast metabolism.",
   "Your metabolism is lightning-fast."},

  {"You feel a little hungry.",
   "You feel a little hungry.",
   "You feel a little hungry."},

  {"Your metabolism slows.",
   "Your metabolism slows.",
   "Your metabolism slows."},
},

{ MUT_SLOW_METABOLISM, 0, 2, mutflag::GOOD, false,
  "slow metabolism",

  {"You have a slow metabolism.",
   "You need consume almost no food.",
   ""},

  {"Your metabolism slows.",
   "Your metabolism slows.",
   ""},

  {"You feel a little hungry.",
   "You feel a little hungry.",
   ""},
},

{ MUT_WEAK, 8, 2, mutflag::BAD | mutflag::XOM, false,
  "weak",

  {"You are weak. (Str -2)",
   "You are very weak. (Str -4)", ""},
  {"", "", ""},
  {"", "", ""},
},

{ MUT_DOPEY, 8, 2, mutflag::BAD | mutflag::XOM, false,
  "dopey",

  {"You are dopey. (Int -2)",
   "You are very dopey. (Int -4)", ""},
  {"", "", ""},
  {"", "", ""},
},

{ MUT_CLUMSY, 8, 2, mutflag::BAD | mutflag::XOM, false,
  "clumsy",

  {"You are clumsy. (Dex -2)",
   "You are very clumsy. (Dex -4)", ""},
  {"", "", ""},
  {"", "", ""},
},

#if TAG_MAJOR_VERSION == 34
{ MUT_TELEPORT_CONTROL, 0, 1, mutflag::GOOD, false,
  "teleport control",

  {"You can control translocations.", "", ""},
  {"You feel controlled.", "", ""},
  {"You feel random.", "", ""},
},
#endif

{ MUT_TELEPORT, 3, 3, mutflag::BAD, false,
  "teleportitis",

  {"You are occasionally teleported next to monsters.",
   "You are sometimes teleported next to monsters.",
   "You are often teleported next to monsters."},

  {"You feel weirdly uncertain.",
   "You feel even more weirdly uncertain.",
   "You feel even more weirdly uncertain."},

  {"You feel stable.",
   "You feel stable.",
   "You feel stable."},
},

{ MUT_MAGIC_RESISTANCE, 5, 3, mutflag::GOOD, false,
  "magic resistance",

  {"You are resistant to hostile enchantments. (MR+)",
   "You are highly resistant to hostile enchantments. (MR++)",
   "You are extremely resistant to the effects of hostile enchantments. (MR+++)"},

  {"You feel resistant to hostile enchantments.",
   "You feel more resistant to hostile enchantments.",
   "You feel almost impervious to the effects of hostile enchantments."},

  {"You feel less resistant to hostile enchantments.",
   "You feel less resistant to hostile enchantments.",
   "You feel vulnerable to hostile enchantments."},
},

{ MUT_FAST, 0, 3, mutflag::GOOD, true,
  "speed",

  {"You cover ground quickly.",
   "You cover ground very quickly.",
   "You cover ground extremely quickly."},

  {"You feel quick.",
   "You feel quick.",
   "You feel quick."},

  {"You feel sluggish.",
   "You feel sluggish.",
   "You feel sluggish."},
},

{ MUT_SLOW, 0, 3, mutflag::BAD, true,
  "slowness",

  {"You cover ground slowly.",
   "You cover ground very slowly.",
   "You cover ground extremely slowly."},

  {"You feel sluggish.",
   "You feel sluggish.",
   "You feel sluggish."},

  {"You feel quick.",
   "You feel quick.",
   "You feel quick."},
},

{ MUT_ACUTE_VISION, 2, 1, mutflag::GOOD, false,
  "see invisible",

  {"You have supernaturally acute eyesight. (SInv)", "", ""},
  {"Your vision sharpens.", "", ""},
  {"Your vision seems duller.", "", ""},
},

{ MUT_DEFORMED, 8, 1,
  mutflag::BAD | mutflag::XOM,
  true,
  "deformed body",

  {"Armour fits poorly on your strangely shaped body.", "", ""},
  {"Your body twists and deforms.", "", ""},
  {"Your body's shape seems more normal.", "", ""},
},

{ MUT_SPIT_POISON, 8, 2, mutflag::GOOD, false,
  "spit poison",

  {"You can spit poison.",
   "You can exhale a cloud of poison.",
   ""},

  {"There is a nasty taste in your mouth for a moment.",
   "There is a nasty taste in your mouth for a moment.",
   ""},

  {"You feel an ache in your throat.",
   "You feel an ache in your throat.",
   ""},
},

#if TAG_MAJOR_VERSION == 34
{ MUT_BREATHE_FLAMES, 0, 3, mutflag::GOOD, false,
  "breathe flames",

  {"You can breathe flames.",
   "You can breathe fire.",
   "You can breathe blasts of fire."},

  {"Your throat feels hot.",
   "Your throat feels hot.",
   "Your throat feels hot."},

  {"A chill runs up and down your throat.",
   "A chill runs up and down your throat.",
   "A chill runs up and down your throat."},
},

{ MUT_JUMP, 0, 3, mutflag::GOOD, false,
  "jump",

  {"You can jump attack at a short distance.",
   "You can jump attack at a medium distance.",
   "You can jump attack at a long distance."},

  {"You feel more sure on your feet.",
   "You feel more sure on your feet.",
   "You feel more sure on your feet."},

  {"You feel less sure on your feet.",
   "You feel less sure on your feet.",
   "You feel less sure on your feet."},
},
#endif
{ MUT_BLINK, 3, 1, mutflag::GOOD, false,
  "blink",

  {"You can translocate small distances at will.", "", ""},
  {"You feel jittery.", "", ""},
  {"You no longer feel jittery.", "", ""},
},

#if TAG_MAJOR_VERSION == 34
{ MUT_STRONG_STIFF, 0, 3, mutflag::GOOD, false,
  "strong stiff",

  {"Your muscles are strong, but stiff. (Str +1, Dex -1)",
   "Your muscles are very strong, but stiff. (Str +2, Dex -2)",
   "Your muscles are extremely strong, but stiff. (Str +3, Dex -3)"},

  {"Your muscles feel sore.",
   "Your muscles feel sore.",
   "Your muscles feel sore."},

  {"Your muscles feel loose.",
   "Your muscles feel loose.",
   "Your muscles feel loose."},
},

{ MUT_FLEXIBLE_WEAK, 0, 3, mutflag::GOOD, false,
  "flexible weak",

  {"Your muscles are flexible, but weak (Str -1, Dex +1).",
   "Your muscles are very flexible, but weak (Str -2, Dex +2).",
   "Your muscles are extremely flexible, but weak (Str -3, Dex +3)."},

  {"Your muscles feel loose.",
   "Your muscles feel loose.",
   "Your muscles feel loose."},

  {"Your muscles feel sore.",
   "Your muscles feel sore.",
   "Your muscles feel sore."},
},
#endif

{ MUT_SCREAM, 6, 3, mutflag::BAD | mutflag::XOM, false,
  "screaming",

  {"You occasionally shout uncontrollably at your foes.",
   "You sometimes yell uncontrollably at your foes.",
   "You frequently scream uncontrollably at your foes."},

  {"You feel the urge to shout.",
   "You feel a strong urge to yell.",
   "You feel a strong urge to scream."},

  {"Your urge to shout disappears.",
   "Your urge to yell lessens.",
   "Your urge to scream lessens."},
},

{ MUT_CLARITY, 6, 1, mutflag::GOOD, false,
  "clarity",

  {"You possess an exceptional clarity of mind.", "", ""},
  {"Your thoughts seem clearer.", "", ""},
  {"Your thinking seems confused.", "", ""},
},

{ MUT_BERSERK, 7, 3, mutflag::BAD, false,
  "berserk",

  {"You tend to lose your temper in combat.",
   "You often lose your temper in combat.",
   "You have an uncontrollable temper."},

  {"You feel a little pissed off.",
   "You feel angry.",
   "You feel extremely angry at everything!"},

  {"You feel a little more calm.",
   "You feel a little less angry.",
   "You feel a little less angry."},
},

{ MUT_DETERIORATION, 10, 2, mutflag::BAD | mutflag::XOM, false,
  "deterioration",

  {"Your body sometimes deteriorates upon taking damage.",
   "Your body often deteriorates upon taking damage.",
   ""},

  {"You feel yourself wasting away.",
   "You feel your body start to fall apart.",
   ""},

  {"You feel healthier.",
   "You feel a little healthier.",
   ""},
},

{ MUT_BLURRY_VISION, 10, 3, mutflag::BAD | mutflag::XOM, false,
  "blurry vision",

  {"Scrolls take you a little longer to read.",
   "Scrolls take you longer to read.",
   "Scrolls take you much longer to read."},

  {"Your vision blurs.",
   "Your vision blurs.",
   "Your vision blurs."},

  {"Your vision sharpens.",
   "Your vision sharpens a little.",
   "Your vision sharpens a little."},
},

{ MUT_MUTATION_RESISTANCE, 4, 3, mutflag::GOOD, false,
  "mutation resistance",

  {"You are somewhat resistant to further mutation.",
   "You are somewhat resistant to both further mutation and mutation removal.",
   "You are almost entirely resistant to further mutation and mutation removal."},

  {"You feel genetically stable.",
   "You feel genetically stable.",
   "You feel genetically immutable."},

  {"You feel genetically unstable.",
   "You feel genetically unstable.",
   "You feel genetically unstable."},
},

{ MUT_EVOLUTION, 4, 2, mutflag::GOOD, false,
  "evolution",

  {"You evolve.",
   "You rapidly evolve.",
   ""},

  {"You feel nature experimenting on you. Don't worry, failures die fast.",
   "Your genes go into a fast flux.",
   ""},

  {"Nature stops experimenting on you.",
   "Your wild genetic ride slows down.",
   ""},
},

{ MUT_FRAIL, 10, 3,
  mutflag::BAD | mutflag::XOM, false,
  "frail",

  {"You are frail. (-10% HP)",
   "You are very frail. (-20% HP)",
   "You are extremely frail. (-30% HP)"},

  {"You feel frail.",
   "You feel frail.",
   "You feel frail."},

  {"You feel robust.",
   "You feel robust.",
   "You feel robust."},
},

{ MUT_ROBUST, 5, 3, mutflag::GOOD, false,
  "robust",

  {"You are robust. (+10% HP)",
   "You are very robust. (+20% HP)",
   "You are extremely robust. (+30% HP)"},

  {"You feel robust.",
   "You feel robust.",
   "You feel robust."},

  {"You feel frail.",
   "You feel frail.",
   "You feel frail."},
},

{ MUT_UNBREATHING, 0, 1, mutflag::GOOD, true,
  "unbreathing",

  {"You can survive without breathing.", "", ""},
  {"You feel breathless.", "", ""},
  {"", "", ""},
},

{ MUT_TORMENT_RESISTANCE, 0, 1, mutflag::GOOD, false,
  "torment resistance",

  {"You are immune to unholy pain and torment.", "", ""},
  {"You feel a strange anaesthesia.", "", ""},
  {"", "", ""},
},

{ MUT_NEGATIVE_ENERGY_RESISTANCE, 0, 3, mutflag::GOOD, false,
  "negative energy resistance",

  {"You resist negative energy. (rN+)",
   "You are quite resistant to negative energy. (rN++)",
   "You are immune to negative energy. (rN+++)"},

  {"You feel resistant to negative energy.",
   "You feel more resistant to negative energy.",
   "You feel more resistant to negative energy."},

  {"", "", ""},
},

#if TAG_MAJOR_VERSION == 34
{ MUT_MUMMY_RESTORATION, 0, 1, mutflag::GOOD, false,
  "restore body",

  {"You can restore your body by infusing magical energy.",
   "",
   ""},

  {"You can now infuse your body with magic to restore decomposition.",
   "",
   ""},

  {"", "", ""},
},
#endif

{ MUT_NECRO_ENHANCER, 0, 2, mutflag::GOOD, false,
  "in touch with death",

  {"You are in touch with the powers of death.",
   "You are strongly in touch with the powers of death.",
   ""},

  {"You feel more in touch with the powers of death.",
   "You feel more in touch with the powers of death.",
   ""},

  {"", "", ""},
},

{ MUT_TENGU_FLIGHT, 0, 2, mutflag::GOOD, false,
  "able to fly",

  {"You can fly.",
   "You can fly continuously.",
   ""},

  {"You have gained the ability to fly.",
   "You can now fly continuously.",
   ""},

  {"", "", ""},
},

{ MUT_HURL_DAMNATION, 0, 1, mutflag::GOOD, false,
  "hurl damnation",

  {"You can hurl damnation.", "", ""},
  {"You smell a hint of brimstone.", "", ""},
  {"", "", ""},
},

// body-slot facets
{ MUT_HORNS, 7, 3, mutflag::GOOD, true,
  "horns",

  {"You have a pair of small horns on your head.",
   "You have a pair of horns on your head.",
   "You have a pair of large horns on your head."},

  {"A pair of horns grows on your head!",
   "The horns on your head grow some more.",
   "The horns on your head grow some more."},

  {"The horns on your head shrink away.",
   "The horns on your head shrink a bit.",
   "The horns on your head shrink a bit."},
},

{ MUT_BEAK, 1, 1, mutflag::GOOD, true,
  "beak",

  {"You have a beak for a mouth.", "", ""},
  {"Your mouth lengthens and hardens into a beak!", "", ""},
  {"Your beak shortens and softens into a mouth.", "", ""},
},

{ MUT_CLAWS, 2, 3, mutflag::GOOD, true,
  "claws",

  {"You have sharp fingernails.",
   "You have very sharp fingernails.",
   "You have claws for hands."},

  {"Your fingernails lengthen.",
   "Your fingernails sharpen.",
   "Your hands twist into claws."},

  {"Your fingernails shrink to normal size.",
   "Your fingernails look duller.",
   "Your hands feel fleshier."},
},

{ MUT_FANGS, 1, 3, mutflag::GOOD, true,
  "fangs",

  {"You have very sharp teeth.",
   "You have extremely sharp teeth.",
   "You have razor-sharp teeth."},

  {"Your teeth lengthen and sharpen.",
   "Your teeth lengthen and sharpen some more.",
   "Your teeth grow very long and razor-sharp."},

  {"Your teeth shrink to normal size.",
   "Your teeth shrink and become duller.",
   "Your teeth shrink and become duller."},
},

{ MUT_HOOVES, 5, 3, mutflag::GOOD, true,
  "hooves",

  {"You have large cloven feet.",
   "You have hoof-like feet.",
   "You have hooves in place of feet."},

  {"Your feet thicken and deform.",
   "Your feet thicken and deform.",
   "Your feet have mutated into hooves."},

  {"Your hooves expand and flesh out into feet!",
   "Your hooves look more like feet.",
   "Your hooves look more like feet."},
},

{ MUT_ANTENNAE, 4, 3, mutflag::GOOD, true,
  "antennae",

  {"You have a pair of small antennae on your head.",
   "You have a pair of antennae on your head.",
   "You have a pair of large antennae on your head. (SInv)"},

  {"A pair of antennae grows on your head!",
   "The antennae on your head grow some more.",
   "The antennae on your head grow some more."},

  {"The antennae on your head shrink away.",
   "The antennae on your head shrink a bit.",
   "The antennae on your head shrink a bit."},
},

{ MUT_TALONS, 5, 3, mutflag::GOOD, true,
  "talons",

  {"You have sharp toenails.",
   "You have razor-sharp toenails.",
   "You have claws for feet."},

  {"Your toenails lengthen and sharpen.",
   "Your toenails lengthen and sharpen.",
   "Your feet stretch into talons."},

  {"Your talons dull and shrink into feet.",
   "Your talons look more like feet.",
   "Your talons look more like feet."},
},

// Octopode only
{ MUT_TENTACLE_SPIKE, 10, 3, mutflag::GOOD, true,
  "tentacle spike",

  {"One of your tentacles bears a spike.",
   "One of your tentacles bears a nasty spike.",
   "One of your tentacles bears a large vicious spike."},

  {"One of your lower tentacles grows a sharp spike.",
   "Your tentacle spike grows bigger.",
   "Your tentacle spike grows even bigger."},

  {"Your tentacle spike disappears.",
   "Your tentacle spike becomes smaller.",
   "Your tentacle spike recedes somewhat."},
},
#if TAG_MAJOR_VERSION == 34

{ MUT_BREATHE_POISON, 0, 1, mutflag::GOOD, false,
  "breathe poison",

  {"You can exhale a cloud of poison.", "", ""},
  {"You taste something nasty.", "", ""},
  {"Your breath is less nasty.", "", ""},
},
#endif

{ MUT_CONSTRICTING_TAIL, 0, 1, mutflag::GOOD, true,
  "constrict 1",

  {"You can use your snake-like lower body to constrict enemies.", "", ""},
  {"Your tail grows strong enough to constrict your enemies.", "", ""},
  {"", "", ""},
},

// Naga and Draconian only
{ MUT_STINGER, 8, 3, mutflag::GOOD, true,
  "stinger",

  {"Your tail ends in a poisonous barb.",
   "Your tail ends in a sharp poisonous barb.",
   "Your tail ends in a wickedly sharp and poisonous barb."},

  {"A poisonous barb forms on the end of your tail.",
   "The barb on your tail looks sharper.",
   "The barb on your tail looks very sharp."},

  {"The barb on your tail disappears.",
   "The barb on your tail seems less sharp.",
   "The barb on your tail seems less sharp."},
},

// Draconian only
{ MUT_BIG_WINGS, 4, 1, mutflag::GOOD, true,
  "big wings",

  {"Your large and strong wings let you fly indefinitely.", "", ""},
  {"Your wings grow larger and stronger.", "", ""},
  {"Your wings shrivel and weaken.", "", ""},
},

#if TAG_MAJOR_VERSION == 34
{ MUT_SAPROVOROUS, 0, 3, mutflag::GOOD, false,
  "saprovore",

  {"You can tolerate rotten meat.",
   "You can eat rotten meat.",
   "You thrive on rotten meat."},

  {"You hunger for rotting flesh.",
   "You hunger for rotting flesh.",
   "You hunger for rotting flesh."},

  {"", "", ""},
},

#endif
// species-dependent innate mutations
{ MUT_ROT_IMMUNITY, 0, 1, mutflag::GOOD, false,
  "rot immunity",

  {"You are immune to rotting.", "", ""},
  {"You feel immune to rotting.", "", ""},
  {"You feel vulnerable to rotting.", "", ""},
},

{ MUT_GOURMAND, 0, 1, mutflag::GOOD, false,
  "gourmand",

  {"You like to eat raw meat.", "", ""},
  {"", "", ""},
  {"", "", ""},
},

{ MUT_HOP, 0, 2, mutflag::GOOD, true,
  "strong legs",

  {"You can hop short distances.",
   "You can hop longer distances.",
   ""},

  {"", "Your legs feel stronger.", ""},

  {"", "", ""},
},


{ MUT_SHAGGY_FUR, 2, 3, mutflag::GOOD, true,
  "shaggy fur",

  {"You are covered in fur. (AC +1)",
   "You are covered in thick fur. (AC +2)",
   "Your thick and shaggy fur keeps you warm. (AC +3, rC+)"},

  {"Fur sprouts all over your body.",
   "Your fur grows into a thick mane.",
   "Your thick fur grows shaggy and warm."},

  {"You shed all your fur.",
   "Your thick fur recedes somewhat.",
   "Your shaggy fur recedes somewhat."},
},

{ MUT_HIGH_MAGIC, 2, 3, mutflag::GOOD, false,
  "high mp",

  {"You have an increased reservoir of magic. (+10% MP)",
   "You have a considerably increased reservoir of magic. (+20% MP)",
   "You have a greatly increased reservoir of magic. (+30% MP)"},

  {"You feel more energetic.",
   "You feel more energetic.",
   "You feel more energetic."},

  {"You feel less energetic.",
   "You feel less energetic.",
   "You feel less energetic."},
},

{ MUT_LOW_MAGIC, 9, 3, mutflag::BAD, false,
  "low mp",

  {"Your magical capacity is low. (-10% MP)",
   "Your magical capacity is very low. (-20% MP)",
   "Your magical capacity is extremely low. (-30% MP)"},

  {"You feel less energetic.",
   "You feel less energetic.",
   "You feel less energetic."},

  {"You feel more energetic.",
   "You feel more energetic.",
   "You feel more energetic."},
},

{ MUT_WILD_MAGIC, 6, 3, mutflag::GOOD, false,
  "wild magic",

  {"Your spells are a little harder to cast, but a little more powerful.",
   "Your spells are harder to cast, but more powerful.",
   "Your spells are much harder to cast, but much more powerful."},

  {"You feel less in control of your magic.",
   "You feel less in control of your magic.",
   "You feel your magical power running wild!"},

  {"You regain control of your magic.",
   "You feel more in control of your magic.",
   "You feel more in control of your magic."},
},

{ MUT_SUBDUED_MAGIC, 6, 3, mutflag::BAD, false,
  "subdued magic",

  {"Your spells are a little easier to cast, but a little less powerful.",
   "Your spells are easier to cast, but less powerful.",
   "Your spells are much easier to cast, but much less powerful."},

  {"Your connection to magic feels subdued.",
   "Your connection to magic feels more subdued.",
   "Your connection to magic feels nearly dormant."},

  {"Your magic regains its normal vibrancy.",
   "Your connection to magic feels less subdued.",
   "Your connection to magic feels less subdued."},
},

#if TAG_MAJOR_VERSION == 34
{ MUT_FORLORN, 0, 1, mutflag::BAD, false,
  "forlorn",

  {"You have difficulty communicating with the divine.","",""},
  {"You feel forlorn.","",""},
  {"You feel more spiritual.","",""},
},
#endif

{ MUT_STOCHASTIC_TORMENT_RESISTANCE, 0, 1, mutflag::GOOD, false,
  "50% torment resistance",

  {"You are somewhat able to resist unholy torments (1 in 2 success).","",""},
  {"You feel a strange anaesthesia.", "", ""},
  {"", "", ""},
},

{ MUT_PASSIVE_MAPPING, 3, 3, mutflag::GOOD, false,
  "sense surroundings",

  {"You passively map a small area around you.",
   "You passively map the area around you.",
   "You passively map a large area around you."},

  {"You feel a strange attunement to the structure of the dungeons.",
   "Your attunement to dungeon structure grows.",
   "Your attunement to dungeon structure grows further."},

  {"You feel slightly disoriented.",
   "You feel slightly disoriented.",
   "You feel slightly disoriented."},
},

{ MUT_ICEMAIL, 0, 1, mutflag::GOOD, false,
  "icemail",

  {"A meltable icy envelope protects you from harm. (AC +", "", ""},
  {"An icy envelope takes form around you.", "", ""},
  {"", "", ""},
},

#if TAG_MAJOR_VERSION == 34
{ MUT_CONSERVE_SCROLLS, 0, 1, mutflag::GOOD, false,
  "conserve scrolls",

  {"You are very good at protecting items from fire.", "", ""},
  {"You feel less concerned about heat.", "", ""},
  {"", "", ""},
},

{ MUT_CONSERVE_POTIONS, 0, 1, mutflag::GOOD, false,
  "conserve potions",

  {"You are very good at protecting items from cold.", "", ""},
  {"You feel less concerned about cold.", "", ""},
  {"", "", ""},
},
#endif

{ MUT_PASSIVE_FREEZE, 0, 1, mutflag::GOOD, false,
  "passive freeze",

  {"A frigid envelope surrounds you and freezes all who hurt you.", "", ""},
  {"Your skin feels very cold.", "", ""},
  {"", "", ""},
},

{ MUT_NIGHTSTALKER, 0, 3, mutflag::GOOD, false,
  "nightstalker",

  {"You are slightly more attuned to the shadows.",
   "You are significantly more attuned to the shadows.",
   "You are completely attuned to the shadows."},

  {"You slip into the darkness of the dungeon.",
   "You slip further into the darkness.",
   "You are surrounded by darkness."},

  {"Your affinity for the darkness vanishes.",
   "Your affinity for the darkness weakens.",
   "Your affinity for the darkness weakens."},
},

{ MUT_SPINY, 0, 3, mutflag::GOOD, true,
  "spiny",

  {"You are partially covered in sharp spines.",
   "You are mostly covered in sharp spines.",
   "You are completely covered in sharp spines."},

  {"Sharp spines emerge from parts of your body.",
   "Sharp spines emerge from more of your body.",
   "Sharp spines emerge from your entire body."},

  {"Your sharp spines disappear entirely.",
   "Your sharp spines retract somewhat.",
   "Your sharp spines retract somewhat."},
},

{ MUT_POWERED_BY_DEATH, 0, 3, mutflag::GOOD, false,
  "powered by death",

  {"You regenerate a little health from kills.",
   "You regenerate health from kills.",
   "You regenerate a lot of health from kills."},

  {"A wave of death washes over you.",
   "The wave of death grows in power.",
   "The wave of death grows in power."},

  {"Your control of surrounding life forces is gone.",
   "Your control of surrounding life forces weakens.",
   "Your control of surrounding life forces weakens."},
},

{ MUT_POWERED_BY_PAIN, 0, 3, mutflag::GOOD, false,
  "powered by pain",

  {"You sometimes gain a little power by taking damage.",
   "You sometimes gain power by taking damage.",
   "You are powered by pain."},

  {"You feel energised by your suffering.",
   "You feel even more energised by your suffering.",
   "You feel completely energised by your suffering."},

  {"", "", ""},
},

{ MUT_AUGMENTATION, 0, 3, mutflag::GOOD, false,
  "augmentation",

  {"Your magical and physical power is slightly enhanced at high health.",
   "Your magical and physical power is enhanced at high health.",
   "Your magical and physical power is greatly enhanced at high health."},

  {"You feel power flowing into your body.",
   "You feel power rushing into your body.",
   "You feel saturated with power."},

  {"", "", ""},
},

{ MUT_MANA_SHIELD, 0, 1, mutflag::GOOD, false,
  "magic shield",

  {"When hurt, damage is shared between your health and your magic reserves.", "", ""},
  {"You feel your magical essence form a protective shroud around your flesh.", "", ""},
  {"", "", ""},
},

{ MUT_MANA_REGENERATION, 0, 1, mutflag::GOOD, false,
  "magic regeneration",

  {"You regenerate magic rapidly.", "", ""},
  {"You feel your magic shroud grow more resilient.", "", ""},
  {"", "", ""},
},

{ MUT_MANA_LINK, 0, 1, mutflag::GOOD, false,
  "magic link",

  {"When low on magic, you restore magic in place of health.", "", ""},
  {"You feel your life force and your magical essence meld.", "", ""},
  {"", "", ""},
},

// Jiyva only mutations
{ MUT_GELATINOUS_BODY, 0, 3, mutflag::GOOD | mutflag::JIYVA, true,
  "gelatinous body",

  {"Your rubbery body absorbs attacks. (AC +1, EV +1)",
   "Your pliable body absorbs attacks. (AC +2, EV +2)",
   "Your gelatinous body deflects attacks. (AC +3, EV +3)"},

  {"Your body becomes stretchy.",
   "Your body becomes more malleable.",
   "Your body becomes viscous."},

  {"Your body returns to its normal consistency.",
   "Your body becomes less malleable.",
   "Your body becomes less viscous."},
},

{ MUT_EYEBALLS, 0, 3, mutflag::GOOD | mutflag::JIYVA, true,
  "eyeballs",

  {"Your body has grown golden eyes which may confuse attackers. (Acc +3)",
   "Your body has grown many golden eyes which may confuse attackers. (Acc +5)",
   "Your body is covered in golden eyes which may confuse attackers. (Acc +7, SInv)"},

  {"Eyeballs grow over part of your body.",
   "Eyeballs cover a large portion of your body.",
   "Eyeballs cover you completely."},

  {"The eyeballs on your body disappear.",
   "The eyeballs on your body recede somewhat.",
   "The eyeballs on your body recede somewhat."},
},

{ MUT_TRANSLUCENT_SKIN, 0, 3, mutflag::GOOD | mutflag::JIYVA, true,
  "translucent skin",

  {"Your translucent skin slightly reduces your foes' accuracy. (Stealth)",
   "Your translucent skin reduces your foes' accuracy. (Stealth)",
   "Your transparent skin significantly reduces your foes' accuracy. (Stealth)"},

  {"Your skin becomes partially translucent.",
   "Your skin becomes more translucent.",
   "Your skin becomes completely transparent."},

  {"Your skin returns to its normal opacity.",
   "Your skin's translucency fades.",
   "Your skin's transparency fades."},
},

{ MUT_PSEUDOPODS, 0, 3, mutflag::GOOD | mutflag::JIYVA, true,
  "pseudopods",

  {"Armour fits poorly on your pseudopods.",
   "Armour fits poorly on your large pseudopods.",
   "Armour fits poorly on your massive pseudopods."},

  {"Pseudopods emerge from your body.",
   "Your pseudopods grow in size.",
   "Your pseudopods grow in size."},

  {"Your pseudopods retract into your body.",
   "Your pseudopods become smaller.",
   "Your pseudopods become smaller."},
},

#if TAG_MAJOR_VERSION == 34
{ MUT_FOOD_JELLY, 0, 1, mutflag::GOOD, false,
  "spawn jellies when eating",

  {"You occasionally spawn a jelly by eating.", "", ""},
  {"You feel more connected to the slimes.", "", ""},
  {"Your connection to the slimes vanishes.", "", ""},
},
#endif

{ MUT_ACIDIC_BITE, 0, 1, mutflag::GOOD | mutflag::JIYVA, true,
  "acidic bite",

  {"You have acidic saliva.", "", ""},
  {"Acid begins to drip from your mouth.", "", ""},
  {"Your mouth feels dry.", "", ""},
},

{ MUT_ANTIMAGIC_BITE, 0, 1, mutflag::GOOD, true,
  "antimagic bite",

  {"Your bite disrupts and absorbs the magic of your enemies.", "", ""},
  {"You feel a sudden thirst for magic.", "", ""},
  {"Your magical appetite wanes.", "", ""},
},

{ MUT_NO_POTION_HEAL, 3, 3, mutflag::BAD, false,
  "no potion heal",

  {"Potions are less effective at restoring your health.",
   "Potions are poor at restoring your health.",
   "Potions cannot restore your health."},

  {"Your system partially rejects the healing effects of potions.",
   "Your system mostly rejects the healing effects of potions.",
   "Your system completely rejects the healing effects of potions."},

  {"Your system completely accepts the healing effects of potions.",
   "Your system mostly accepts the healing effects of potions.",
   "Your system partly accepts the healing effects of potions."},
},

// Scale mutations
{ MUT_DISTORTION_FIELD, 2, 3, mutflag::GOOD, false,
  "repulsion field",

  {"You are surrounded by a mild repulsion field. (EV +2)",
   "You are surrounded by a moderate repulsion field. (EV +3)",
   "You are surrounded by a strong repulsion field. (EV +4, RMsl)"},

  {"You begin to radiate repulsive energy.",
   "Your repulsive radiation grows stronger.",
   "Your repulsive radiation grows stronger."},

  {"You feel less repulsive.",
   "You feel less repulsive.",
   "You feel less repulsive."},
},

{ MUT_ICY_BLUE_SCALES, 2, 3, mutflag::GOOD, true,
  "icy blue scales",

  {"You are partially covered in icy blue scales. (AC +2)",
   "You are mostly covered in icy blue scales. (AC +3)",
   "You are completely covered in icy blue scales. (AC +4, rC+)"},

  {"Icy blue scales grow over part of your body.",
   "Icy blue scales spread over more of your body.",
   "Icy blue scales cover your body completely."},

  {"Your icy blue scales disappear.",
   "Your icy blue scales recede somewhat.",
   "Your icy blue scales recede somewhat."},
},

{ MUT_IRIDESCENT_SCALES, 2, 3, mutflag::GOOD, true,
  "iridescent scales",

  {"You are partially covered in iridescent scales. (AC +2)",
   "You are mostly covered in iridescent scales. (AC +4)",
   "You are completely covered in iridescent scales. (AC +6)"},

  {"Iridescent scales grow over part of your body.",
   "Iridescent scales spread over more of your body.",
   "Iridescent scales cover your body completely."},

  {"Your iridescent scales disappear.",
   "Your iridescent scales recede somewhat.",
   "Your iridescent scales recede somewhat."},
},

{ MUT_LARGE_BONE_PLATES, 2, 3, mutflag::GOOD, true,
  "large bone plates",

  {"You are partially covered in large bone plates. (SH +4)",
   "You are mostly covered in large bone plates. (SH +6)",
   "You are completely covered in large bone plates. (SH +8)"},

  {"Large bone plates grow over parts of your arms.",
   "Large bone plates spread over more of your arms.",
   "Large bone plates cover your arms completely."},

  {"Your large bone plates disappear.",
   "Your large bone plates recede somewhat.",
   "Your large bone plates recede somewhat."},
},

{ MUT_MOLTEN_SCALES, 2, 3, mutflag::GOOD, true,
  "molten scales",

  {"You are partially covered in molten scales. (AC +2)",
   "You are mostly covered in molten scales. (AC +3)",
   "You are completely covered in molten scales. (AC +4, rF+)"},

  {"Molten scales grow over part of your body.",
   "Molten scales spread over more of your body.",
   "Molten scales cover your body completely."},

  {"Your molten scales disappear.",
   "Your molten scales recede somewhat.",
   "Your molten scales recede somewhat."},
},

#if TAG_MAJOR_VERSION == 34
{ MUT_ROUGH_BLACK_SCALES, 0, 3, mutflag::GOOD, true,
  "rough black scales",

  {"You are partially covered in rough black scales. (AC +2, Dex -1)",
   "You are mostly covered in rough black scales. (AC +5, Dex -2)",
   "You are completely covered in rough black scales. (AC +8, Dex -3)"},

  {"Rough black scales grow over part of your body.",
   "Rough black scales spread over more of your body.",
   "Rough black scales cover your body completely."},

  {"Your rough black scales disappear.",
   "Your rough black scales recede somewhat.",
   "Your rough black scales recede somewhat."},
},
#endif

{ MUT_RUGGED_BROWN_SCALES, 2, 3, mutflag::GOOD, true,
  "rugged brown scales",

  {"You are partially covered in rugged brown scales. (AC +1, +3% HP)",
   "You are mostly covered in rugged brown scales. (AC +2, +5% HP)",
   "You are completely covered in rugged brown scales. (AC +3, +7% HP)"},

  {"Rugged brown scales grow over part of your body.",
   "Rugged brown scales spread over more of your body.",
   "Rugged brown scales cover your body completely."},

  {"Your rugged brown scales disappear.",
   "Your rugged brown scales recede somewhat.",
   "Your rugged brown scales recede somewhat."},
},

{ MUT_SLIMY_GREEN_SCALES, 2, 3, mutflag::GOOD, true,
  "slimy green scales",

  {"You are partially covered in slimy green scales. (AC +2)",
   "You are mostly covered in slimy green scales. (AC +3)",
   "You are completely covered in slimy green scales. (AC +4, rPois)"},

  {"Slimy green scales grow over part of your body.",
   "Slimy green scales spread over more of your body.",
   "Slimy green scales cover your body completely."},

  {"Your slimy green scales disappear.",
   "Your slimy green scales recede somewhat.",
   "Your slimy green scales recede somewhat."},
},

{ MUT_THIN_METALLIC_SCALES, 2, 3, mutflag::GOOD, true,
  "thin metallic scales",

  {"You are partially covered in thin metallic scales. (AC +2)",
   "You are mostly covered in thin metallic scales. (AC +3)",
   "You are completely covered in thin metallic scales. (AC +4, rElec)"},

  {"Thin metallic scales grow over part of your body.",
   "Thin metallic scales spread over more of your body.",
   "Thin metallic scales cover your body completely."},

  {"Your thin metallic scales disappear.",
   "Your thin metallic scales recede somewhat.",
   "Your thin metallic scales recede somewhat."},
},

{ MUT_THIN_SKELETAL_STRUCTURE, 2, 3, mutflag::GOOD, false,
  "thin skeletal structure",

  {"You have a somewhat thin skeletal structure. (Dex +2, Stealth)",
   "You have a moderately thin skeletal structure. (Dex +4, Stealth+)",
   "You have an unnaturally thin skeletal structure. (Dex +6, Stealth++)"},

  {"Your bones become slightly less dense.",
   "Your bones become somewhat less dense.",
   "Your bones become less dense."},

  {"Your skeletal structure returns to normal.",
   "Your skeletal structure densifies.",
   "Your skeletal structure densifies."},
},

{ MUT_YELLOW_SCALES, 2, 3, mutflag::GOOD, true,
  "yellow scales",

  {"You are partially covered in yellow scales. (AC +2)",
   "You are mostly covered in yellow scales. (AC +3)",
   "You are completely covered in yellow scales. (AC +4, rCorr)"},

  {"Yellow scales grow over part of your body.",
   "Yellow scales spread over more of your body.",
   "Yellow scales cover your body completely."},

  {"Your yellow scales disappear.",
   "Your yellow scales recede somewhat.",
   "Your yellow scales recede somewhat."},
},

{ MUT_STURDY_FRAME, 2, 3, mutflag::GOOD, true,
  "sturdy frame",

  {"Your movements are slightly less encumbered by armour. (ER -2)",
   "Your movements are less encumbered by armour. (ER -4)",
   "Your movements are significantly less encumbered by armour. (ER -6)"},

  {"You feel less encumbered by your armour.",
   "You feel less encumbered by your armour.",
   "You feel less encumbered by your armour."},

  {"You feel more encumbered by your armour.",
   "You feel more encumbered by your armour.",
   "You feel more encumbered by your armour."},
},

{ MUT_SANGUINE_ARMOUR, 0, 3, mutflag::GOOD, false,
  "sanguine armour",

  {"When seriously injured, your bleeding wounds create armour. (AC +",
   "When seriously injured, your bleeding wounds create thick armour. (AC +",
   "When seriously injured, your bleeding wounds create very thick armour. (AC +"},

  {"You feel your blood ready itself to protect you.",
   "You feel your blood thicken.",
   "You feel your blood thicken."},

  {"You feel your blood become entirely quiescent.",
   "You feel your blood thin.",
   "You feel your blood thin."},
},

{ MUT_CAMOUFLAGE, 1, 3, mutflag::GOOD, true,
  "camouflage",

  {"Your skin changes colour to match your surroundings (Stealth+).",
   "Your skin blends seamlessly with your surroundings (Stealth++).",
   "Your skin perfectly mimics your surroundings (Stealth+++)."},

  {"Your skin functions as natural camouflage.",
   "Your natural camouflage becomes more effective.",
   "Your natural camouflage becomes more effective."},

  {"Your skin no longer functions as natural camouflage.",
   "Your natural camouflage becomes less effective.",
   "Your natural camouflage becomes less effective."},
},

{ MUT_IGNITE_BLOOD, 0, 1, mutflag::GOOD, false,
  "ignite blood",

  {"Your demonic aura causes spilled blood to erupt in flames.", "", ""},
  {"Your blood runs red-hot!", "", ""},
  {"", "", ""},
},

{ MUT_FOUL_STENCH, 0, 2, mutflag::GOOD, false,
  "foul stench",

  {"You may emit foul miasma when damaged in melee.",
   "You frequently emit foul miasma when damaged in melee.",
   ""},

  {"You begin to emit a foul stench of rot and decay.",
   "You begin to radiate miasma.",
   ""},

  {"", "", ""},
},

{ MUT_TENDRILS, 0, 1, mutflag::GOOD | mutflag::JIYVA, true,
  "tendrils",

  {"You are covered in slimy tendrils that may disarm your opponents.", "", ""},
  {"Thin, slimy tendrils emerge from your body.", "", ""},
  {"Your tendrils retract into your body.", "", ""},
},

{ MUT_JELLY_GROWTH, 0, 1, mutflag::GOOD | mutflag::JIYVA, true,
  "jelly sensing items",

  {"You have a small jelly attached to you that senses nearby items.", "", ""},
  {"Your body partially splits into a small jelly.", "", ""},
  {"The jelly growth is reabsorbed into your body.", "", ""},
},

{ MUT_JELLY_MISSILE, 0, 1, mutflag::GOOD | mutflag::JIYVA, true,
  "jelly absorbing missiles",

  {"You have a small jelly attached to you that may absorb incoming projectiles.", "", ""},
  {"Your body partially splits into a small jelly.", "", ""},
  {"The jelly growth is reabsorbed into your body.", "", ""},
},

{ MUT_PETRIFICATION_RESISTANCE, 0, 1, mutflag::GOOD, false,
  "petrification resistance",

  {"You are immune to petrification.", "", ""},
  {"Your body vibrates.", "", ""},
  {"You briefly stop moving.", "", ""},
},

#if TAG_MAJOR_VERSION == 34
{ MUT_TRAMPLE_RESISTANCE, 0, 1, mutflag::GOOD, false,
  "trample resistance",

  {"You are resistant to trampling.", "", ""},
  {"You feel steady.", "", ""},
  {"You feel unsteady..", "", ""},
},

{ MUT_CLING, 0, 1, mutflag::GOOD, true,
  "cling",

  {"You can cling to walls.", "", ""},
  {"You feel sticky.", "", ""},
  {"You feel slippery.", "", ""},
},

{ MUT_EXOSKELETON, 0, 2, mutflag::GOOD, true,
  "exoskeleton",

  {"Your body is surrounded by an exoskeleton. (buggy)",
   "Your body is surrounded by a tough exoskeleton. (buggy)",
   ""},

  {"Your exoskeleton hardens.",
   "Your exoskeleton becomes even harder.",
   ""},

  {"Your exoskeleton softens.",
   "Your exoskeleton softens.",
   ""},
},

{ MUT_FUMES, 0, 2, mutflag::GOOD, false,
  "fuming",

  {"You emit clouds of smoke.", "You frequently emit clouds of smoke.", ""},
  {"You fume.", "You fume more.", ""},
  {"You stop fuming.", "You fume less.", ""},
},
#endif

{ MUT_BLACK_MARK, 0, 1, mutflag::GOOD, false,
  "black mark",

  {"Your melee attacks may debilitate your foes.", "", ""},
  {"An ominous black mark forms on your body.", "", ""},
  {"", "", ""},
},

{ MUT_COLD_BLOODED, 0, 1, mutflag::BAD, true,
  "cold-blooded",

  {"You are cold-blooded and may be slowed by cold attacks.", "", ""},
  {"You feel cold-blooded.", "", ""},
  {"You feel warm-blooded.", "", ""},
},

{ MUT_FLAME_CLOUD_IMMUNITY, 0, 1, mutflag::GOOD, false,
  "flame cloud immunity",

  {"You are immune to clouds of flame.", "", ""},
  {"You feel less concerned about heat.", "", ""},
  {"", "", ""},
},

{ MUT_FREEZING_CLOUD_IMMUNITY, 0, 1, mutflag::GOOD, false,
  "freezing cloud immunity",

  {"You are immune to freezing clouds.", "", ""},
  {"You feel less concerned about cold.", "", ""},
  {"", "", ""},
},

#if TAG_MAJOR_VERSION == 34
{ MUT_SUSTAIN_ATTRIBUTES, 0, 1, mutflag::GOOD, false,
    "sustain attributes",

    {"Your attributes are resistant to harm.", "", ""},
    {"", "", ""},
    {"", "", ""},
},
#endif

{ MUT_NO_DRINK, 0, 1, mutflag::BAD, false,
  "inability to drink while threatened",

  {"You cannot drink potions while threatened.", "", ""},
  {"You no longer can drink potions while threatened.", "", ""},
  {"You can once more drink potions while threatened.", "", ""},
},

{ MUT_NO_READ, 0, 1, mutflag::BAD, false,
  "inability to read while threatened",

  {"You cannot read scrolls while threatened.", "", ""},
  {"You can no longer read scrolls while threatened.", "", ""},
  {"You can once more read scrolls while threatened.", "", ""},
},

{ MUT_MISSING_HAND, 0, 1, mutflag::BAD, false,
  "missing a hand",

  {"You are missing a hand.", "", ""},
  {"One of your hands has vanished, leaving only a stump!", "", ""},
  {"Your stump has regrown into a hand!", "", ""},
},

{ MUT_NO_STEALTH, 0, 1, mutflag::BAD, false,
  "no stealth",

  {"You cannot be stealthy.", "", ""},
  {"You can no longer be stealthy.", "", ""},
  {"You can once more be stealthy.", "", ""},
},

{ MUT_NO_ARTIFICE, 0, 1, mutflag::BAD, false,
  "inability to use devices",

  {"You cannot study or use magical devices.", "", ""},
  {"You can no longer study or use magical devices.", "", ""},
  {"You can once more study and use magical devices.", "", ""},
},

{ MUT_NO_LOVE, 0, 1, mutflag::BAD, false,
  "hated by all",

  {"You are hated by all.", "", ""},
  {"You are now hated by all.", "", ""},
  {"You are no longer hated by all.", "", ""},
},

{ MUT_COWARDICE, 0, 1, mutflag::BAD, false,
  "cowardly",

  {"Your cowardice makes you less effective in combat with threatening monsters.", "", ""},
  {"You have lost your courage.", "", ""},
  {"You have regained your courage.", "", ""},
},

{ MUT_NO_DODGING, 0, 1, mutflag::BAD, false,
  "inability to train dodging",

  {"You cannot train Dodging skill.", "", ""},
  {"You can no longer train Dodging skill.", "", ""},
  {"You can once more train Dodging skill.", "", ""},
},

{ MUT_NO_ARMOUR, 0, 1, mutflag::BAD, false,
  "inability to train armour",

  {"You cannot train Armour skill.", "", ""},
  {"You can no longer train Armour skill.", "", ""},
  {"You can once more train Armour skill.", "", ""},
},

{ MUT_NO_AIR_MAGIC, 0, 1, mutflag::BAD, false,
  "no air magic",

  {"You cannot study or cast Air magic.", "", ""},
  {"You can no longer study or cast Air magic.", "", ""},
  {"You can once more study and cast Air magic.", "", ""},
},

{ MUT_NO_CHARM_MAGIC, 0, 1, mutflag::BAD, false,
  "no charms magic",

  {"You cannot study or cast Charms magic.", "", ""},
  {"You can no longer study or cast Charms magic.", "", ""},
  {"You can once more study and cast Charms magic.", "", ""},
},

{ MUT_NO_CONJURATION_MAGIC, 0, 1, mutflag::BAD, false,
  "no conjurations magic",

  {"You cannot study or cast Conjurations magic.", "", ""},
  {"You can no longer study or cast Conjurations magic.", "", ""},
  {"You can once more study and cast Conjurations magic.", "", ""},
},

{ MUT_NO_EARTH_MAGIC, 0, 1, mutflag::BAD, false,
  "no earth magic",

  {"You cannot study or cast Earth magic.", "", ""},
  {"You can no longer study or cast Earth magic.", "", ""},
  {"You can once more study and cast Earth magic.", "", ""},
},

{ MUT_NO_FIRE_MAGIC, 0, 1, mutflag::BAD, false,
  "no fire magic",

  {"You cannot study or cast Fire magic.", "", ""},
  {"You can no longer study or cast Fire magic.", "", ""},
  {"You can once more study and cast Fire magic.", "", ""},
},

{ MUT_NO_HEXES_MAGIC, 0, 1, mutflag::BAD, false,
  "no hexes magic",

  {"You cannot study or cast Hexes magic.", "", ""},
  {"You can no longer study or cast Hexes magic.", "", ""},
  {"You can once more study and cast Hexes magic.", "", ""},
},

{ MUT_NO_ICE_MAGIC, 0, 1, mutflag::BAD, false,
  "no ice magic",

  {"You cannot study or cast Ice magic.", "", ""},
  {"You can no longer study or cast Ice magic.", "", ""},
  {"You can once more study and cast Ice magic.", "", ""},
},

{ MUT_NO_NECROMANCY_MAGIC, 0, 1, mutflag::BAD, false,
  "no necromancy magic",

  {"You cannot study or cast Necromancy magic.", "", ""},
  {"You can no longer study or cast Necromancy magic.", "", ""},
  {"You can once more study and cast Necromancy magic.", "", ""},
},

{ MUT_NO_POISON_MAGIC, 0, 1, mutflag::BAD, false,
  "no poison magic",

  {"You cannot study or cast Poison magic.", "", ""},
  {"You can no longer study or cast Poison magic.", "", ""},
  {"You can once more study and cast Poison magic.", "", ""},
},

{ MUT_NO_SUMMONING_MAGIC, 0, 1, mutflag::BAD, false,
  "no summoning magic",

  {"You cannot study or cast Summoning magic.", "", ""},
  {"You can no longer study or cast Summoning magic.", "", ""},
  {"You can once more study and cast Summoning magic.", "", ""},
},

{ MUT_NO_TRANSLOCATION_MAGIC, 0, 1, mutflag::BAD, false,
  "no translocations magic",

  {"You cannot study or cast Translocations magic.", "", ""},
  {"You can no longer study or cast Translocations magic.", "", ""},
  {"You can once more study and cast Translocations magic.", "", ""},
},

{ MUT_NO_TRANSMUTATION_MAGIC, 0, 1, mutflag::BAD, false,
  "no transmutations magic",

  {"You cannot study or cast Transmutations magic.", "", ""},
  {"You can no longer study or cast Transmutations magic.", "", ""},
  {"You can once more study and cast Transmutations magic.", "", ""},
},

{ MUT_PHYSICAL_VULNERABILITY, 0, 3, mutflag::BAD, false,
  "reduced AC",

  {"You take slightly more damage. (AC -3)",
    "You take more damage. (AC -6)",
    "You take considerably more damage. (AC -9)"},
  {"You feel more vulnerable to harm.",
    "You feel more vulnerable to harm.",
    "You feel more vulnerable to harm."},
  {"You no longer feel extra vulnerable to harm.",
    "You feel less vulnerable to harm.",
    "You feel less vulnerable to harm."},
},

{ MUT_SLOW_REFLEXES, 0, 3, mutflag::BAD, false,
  "reduced EV",

  {"You have somewhat slow reflexes. (EV -3)",
    "You have slow reflexes. (EV -6)",
    "You have very slow reflexes. (EV -9)"},
  {"Your reflexes slow.",
    "Your reflexes slow further.",
    "Your reflexes slow further."},
  {"You reflexes return to normal.",
    "You reflexes speed back up.",
    "You reflexes speed back up."},
},

{ MUT_MAGICAL_VULNERABILITY, 0, 3, mutflag::BAD, false,
  "magic vulnerability",

  {"You are slightly vulnerable to magic. (MR-)",
    "You are vulnerable to magic. (MR--)",
    "You are extremely vulnerable to magic. (MR---)"},
  {"You feel vulnerable to magic.",
    "You feel more vulnerable to magic.",
    "You feel more vulnerable to magic."},
  {"You no longer feel vulnerable to magic.",
    "You feel less vulnerable to magic.",
    "You feel less vulnerable to magic."},
},

{ MUT_ANTI_WIZARDRY, 0, 3, mutflag::BAD, false,
  "disrupted magic",

  {"Your casting is slightly disrupted.",
    "Your casting is disrupted.",
    "Your casting is seriously disrupted."},
  {"Your ability to control magic is disrupted.",
    "Your ability to control magic is more disrupted.",
    "Your ability to control magic is more disrupted."},
  {"Your ability to control magic is no longer disrupted.",
    "Your ability to control magic is less disrupted.",
    "Your ability to control magic is less disrupted."},
},

{ MUT_MP_WANDS, 7, 1, mutflag::BAD, false,
  "MP-powered wands",

  {"You expend magic power (3 MP) to strengthen your wands.", "", ""},
  {"You feel your magical essence link to your wands.", "", ""},
  {"Your magical essence is no longer linked to your wands.", "", ""},
},

{ MUT_UNSKILLED, 0, 3, mutflag::BAD, false,
  "unskilled",

  {"You are somewhat unskilled. (-1 Apt)",
    "You are unskilled. (-2 Apt)",
    "You are extremely unskilled. (-3 Apt)"},
  {"You feel less skilled.",
    "You feel less skilled.",
    "You feel less skilled."},
  {"You regain all your skill.",
    "You regain some skill.",
    "You regain some skill."},
},

{ MUT_INEXPERIENCED, 0, 3, mutflag::BAD, false,
    "inexperienced",

    {"You are somewhat inexperienced. (-2 XL)",
     "You are inexperienced. (-4 XL)",
     "You are extremely inexperienced. (-6 XL)"},
    {"You feel less experienced.",
     "You feel less experienced.",
     "You feel less experienced."},
    {"You regain all your potential.",
     "You regain some potential.",
     "You regain some potential."},
},

{ MUT_PAWS, 0, 1, mutflag::GOOD, true,
  "sharp paws",

  {"Your sharp claws are effective at attacking unaware monsters.", "", ""},
  {"", "", ""},
  {"", "", ""},
},

{ MUT_MISSING_EYE, 0, 1, mutflag::BAD, false,
  "missing an eye",

  {"You are missing an eye, making it more difficult to aim.", "", ""},
  {"Your right eye vanishes! The world loses its depth.", "", ""},
  {"Your right eye suddenly reappears! The world regains its depth.", "", ""},
},

{ MUT_TEMPERATURE_SENSITIVITY, 0, 1, mutflag::BAD, false,
  "temperature sensitive",

  {"You are sensitive to extremes of temperature. (rF-, rC-)", "", ""},
  {"You feel sensitive to extremes of temperature.", "", ""},
  {"You no longer feel sensitive to extremes of temperature", "", ""},
},

<<<<<<< HEAD
{ MUT_STRONG_NOSE, 0, 3, mutflag::GOOD, false,
  "strong nose",
  
  {"You have a good sense of smell.", 
   "You have a very good sense of smell.", 
   "You have an uncanny sense of smell."},
   
  {"Your sense of smell grows stronger.",
   "Your sense of smell grows stronger.",
   "Your sense of smell grows stronger."},
	
  {"Your sense of smell gets weaker."
   "Your sense of smell gets weaker."
   "Your sense of smell gets weaker."},
=======
{ MUT_NO_REGENERATION, 0, 1, mutflag::BAD, false,
  "no regeneration",

  {"You do not regenerate.", "", ""},
  {"You stop regenerating.", "", ""},
  {"You start regenerating.", "", ""},
>>>>>>> dec668e4
},
};<|MERGE_RESOLUTION|>--- conflicted
+++ resolved
@@ -1901,7 +1901,14 @@
   {"You no longer feel sensitive to extremes of temperature", "", ""},
 },
 
-<<<<<<< HEAD
+{ MUT_NO_REGENERATION, 0, 1, mutflag::BAD, false,
+  "no regeneration",
+
+  {"You do not regenerate.", "", ""},
+  {"You stop regenerating.", "", ""},
+  {"You start regenerating.", "", ""},
+},
+
 { MUT_STRONG_NOSE, 0, 3, mutflag::GOOD, false,
   "strong nose",
   
@@ -1916,13 +1923,5 @@
   {"Your sense of smell gets weaker."
    "Your sense of smell gets weaker."
    "Your sense of smell gets weaker."},
-=======
-{ MUT_NO_REGENERATION, 0, 1, mutflag::BAD, false,
-  "no regeneration",
-
-  {"You do not regenerate.", "", ""},
-  {"You stop regenerating.", "", ""},
-  {"You start regenerating.", "", ""},
->>>>>>> dec668e4
 },
 };