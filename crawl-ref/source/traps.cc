/**
 * @file
 * @brief Traps related functions.
**/

#include "AppHdr.h"

#include "traps.h"
#include "trap-def.h"

#include <algorithm>
#include <cmath>

#include "areas.h"
#include "bloodspatter.h"
#include "branch.h"
#include "cloud.h"
#include "coordit.h"
#include "delay.h"
#include "describe.h"
#include "dungeon.h"
#include "english.h"
#include "god-passive.h" // passive_t::avoid_traps
#include "hints.h"
#include "item-prop.h"
#include "items.h"
#include "libutil.h"
#include "mapmark.h"
#include "mon-cast.h" // recall for zot traps
#include "mon-enum.h"
#include "mon-tentacle.h"
#include "mon-util.h"
#include "message.h"
#include "mon-place.h"
#include "nearby-danger.h"
#include "orb.h"
#include "player-stats.h" // lose_stat for zot traps
#include "random.h"
#include "religion.h"
#include "shout.h"
#include "spl-damage.h" // cancel_polar_vortex
#include "spl-transloc.h"
#include "spl-summoning.h"
#include "stash.h"
#include "state.h"
#include "stringutil.h"
#include "tag-version.h"
#include "teleport.h"
#include "terrain.h"
#include "travel.h"
#include "xom.h"

static const string TRAP_PROJECTILE_KEY = "trap_projectile";

bool trap_def::active() const
{
    return type != TRAP_UNASSIGNED;
}

bool trap_def::type_has_ammo() const
{
    switch (type)
    {
#if TAG_MAJOR_VERSION == 34
    case TRAP_NEEDLE:
#endif
    case TRAP_ARROW:  case TRAP_BOLT:
    case TRAP_DART: case TRAP_SPEAR:
        return true;
    default:
        break;
    }
    return false;
}

void trap_def::destroy(bool known)
{
    if (!in_bounds(pos))
        die("Trap position out of bounds!");

    env.grid(pos) = DNGN_FLOOR;
    if (known)
    {
        env.map_knowledge(pos).set_feature(DNGN_FLOOR);
        StashTrack.update_stash(pos);
    }
    env.trap.erase(pos);
}

void trap_def::prepare_ammo(int charges)
{
    if (charges)
    {
        ammo_qty = charges;
        return;
    }
    switch (type)
    {
    case TRAP_ARROW:
    case TRAP_BOLT:
    case TRAP_DART:
        ammo_qty = 3 + random2avg(9, 3);
        break;
    case TRAP_SPEAR:
        ammo_qty = 2 + random2avg(6, 3);
        break;
    case TRAP_GOLUBRIA:
        // really, time until it vanishes
        ammo_qty = (orb_limits_translocation() ? 10 + random2(10)
                                               : 30 + random2(20));
        break;
    case TRAP_TELEPORT:
        if (crawl_state.game_is_zotdef())
            ammo_qty = 2 + random2(2);
        else
            ammo_qty = 1;
        break;
    default:
        ammo_qty = 0;
        break;
    }
    // Zot def: traps have 10x as much ammo
    if (crawl_state.game_is_zotdef() && type != TRAP_GOLUBRIA)
        ammo_qty *= 10;
}

void trap_def::reveal()
{
    env.grid(pos) = feature();
}

string trap_def::name(description_level_type desc) const
{
    if (type >= NUM_TRAPS)
        return "buggy";

    string basename = full_trap_name(type);
    if (desc == DESC_A)
    {
        string prefix = "a";
        if (is_vowel(basename[0]))
            prefix += 'n';
        prefix += ' ';
        return prefix + basename;
    }
    else if (desc == DESC_THE)
        return string("the ") + basename;
    else                        // everything else
        return basename;
}

bool trap_def::is_bad_for_player() const
{
    return type == TRAP_ALARM
           || type == TRAP_DISPERSAL
           || type == TRAP_ZOT
           || type == TRAP_NET;
}

bool trap_def::is_safe(actor* act) const
{
    if (!act)
        act = &you;

    // TODO: For now, just assume they're safe; they don't damage outright,
    // and the messages get old very quickly
    if (type == TRAP_WEB) // && act->is_web_immune()
        return true;

#if TAG_MAJOR_VERSION == 34
    if (type == TRAP_SHADOW_DORMANT || type == TRAP_SHADOW)
        return true;
#endif

    if (!act->is_player())
        return is_bad_for_player();

    // No prompt (teleport traps are ineffective if wearing a -Tele item)
    if ((type == TRAP_TELEPORT || type == TRAP_TELEPORT_PERMANENT)
        && you.no_tele())
    {
        return true;
    }

    if (type == TRAP_GOLUBRIA || type == TRAP_SHAFT || crawl_state.game_is_zotdef())
        return true;

    // Let players specify traps as safe via lua.
    if (clua.callbooleanfn(false, "c_trap_is_safe", "s", trap_name(type).c_str()))
        return true;

    if (type == TRAP_DART)
        return you.hp > 15;
    else if (type == TRAP_ARROW)
        return you.hp > 35;
    else if (type == TRAP_BOLT)
        return you.hp > 45;
    else if (type == TRAP_SPEAR)
        return you.hp > 40;
    else if (type == TRAP_BLADE)
        return you.hp > 95;

    return false;
}

/**
 * Get the item index of the first net on the square.
 *
 * @param where The location.
 * @param trapped If true, the index of the stationary net (trapping a victim)
 *                is returned.
 * @return  The item index of the net.
*/
int get_trapping_net(const coord_def& where, bool trapped)
{
    for (stack_iterator si(where); si; ++si)
    {
        if (si->is_type(OBJ_MISSILES, MI_THROWING_NET)
            && (!trapped || item_is_stationary_net(*si)))
        {
            return si->index();
        }
    }
    return NON_ITEM;
}

/**
 * Return a string describing the reason a given actor is ensnared. (Since nets
 * & webs use the same status.
 *
 * @param actor     The ensnared actor.
 * @return          Either 'held in a net' or 'caught in a web'.
 */
const char* held_status(actor *act)
{
    act = act ? act : &you;

    if (get_trapping_net(act->pos(), true) != NON_ITEM)
        return "held in a net";
    else
        return "caught in a web";
}

// If there are more than one net on this square
// split off one of them for checking/setting values.
static void _maybe_split_nets(item_def &item, const coord_def& where)
{
    if (item.quantity == 1)
    {
        set_net_stationary(item);
        return;
    }

    item_def it;

    it.base_type = item.base_type;
    it.sub_type  = item.sub_type;
    it.net_durability      = item.net_durability;
    it.net_placed  = item.net_placed;
    it.flags     = item.flags;
    it.special   = item.special;
    it.quantity  = --item.quantity;
    item_colour(it);

    item.quantity = 1;
    set_net_stationary(item);

    copy_item_to_grid(it, where);
}

static void _mark_net_trapping(const coord_def& where)
{
    int net = get_trapping_net(where);
    if (net == NON_ITEM)
    {
        net = get_trapping_net(where, false);
        if (net != NON_ITEM)
            _maybe_split_nets(env.item[net], where);
    }
}

/**
 * Attempt to trap a monster in a net.
 *
 * @param mon       The monster being trapped.
 * @return          Whether the monster was successfully trapped.
 */
bool monster_caught_in_net(monster* mon)
{
    if (mon->body_size(PSIZE_BODY) >= SIZE_GIANT)
    {
        if (you.see_cell(mon->pos()))
        {
            if (!mon->visible_to(&you))
                mpr("The net bounces off something gigantic!");
            else
                simple_monster_message(*mon, " is too large for the net to hold!");
        }
        return false;
    }

    if (mons_class_is_stationary(mon->type))
    {
        if (you.see_cell(mon->pos()))
        {
            if (mon->visible_to(&you))
            {
                mprf("The net is caught on %s!",
                     mon->name(DESC_THE).c_str());
            }
            else
                mpr("The net is caught on something unseen!");
        }
        return false;
    }

    if (mon->is_insubstantial())
    {
        if (you.can_see(*mon))
        {
            mprf("The net passes right through %s!",
                 mon->name(DESC_THE).c_str());
        }
        return false;
    }

    if (!mon->caught() && mon->add_ench(ENCH_HELD))
    {
        if (you.see_cell(mon->pos()))
        {
            if (!mon->visible_to(&you))
                mpr("Something gets caught in the net!");
            else
                simple_monster_message(*mon, " is caught in the net!");
        }
        return true;
    }

    return false;
}

bool player_caught_in_net()
{
    if (you.body_size(PSIZE_BODY) >= SIZE_GIANT)
        return false;

    if (!you.attribute[ATTR_HELD])
    {
        mpr("You become entangled in the net!");
        stop_running();

        // Set the attribute after the mpr, otherwise the screen updates
        // and we get a glimpse of a web because there isn't a trapping net
        // item yet
        you.attribute[ATTR_HELD] = 1;

        stop_delay(true); // even stair delays
        return true;
    }
    return false;
}

void check_net_will_hold_monster(monster* mons)
{
    ASSERT(mons); // XXX: should be monster &mons
    if (mons->body_size(PSIZE_BODY) >= SIZE_GIANT)
    {
        int net = get_trapping_net(mons->pos());
        if (net != NON_ITEM)
            destroy_item(net);

        if (you.see_cell(mons->pos()))
        {
            if (mons->visible_to(&you))
            {
                mprf("The net rips apart, and %s comes free!",
                     mons->name(DESC_THE).c_str());
            }
            else
                mpr("All of a sudden the net rips apart!");
        }
    }
    else if (mons->is_insubstantial())
    {
        const int net = get_trapping_net(mons->pos());
        if (net != NON_ITEM)
            free_stationary_net(net);

        simple_monster_message(*mons,
                               " drifts right through the net!");
    }
    else
        mons->add_ench(ENCH_HELD);
}

static bool _player_caught_in_web()
{
    if (you.attribute[ATTR_HELD])
        return false;

    you.attribute[ATTR_HELD] = 1;

    you.redraw_armour_class = true;
    you.redraw_evasion      = true;
    quiver::set_needs_redraw();

    // No longer stop_running() and stop_delay().
    return true;
}

vector<coord_def> find_golubria_on_level()
{
    vector<coord_def> ret;
    for (rectangle_iterator ri(coord_def(0, 0), coord_def(GXM-1, GYM-1)); ri; ++ri)
    {
        trap_def *trap = trap_at(*ri);
        if (trap && trap->type == TRAP_GOLUBRIA)
            ret.push_back(*ri);
    }
    return ret;
}

enum class passage_type
{
    free,
    blocked,
    none,
};

static passage_type _find_other_passage_side(coord_def& to)
{
    vector<coord_def> clear_passages;
    bool has_blocks = false;
    for (coord_def passage : find_golubria_on_level())
    {
        if (passage != to)
        {
            if (!actor_at(passage))
                clear_passages.push_back(passage);
            else
                has_blocks = true;
        }
    }
    const int choices = clear_passages.size();
    if (choices < 1)
        return has_blocks ? passage_type::blocked : passage_type::none;
    to = clear_passages[random2(choices)];
    return passage_type::free;
}

// Table of possible Zot trap effects as pairs with weights.
// 2/3 are "evil magic", 1/3 are "summons"
static const vector<pair<function<void ()>, int>> zot_effects = {
    { [] { lose_stat(STAT_RANDOM, 1 + random2avg(5, 2)); }, 4 },
    { [] { contaminate_player(7000 + random2avg(13000, 2), false); }, 4 },
    { [] { you.paralyse(nullptr, 2 + random2(4), "a Zot trap"); }, 1 },
    { [] { drain_mp(you.magic_points); canned_msg(MSG_MAGIC_DRAIN); }, 2 },
    { [] { you.petrify(nullptr); }, 1 },
    { [] { you.increase_duration(DUR_LOWERED_WL, 5 + random2(15), 20,
                "Your willpower is stripped away!"); }, 4 },
    { [] { mons_word_of_recall(nullptr, 2 + random2(3)); }, 3 },
    { [] {
              mgen_data mg = mgen_data::hostile_at(RANDOM_DEMON_GREATER,
                                                   true, you.pos());
              mg.set_summoned(nullptr, 0, SPELL_NO_SPELL, GOD_NO_GOD);
              mg.set_non_actor_summoner("a Zot trap");
              mg.extra_flags |= (MF_NO_REWARD | MF_HARD_RESET);
              if (create_monster(mg))
                  mpr("You sense a hostile presence.");
         }, 3 },
    { [] {
             coord_def pt = find_gateway_location(&you);
             if (pt != coord_def(0, 0))
                 create_malign_gateway(pt, BEH_HOSTILE, "a Zot trap", 150);
         }, 1 },
    { [] {
              mgen_data mg = mgen_data::hostile_at(MONS_TWISTER,
                                                   false, you.pos());
              mg.set_summoned(nullptr, 2, SPELL_NO_SPELL, GOD_NO_GOD);
              mg.set_non_actor_summoner("a Zot trap");
              mg.extra_flags |= (MF_NO_REWARD | MF_HARD_RESET);
              if (create_monster(mg))
                  mpr("A huge vortex of air appears!");
         }, 1 },
};

// Zot traps only target the player. This rolls their effect.
static void _zot_trap()
{
    mpr("The power of Zot is invoked against you!");
    (*random_choose_weighted(zot_effects))();
}

 

void trap_def::trigger(actor& triggerer)
{
    const bool you_trigger = triggerer.is_player();
	
	
   // const bool you_know = is_known();
   // const bool trig_knows = !flat_footed && is_known(&triggerer);

    // Traps require line of sight without blocking translocation effects.
    // Requiring LOS prevents monsters from dispersing out of vaults that have
    // teleport traps available for the player to utilize. Additionally
    // requiring LOS_NO_TRANS prevents vaults that feature monsters with trap
    // behind glass from spamming the message log with irrelevant events.
    if (!you.see_cell_no_trans(pos))
        return;



    // Zot def - player never sets off known traps
	
	// Since it's tower defence all traps should probably be known by the player anyways.
    if (crawl_state.game_is_zotdef() && you_trigger /* && you_know */)
    {
        mpr("You step safely past the trap.");
        return;
    }

    // If set, the trap will be removed at the end of the
    // triggering process.
    bool trap_destroyed = false, know_trap_destroyed = false;

    monster* m = triggerer.as_monster();

    // Intelligent monsters native to a branch get a bonus avoiding traps
    const bool trig_smart = m
        && mons_is_native_in_branch(*m)
        && mons_intel(*m) >= I_HUMAN;

    // Smarter monsters and those native to the level will simply
    // side-step shafts. Unless they are already looking for
    // an exit, of course.
    if (type == TRAP_SHAFT
        && m
        && (!m->will_trigger_shaft()
            || trig_smart && !mons_is_fleeing(*m) && !m->pacified()))
    {
        return;
    }

    // Tentacles aren't real monsters, and shouldn't invoke magic traps.
    if (m && mons_is_tentacle_or_tentacle_segment(m->type)
        && !is_mechanical())
    {
        return;
    }


    // Zot def - friendly monsters never set off known traps
    if (crawl_state.game_is_zotdef() && m && m->friendly() /* && trig_knows */)
    {
        simple_monster_message(*m," carefully avoids a trap.");
        return;
    }
	// Since it's tower defence all traps should probably be known by the player anyways.



    // Store the position now in case it gets cleared in between.
    const coord_def p(pos);

    if (type_has_ammo())
        shoot_ammo(triggerer, trig_smart || you_trigger);
    else switch (type)
    {
    case TRAP_GOLUBRIA:
    {
        coord_def to = p;
        passage_type search_result = _find_other_passage_side(to);
        if (search_result == passage_type::free)
        {
            if (you_trigger)
            {
                mpr("You enter the passage of Golubria.");
                cancel_polar_vortex();
            }
            else
                simple_monster_message(*m, " enters the passage of Golubria.");

            // Should always be true.
            bool moved = triggerer.move_to_pos(to);
            ASSERT(moved);

            place_cloud(CLOUD_TLOC_ENERGY, p, 1 + random2(3), &triggerer);
            trap_destroyed = true;
            know_trap_destroyed = you_trigger;
        }
        else if (you_trigger)
        {
            mprf("This passage %s!", search_result == passage_type::blocked ?
                 "seems to be blocked by something" : "doesn't lead anywhere");
        }
        break;
    }
    case TRAP_DISPERSAL:
        dprf("Triggered dispersal.");
        if (you_trigger)
            mprf("You enter %s!", name(DESC_A).c_str());
        else
            mprf("%s enters %s!", triggerer.name(DESC_THE).c_str(),
                    name(DESC_A).c_str());
        apply_visible_monsters([] (monster& mons) {
                return !mons.no_tele() && monster_blink(&mons);
            }, pos);
        if (!you_trigger && you.see_cell_no_trans(pos))
        {
            you.blink();
            interrupt_activity(activity_interrupt::teleport);
        }
        // Don't chain disperse
        triggerer.blink();
        break;
    case TRAP_TELEPORT:
    case TRAP_TELEPORT_PERMANENT:
        if (you_trigger)
            mprf("You enter %s!", name(DESC_A).c_str());
        if (ammo_qty > 0 && !--ammo_qty)
        {
            // can't use trap_destroyed, as we might recurse into a shaft
            // or be banished by a Zot trap
            env.map_knowledge(pos).set_feature(DNGN_FLOOR);
            mprf("%s disappears.", name(DESC_THE).c_str());
            destroy();
        }
        if (!triggerer.no_tele())
            triggerer.teleport(true);
        break;

    case TRAP_ALARM:
        // Alarms always mark the player, but not through glass
        // The trap gets destroyed to prevent the player from abusing an alarm
        // trap found in favourable terrain.
		
		//But if you are in ZotDef, the alarm trap should still trigger out of your line of sight.
		//This is to alert you of incoming monsters I suppose
        if (!you.see_cell_no_trans(pos) && !crawl_state.game_is_zotdef())
            break;
       
	   // In ZotDef, alarm traps don't go away after use.
        if (!crawl_state.game_is_zotdef())
            trap_destroyed = true;
		
		
        if (you_trigger)
            mprf("You set off the alarm!");
		else if(crawl_state.game_is_zotdef())
			mprf("%s sets off the alarm!", triggerer.name(DESC_THE).c_str());
        else
            mprf("%s %s the alarm!", triggerer.name(DESC_THE).c_str(),
                 mons_intel(*m) >= I_HUMAN ? "pulls" : "sets off");
 

        if (silenced(pos))
        {
            mprf("%s vibrates slightly, failing to make a sound.",
                 name(DESC_THE).c_str());
        }
        else
        {
            string msg = make_stringf("%s emits a blaring wail!",
                               name(DESC_THE).c_str());
            noisy(40, pos, msg.c_str(), triggerer.mid);
        }


		//alarm traps didn't always apply sentinel_marks to players
		//since they are supposed to be usefull to playres in ZOT defence, we dont want this to happen
		if (!crawl_state.game_is_zotdef())
			you.sentinel_mark(true);

        break;

    case TRAP_BLADE:
        if (you_trigger)
        {
            const int narrow_miss_rnd = random2(6) + 3;
            if (one_chance_in(3))
                mpr("You avoid triggering a blade trap.");
            else if (random2limit(you.evasion(), 40) + narrow_miss_rnd > 8)
                mpr("A huge blade swings just past you!");
            else
            {
                mpr("A huge blade swings out and slices into you!");
                const int damage = you.apply_ac(48 + random2avg(29, 2));
                string n = name(DESC_A);
                ouch(damage, KILLED_BY_TRAP, MID_NOBODY, n.c_str());
                bleed_onto_floor(you.pos(), MONS_PLAYER, damage, true);
            }
        }
        else if (m)
        {
            if (one_chance_in(5) || (trig_smart && coinflip()))
            {
                // Trap doesn't trigger.
                simple_monster_message(*m, " fails to trigger a blade trap.");
            }
            else if (random2(m->evasion()) > 8
                     || (trig_smart && random2(m->evasion()) > 8))
            {
                if (!simple_monster_message(*m,
                                            " avoids a huge, swinging blade."))
                {
                    mpr("A huge blade swings out!");
                }
            }
            else
            {
                string msg = "A huge blade swings out";
                if (m->visible_to(&you))
                {
                    msg += " and slices into ";
                    msg += m->name(DESC_THE);
                }
                msg += "!";
                mpr(msg);

                int damage_taken = m->apply_ac(10 + random2avg(29, 2));

                if (!m->is_summoned())
                    bleed_onto_floor(m->pos(), m->type, damage_taken, true);

                m->hurt(nullptr, damage_taken);
                if (m->alive())
                    print_wounds(*m);
            }
        }
        break;

    case TRAP_NET:
        {
        // Nets need LOF to hit the player, no netting through glass.
        if (!you.see_cell_no_trans(pos))
            break;
        // Don't try to re-net the player when they're already netted/webbed.
        if (you.attribute[ATTR_HELD])
            break;
        // Reduce brutality of traps.
        if (!you_trigger && !one_chance_in(3))
            break;

        bool triggered = you_trigger;
        if (m)
        {
            if (mons_intel(*m) < I_HUMAN)
            {
                // Not triggered, trap stays.
                simple_monster_message(*m, " fails to trigger a net trap.");
            }
            else
            {
                // Triggered, net the player.
                triggered = true;

                if (!simple_monster_message(*m,
                                            " drops a net on you."))
                {
                    mpr("Something launches a net on you.");
                }
            }
        }

        if (!triggered)
            break;

        if (random2avg(2 * you.evasion(), 2) > 18 + env.absdepth0 / 2)
        {
            mpr("You avoid being caught in a net.");
            break;
        }

        if (!player_caught_in_net())
        {
            mpr("The net is torn apart by your bulk.");
            break;
        }

        item_def item = generate_trap_item();
        copy_item_to_grid(item, you.pos());
        if (player_in_a_dangerous_place())
            xom_is_stimulated(50);

        // Mark the item as trapping; after this it's
        // safe to update the view.
        _mark_net_trapping(you.pos());
        break;
        }

    case TRAP_WEB:
        if (triggerer.is_web_immune())
        {
            if (m)
            {
                if (m->is_insubstantial())
                    simple_monster_message(*m, " passes through a web.");
                else if (mons_genus(m->type) == MONS_JELLY)
                    simple_monster_message(*m, " oozes through a web.");
                // too spammy for spiders, and expected
            }
            break;
        }

        if (you_trigger)
        {
            if (one_chance_in(3))
                mpr("You pick your way through the web.");
            else
            {
                mpr("You are caught in the web!");

                if (_player_caught_in_web() && player_in_a_dangerous_place())
                    xom_is_stimulated(50);
            }
        }
        else if (m)
        {
            if (one_chance_in(3) || (trig_smart && coinflip()))
                simple_monster_message(*m, " evades a web.");
            else
            {
                if (m->visible_to(&you))
                    simple_monster_message(*m, " is caught in a web!");
                else
                    mpr("A web moves frantically as something is caught in it!");

                // If somehow already caught, make it worse.
                m->add_ench(ENCH_HELD);

                // Don't try to escape the web in the same turn
                m->props[NEWLY_TRAPPED_KEY] = true;
            }
        }
        break;

    case TRAP_ZOT:
        if (you_trigger)
        {
            mpr("You enter the Zot trap.");
            _zot_trap();
        }
        else if (m)
        {
            // Zot traps are out to get *the player*! Hostile monsters
            // benefit and friendly monsters bring effects down on
            // the player. Such is life.

            // Give the player a chance to figure out what happened
            if (player_can_hear(pos))
                mprf(MSGCH_SOUND, "You hear a loud \"Zot\"!");

            if (you.see_cell_no_trans(pos) && one_chance_in(5))
                _zot_trap();
        }
        break;

    case TRAP_SHAFT:
        // Known shafts don't trigger as traps.
        // Allies don't fall through shafts (no herding!)
        if (trig_smart || (m && m->wont_attack()) || you_trigger)
            break;

        // A chance to escape.
        if (one_chance_in(4))
            break;

        {
        // keep this for messaging purposes
        const bool triggerer_seen = you.can_see(triggerer);

        // Fire away!
        triggerer.do_shaft();

        // Player-used shafts are destroyed
        // after one use in down_stairs()
        if (!you_trigger)
        {
            mprf("%s shaft crumbles and collapses.",
                 triggerer_seen ? "The" : "A");
            know_trap_destroyed = true;
            trap_destroyed = true;
        }
        }
        break;

#if TAG_MAJOR_VERSION == 34
    case TRAP_GAS:
        mpr("The gas trap seems to be inoperative.");
        trap_destroyed = true;
        break;
#endif

    case TRAP_PLATE:
        dungeon_events.fire_position_event(DET_PRESSURE_PLATE, pos);
        break;

#if TAG_MAJOR_VERSION == 34
    case TRAP_SHADOW:
    case TRAP_SHADOW_DORMANT:
#endif
    default:
        break;
    }

    if (you_trigger)
        learned_something_new(HINT_SEEN_TRAP, p);

    if (trap_destroyed)
        destroy(know_trap_destroyed);
}

int trap_def::max_damage(const actor& act)
{
    // Trap damage to monsters is a lot smaller, because they are fairly
    // stupid and tend to have fewer hp than players -- this choice prevents
    // traps from easily killing large monsters.
    bool mon = act.is_monster();

    switch (type)
    {
        case TRAP_DART: return 0;
        case TRAP_ARROW:  return mon ?  7 : 15;
        case TRAP_SPEAR:  return mon ? 10 : 26;
        case TRAP_BOLT:   return mon ? 18 : 40;
        case TRAP_BLADE:  return mon ? 38 : 76;
        default:          return 0;
    }

    return 0;
}

int trap_def::shot_damage(actor& act)
{
    const int dam = max_damage(act);

    if (!dam)
        return 0;
    return random2(dam) + 1;
}

int trap_def::to_hit_bonus()
{
    switch (type)
    {
    // To-hit:
    case TRAP_ARROW:
        return 7;
    case TRAP_SPEAR:
        return 10;
    case TRAP_BOLT:
        return 15;
    case TRAP_NET:
        return 5;
    case TRAP_DART:
        return 8;
    // Irrelevant:
    default:
        return 0;
    }
}

void destroy_trap(const coord_def& pos)
{
    if (trap_def* ptrap = trap_at(pos))
        ptrap->destroy();
}

trap_def* trap_at(const coord_def& pos)
{
    if (!feat_is_trap(env.grid(pos)))
        return nullptr;

    auto it = env.trap.find(pos);
    ASSERT(it != env.trap.end());
    ASSERT(it->second.pos == pos);
    ASSERT(it->second.type != TRAP_UNASSIGNED);

    return &it->second;
}

trap_type get_trap_type(const coord_def& pos)
{
    if (trap_def* ptrap = trap_at(pos))
        return ptrap->type;

    return TRAP_UNASSIGNED;
}

/**
 * End the ATTR_HELD state & redraw appropriate UI.
 *
 * Do NOT call without clearing up nets, webs, etc first!
 */
void stop_being_held()
{
    you.attribute[ATTR_HELD] = 0;
    quiver::set_needs_redraw();
    you.redraw_evasion = true;
}

/**
 * Exit a web that's currently holding you.
 *
 * @param quiet     Whether to squash messages.
 */
void leave_web(bool quiet)
{
    const trap_def *trap = trap_at(you.pos());
    if (!trap || trap->type != TRAP_WEB)
        return;

    if (trap->ammo_qty == 1) // temp web from e.g. jumpspider/spidersack
    {
        if (!quiet)
            mpr("The web tears apart.");
        destroy_trap(you.pos());
    }
    else if (!quiet)
        mpr("You disentangle yourself.");

    stop_being_held();
}

/**
 * Let the player attempt to unstick themself from a web.
 */
static void _free_self_from_web()
{
    // Check if there's actually a web trap in your tile.
    trap_def *trap = trap_at(you.pos());
    if (trap && trap->type == TRAP_WEB)
    {
        // if so, roll a chance to escape the web.
        if (x_chance_in_y(3, 10))
        {
            mpr("You struggle to detach yourself from the web.");
            // but you actually accomplished nothing!
            return;
        }

        leave_web();
    }

    // whether or not there was a web trap there, you're free now.
    stop_being_held();
}

void free_self_from_net()
{
    const int net = get_trapping_net(you.pos());

    if (net == NON_ITEM)
    {
        // If there's no net, it must be a web.
        _free_self_from_web();
        return;
    }

    int hold = env.item[net].net_durability;
    dprf("net.net_durability: %d", hold);

    const int damage = 1 + random2(4);

    hold -= damage;
    env.item[net].net_durability = hold;

    if (hold < NET_MIN_DURABILITY)
    {
        mprf("You %s the net and break free!", damage > 3 ? "shred" : "rip");

        destroy_item(net);
        stop_being_held();
        return;
    }

    if (damage > 3)
        mpr("You tear a large gash into the net.");
    else
        mpr("You struggle against the net.");
}

/**
 * Deals with messaging & cleanup for temporary web traps. Does not actually
 * delete ENCH_HELD!
 *
 * @param mons      The monster leaving a web.
 * @param quiet     Whether to suppress messages.
 */
void monster_web_cleanup(const monster &mons, bool quiet)
{
    trap_def *trap = trap_at(mons.pos());
    if (trap && trap->type == TRAP_WEB)
    {
        if (trap->ammo_qty == 1)
        {
            // temp web from e.g. jumpspider/spidersack
            if (!quiet)
                simple_monster_message(mons, " tears the web.");
            destroy_trap(mons.pos());
        }
        else if (!quiet)
            simple_monster_message(mons, " pulls away from the web.");
    }
}

void mons_clear_trapping_net(monster* mon)
{
    if (!mon->caught())
        return;

    const int net = get_trapping_net(mon->pos());
    if (net != NON_ITEM)
        free_stationary_net(net);

    mon->del_ench(ENCH_HELD, true);
}

void free_stationary_net(int item_index)
{
    item_def &item = env.item[item_index];
    if (!item.is_type(OBJ_MISSILES, MI_THROWING_NET))
        return;

    const coord_def pos = item.pos;
    // Probabilistically mulch net based on damage done, otherwise
    // reset damage counter (ie: item.net_durability).
    const bool mulch = item.props.exists(TRAP_PROJECTILE_KEY)
                    || x_chance_in_y(-item.net_durability, 9);
    if (mulch)
        destroy_item(item_index);
    else
    {
        item.net_durability = 0;
        item.net_placed = false;
    }

    // Make sure we don't leave a bad trapping net in the stash
    // FIXME: may leak info if a monster escapes an out-of-sight net.
    StashTrack.update_stash(pos);
    StashTrack.unmark_trapping_nets(pos);
}

void clear_trapping_net()
{
    if (!you.attribute[ATTR_HELD])
        return;

    if (!in_bounds(you.pos()))
        return;

    const int net = get_trapping_net(you.pos());
    if (net == NON_ITEM)
        leave_web(true);
    else
        free_stationary_net(net);

    stop_being_held();
}

item_def trap_def::generate_trap_item()
{
    item_def item;
    object_class_type base;
    int sub;

    switch (type)
    {
#if TAG_MAJOR_VERSION == 34
    case TRAP_NEEDLE: base = OBJ_MISSILES; sub = MI_NEEDLE;       break;
#endif
    case TRAP_ARROW:  base = OBJ_MISSILES; sub = MI_ARROW;        break;
    case TRAP_BOLT:   base = OBJ_MISSILES; sub = MI_BOLT;         break;
    case TRAP_SPEAR:  base = OBJ_WEAPONS;  sub = WPN_SPEAR;       break;
    case TRAP_DART:   base = OBJ_MISSILES; sub = MI_DART;         break;
    case TRAP_NET:    base = OBJ_MISSILES; sub = MI_THROWING_NET; break;
    default:          return item;
    }

    item.base_type = base;
    item.sub_type  = sub;
    item.quantity  = 1;

    if (base == OBJ_MISSILES)
    {
        set_item_ego_type(item, base,
                          (sub == MI_DART) ? SPMSL_POISONED : SPMSL_NORMAL);
    }
    else
        set_item_ego_type(item, base, SPWPN_NORMAL);

    // Make nets from net traps always mulch.
    item.props[TRAP_PROJECTILE_KEY] = true;

    item_colour(item);
    return item;
}

// Shoot a single piece of ammo at the relevant actor.
void trap_def::shoot_ammo(actor& act, bool trig_smart)
{
    if (ammo_qty <= 0)
    {
        if (trig_smart && act.is_player())
            mpr("The trap is out of ammunition!");
        else if (player_can_hear(pos) && you.see_cell(pos))
            mpr("You hear a soft click.");

        destroy();
        return;
    }

    if (act.is_player())
    {
        if (one_chance_in(5) || trig_smart && !one_chance_in(4))
        {
            mprf("You avoid triggering %s.", name(DESC_A).c_str());
            return;
        }
    }
    else if (one_chance_in(5))
    {
        if (trig_smart && you.see_cell(pos) && you.can_see(act))
        {
            mprf("%s avoids triggering %s.", act.name(DESC_THE).c_str(),
                 name(DESC_A).c_str());
        }
        return;
    }

    item_def shot = generate_trap_item();

    int trap_hit = 20 + (to_hit_bonus()*2);
    trap_hit *= random2(200);
    trap_hit /= 100;
    if (act.missile_repulsion())
        trap_hit = random2(trap_hit);

    const int con_block = random2(20 + act.shield_block_penalty());
    const int pro_block = act.shield_bonus();
    dprf("%s: hit %d EV %d, shield hit %d block %d", name(DESC_PLAIN).c_str(),
         trap_hit, act.evasion(), con_block, pro_block);

    // Determine whether projectile hits.
    if (trap_hit < act.evasion())
    {
        if (act.is_player())
            mprf("%s shoots out and misses you.", shot.name(DESC_A).c_str());
        else if (you.see_cell(act.pos()))
        {
            mprf("%s misses %s!", shot.name(DESC_A).c_str(),
                 act.name(DESC_THE).c_str());
        }
    }
    else if (pro_block >= con_block
             && you.see_cell(act.pos()))
    {
        string owner;
        if (act.is_player())
            owner = "your";
        else if (you.can_see(act))
            owner = apostrophise(act.name(DESC_THE));
        else // "its" sounds abysmal; animals don't use shields
            owner = "someone's";
        mprf("%s shoots out and hits %s shield.", shot.name(DESC_A).c_str(),
             owner.c_str());

        act.shield_block_succeeded();
    }
    else // OK, we've been hit.
    {
        bool poison = type == TRAP_DART
                       && (x_chance_in_y(50 - (3*act.armour_class()) / 2, 100));

        int damage_taken = act.apply_ac(shot_damage(act));

        if (act.is_player())
        {
            mprf("%s shoots out and hits you!", shot.name(DESC_A).c_str());

            string n = name(DESC_A);

            // Needle traps can poison.
            if (poison)
                poison_player(1 + roll_dice(2, 9), "", n);

            ouch(damage_taken, KILLED_BY_TRAP, MID_NOBODY, n.c_str());
        }
        else
        {
            if (you.see_cell(act.pos()))
            {
                mprf("%s hits %s%s!",
                     shot.name(DESC_A).c_str(),
                     act.name(DESC_THE).c_str(),
                     (damage_taken == 0 && !poison) ?
                         ", but does no damage" : "");
            }

            if (poison)
                act.poison(nullptr, 3 + roll_dice(2, 5));
            act.hurt(nullptr, damage_taken);
        }
    }
    ammo_qty--;
}

bool trap_def::is_mechanical() const
{
    switch (type)
    {
    case TRAP_ARROW:
    case TRAP_SPEAR:
    case TRAP_BLADE:
    case TRAP_DART:
    case TRAP_BOLT:
    case TRAP_NET:
    case TRAP_PLATE:
#if TAG_MAJOR_VERSION == 34
    case TRAP_NEEDLE:
    case TRAP_GAS:
#endif
        return true;
    default:
        return false;
    }
}

dungeon_feature_type trap_def::feature() const
{
    return trap_feature(type);
}

dungeon_feature_type trap_feature(trap_type type)
{
    switch (type)
    {
    case TRAP_WEB:
        return DNGN_TRAP_WEB;
    case TRAP_SHAFT:
        return DNGN_TRAP_SHAFT;
    case TRAP_DISPERSAL:
        return DNGN_TRAP_DISPERSAL;
    case TRAP_TELEPORT:
        return DNGN_TRAP_TELEPORT;
    case TRAP_TELEPORT_PERMANENT:
        return DNGN_TRAP_TELEPORT_PERMANENT;
    case TRAP_ALARM:
        return DNGN_TRAP_ALARM;
    case TRAP_ZOT:
        return DNGN_TRAP_ZOT;
    case TRAP_GOLUBRIA:
        return DNGN_PASSAGE_OF_GOLUBRIA;
#if TAG_MAJOR_VERSION == 34
    case TRAP_SHADOW:
        return DNGN_TRAP_SHADOW;
    case TRAP_SHADOW_DORMANT:
        return DNGN_TRAP_SHADOW_DORMANT;
#endif

    case TRAP_ARROW:
        return DNGN_TRAP_ARROW;
    case TRAP_SPEAR:
        return DNGN_TRAP_SPEAR;
    case TRAP_BLADE:
        return DNGN_TRAP_BLADE;
    case TRAP_DART:
        return DNGN_TRAP_DART;
    case TRAP_BOLT:
        return DNGN_TRAP_BOLT;
    case TRAP_NET:
        return DNGN_TRAP_NET;
    case TRAP_PLATE:
        return DNGN_TRAP_PLATE;

#if TAG_MAJOR_VERSION == 34
    case TRAP_NEEDLE:
    case TRAP_GAS:
        return DNGN_TRAP_MECHANICAL;
#endif

    default:
        die("placeholder trap type %d used", type);
    }
}

/***
 * Can a shaft be placed on the current level?
 *
 * @returns true if such a shaft can be placed.
 */
bool is_valid_shaft_level()
{
    // Important: We are sometimes called before the level has been loaded
    // or generated, so should not depend on properties of the level itself,
    // but only on its level_id.
    const level_id place = level_id::current();

    if (crawl_state.game_is_sprint()  || crawl_state.game_is_zotdef())
        return false;

    if (!is_connected_branch(place))
        return false;

    const Branch &branch = branches[place.branch];

    if (branch.branch_flags & brflag::no_shafts)
        return false;

    // Don't allow shafts from the bottom of a branch.
    return (brdepth[place.branch] - place.depth) >= 1;
}

///
static bool& _shafted_in(const Branch &branch)
{
    return you.props[make_stringf("shafted_in_%s", branch.abbrevname)].get_bool();
}

/**
 * Can we force shaft the player from this level?
 *
 * @returns true if we can.
 */
static bool _is_valid_shaft_effect_level()
{
    const level_id place = level_id::current();
    const Branch &branch = branches[place.branch];

    // Don't shaft the player when we can't, or when we already did once this game
    // in this branch, or when it would be into a dangerous end.
    return is_valid_shaft_level()
           && !_shafted_in(branch)
           && !(branch.branch_flags & brflag::dangerous_end
                && brdepth[place.branch] - place.depth == 1);
}

/***
 * The player rolled a new tile, see if they deserve to be trapped.
 */
void roll_trap_effects()
{
    int trap_rate = trap_rate_for_place();

    you.trapped = you.num_turns && !have_passive(passive_t::avoid_traps)
        && env.density > 0 // can happen with builder in debug state
        && (you.trapped || x_chance_in_y(trap_rate, 9 * env.density));
}

static string _malev_msg()
{
    return make_stringf("A sourceless malevolence fills %s...",
                        branches[you.where_are_you].longname);
}

static void _print_malev()
{
    mpr(_malev_msg());
}

/**
 * Separate from roll_trap_effects so the trap triggers when crawl is in an
 * appropriate state
 */
void do_trap_effects()
{
    // Try to shaft, teleport, or alarm the player.

    // We figure out which possibilities are allowed before picking which happens
    // so that the overall chance of being trapped doesn't depend on which
    // possibilities are allowed.

    // Teleport effects are allowed everywhere, no need to check
    vector<trap_type> available_traps = { TRAP_TELEPORT };
    // Don't shaft the player when shafts aren't allowed in the location or when
    //  it would be into a dangerous end.
    if (_is_valid_shaft_effect_level())
        available_traps.push_back(TRAP_SHAFT);
    // No alarms on the first 3 floors
    if (env.absdepth0 > 3)
        available_traps.push_back(TRAP_ALARM);

    switch (*random_iterator(available_traps))
    {
        case TRAP_SHAFT:
            dprf("Attempting to shaft player.");
            _print_malev();
            if (you.do_shaft(false))
                _shafted_in(branches[you.where_are_you]) = true;
            break;

        case TRAP_ALARM:
            // Alarm effect alarms are always noisy, even if the player is
            // silenced, to avoid "travel only while silenced" behaviour.
            // XXX: improve messaging to make it clear there's a wail outside of the
            // player's silence
            _print_malev();
            mprf("With a horrendous wail, an alarm goes off!");
            fake_noisy(40, you.pos());
            you.sentinel_mark(true);
            break;

        case TRAP_TELEPORT:
        {
            string msg = make_stringf("%s and a teleportation trap spontaneously manifests!",
                                      _malev_msg().c_str());
            you_teleport_now(false, true, msg);
            break;
        }

        // Other cases shouldn't be possible, but having a default here quiets
        // compiler warnings
        default:
            break;
    }
}

level_id generic_shaft_dest(level_id place)
{
    if (!is_connected_branch(place))
        return place;

    int curr_depth = place.depth;
    int max_depth = brdepth[place.branch];

    // Shafts drop you 1/2/3 levels with equal chance.
    // 33.3% for 1, 2, 3 from D:3, less before
    place.depth += 1 + random2(min(place.depth, 3));

    if (place.depth > max_depth)
        place.depth = max_depth;

    if (place.depth == curr_depth)
        return place;

    // Only shafts on the level immediately above a dangerous branch
    // bottom will take you to that dangerous bottom.
    if (branches[place.branch].branch_flags & brflag::dangerous_end
        && place.depth == max_depth
        && (max_depth - curr_depth) > 1)
    {
        place.depth--;
    }

    return place;
}

/**
 * Get the trap effect rate for the current level.
 *
 * No traps effects occur in either Temple or disconnected branches other than
 * Pandemonium. For other branches, this value starts at 1. It is increased for
 * deeper levels; by one for every 10 levels of absdepth,
 * capping out at max 9.
 *
 * No traps in tutorial, sprint, and arena.
 *
 * @return  The trap rate for the current level.
*/
int trap_rate_for_place()
{
    if (player_in_branch(BRANCH_TEMPLE)
        || (!player_in_connected_branch()
            && !player_in_branch(BRANCH_PANDEMONIUM))
        || crawl_state.game_is_sprint()
        || crawl_state.game_is_tutorial()
        || crawl_state.game_is_arena())
    {
        return 0;
    }

    return 1 + env.absdepth0 / 10;
}

/**
 * Choose a weighted random trap type for the currently-generated level.
 *
 * Odds of generating zot traps vary by depth (and are depth-limited). Alarm
 * traps also can't be placed before D:4. All other traps are depth-agnostic.
 *
 * @return                    A random trap type.
 *                            May be NUM_TRAPS, if no traps were valid.
 */

trap_type random_trap_for_place(bool dispersal_ok)
{
    // zot traps are Very Special.
    // very common in zot...
    if (player_in_branch(BRANCH_ZOT) && coinflip())
        return TRAP_ZOT;

    // and elsewhere, increasingly common with depth
    // possible starting at depth 15 (end of D, late lair, lair branches)
    // XXX: is there a better way to express this?
    if (random2(1 + env.absdepth0) > 14 && one_chance_in(3))
        return TRAP_ZOT;

    const bool shaft_ok = is_valid_shaft_level() && !player_in_hell();
    const bool tele_ok = !crawl_state.game_is_sprint();
    const bool alarm_ok = env.absdepth0 > 3;

    const pair<trap_type, int> trap_weights[] =
    {
        { TRAP_DISPERSAL, dispersal_ok && tele_ok  ? 1 : 0},
        { TRAP_TELEPORT,  tele_ok  ? 1 : 0},
        { TRAP_SHAFT,    shaft_ok  ? 1 : 0},
        { TRAP_ALARM,    alarm_ok  ? 1 : 0},
    };

    const trap_type *trap = random_choose_weighted(trap_weights);
    return trap ? *trap : NUM_TRAPS;
}

<<<<<<< HEAD
/**
 * Oldstyle trap algorithm, used for vaults. Very bad. Please remove ASAP.
 */
trap_type random_vault_trap()
{
    const int level_number = env.absdepth0;
    trap_type type = TRAP_ARROW;

    if ((random2(1 + level_number) > 1) && one_chance_in(4))
        type = TRAP_DART;
    if (random2(1 + level_number) > 3)
        type = TRAP_SPEAR;

    if (type == TRAP_ARROW && one_chance_in(15))
        type = TRAP_NET;

    if (random2(1 + level_number) > 7)
        type = TRAP_BOLT;
    if (random2(1 + level_number) > 14)
        type = TRAP_BLADE;

    if (random2(1 + level_number) > 14 && one_chance_in(3)
        || (player_in_branch(BRANCH_ZOT) && coinflip()))
    {
        type = TRAP_ZOT;
    }

    if (one_chance_in(20) && is_valid_shaft_level())
        type = TRAP_SHAFT;
    if (one_chance_in(20) && !crawl_state.game_is_sprint())
        type = TRAP_TELEPORT;
    if (one_chance_in(40) && level_number > 3)
        type = TRAP_ALARM;

    return type;
}

int count_traps(trap_type ttyp)
{
    int num = 0;
    for (const auto& entry : env.trap)
        if (entry.second.type == ttyp)
            num++;
    return num;
}

=======
>>>>>>> 92def6ad
void place_webs(int num)
{
    trap_def ts;
    for (int j = 0; j < num; j++)
    {
        int tries;
        // this is hardly ever enough to place many webs, most of the time
        // it will fail prematurely. Which is fine.
        for (tries = 0; tries < 200; ++tries)
        {
            ts.pos.x = random2(GXM);
            ts.pos.y = random2(GYM);
            if (in_bounds(ts.pos)
                && env.grid(ts.pos) == DNGN_FLOOR
                && !map_masked(ts.pos, MMT_NO_TRAP))
            {
                // Calculate weight.
                int weight = 0;
                for (adjacent_iterator ai(ts.pos); ai; ++ai)
                {
                    // Solid wall?
                    int solid_weight = 0;
                    // Orthogonals weight three, diagonals 1.
                    if (cell_is_solid(*ai))
                    {
                        solid_weight = (ai->x == ts.pos.x || ai->y == ts.pos.y)
                                        ? 3 : 1;
                    }
                    weight += solid_weight;
                }

                // Maximum weight is 4*3+4*1 = 16
                // *But* that would imply completely surrounded by rock (no point there)
                if (weight <= 16 && x_chance_in_y(weight + 2, 34))
                    break;
            }
        }

        if (tries >= 200)
            break;

        ts.type = TRAP_WEB;
        ts.prepare_ammo();
        ts.reveal();
        env.trap[ts.pos] = ts;
    }
}

bool ensnare(actor *fly)
{
    ASSERT(fly); // XXX: change to actor &fly
    if (fly->is_web_immune())
        return false;

    if (fly->caught())
    {
        // currently webs are stateless so except for flavour it's a no-op
        if (fly->is_player())
            mpr("You are even more entangled.");
        return false;
    }

    if (fly->body_size() >= SIZE_GIANT)
    {
        if (you.can_see(*fly))
            mprf("A web harmlessly splats on %s.", fly->name(DESC_THE).c_str());
        return false;
    }

    // If we're over water, an open door, shop, portal, etc, the web will
    // fail to attach and you'll be released after a single turn.
    if (env.grid(fly->pos()) == DNGN_FLOOR)
    {
        place_specific_trap(fly->pos(), TRAP_WEB, 1); // 1 ammo = destroyed on exit (hackish)
        if (you.see_cell(fly->pos()))
            env.grid(fly->pos()) = DNGN_TRAP_WEB;
    }

    if (fly->is_player())
    {
        if (_player_caught_in_web()) // no fail, returns false if already held
            mpr("You are caught in a web!");
    }
    else
    {
        simple_monster_message(*fly->as_monster(), " is caught in a web!");
        fly->as_monster()->add_ench(ENCH_HELD);
    }

    // Drowned?
    if (!fly->alive())
        return true;

    return true;
}

// Whether this trap type can be placed in vaults by the ^ glphy
bool is_regular_trap(trap_type trap)
{
#if TAG_MAJOR_VERSION == 34
    return trap <= TRAP_MAX_REGULAR || trap == TRAP_DISPERSAL;
#else
    return trap <= TRAP_MAX_REGULAR;
#endif
}<|MERGE_RESOLUTION|>--- conflicted
+++ resolved
@@ -1612,55 +1612,7 @@
     return trap ? *trap : NUM_TRAPS;
 }
 
-<<<<<<< HEAD
-/**
- * Oldstyle trap algorithm, used for vaults. Very bad. Please remove ASAP.
- */
-trap_type random_vault_trap()
-{
-    const int level_number = env.absdepth0;
-    trap_type type = TRAP_ARROW;
-
-    if ((random2(1 + level_number) > 1) && one_chance_in(4))
-        type = TRAP_DART;
-    if (random2(1 + level_number) > 3)
-        type = TRAP_SPEAR;
-
-    if (type == TRAP_ARROW && one_chance_in(15))
-        type = TRAP_NET;
-
-    if (random2(1 + level_number) > 7)
-        type = TRAP_BOLT;
-    if (random2(1 + level_number) > 14)
-        type = TRAP_BLADE;
-
-    if (random2(1 + level_number) > 14 && one_chance_in(3)
-        || (player_in_branch(BRANCH_ZOT) && coinflip()))
-    {
-        type = TRAP_ZOT;
-    }
-
-    if (one_chance_in(20) && is_valid_shaft_level())
-        type = TRAP_SHAFT;
-    if (one_chance_in(20) && !crawl_state.game_is_sprint())
-        type = TRAP_TELEPORT;
-    if (one_chance_in(40) && level_number > 3)
-        type = TRAP_ALARM;
-
-    return type;
-}
-
-int count_traps(trap_type ttyp)
-{
-    int num = 0;
-    for (const auto& entry : env.trap)
-        if (entry.second.type == ttyp)
-            num++;
-    return num;
-}
-
-=======
->>>>>>> 92def6ad
+
 void place_webs(int num)
 {
     trap_def ts;
