/**
 * @file
 * @brief Spell casting and miscast functions.
**/

#include "AppHdr.h"

#include "spl-cast.h"

#include <iomanip>
#include <sstream>
#include <cmath>

#include "act-iter.h"
#include "areas.h"
#include "art-enum.h"
#include "beam.h"
#include "chardump.h"
#include "cloud.h"
#include "colour.h"
#include "coordit.h"
#include "database.h"
#include "describe.h"
#include "directn.h"
#include "english.h"
#include "env.h"
#include "evoke.h"
#include "exercise.h"
#include "format.h"
#include "god-abil.h"
#include "god-conduct.h"
#include "god-item.h"
#include "god-passive.h" // passive_t::shadow_spells
#include "hints.h"
#include "items.h"
#include "item-prop.h"
#include "item-use.h"
#include "libutil.h"
#include "macro.h"
#include "menu.h"
#include "melee-attack.h"
#include "message.h"
#include "misc.h"
#include "mon-behv.h"
#include "mon-cast.h"
#include "mon-explode.h"
#include "mon-place.h"
#include "mon-project.h"
#include "mon-util.h"
#include "mutation.h"
#include "options.h"
#include "ouch.h"
#include "output.h"
#include "player.h"
#include "player-stats.h"
#include "prompt.h"
#include "religion.h"
#include "shout.h"
#include "skills.h"
#include "spl-book.h"
#include "spl-clouds.h"
#include "spl-damage.h"
#include "spl-goditem.h"
#include "spl-miscast.h"
#include "spl-monench.h"
#include "spl-other.h"
#include "spl-selfench.h"
#include "spl-summoning.h"
#include "spl-transloc.h"
#include "spl-zap.h"
#include "state.h"
#include "stepdown.h"
#include "stringutil.h"
#include "tag-version.h"
#include "target.h"
#include "teleport.h"
#include "terrain.h"
#include "tilepick.h"
#include "timed-effects.h"
#include "transform.h"
#include "unicode.h"
#include "unwind.h"
#include "view.h"
#include "viewchar.h" // stringize_glyph

static int _spell_enhancement(spell_type spell);
static int _apply_enhancement(const int initial_power,
                              const int enhancer_levels);
static string _spell_failure_rate_description(spell_type spell);

void surge_power(const int enhanced)
{
    if (enhanced)               // one way or the other {dlb}
    {
        const string modifier = (enhanced  < -2) ? "extraordinarily" :
                                (enhanced == -2) ? "extremely" :
                                (enhanced ==  2) ? "strong" :
                                (enhanced  >  2) ? "huge"
                                                 : "";
        mprf("You feel %s %s",
             !modifier.length() ? "a"
                                : article_a(modifier).c_str(),
             (enhanced < 0) ? "numb sensation."
                            : "surge of power!");
    }
}

void surge_power_wand(const int mp_cost)
{
    if (mp_cost)
    {
        const bool slight = mp_cost < 3;
        mprf("You feel a %ssurge of power%s",
             slight ? "slight " : "",
             slight ? "."      : "!");
    }
}

static string _spell_base_description(spell_type spell, bool transient)
{
    ostringstream desc;

    int highlight =  spell_highlight_by_utility(spell, COL_UNKNOWN, transient);
    if (you.duration[DUR_ENKINDLED] && highlight == COL_UNKNOWN
        && spell_can_be_enkindled(spell))
    {
        highlight = LIGHTCYAN;
    }

    desc << "<" << colour_to_str(highlight) << ">" << left;

    // spell name
    desc << chop_string(spell_title(spell), 32);

    // spell schools
    desc << spell_schools_string(spell);

    const int so_far = strwidth(desc.str()) - (strwidth(colour_to_str(highlight))+2);
    if (so_far < 58)
        desc << string(58 - so_far, ' ');

    // spell fail rate, level
    const string failure_rate = spell_failure_rate_string(spell, false);
    const int width = strwidth(formatted_string::parse_string(failure_rate).tostring());
    const bool show_enkindle = you.has_mutation(MUT_MNEMOPHAGE);

    // Revenants have spell level right-justified instead of left-justified to make
    // room to show enkindled spell success rates.
    desc << failure_rate << string((show_enkindle ? 13 : 9)-width, ' ');
    desc << spell_difficulty(spell);
    // XXX: This exact padding is needed to make the webtiles spell menu not re-align
    //      itself whenever we toggle display modes. For some reason, this doesn't
    //      seem to matter for local tiles. Who know why?
    desc << string(show_enkindle ? 2 : 6, ' ');
    desc << "</" << colour_to_str(highlight) <<">";

    return desc.str();
}

static string _spell_extra_description(spell_type spell, bool transient)
{
    ostringstream desc;

    int highlight =  spell_highlight_by_utility(spell, COL_UNKNOWN, transient);
    if (you.duration[DUR_ENKINDLED] && spell_can_be_enkindled(spell) && highlight == COL_UNKNOWN)
        highlight = LIGHTCYAN;

    desc << "<" << colour_to_str(highlight) << ">" << left;

    // spell name
    desc << chop_string(spell_title(spell), 32);

    // spell power, spell range, noise
    const string rangestring = spell_range_string(spell);
    const string damagestring = spell_damage_string(spell, false, -1, true);

    desc << chop_string(spell_power_string(spell), 10)
         << chop_string(damagestring.length() ? damagestring : "N/A", 10)
         << chop_string(rangestring, 8)
         << chop_string(spell_noise_string(spell, 10), 14);

    desc << "</" << colour_to_str(highlight) <<">";

    return desc.str();
}

class SpellMenuEntry : public ToggleableMenuEntry
{
public:
    SpellMenuEntry(const string &txt,
                   const string &alt_txt,
                   MenuEntryLevel lev,
                   int qty, int hotk)
        : ToggleableMenuEntry(txt, alt_txt, lev, qty, hotk)
    {
    }

    bool preselected = false;
protected:
    virtual string _get_text_preface() const override
    {
        if (preselected)
            return make_stringf(" %s + ", keycode_to_name(hotkeys[0]).c_str());
        return ToggleableMenuEntry::_get_text_preface();
    }
};

class SpellMenu : public ToggleableMenu
{
public:
    SpellMenu()
        : ToggleableMenu(MF_SINGLESELECT | MF_ANYPRINTABLE
            | MF_NO_WRAP_ROWS | MF_ALLOW_FORMATTING
            | MF_ARROWS_SELECT | MF_INIT_HOVER) {}
protected:
    command_type get_command(int keyin) override
    {
        if (keyin == '?')
            return CMD_MENU_HELP;
        return ToggleableMenu::get_command(keyin);
    }

    bool process_command(command_type cmd) override
    {
        if (cmd == CMD_MENU_HELP)
        {
            int idx = last_hovered;
            if (idx >= 0 && idx < static_cast<int>(items.size()))
            {
                examine_index(idx);
                return true;
            }
        }

        get_selected(&sel);
        // if there's a preselected item, and no current selection, select it.
        // for arrow selection, the hover starts on the preselected item so no
        // special handling is needed.
        if (menu_action == ACT_EXECUTE && cmd == CMD_MENU_SELECT
            && !(flags & MF_ARROWS_SELECT) && sel.empty())
        {
            for (size_t i = 0; i < items.size(); ++i)
            {
                if (static_cast<SpellMenuEntry*>(items[i])->preselected)
                {
                    select_index(i, 1);
                    break;
                }
            }
        }
        return ToggleableMenu::process_command(cmd);
    }

    bool examine_index(int i) override
    {
        ASSERT(i >= 0 && i < static_cast<int>(items.size()));
        if (items[i]->hotkeys.size())
            describe_spell(get_spell_by_letter(items[i]->hotkeys[0]), nullptr);
        return true;
    }
};

// selector is a boolean function that filters spells according
// to certain criteria. Currently used for Tiles to distinguish
// spells targeted on player vs. spells targeted on monsters.
int list_spells(bool toggle_with_I, bool transient, bool viewing,
                bool allow_preselect, const string &action)
{
    if (toggle_with_I && get_spell_by_letter('I') != SPELL_NO_SPELL)
        toggle_with_I = false;

    const string real_action = viewing ? "describe" : action;

    SpellMenu spell_menu;
    const string titlestring = make_stringf("%-25.25s",
            make_stringf("Your spells (%s)", real_action.c_str()).c_str());

    {
        ToggleableMenuEntry* me =
            new ToggleableMenuEntry(
                titlestring + "           Type                      Failure  Level  ",
                titlestring + "           Power     Damage    Range   Noise         ",
                MEL_TITLE);
        spell_menu.set_title(me, true, true);
    }
    spell_menu.set_highlighter(nullptr);
    spell_menu.set_tag("spell");
    // TODO: add toggling to describe mode with `?`, add help string, etc...
    spell_menu.add_toggle_from_command(CMD_MENU_CYCLE_MODE);
    spell_menu.add_toggle_from_command(CMD_MENU_CYCLE_MODE_REVERSE);

    string more_str = make_stringf("<lightgrey>Select a spell to %s</lightgrey>",
        real_action.c_str());
    more_str = pad_more_with_esc(more_str + "   [<w>?</w>] help");
    string toggle_desc = menu_keyhelp_cmd(CMD_MENU_CYCLE_MODE);
    if (toggle_with_I)
    {
        // why `I`?
        spell_menu.add_toggle_key('I');
        toggle_desc += "/[<w>I</w>]";
    }
    toggle_desc += " toggle spell headers";
    more_str = pad_more_with(more_str, toggle_desc);
    spell_menu.set_more(formatted_string::parse_string(more_str));
    // TODO: should allow toggling between execute and examine
    spell_menu.menu_action = viewing ? Menu::ACT_EXAMINE : Menu::ACT_EXECUTE;

    int initial_hover = 0;
    for (int i = 0; i < 52; ++i)
    {
        const char letter = index_to_letter(i);
        const spell_type spell = get_spell_by_letter(letter);

        if (!is_valid_spell(spell))
            continue;

        SpellMenuEntry* me =
            new SpellMenuEntry(_spell_base_description(spell, transient),
                               _spell_extra_description(spell, transient),
                               MEL_ITEM, 1, letter);
        me->colour = spell_highlight_by_utility(spell, COL_UNKNOWN, transient);
        // TODO: maybe fill this from the quiver if there's a quivered spell and
        // no last cast one?
        if (allow_preselect && you.last_cast_spell == spell)
        {
            initial_hover = i;
            me->preselected = true;
        }

        me->add_tile(tile_def(tileidx_spell(spell)));
        spell_menu.add_entry(me);
    }
    spell_menu.set_hovered(initial_hover);

    int choice = 0;
    spell_menu.on_single_selection = [&choice](const MenuEntry& item)
    {
        ASSERT(item.hotkeys.size() == 1);
        choice = item.hotkeys[0];
        return false;
    };

    spell_menu.show();
    if (!crawl_state.doing_prev_cmd_again)
    {
        redraw_screen();
        update_screen();
    }
    return choice;
}

// Effects that happen after spells which are otherwise simple zaps.
static void _apply_post_zap_effect(spell_type spell, coord_def target)
{
    switch (spell)
    {
    case SPELL_SANDBLAST:
        you.time_taken = you.time_taken * 3 / 2;
        break;
    case SPELL_KISS_OF_DEATH:
        drain_player(100, true, true);
        break;
    case SPELL_BOMBARD:
        if (coinflip())
            you.stumble_away_from(target, "the blast");
        break;
    default:
        break;
    }
}

static int _apply_spellcasting_success_boosts(spell_type spell, int chance)
{
    int fail_reduce = 100;

    if (have_passive(passive_t::spells_success) && vehumet_supports_spell(spell))
    {
        // [dshaligram] Fail rate multiplier used to be .5, scaled
        // back to 67%.
        fail_reduce = fail_reduce * 2 / 3;
    }

    if (you.form == transformation::rime_yak && spell_typematch(spell, spschool::ice))
        fail_reduce = fail_reduce * 2 / 3;
    if (you.form == transformation::sphinx && spell_typematch(spell, spschool::hexes))
        fail_reduce = fail_reduce * 2 / 3;

    if (you.form == transformation::sun_scarab && spell_typematch(spell, spschool::fire))
        fail_reduce = fail_reduce * 2 / 3;

    const int wizardry = player_wizardry();

    if (wizardry > 0)
      fail_reduce = fail_reduce * 6 / (7 + wizardry);

    return chance * fail_reduce / 100;
}



/*
 * Given some spellpower in centis, do a stepdown at around 50 (5000 in centis)
 * and return a rescaled value.
 *
 * @param power the input spellpower in centis.
 * @param scale a value to scale the result by, between 1 and 1000. Default is
 *        1, which returns a regular spellpower. 1000 gives you millis, 100
 *        centis.
 */
static int _stepdown_spellpower(int power)
{
    const int divisor = 1000;
    int result = stepdown_value(power * 10, 50000, 50000, 150000, 200000)
                    / divisor;
    return result;
}

static int _skill_power(spell_type spell)
{
    int power = 0;
    const spschools_type disciplines = get_spell_disciplines(spell);
    const int skillcount = count_bits(disciplines);
    if (skillcount)
    {
        for (const auto bit : spschools_type::range())
            if (disciplines & bit)
                power += you.skill(spell_type2skill(bit), 200);
        power /= skillcount;
    }
    return power + you.skill(SK_SPELLCASTING, 50);
}


/**
 * Calculate the player's failure rate with the given spell, including all
 * modifiers. (Armour, mutations, statuses effects, etc.)
 *
 * @param spell     The spell in question.
 * @param enkindled Whether to calculate the failure rate as if the player were
 *                  currently enkindled (even if they aren't). Defaults to
 *                  false.
 * @return          A failure rate. This is *not* a percentage - for a human-
 *                  readable version, call _get_true_fail_rate().
 */
int raw_spell_fail(spell_type spell, bool enkindled)
{
    if (spell == SPELL_NO_SPELL)
        return 10000;

    enkindled = (enkindled || (you.duration[DUR_ENKINDLED])
                    && spell_can_be_enkindled(spell));

    int chance = 60;

    // Don't cap power for failure rate purposes.
    // scale by 6, which I guess was chosen because it seems to work.
    // realistic range for spellpower: -6 to -366 (before scale -1 to -61)
    chance -= _skill_power(spell) * 6 / 100;
    chance -= (you.intel() * 2); // realistic range: -2 to -70

    const int armour_shield_penalty = player_armour_shield_spell_penalty();

    if (!enkindled)
    {
        chance += armour_shield_penalty; // range: 0 to 500 in extreme cases.
                                         // A midlevel melee character in plate
                                         // might have 40 or 50, and a caster in a
                                         // robe would usually have 0.
    }

    static const int difficulty_by_level[] =
    {
        0,
        3,
        15,
        35,

        70,
        100,
        150,

        200,
        260,
        340,
    };
    const int spell_level = spell_difficulty(spell);
    ASSERT_RANGE(spell_level, 0, (int) ARRAYSZ(difficulty_by_level));
    chance += difficulty_by_level[spell_level]; // between 0 and 330

    // since chance is passed through a 3rd degree polynomial, cap the
    // value to avoid any overflow issues. I choose 400 as a value that will
    // remain above 100 no matter how much wizardry the player stacks (so that
    // we don't get weird effects of the visible success chance being non-0 at
    // low skill and not improving as skill is gained.)
    chance = min(chance, 400);

    // This polynomial is a smoother approximation of a breakpoint-based
    // calculation that originates pre-DCSS, mapping `chance` at this point to
    // values from around 0 to around 45. (see
    // https://crawl.develz.org/tavern/viewtopic.php?f=8&t=23414 for some of
    // the history.)  It was calculated by |amethyst (based on one from minmay
    // in that thread) and converted to integer values using 262144 as a
    // convenient power of 2 denominator, then converted to its current form
    // by Horner's rule, and then tweaked slightly.
    //
    // The regular (integer) polynomial form before Horner's rule is:
    //          (x*x*x + 426*x*x + 82670*x + 7245398) / 262144
    //
    // https://www.wolframalpha.com/input/?i=graph+of+y%3D(((x+%2B+426)*x+%2B+82670)*x+%2B+7245398)+%2F+262144+and+y%3D100+and+x%3D125.1+with+x+from+-192+to+126.1
    //
    // If you think this is weird, you should see what was here before.
    int chance2 = max((((chance + 426) * chance + 82670) * chance + 7245398)
                      / 262144, 0);

    chance2 -= 2 * you.get_mutation_level(MUT_SUBDUED_MAGIC);
    chance2 += 4 * you.get_mutation_level(MUT_WILD_MAGIC);
    chance2 += 4 * you.get_mutation_level(MUT_ANTI_WIZARDRY);
    if (player_channelling())
        chance2 += 10;

    chance2 += you.duration[DUR_VERTIGO] ? 7 : 0;

    // Apply the effects of Vehumet and items of wizardry.
    chance2 = _apply_spellcasting_success_boosts(spell, chance2);

    if (enkindled)
        chance2 = chance2 * 3 / 4 - 5;

    return min(max(chance2, 0), 100);
}


/*
 * Calculate spell power.
 *
 * @param spell         the spell to check
 *
 * @return the resulting spell power.
 */
int calc_spell_power(spell_type spell)
{
    int power = _skill_power(spell);

    if (you.divine_exegesis)
        power += you.skill(SK_INVOCATIONS, 300);

    power = (power * you.intel()) / 10;

    // [dshaligram] Enhancers don't affect fail rates any more, only spell
    // power. Note that this does not affect Vehumet's boost in castability.
    power = _apply_enhancement(power, _spell_enhancement(spell));

    // Wild magic boosts spell power but decreases success rate.
    power *= (10 + 3 * you.get_mutation_level(MUT_WILD_MAGIC));
    power /= (10 + 3 * you.get_mutation_level(MUT_SUBDUED_MAGIC));

    // Augmentation boosts spell power at high HP.
    power *= 10 + 4 * augmentation_amount();
    power /= 10;

    // Each level of horror reduces spellpower by 10%
    if (you.duration[DUR_HORROR])
    {
        power *= 10;
        power /= 10 + (you.props[HORROR_PENALTY_KEY].get_int() * 3) / 2;
    }

    if (you.duration[DUR_ENKINDLED] && spell_can_be_enkindled(spell))
        power = (power + (you.experience_level * 300)) * 3 / 2;

    // at this point, `power` is assumed to be basically in centis.
    // apply a stepdown, and scale.
    power = _stepdown_spellpower(power);

    const int cap = spell_power_cap(spell);
    if (cap > 0)
        power = min(power, cap);

    // Post step-down and post-cap, so the result is more predictable to the player.
    if (you.duration[DUR_DIMINISHED_SPELLS])
        power = power / 2;

    return power;
}

static int _spell_enhancement(spell_type spell)
{
    const spschools_type typeflags = get_spell_disciplines(spell);
    int enhanced = 0;

    if (typeflags & spschool::conjuration)
        enhanced += player_spec_conj();

    if (typeflags & spschool::hexes)
        enhanced += player_spec_hex();

    if (typeflags & spschool::summoning)
        enhanced += player_spec_summ();

    if (typeflags & spschool::forgecraft)
        enhanced += player_spec_forgecraft();

    if (typeflags & spschool::alchemy)
        enhanced += player_spec_alchemy();

    if (typeflags & spschool::necromancy)
        enhanced += player_spec_death();

    if (typeflags & spschool::translocation)
        enhanced += player_spec_tloc();

    if (typeflags & spschool::fire)
        enhanced += player_spec_fire();

    if (typeflags & spschool::ice)
        enhanced += player_spec_cold();

    if (typeflags & spschool::earth)
        enhanced += player_spec_earth();

    if (typeflags & spschool::air)
        enhanced += player_spec_air();

    if (you.unrand_equipped(UNRAND_BATTLE))
    {
        if (vehumet_supports_spell(spell))
            enhanced++;
        else
            enhanced--;
    }

    enhanced += you.archmagi();
    enhanced += you.duration[DUR_BRILLIANCE] > 0
                || you.unrand_equipped(UNRAND_FOLLY);

    // These are used in an exponential way, so we'll limit them a bit. -- bwr
    if (enhanced > 3)
        enhanced = 3;
    else if (enhanced < -3)
        enhanced = -3;

    return enhanced;
}

/**
 * Apply the effects of spell enhancers (and de-enhancers) on spellpower.
 *
 * @param initial_power     The power of the spell before enhancers are added.
 * @param enhancer_levels   The number of enhancements levels to apply.
 * @return                  The power of the spell with enhancers considered.
 */
static int _apply_enhancement(const int initial_power,
                              const int enhancer_levels)
{
    int power = initial_power;

    if (enhancer_levels > 0)
    {
        for (int i = 0; i < enhancer_levels; i++)
        {
            power *= 15;
            power /= 10;
        }
    }
    else if (enhancer_levels < 0)
    {
        for (int i = enhancer_levels; i < 0; i++)
            power /= 2;
    }

    return power;
}

void inspect_spells()
{
    if (!you.spell_no)
    {
        canned_msg(MSG_NO_SPELLS);
        return;
    }

    list_spells(true, false, true);
}

/**
 * Can the player cast any spell at all? Checks for things that limit
 * spellcasting regardless of the specific spell we want to cast.
 *
 * @param quiet    If true, don't print a reason why no spell can be cast.
 * @return True if we could cast a spell, false otherwise.
*/
bool can_cast_spells(bool quiet)
{
    if (!get_form()->can_cast)
    {
        if (!quiet)
            canned_msg(MSG_PRESENT_FORM);
        return false;
    }

    if (you.duration[DUR_WATER_HOLD] && !you.res_water_drowning())
    {
        if (!quiet)
            mpr("You cannot cast spells while unable to breathe!");
        return false;
    }

    if (you.duration[DUR_NO_CAST])
    {
        if (!quiet)
            mpr("You are unable to access your magic!");
        return false;
    }

    // Randart weapons.
    if (you.no_cast())
    {
        if (!quiet)
            mpr("Something interferes with your magic!");
        return false;
    }

    if (you.berserk())
    {
        if (!quiet)
            canned_msg(MSG_TOO_BERSERK);
        return false;
    }

    if (you.confused())
    {
        if (!quiet)
            mpr("You're too confused to cast spells.");
        return false;
    }

    if (silenced(you.pos()))
    {
        if (!quiet)
            mpr("You cannot cast spells when silenced!");
        // included in default force_more_message
        return false;
    }

    return true;
}

void do_cast_spell_cmd(bool force)
{
    if (cast_a_spell(!force) == spret::abort)
        flush_input_buffer(FLUSH_ON_FAILURE);
}

static void _handle_channelling(int cost, spret cast_result)
{
    if (you.has_mutation(MUT_HP_CASTING) || cast_result == spret::abort)
        return;

    const int sources = player_channelling();
    if (!sources)
        return;

    // Miscasts always get refunded, successes only sometimes do.
    if (cast_result != spret::fail && !x_chance_in_y(sources, 5))
        return;

    mpr("Magical energy flows into your mind!");
    inc_mp(cost, true);
    did_god_conduct(DID_WIZARDLY_ITEM, 10);
}

/**
 * Let the Majin-Bo congratulate you on casting a spell while using it.
 *
 * @param spell     The spell just successfully cast.
 */
static void _majin_speak(spell_type spell)
{
    // since this isn't obviously mental communication, let it be silenced
    if (silenced(you.pos()))
        return;

    const int level = spell_difficulty(spell);
    const bool weak = level <= 4;
    const string lookup = weak ? "majin-bo cast weak" : "majin-bo cast";
    const string msg = "A voice whispers, \"" + getSpeakString(lookup) + "\"";
    mprf(MSGCH_TALK, "%s", msg.c_str());
}

static bool _majin_charge_hp()
{
    return you.unrand_equipped(UNRAND_MAJIN) && !you.duration[DUR_DEATHS_DOOR];
}


/**
 * Cast a spell.
 *
 * Handles general preconditions & costs.
 *
 * @param check_range   If true, abort if no targets are in range. (z vs Z)
 * @param spell         The type of spell to be cast.
 * @param force_failure True if the spell's failure has already been determined
 *                      in advance (for spells being cast via Divine Exegesis).
 * @return              Whether the spell was successfully cast.
 **/
spret cast_a_spell(bool check_range, spell_type spell, dist *_target,
                   bool force_failure)
{
    // If you don't have any spells memorized (and aren't using exegesis),
    // you can't cast any spells. Simple as.
    if (!you.spell_no && !you.divine_exegesis)
    {
        canned_msg(MSG_NO_SPELLS);
        return spret::abort;
    }

    if (!can_cast_spells())
    {
        crawl_state.zero_turns_taken();
        return spret::abort;
    }

    if (crawl_state.game_is_hints())
        Hints.hints_spell_counter++;

    if (spell == SPELL_NO_SPELL)
    {
        int keyin = 0;

        string luachoice;
        if (!clua.callfn("c_choose_spell", ">s", &luachoice))
        {
            if (!clua.error.empty())
                mprf(MSGCH_ERROR, "Lua error: %s", clua.error.c_str());
        }
        else if (!luachoice.empty() && isalpha(luachoice[0]))
        {
            keyin = luachoice[0];
            const spell_type spl = get_spell_by_letter(keyin);

            // Bad entry from lua, defer to the user
            if (!is_valid_spell(spl))
                keyin = 0;
        }

        while (true)
        {
            if (keyin == 0 && !Options.spell_menu)
            {
                if (you.spell_no == 1)
                {
                    // Set last_cast_spell to the current only spell.
                    for (int i = 0; i < 52; ++i)
                    {
                        const char letter = index_to_letter(i);
                        const spell_type spl = get_spell_by_letter(letter);

                        if (!is_valid_spell(spl))
                            continue;

                        you.last_cast_spell = spl;
                        break;
                    }
                }

                // We allow setting last cast spell by Divine Exegesis, but we
                // don't allow recasting it with the UI unless we actually have
                // the spell memorized.
                if (you.last_cast_spell != SPELL_NO_SPELL
                    && !you.has_spell(you.last_cast_spell))
                {
                    you.last_cast_spell = SPELL_NO_SPELL;
                }

                if (you.last_cast_spell == SPELL_NO_SPELL
                    || !Options.enable_recast_spell)
                {
                    mprf(MSGCH_PROMPT, "Cast which spell? (? or * to list) ");
                }
                else
                {
                    mprf(MSGCH_PROMPT, "Casting: <w>%s</w> <lightgrey>(%s)</lightgrey>",
                                       spell_title(you.last_cast_spell),
                                       _spell_failure_rate_description(you.last_cast_spell).c_str());
                    mprf(MSGCH_PROMPT, "Confirm with . or Enter, or press "
                                       "? or * to list all spells.");
                }

                keyin = numpad_to_regular(get_ch());
            }

            if (keyin == '?' || keyin == '*' || Options.spell_menu)
            {
                keyin = list_spells(true, true, false);
                if (!keyin)
                    keyin = ESCAPE;

                if (!crawl_state.doing_prev_cmd_again)
                {
                    redraw_screen();
                    update_screen();
                }

                if (isaalpha(keyin) || key_is_escape(keyin))
                    break;
                else
                    clear_messages();

                keyin = 0;
            }
            else
                break;
        }

        if (key_is_escape(keyin))
        {
            canned_msg(MSG_OK);
            crawl_state.zero_turns_taken();
            return spret::abort;
        }
        else if (Options.enable_recast_spell
                 && (keyin == '.' || keyin == CK_ENTER))
        {
            spell = you.last_cast_spell;
        }
        else if (!isaalpha(keyin))
        {
            mpr("You don't know that spell.");
            crawl_state.zero_turns_taken();
            return spret::abort;
        }
        else
            spell = get_spell_by_letter(keyin);
    }

    if (spell == SPELL_NO_SPELL)
    {
        mpr("You don't know that spell.");
        crawl_state.zero_turns_taken();
        return spret::abort;
    }

    // MP, confusion, Ru sacs
    const auto reason = casting_uselessness_reason(spell, true);
    if (!reason.empty())
    {
        mpr(reason);
        crawl_state.zero_turns_taken();
        return spret::abort;
    }

    if (check_range && spell_no_hostile_in_range(spell))
    {
        // Abort if there are no hostiles within range, but flash the range
        // markers for a short while.
        mpr("You can't see any susceptible monsters within range! "
            "(Use <w>Z</w> to cast anyway.)");

        if ((Options.use_animations & UA_RANGE) && Options.darken_beyond_range)
        {
            targeter_smite range(&you, calc_spell_range(spell), 0, 0, false, true);
            range_view_annotator show_range(&range);
            delay(50);
        }
        crawl_state.zero_turns_taken();
        return spret::abort;
    }

    if (god_punishes_spell(spell, you.religion)
        && !crawl_state.disables[DIS_CONFIRMATIONS])
    {
        // None currently dock just piety, right?
        if (!yesno("Casting this spell will place you under penance. "
                   "Really cast?", true, 'n'))
        {
            canned_msg(MSG_OK);
            crawl_state.zero_turns_taken();
            return spret::abort;
        }
    }

    you.last_cast_spell = spell;
    // Silently take MP before the spell.
    const int cost = spell_mana(spell);
    pay_mp(cost);

    // Majin Bo HP cost taken at the same time
    // (but after hp costs from HP casting)
    const int hp_cost = min(spell_mana(spell), you.hp - 1);
    if (_majin_charge_hp())
        pay_hp(hp_cost);

    const spret cast_result = your_spells(spell, 0, !you.divine_exegesis,
                                          nullptr, _target, force_failure);
    if (cast_result == spret::abort
        || you.divine_exegesis && cast_result == spret::fail)
    {
        if (cast_result == spret::abort)
            crawl_state.zero_turns_taken();
        // Return the MP since the spell is aborted.
        refund_mp(cost);
        if (_majin_charge_hp())
            refund_hp(hp_cost);

        redraw_screen();
        update_screen();
        return cast_result;
    }

    practise_casting(spell, cast_result == spret::success);
    _handle_channelling(cost, cast_result);
    if (cast_result == spret::success)
    {
        if (you.unrand_equipped(UNRAND_MAJIN) && one_chance_in(500))
            _majin_speak(spell);
        did_god_conduct(DID_SPELL_CASTING, 1 + random2(5));
        count_action(CACT_CAST, spell);
    }

    finalize_mp_cost(_majin_charge_hp() ? hp_cost : 0);
    // Check if an HP payment brought us low enough
    // to trigger Celebrant or time-warped blood.
    makhleb_celebrant_bloodrite();
    _maybe_blood_hastes_allies();
    you.turn_is_over = true;
    alert_nearby_monsters();

    return cast_result;
}

/**
 * Handles divine response to spellcasting.
 *
 * @param spell         The type of spell just cast.
 */
static void _spellcasting_god_conduct(spell_type spell)
{
    // If you are casting while a god is acting, then don't do conducts.
    // (Presumably Xom is forcing you to cast a spell.)
    if (crawl_state.is_god_acting())
        return;

    const int conduct_level = 10 + spell_difficulty(spell);

    if (is_evil_spell(spell) || you.spellcasting_unholy())
        did_god_conduct(DID_EVIL, conduct_level);

    if (is_unclean_spell(spell))
        did_god_conduct(DID_UNCLEAN, conduct_level);

    if (is_chaotic_spell(spell))
        did_god_conduct(DID_CHAOS, conduct_level);

    // not is_hasty_spell since the other ones handle the conduct themselves.
    if (spell == SPELL_SWIFTNESS)
        did_god_conduct(DID_HASTY, conduct_level);
}

/**
 * Handles side effects of successfully casting a spell.
 *
 * Spell noise, magic 'sap' effects, and god conducts.
 *
 * @param spell         The type of spell just cast.
 * @param god           Which god is casting the spell; NO_GOD if it's you.
 * @param fake_spell    true if the spell is evoked or from an innate or divine ability
 *                      false if it is a spell being cast normally.
 */
static void _spellcasting_side_effects(spell_type spell, god_type god,
                                       bool fake_spell)
{
    _spellcasting_god_conduct(spell);

    if (god == GOD_NO_GOD)
    {
        if (you.duration[DUR_SAP_MAGIC] && !fake_spell)
        {
            mprf(MSGCH_WARN, "You lose access to your magic!");
            you.increase_duration(DUR_NO_CAST, 3 + random2(3));
        }

        // Make some noise if it's actually the player casting.
        noisy(spell_noise(spell), you.pos());
    }

    alert_nearby_monsters();

}

#ifdef WIZARD
static void _try_monster_cast(spell_type spell, int /*powc*/,
                              dist &spd, bolt &beam)
{
    if (monster_at(you.pos()))
    {
        mpr("Couldn't try casting monster spell because you're "
            "on top of a monster.");
        return;
    }

    monster* mon = get_free_monster();
    if (!mon)
    {
        mpr("Couldn't try casting monster spell because there is "
            "no empty monster slot.");
        return;
    }

    mpr("Invalid player spell, attempting to cast it as monster spell.");

    mon->mname      = "Dummy Monster";
    mon->type       = MONS_HUMAN;
    mon->behaviour  = BEH_SEEK;
    mon->attitude   = ATT_FRIENDLY;
    mon->flags      = (MF_NO_REWARD | MF_JUST_SUMMONED | MF_SEEN
                       | MF_WAS_IN_VIEW | MF_HARD_RESET);
    mon->hit_points = you.hp;
    mon->set_hit_dice(you.experience_level);
    mon->set_position(you.pos());
    mon->target     = spd.target;
    mon->mid        = MID_PLAYER;

    if (!spd.isTarget)
        mon->foe = MHITNOT;
    else if (!monster_at(spd.target))
    {
        if (spd.isMe())
            mon->foe = MHITYOU;
        else
            mon->foe = MHITNOT;
    }
    else
        mon->foe = env.mgrid(spd.target);

    env.mgrid(you.pos()) = mon->mindex();

    mons_cast(mon, beam, spell, MON_SPELL_NO_FLAGS);

    mon->reset();
}
#endif // WIZARD

static spret _do_cast(spell_type spell, int powc, const dist& spd,
                           bolt& beam, god_type god, bool fail,
                           bool actual_spell);

/**
 * Should this spell be aborted before casting properly starts, either because
 * it can't legally be cast in this circumstance, or because the player opts
 * to cancel it in response to a prompt?
 *
 * @param spell         The spell to be checked
 * @param fake_spell    true if the spell is evoked or from an innate or divine ability
 *                      false if it is a spell being cast normally.
 * @return              Whether the spellcasting should be aborted.
 */
static bool _spellcasting_aborted(spell_type spell, bool fake_spell)
{
    string msg;

    // casting-general checks (MP etc) are not carried out here
    msg = spell_uselessness_reason(spell, true, true, true);

    if (!msg.empty())
    {
        mpr(msg);
        return true;
    }

    vector<text_pattern> &actions = Options.confirm_action;
    if (!actions.empty())
    {
        const char* name = spell_title(spell);
        for (const text_pattern &action : actions)
        {
            if (!action.matches(name))
                continue;

            string prompt = "Really cast " + string(name) + "?";
            if (!yesno(prompt.c_str(), false, 'n'))
            {
                canned_msg(MSG_OK);
                return true;
            }
            break;
        }
    }

    const int severity = fail_severity(spell);
    const string failure_rate = spell_failure_rate_string(spell, true);
    if (Options.fail_severity_to_confirm > 0
        && Options.fail_severity_to_confirm <= severity
        && !crawl_state.disables[DIS_CONFIRMATIONS]
        && !fake_spell)
    {
        if (failure_rate_to_int(raw_spell_fail(spell)) == 100)
        {
            mprf(MSGCH_WARN, "It is impossible to cast this spell "
                    "(100%% risk of failure)!");
            return true;
        }

        string prompt = make_stringf("The spell is %s to miscast "
                                     "(%s risk of failure)%s",
                                     fail_severity_adjs[severity],
                                     failure_rate.c_str(),
                                     severity > 1 ? "!" : ".");

        prompt = make_stringf("%s Continue anyway?", prompt.c_str());
        if (!yesno(prompt.c_str(), false, 'n'))
        {
            canned_msg(MSG_OK);
            return true;
        }
    }

    return false;
}

// this is a crude approximation used for the convenience UI targeter of
// Dragon's call and Manifold Assault
static vector<coord_def> _simple_find_all_hostiles()
{
    vector<coord_def> result;
    for (monster_near_iterator mi(you.pos(), LOS_NO_TRANS); mi; ++mi)
    {
        if (!mons_aligned(&you, *mi)
            && mons_is_threatening(**mi)
            && you.can_see(**mi))
        {
            result.push_back((*mi)->pos());
        }
    }

    return result;
}

// TODO: refactor into target.cc, move custom classes out of target.h
unique_ptr<targeter> find_spell_targeter(spell_type spell, int pow, int range)
{
    switch (spell)
    {
    case SPELL_FIREBALL:
    case SPELL_ICEBLAST:
    case SPELL_FASTROOT:
    case SPELL_WARP_SPACE:
        return make_unique<targeter_beam>(&you, range, spell_to_zap(spell), pow,
                                          1, 1);
    case SPELL_HURL_DAMNATION:
        return make_unique<targeter_beam>(&you, range, ZAP_HURL_DAMNATION, pow,
                                          1, 1);
    case SPELL_HURL_TORCHLIGHT:
        return make_unique<targeter_beam>(&you, range, ZAP_HURL_TORCHLIGHT, pow,
                                          1, 1);
    case SPELL_MEPHITIC_CLOUD:
        return make_unique<targeter_beam>(&you, range, ZAP_MEPHITIC, pow,
                                          pow >= 100 ? 1 : 0, 1);
    case SPELL_RUST_BREATH:
        return make_unique<targeter_beam>(&you, 4, ZAP_RUST_BREATH, pow,
                                          pow >= 25 ? 2 : 1, 2);
    case SPELL_FIRE_STORM:
        return make_unique<targeter_smite>(&you, range, 2, pow > 76 ? 3 : 2);
    case SPELL_FREEZING_CLOUD:
    case SPELL_POISONOUS_CLOUD:
    case SPELL_HOLY_BREATH:
        return make_unique<targeter_cloud>(&you, spell_to_cloud(spell), range);
    case SPELL_THUNDERBOLT:
        return make_unique<targeter_thunderbolt>(&you, range,
                   get_thunderbolt_last_aim(&you));
    case SPELL_LRD:
        return make_unique<targeter_fragment>(&you, pow, range);
    case SPELL_AIRSTRIKE:
        return make_unique<targeter_airstrike>();
    case SPELL_MOMENTUM_STRIKE:
    case SPELL_DIMENSIONAL_BULLSEYE:
        return make_unique<targeter_smite>(&you, range);
    case SPELL_FULMINANT_PRISM:
        return make_unique<targeter_smite>(&you, range, 0, 2);
    case SPELL_GLACIATE:
        return make_unique<targeter_cone>(&you, range);
    case SPELL_GRAVITAS:
        return make_unique<targeter_smite>(&you, range, gravitas_radius(pow),
                                                        gravitas_radius(pow));
    case SPELL_VIOLENT_UNRAVELLING:
        return make_unique<targeter_unravelling>();
    case SPELL_INFESTATION:
        return make_unique<targeter_smite>(&you, range, 2, 2, true, false, true,
                                           [](const coord_def& p) -> bool {
                                              return you.pos() != p; });
    case SPELL_PASSWALL:
        return make_unique<targeter_passwall>(range);
    case SPELL_DIG:
        return make_unique<targeter_dig>(range);
    case SPELL_ELECTRIC_CHARGE:
        return make_unique<targeter_charge>(&you, range);

    // untargeted spells -- everything beyond here is a static targeter
    case SPELL_HAILSTORM:
        return make_unique<targeter_radius>(&you, LOS_NO_TRANS, range, 0, 2);
    case SPELL_ISKENDERUNS_MYSTIC_BLAST:
        return make_unique<targeter_radius>(&you, LOS_SOLID_SEE, range, 0, 1);
    case SPELL_STARBURST:
        return make_unique<targeter_starburst>(&you, range, pow);
    case SPELL_IRRADIATE:
        return make_unique<targeter_maybe_radius>(&you, LOS_NO_TRANS, 1, 0, 1);
    case SPELL_DISCHARGE: // not entirely accurate...maybe should highlight
                          // all potentially affected monsters?
        return make_unique<targeter_maybe_radius>(&you, LOS_NO_TRANS, 1);
    case SPELL_ARCJOLT:
        return make_unique<targeter_multiposition>(&you,
                                                   arcjolt_targets(you, false));
    case SPELL_PLASMA_BEAM:
    {
        auto plasma_targets = plasma_beam_targets(you, pow, false);
        auto plasma_paths = plasma_beam_paths(you.pos(), plasma_targets);
        const aff_type a = plasma_targets.size() == 1 ? AFF_YES : AFF_MAYBE;
        return make_unique<targeter_multiposition>(&you, plasma_paths, a);
    }
    case SPELL_PILEDRIVER:
        return make_unique<targeter_piledriver>();
    case SPELL_CHAIN_LIGHTNING:
        return make_unique<targeter_chain_lightning>();
    case SPELL_MAXWELLS_COUPLING:
        return make_unique<targeter_maxwells_coupling>();
    case SPELL_FROZEN_RAMPARTS:
        return make_unique<targeter_walls>(&you, find_ramparts_walls());
    case SPELL_DISPERSAL:
    case SPELL_DISJUNCTION:
    case SPELL_GLOOM:
        return make_unique<targeter_maybe_radius>(&you, LOS_SOLID_SEE, range,
                                                  0, 1);
    case SPELL_INNER_FLAME:
        return make_unique<targeter_inner_flame>(&you, range);
    case SPELL_TELEPORT_OTHER:
        return make_unique<targeter_teleport_other>(&you, range);
    case SPELL_SOUL_SPLINTER:
        return make_unique<targeter_soul_splinter>(&you, range);
    case SPELL_SIMULACRUM:
        return make_unique<targeter_simulacrum>(&you, range);
    case SPELL_LEDAS_LIQUEFACTION:
        return make_unique<targeter_radius>(&you, LOS_NO_TRANS,
                                            liquefaction_max_range(pow),
                                            0, 0, 1);
    case SPELL_SILENCE:
        return make_unique<targeter_radius>(&you, LOS_NO_TRANS,
                                            silence_max_range(pow),
                                            0, 0,
                                            silence_min_range(pow));
    case SPELL_POISONOUS_VAPOURS:
        return make_unique<targeter_poisonous_vapours>(&you, range);
    case SPELL_MERCURY_ARROW:
        return make_unique<targeter_explosive_beam>(&you, ZAP_MERCURY_ARROW, pow,
                                                    range, true, false);
    case SPELL_GRAVE_CLAW:
        return make_unique<targeter_smite>(&you, range);

    // at player's position only but not a selfench
    case SPELL_SUBLIMATION_OF_BLOOD:
    case SPELL_BORGNJORS_REVIVIFICATION:
    case SPELL_BLASTMOTE:
        return make_unique<targeter_radius>(&you, LOS_SOLID_SEE, 0);

    // LOS radius:
    case SPELL_OZOCUBUS_REFRIGERATION:
        return make_unique<targeter_refrig>(&you);
    case SPELL_OLGREBS_TOXIC_RADIANCE:
        return make_unique<targeter_maybe_radius>(&you, LOS_NO_TRANS,
                                                  LOS_RADIUS, 0, 1);
    case SPELL_POLAR_VORTEX:
        return make_unique<targeter_radius>(&you, LOS_NO_TRANS,
                                            POLAR_VORTEX_RADIUS, 0, 1);
    case SPELL_SHATTER:
        return make_unique<targeter_shatter>(&you); // special version that
                                                    // affects walls
    case SPELL_IGNITE_POISON: // many cases
        return make_unique<targeter_ignite_poison>(&you);
    case SPELL_CAUSE_FEAR: // for these, we just mark the eligible monsters
        return make_unique<targeter_fear>();
    case SPELL_ANGUISH:
        return make_unique<targeter_anguish>();
    case SPELL_INTOXICATE:
        return make_unique<targeter_intoxicate>();
    case SPELL_ENGLACIATION:
        return make_unique<targeter_englaciate>();
    case SPELL_DRAIN_LIFE:
        return make_unique<targeter_drain_life>();
    case SPELL_DISCORD:
        return make_unique<targeter_discord>();
    case SPELL_IGNITION:
        return make_unique<targeter_multifireball>(&you,
                   get_ignition_blast_sources(&you, true));

    // Summons. Most summons have a simple range 2 radius, see
    // find_newmons_square
    case SPELL_SUMMON_SMALL_MAMMAL:
    case SPELL_AWAKEN_ARMOUR:
    case SPELL_SUMMON_ICE_BEAST:
    case SPELL_SPHINX_SISTERS:
    case SPELL_SUMMON_CACTUS:
    case SPELL_SUMMON_HYDRA:
    case SPELL_SUMMON_MANA_VIPER:
    case SPELL_CONJURE_BALL_LIGHTNING:
    case SPELL_SHADOW_CREATURES: // used for ?summoning
    case SPELL_FORGE_BLAZEHEART_GOLEM:
    case SPELL_CALL_IMP:
    case SPELL_SUMMON_HORRIBLE_THINGS:
    case SPELL_SPELLSPARK_SERVITOR:
    case SPELL_FORGE_LIGHTNING_SPIRE:
    case SPELL_BATTLESPHERE:
        return make_unique<targeter_maybe_radius>(&you, LOS_NO_TRANS, 2, 0, 1);
    case SPELL_SUMMON_SEISMOSAURUS_EGG:
    case SPELL_HOARFROST_CANNONADE:
        return make_unique<targeter_maybe_radius>(&you, LOS_NO_TRANS, 3, 0, 2);
    case SPELL_CALL_CANINE_FAMILIAR:
    {
        const monster* dog = find_canine_familiar();
        if (!dog)
            return make_unique<targeter_maybe_radius>(&you, LOS_NO_TRANS, 2, 0, 1);
        vector<coord_def> targ = { dog->pos() };
        return make_unique<targeter_multiposition>(&you, targ);
    }
    case SPELL_SURPRISING_CROCODILE:
        return make_unique<targeter_surprising_crocodile>(&you);
    case SPELL_PLATINUM_PARAGON:
    {
        const monster* paragon = find_player_paragon();
        if (!paragon)
            return make_unique<targeter_paragon_deploy>(range);
        else if (paragon_charge_level(*paragon) == 2)
            return make_unique<targeter_smite>(paragon, 3, 3, 3, true, false, false);
        else
            return make_unique<targeter_smite>(paragon, 3, 2, 2, true, false, false);
    }
    case SPELL_MONARCH_BOMB:
    {
        if (count_summons(&you, SPELL_MONARCH_BOMB) > 1)
            return make_unique<targeter_multiposition>(&you, get_monarch_detonation_spots(you), AFF_YES);
        else
            return make_unique<targeter_maybe_radius>(&you, LOS_NO_TRANS, 2, 0, 1);
    }
    case SPELL_FOXFIRE:
        return make_unique<targeter_maybe_radius>(&you, LOS_NO_TRANS, 1, 0, 1);

    case SPELL_MALIGN_GATEWAY:
        return make_unique<targeter_malign_gateway>(you);

    // TODO: this actually has pretty wtf positioning that uses compass
    // directions, so this targeter is not entirely accurate.
    case SPELL_SUMMON_FOREST:
        return make_unique<targeter_radius>(&you, LOS_NO_TRANS, LOS_RADIUS,
                                            0, 2);

    case SPELL_BLINK:
        return make_unique<targeter_multiposition>(&you, find_blink_targets());
    case SPELL_MANIFOLD_ASSAULT:
        return make_unique<targeter_multiposition>(&you,
                                                   _simple_find_all_hostiles());
    case SPELL_SCORCH:
        return make_unique<targeter_scorch>(you, range, false);
    case SPELL_DRAGON_CALL: // this is just convenience: you can start the spell
                            // with no enemies in sight
        return make_unique<targeter_multifireball>(&you,
                                                   _simple_find_all_hostiles());
    case SPELL_NOXIOUS_BOG:
        return make_unique<targeter_bog>(&you, pow);
    case SPELL_GASTRONOMIC_EXPANSE:
        return make_unique<targeter_gastronomic>(&you, pow);
    case SPELL_FLAME_WAVE:
        return make_unique<targeter_flame_wave>(range);
    case SPELL_GOLUBRIAS_PASSAGE:
        return make_unique<targeter_passage>(range);
    case SPELL_SIGIL_OF_BINDING:
        return make_unique<targeter_multiposition>(&you,
                                                   find_sigil_locations(true));
    case SPELL_BOULDER:
        return make_unique<targeter_boulder>(&you, barrelling_boulder_hp(pow));
    case SPELL_PERMAFROST_ERUPTION:
        return make_unique<targeter_permafrost>(you, pow);
    case SPELL_PETRIFY:
        return make_unique<targeter_chain>(&you, range, ZAP_PETRIFY);
    case SPELL_RIMEBLIGHT:
        return make_unique<targeter_chain>(&you, range, ZAP_RIMEBLIGHT);
    case SPELL_COMBUSTION_BREATH:
        return make_unique<targeter_explosive_beam>(&you, ZAP_COMBUSTION_BREATH, pow, range);
    case SPELL_NOXIOUS_BREATH:
        // Note the threshold where it becomes possible to make clouds off the main beam
        return make_unique<targeter_explosive_beam>(&you, ZAP_NOXIOUS_BREATH,
                                                    pow, range, false, pow > 10);
    case SPELL_GALVANIC_BREATH:
        return make_unique<targeter_galvanic>(&you, pow, range);
    case SPELL_NULLIFYING_BREATH:
        return make_unique<targeter_beam>(&you, range, ZAP_NULLIFYING_BREATH, pow,
                                          2, 2);
    case SPELL_GELLS_GAVOTTE:
        return make_unique<targeter_gavotte>(&you);

    case SPELL_MAGNAVOLT:
        return make_unique<targeter_magnavolt>(&you, range);

    case SPELL_HELLFIRE_MORTAR:
        return make_unique<targeter_mortar>(&you, range);

    case SPELL_PUTREFACTION:
        return make_unique<targeter_putrefaction>(range);

    case SPELL_DIAMOND_SAWBLADES:
        return make_unique<targeter_multiposition>(&you,
                                                   diamond_sawblade_spots(false));

    case SPELL_SPLINTERFROST_SHELL:
        return make_unique<targeter_wall_arc>(&you, 4);

    case SPELL_PERCUSSIVE_TEMPERING:
        return make_unique<targeter_tempering>();

    case SPELL_FORTRESS_BLAST:
        return make_unique<targeter_radius>(&you, LOS_NO_TRANS, range);

    case SPELL_SPIKE_LAUNCHER:
    {
        vector<coord_def> walls = find_spike_launcher_walls();
        return make_unique<targeter_multiposition>(&you, walls, walls.size() > 1
                                                                    ? AFF_MAYBE
                                                                    : AFF_YES);
    }

    default:
        break;
    }

    if (spell_to_zap(spell) != NUM_ZAPS)
    {
        return make_unique<targeter_beam>(&you, range, spell_to_zap(spell),
                                          pow, 0, 0);
    }

    // selfench is used mainly for monster AI, so it is a bit over-applied in
    // the spell data
    if (get_spell_flags(spell) & spflag::selfench
        && !spell_typematch(spell, spschool::translocation)) // blink, passage
    {
        return make_unique<targeter_radius>(&you, LOS_SOLID_SEE, 0);
    }

    return nullptr;
}

bool spell_has_targeter(spell_type spell)
{
    return bool(find_spell_targeter(spell, 1, 1));
}

// Returns the nth triangular number.
static int _triangular_number(int n)
{
    return n * (n+1) / 2;
}

// _tetrahedral_number: returns the nth tetrahedral number.
// This is the number of triples of nonnegative integers with sum < n.
static int _tetrahedral_number(int n)
{
    return n * (n+1) * (n+2) / 6;
}

/**
 * Compute success chance for WL-checking spells and abilities.
 *
 * @param wl The willpower of the target.
 * @param powc The enchantment power.
 * @param scale The denominator of the result.
 * @param round_up Should the resulting chance be rounded up (true) or
 *        down (false, the default)?
 *
 * @return The chance, out of scale, that the enchantment affects the target.
 */
int hex_success_chance(const int wl, int powc, int scale, bool round_up)
{
    const int pow = ench_power_stepdown(powc);
    const int target = wl + 100 - pow;
    const int denom = 101 * 100;
    const int adjust = round_up ? denom - 1 : 0;

    if (target <= 0)
        return scale;
    if (target > 200)
        return 0;
    if (target <= 100)
        return (scale * (denom - _triangular_number(target)) + adjust) / denom;
    return (scale * _triangular_number(201 - target) + adjust) / denom;
}

// approximates _test_beam_hit in a deterministic fashion.
static int _to_hit_pct(const monster_info& mi, int acc)
{
    if (acc == AUTOMATIC_HIT)
        return 100;

    acc += mi.lighting_modifiers();
    if (acc <= 1)
        return mi.ev <= 2 ? 100 : 0;

    const int base_ev = mi.ev + (mi.is(MB_REPEL_MSL) ? REPEL_MISSILES_EV_BONUS : 0);

    int hits = 0;
    int iters = 0;
    for (int outer_ev_roll = 0; outer_ev_roll < base_ev; outer_ev_roll++)
    {
        for (int inner_ev_roll_a = 0; inner_ev_roll_a < outer_ev_roll; inner_ev_roll_a++)
        {
            for (int inner_ev_roll_b = 0; inner_ev_roll_b < outer_ev_roll; inner_ev_roll_b++)
            {
                const int ev = (inner_ev_roll_a + inner_ev_roll_b) / 2; // not right but close
                for (int rolled_mhit = 0; rolled_mhit < acc; rolled_mhit++)
                {
                    iters++;
                    if (iters >= 1000000)
                        return -1; // sanity breakout to not kill servers
                    if (rolled_mhit >= ev)
                        hits++;
                }
            }
        }
    }

    int base_chance = 0;
    if (iters <= 0) // probably low monster ev?
        base_chance = 100;
    else
        base_chance = hits * 100 / iters;

    base_chance = base_chance * (100 - player_blind_miss_chance(you.pos().distance_from(mi.pos))) / 100;
    return base_chance;
}

static vector<string> _desc_hit_chance(const monster_info& mi, int acc)
{
    if (!acc)
        return vector<string>{};
    const int hit_pct = _to_hit_pct(mi, acc);
    if (hit_pct == -1)
        return vector<string>{};

    ostringstream result;
    describe_hit_chance(hit_pct, result, nullptr, false,
                        you.pos().distance_from(mi.pos));
    return vector<string>{result.str()};
}

vector<string> desc_beam_hit_chance(const monster_info& mi, targeter* hitfunc)
{
    targeter_beam* beam_hitf = dynamic_cast<targeter_beam*>(hitfunc);
    if (!beam_hitf)
        return vector<string>{};
    return _desc_hit_chance(mi, beam_hitf->beam.hit);
}

static vector<string> _desc_plasma_hit_chance(const monster_info& mi, int powc)
{
    bolt beam;
    zappy(spell_to_zap(SPELL_PLASMA_BEAM), powc, false, beam);
    const int hit_pct = _to_hit_pct(mi, beam.hit);
    if (hit_pct == -1)
        return vector<string>{};

    ostringstream result;
    describe_hit_chance(hit_pct, result, nullptr, false,
                        you.pos().distance_from(mi.pos));
    return vector<string>{make_stringf("2x%s", result.str().c_str())};
}

static vector<string> _desc_intoxicate_chance(const monster_info& mi,
                                              targeter* hitfunc, int pow)
{
    if (hitfunc && !hitfunc->affects_monster(mi))
        return vector<string>{"not susceptible"};

    int conf_pct = 40 + pow / 3;

    if (get_resist(mi.resists(), MR_RES_POISON) >= 1)
        conf_pct =  conf_pct / 3;

    return vector<string>{make_stringf("chance to confuse: %d%%", conf_pct)};
}

static vector<string> _desc_englaciate_chance(const monster_info& mi,
                                              targeter* hitfunc, int pow)
{
    if (hitfunc && !hitfunc->affects_monster(mi))
        return vector<string>{"not susceptible"};

    const int outcomes = pow * pow * pow;
    const int target   = 3 * mi.hd - 2;
    int fail_pct;

    // Tetrahedral number calculation to find the chance
    // 3 d pow < 3 * mi . hd + 1
    if (target <= pow)
        fail_pct = 100 * _tetrahedral_number(target) / outcomes;
    else if (target <= 2 * pow)
    {
        fail_pct = 100 * (_tetrahedral_number(target)
                       - 3 * _tetrahedral_number(target - pow)) / outcomes;
    }
    else if (target <= 3 * pow)
    {
        fail_pct = 100 * (outcomes
                       - _tetrahedral_number(3 * pow - target)) / outcomes;
    }
    else
        fail_pct = 100;

    return vector<string>{make_stringf("chance to slow: %d%%", 100 - fail_pct)};
}

static vector<string> _desc_gloom_chance(const monster_info& mi, int pow)
{
    if (mons_res_blind(mi.type))
        return vector<string>{"not susceptible"};

    return vector<string>{make_stringf("chance to dazzle: %d%%", gloom_success_chance(pow, mi.hd))};
}

static vector<string> _desc_airstrike_bonus(const monster_info& mi)
{
    const int empty_spaces = airstrike_space_around(mi.pos, false);
    return vector<string>{make_stringf("empty space bonus: %d/8", empty_spaces)};
}

static vector<string> _desc_mercury_weak_chance(const monster_info& mi)
{
    if (mi.is(MB_NO_ATTACKS))
        return vector<string>{};

    return vector<string>{make_stringf("chance to weaken: %d%%",
                            get_mercury_weaken_chance(mi.hd))};
}

static vector<string> _desc_warp_space_chance(int pow)
{
    return vector<string>{make_stringf("chance to blink: %d%%",
                            get_warp_space_chance(pow))};
}

static vector<string> _desc_meph_chance(const monster_info& mi)
{
    if (get_resist(mi.resists(), MR_RES_POISON) >= 1 || mi.is(MB_CLARITY))
        return vector<string>{"not susceptible"};

    int pct_chance = 2;
    if (mi.hd < MEPH_HD_CAP)
        pct_chance = 100 - (100 * mi.hd / MEPH_HD_CAP);
    return vector<string>{make_stringf("chance to affect: %d%%", pct_chance)};
}

static vector<string> _desc_hailstorm_hit_chance(const monster_info& mi, int pow)
{
    bolt beam;
    zappy(ZAP_HAILSTORM, pow, false, beam);
    return _desc_hit_chance(mi, beam.hit);
}

static vector<string> _desc_momentum_strike_hit_chance(const monster_info& mi, int pow)
{
    bolt beam;
    zappy(ZAP_MOMENTUM_STRIKE, pow, false, beam);
    return _desc_hit_chance(mi, beam.hit);
}

static vector<string> _desc_electric_charge_hit_chance(const monster_info& mi)
{
    melee_attack attk(&you, nullptr);
    attk.charge_pow = 1; // to give the accuracy bonus

    vector<string> desc;
    ostringstream result;
    // Pass in our own attack and specify distance 1 so we get correct to-hit
    // for where the attack *will* be from
    describe_to_hit(mi, result, nullptr, false, &attk, 1);
    desc.emplace_back(result.str());
    return desc;
}

static vector<string> _desc_insubstantial(const monster_info& mi, string desc)
{
    if (mons_class_flag(mi.type, M_INSUBSTANTIAL))
        return vector<string>{desc};

    return vector<string>{};
}

static vector<string> _desc_vampiric_draining_valid(const monster_info& mi)
{
    if (mi.mb.get(MB_CANT_DRAIN))
        return vector<string>{"not susceptible"};

    return vector<string>{};
}

static vector<string> _desc_rimeblight_valid(const monster_info& mi)
{
    if (mi.is(MB_RIMEBLIGHT))
        return vector<string>{"already infected"};
    else if (mons_class_is_peripheral(mi.type))
        return vector<string>{"not susceptible"};

    return vector<string>{};
}

static vector<string> _desc_dispersal_chance(const monster_info& mi, int pow)
{
    const int wl = mi.willpower();
    if (mons_class_is_stationary(mi.type))
        return vector<string>{"stationary"};

    if (wl == WILL_INVULN)
        return vector<string>{"will blink"};

    const int success = hex_success_chance(wl, pow, 100);
    return vector<string>{make_stringf("chance to teleport: %d%%", success)};
}

static vector<string> _desc_enfeeble_chance(const monster_info& mi, int pow)
{
    vector<string> base_effects;
    vector<string> all_effects;
    const int wl = mi.willpower();

    if (!mi.is(MB_NO_ATTACKS))
        base_effects.push_back("inflict weakness");
    if (mi.antimagic_susceptible())
        base_effects.push_back("diminish spells");
    if (!base_effects.empty())
    {
        all_effects.push_back("will " +
            comma_separated_line(base_effects.begin(), base_effects.end()));
    }
    if (wl != WILL_INVULN)
    {
        const int success = hex_success_chance(wl, pow, 100);
        all_effects.push_back(make_stringf("chance to daze and blind: %d%%", success));
    }

    if (all_effects.empty())
        return vector<string>{"not susceptible"};

    return all_effects;
}

static string _mon_threat_string(const CrawlStoreValue &mon_store)
{
    monster dummy;
    dummy.type = static_cast<monster_type>(mon_store.get_int());
    define_monster(dummy);

    int col;
    string desc;
    monster_info(&dummy).to_string(1, desc, col, true, nullptr, false);

    // Ghost demons need their underlying monster name. Without this,
    // we'll get e.g. a specific ugly thing colour based on what the
    // dummy monster rolled, which may not match what the actual monster
    // rolls.
    if (mons_is_ghost_demon(dummy.type))
        desc = get_monster_data(dummy.type)->name;

    const string col_name = colour_to_str(col);

    return "<" + col_name + ">" + article_a(desc) + "</" + col_name + ">";
}

// Include success chance in targeter for spells checking monster WL.
vector<string> desc_wl_success_chance(const monster_info& mi, int pow,
                                      targeter* hitfunc)
{
    targeter_beam* beam_hitf = dynamic_cast<targeter_beam*>(hitfunc);
    int wl = mi.willpower();
    if (wl == WILL_INVULN)
        return vector<string>{"infinite will"};
    if (hitfunc && !hitfunc->affects_monster(mi))
        return vector<string>{"not susceptible"};
    wl = apply_willpower_bypass(you, wl);
    vector<string> descs;
    if (beam_hitf && beam_hitf->beam.flavour == BEAM_POLYMORPH)
    {
        // Polymorph has a special effect on ugly things and shapeshifters that
        // does not require passing an WL check.
        if (mi.type == MONS_UGLY_THING || mi.type == MONS_VERY_UGLY_THING)
            return vector<string>{"will change colour"};
        if (mi.is(MB_SHAPESHIFTER))
            return vector<string>{"will change shape"};
        if (mi.type == MONS_SLIME_CREATURE && mi.slime_size > 1)
            descs.push_back("will probably split");

        // list out the normal poly set
        if (!mi.props.exists(POLY_SET_KEY))
            return vector<string>{"not susceptible"};
        const CrawlVector &set = mi.props[POLY_SET_KEY].get_vector();
        if (set.size() <= 0)
            return vector<string>{"not susceptible"};
        descs.push_back("will become "
                        + comma_separated_fn(set.begin(), set.end(),
                                             _mon_threat_string, ", or "));
    }

    const int success = hex_success_chance(wl, pow, 100);
    descs.push_back(make_stringf("chance to affect: %d%%", success));

    return descs;
}

class spell_targeting_behaviour : public targeting_behaviour
{
public:
    spell_targeting_behaviour(spell_type _spell)
        : targeting_behaviour(false), spell(_spell),
          err(spell_uselessness_reason(spell, true, false, true))
    {
    }

    bool targeted() override
    {
        return !!(get_spell_flags(spell) & spflag::targeting_mask);
    }

    string get_error() override
    {
        return err;
    }

    // TODO: provide useful errors for specific targets via get_monster_desc?

private:
    spell_type spell;
    string err;
};

// TODO: is there a way for this to be part of targeter objects, or
// direction_chooser itself?
desc_filter targeter_addl_desc(spell_type spell, int powc, spell_flags flags,
                                       targeter *hitfunc)
{
    // Add success chance to targeted spells checking monster WL
    const bool wl_check = testbits(flags, spflag::WL_check)
                          && !testbits(flags, spflag::helpful);
    if (wl_check && spell != SPELL_DISPERSAL)
    {
        const zap_type zap = spell_to_zap(spell);
        const int eff_pow = zap != NUM_ZAPS ? zap_ench_power(zap, powc,
                                                             false)
                                            :
              //XXX: deduplicate this with mass_enchantment?
              testbits(flags, spflag::area) ? min(200, ( powc * 3 ) / 2)
                                            : powc;

        if (spell == SPELL_ENFEEBLE)
            return bind(_desc_enfeeble_chance, placeholders::_1, eff_pow);
        else
            return bind(desc_wl_success_chance, placeholders::_1, eff_pow,
                        hitfunc);
    }
    switch (spell)
    {
        case SPELL_INTOXICATE:
            return bind(_desc_intoxicate_chance, placeholders::_1,
                        hitfunc, powc);
        case SPELL_ENGLACIATION:
            return bind(_desc_englaciate_chance, placeholders::_1,
                        hitfunc, powc);
        case SPELL_GLOOM:
            return bind(_desc_gloom_chance, placeholders::_1, powc);
        case SPELL_MEPHITIC_CLOUD:
        case SPELL_NOXIOUS_BREATH:
            return bind(_desc_meph_chance, placeholders::_1);
        case SPELL_VAMPIRIC_DRAINING:
            return bind(_desc_vampiric_draining_valid, placeholders::_1);
        case SPELL_RIMEBLIGHT:
            return bind(_desc_rimeblight_valid, placeholders::_1);
        case SPELL_STARBURST:
        {
            targeter_starburst* burst_hitf =
                dynamic_cast<targeter_starburst*>(hitfunc);
            if (!burst_hitf)
                break;
            targeter_starburst_beam* beam_hitf = &burst_hitf->beams[0];
            return bind(desc_beam_hit_chance, placeholders::_1, beam_hitf);
        }
        case SPELL_DISPERSAL:
            return bind(_desc_dispersal_chance, placeholders::_1, powc);
        case SPELL_AIRSTRIKE:
            return bind(_desc_airstrike_bonus, placeholders::_1);
        case SPELL_HAILSTORM:
            return bind(_desc_hailstorm_hit_chance, placeholders::_1, powc);
        case SPELL_MOMENTUM_STRIKE:
            return bind(_desc_momentum_strike_hit_chance, placeholders::_1, powc);
        case SPELL_ELECTRIC_CHARGE:
            return bind(_desc_electric_charge_hit_chance, placeholders::_1);
        case SPELL_FASTROOT:
            return bind(_desc_insubstantial, placeholders::_1, "immune to roots");
        case SPELL_STICKY_FLAME:
            return bind(_desc_insubstantial, placeholders::_1, "unstickable");
        case SPELL_PLASMA_BEAM:
            return bind(_desc_plasma_hit_chance, placeholders::_1, powc);
        case SPELL_MERCURY_ARROW:
            return _desc_mercury_weak_chance;
        case SPELL_WARP_SPACE:
            return bind(_desc_warp_space_chance, powc);
        default:
            break;
    }
    targeter_beam* beam_hitf = dynamic_cast<targeter_beam*>(hitfunc);
    if (beam_hitf && beam_hitf->beam.hit > 0 && !beam_hitf->beam.is_explosion)
        return bind(desc_beam_hit_chance, placeholders::_1, hitfunc);
    return nullptr;
}

/**
 * For the clua api, return the description displayed if targeting a monster
 * with a spell.
 *
 * @param mi     The targeted monster.
 * @param spell  The spell being cast.
 * @return       The displayed string.
 **/
string target_spell_desc(const monster_info& mi, spell_type spell)
{
    int powc = calc_spell_power(spell);
    const int range = calc_spell_range(spell, powc, false);

    unique_ptr<targeter> hitfunc = find_spell_targeter(spell, powc, range);
    if (!hitfunc)
        return "";

    desc_filter addl_desc = targeter_addl_desc(spell, powc,
                                get_spell_flags(spell), hitfunc.get());
    if (!addl_desc)
        return "";

    vector<string> d = addl_desc(mi);
    return comma_separated_line(d.begin(), d.end());
}

/**
 * Targets and fires player-cast spells & spell-like effects.
 *
 * Not all of these are actually real spells; invocations, decks or misc.
 * effects might also land us here.
 * Others are currently unused or unimplemented.
 *
 * @param spell         The type of spell being cast.
 * @param powc          Spellpower.
 * @param actual_spell  true if it is a spell being cast normally.
 *                      false if the spell is evoked or from an innate or
 *                      divine ability.
 * @param evoked_wand   The wand the spell was evoked from if applicable, or
 *                      nullptr.
 * @param force_failure True if the spell's failure has already been determined
 *                      in advance (for spells being cast via an innate or
 *                      divine ability).
 * @return spret::success if spell is successfully cast for purposes of
 * exercising, spret::fail otherwise, or spret::abort if the player cancelled
 * the casting.
 **/
spret your_spells(spell_type spell, int powc, bool actual_spell,
                  const item_def* const evoked_wand, dist *target,
                  bool force_failure)
{
    ASSERT(!crawl_state.game_is_arena());
    ASSERT(!(actual_spell && evoked_wand));
    ASSERT(!evoked_wand || evoked_wand->base_type == OBJ_WANDS);
    ASSERT(!force_failure || !actual_spell && !evoked_wand);

    const bool wiz_cast = (crawl_state.prev_cmd == CMD_WIZARD && !actual_spell);
    const bool can_enkindle = actual_spell && spell_can_be_enkindled(spell);
    const bool enkindled = can_enkindle && you.duration[DUR_ENKINDLED];

    dist target_local;
    if (!target)
        target = &target_local;
    bolt beam;
    beam.origin_spell = spell;

    // [dshaligram] Any action that depends on the spellcasting attempt to have
    // succeeded must be performed after the switch.
    if (!wiz_cast && _spellcasting_aborted(spell, !actual_spell))
        return spret::abort;

    const spell_flags flags = get_spell_flags(spell);

    if (!powc)
        powc = calc_spell_power(spell);

    const int range = calc_spell_range(spell, powc, actual_spell);
    beam.range = range;

    unique_ptr<targeter> hitfunc = find_spell_targeter(spell, powc, range);
    const bool is_targeted = !!(flags & spflag::targeting_mask);

    const god_type god =
        (crawl_state.is_god_acting()) ? crawl_state.which_god_acting()
                                      : GOD_NO_GOD;

    // XXX: This handles only some of the cases where spells need
    // targeting. There are others that do their own that will be
    // missed by this (and thus will not properly ESC without cost
    // because of it). Hopefully, those will eventually be fixed. - bwr
    // TODO: what's the status of the above comment in 2020+?
    const bool use_targeter = is_targeted
        || !god // Don't allow targeting spells cast by Xom
           && hitfunc
           && (target->fire_context // force static targeters when called in
                                    // "fire" mode
               || Options.always_use_static_spell_targeters
               || Options.force_spell_targeter.count(spell) > 0);

    if (use_targeter)
    {
        const targ_mode_type targ =
              spell == SPELL_PLATINUM_PARAGON           ? TARG_HOSTILE_OR_EMPTY :
              testbits(flags, spflag::aim_at_space)     ? TARG_NON_ACTOR :
              testbits(flags, spflag::helpful)          ? TARG_FRIEND :
              testbits(flags, spflag::obj)              ? TARG_MOVABLE_OBJECT :
                                                          TARG_HOSTILE;

        // TODO: if any other spells ever need this, add an spflag
        // (right now otherwise used only on god abilities)
        const targeting_type dir =
            spell == SPELL_BLINKBOLT ? DIR_ENFORCE_RANGE
            : testbits(flags, spflag::target) ? DIR_ENFORCE_RANGE : DIR_NONE;

        // TODO: it's extremely inconsistent when this prompt shows up, not
        // sure why
        const char *prompt = get_spell_target_prompt(spell);

        const bool needs_path = !testbits(flags, spflag::target)
                                // Apportation must be spflag::target, since a
                                // shift-direction makes no sense for it, but
                                // it nevertheless requires line-of-fire.
                                || spell == SPELL_APPORTATION;

        desc_filter additional_desc
            = targeter_addl_desc(spell, powc, flags, hitfunc.get());

        // `true` on fourth param skips MP check and a few others that have
        // already been carried out
        const bool useless = spell_is_useless(spell, true, false, true);
        const char *spell_title_color = useless ? "darkgrey" : "w";
        const string verb = channelled_spell_active(spell)
            ? "<lightred>Restarting spell</lightred>"
            : is_targeted ? "Aiming" : "Casting";
        string title = make_stringf("%s: <%s>%s</%s>", verb.c_str(),
                    spell_title_color, spell_title(spell), spell_title_color);
        if (actual_spell)
        {
            title += make_stringf(" <lightgrey>(%s)</lightgrey>",
                _spell_failure_rate_description(spell).c_str());
        }

        if (spell == SPELL_GRAVE_CLAW)
        {
            title += make_stringf("<lightgrey> (%d/%d uses available)</lightgrey>",
                                  you.props[GRAVE_CLAW_CHARGES_KEY].get_int(),
                                  GRAVE_CLAW_MAX_CHARGES);
        }

        spell_targeting_behaviour beh(spell);

        direction_chooser_args args;
        args.hitfunc = hitfunc.get();
        args.restricts = dir;
        args.mode = targ;
        args.range = range;
        args.needs_path = needs_path;
        args.target_prefix = prompt;
        args.top_prompt = title;
        args.behaviour = &beh;

        if (testbits(flags, spflag::prefer_farthest))
            args.prefer_farthest = true;

        if (spell == SPELL_SHOCK)
            args.try_multizap = true;

        // if the spell is useless and we have somehow gotten this far, it's
        // a forced cast. Setting this prevents the direction chooser from
        // looking for selecting a default target (which doesn't factor in
        // the spell's capabilities).
        // Also ensure we don't look for a target for static targeters. It might
        // be better to move to an affected position if any?
        if (useless || !is_targeted)
            args.default_place = you.pos();
        if (hitfunc && hitfunc->can_affect_walls())
        {
            args.show_floor_desc = true;
            args.show_boring_feats = false; // don't show "The floor."
        }
        if (testbits(flags, spflag::not_self))
            args.self = confirm_prompt_type::cancel;
        else
            args.self = confirm_prompt_type::none;
        args.get_desc_func = additional_desc;
        if (!spell_direction(*target, beam, &args))
            return spret::abort;

        if (testbits(flags, spflag::not_self) && target->isMe())
        {
            if (spell == SPELL_TELEPORT_OTHER)
                mpr("Sorry, this spell works on others only.");
            else
                canned_msg(MSG_UNTHINKING_ACT);

            return spret::abort;
        }

        if (spell == SPELL_BOMBARD)
        {
            const coord_def back = you.stumble_pos(target->target);
            if (!back.origin()
                && back != you.pos()
                && !check_moveto(back, "potentially stumble back", false))
            {
                return spret::abort;
            }
        }
    }

    if (evoked_wand)
        surge_power_wand(wand_mp_cost());
    else if (actual_spell)
        surge_power(_spell_enhancement(spell));

    int fail = 0;
    if (actual_spell)
    {
        int spfl = random2avg(100, 3);

        if (!you_worship(GOD_SIF_MUNA)
            && you.penance[GOD_SIF_MUNA] && one_chance_in(20))
        {
            god_speaks(GOD_SIF_MUNA, "You feel a surge of divine spite.");

            // This will cause failure and increase the miscast effect.
            spfl = -you.penance[GOD_SIF_MUNA];
        }
        else if (spell_typematch(spell, spschool::necromancy)
                 && !you_worship(GOD_KIKUBAAQUDGHA)
                 && you.penance[GOD_KIKUBAAQUDGHA]
                 && one_chance_in(20))
        {
            // And you thought you'd Haunt your way out of penance...
            simple_god_message(" does not allow the disloyal to dabble in "
                               "death!", false, GOD_KIKUBAAQUDGHA);

            // The spell still goes through, but you get a miscast anyway.
            miscast_effect(you, nullptr,
                           {miscast_source::god, GOD_KIKUBAAQUDGHA},
                           spschool::necromancy,
                           spell_difficulty(spell),
                           you.experience_level,
                           "the malice of Kikubaaqudgha");
        }
        else if (vehumet_supports_spell(spell)
                 && !you_worship(GOD_VEHUMET)
                 && you.penance[GOD_VEHUMET]
                 && one_chance_in(20))
        {
            // And you thought you'd Fire Storm your way out of penance...
            simple_god_message(" does not allow the disloyal to dabble in "
                               "destruction!", false, GOD_VEHUMET);

            // The spell still goes through, but you get a miscast anyway.
            miscast_effect(you, nullptr, {miscast_source::god, GOD_VEHUMET},
                           spschool::conjuration,
                           spell_difficulty(spell),
                           you.experience_level,
                           "the malice of Vehumet");
        }

        const int spfail_chance = raw_spell_fail(spell);

        if (spfl < spfail_chance)
            fail = spfail_chance - spfl;
    }

    dprf("Spell #%d, power=%d", spell, powc);

    const coord_def orig_target_pos = beam.target;

    spret cast_result = _do_cast(spell, powc, *target, beam, god,
                                 force_failure || fail, actual_spell);

    switch (cast_result)
    {
    case spret::success:
    {
        _apply_post_zap_effect(spell, orig_target_pos);

        const int demonic_magic = you.get_mutation_level(MUT_DEMONIC_MAGIC);
        const bool ephemeral_shield = you.get_mutation_level(MUT_EPHEMERAL_SHIELD);

        if ((demonic_magic == 3 && evoked_wand)
            || (demonic_magic > 0 && (actual_spell || you.divine_exegesis)))
        {
            do_demonic_magic(spell_difficulty(spell) * 6, demonic_magic);
        }

        if (ephemeral_shield && (actual_spell || you.divine_exegesis))
        {
            you.set_duration(DUR_EPHEMERAL_SHIELD, 2);
            you.redraw_armour_class = true;
        }

        if (you.props.exists(BATTLESPHERE_KEY)
            && (actual_spell || you.divine_exegesis)
            && battlesphere_can_mirror(spell))
        {
            trigger_battlesphere(&you);
        }

        if (will_have_passive(passive_t::shadow_spells) && actual_spell)
            dithmenos_shadow_spell(spell);
        _spellcasting_side_effects(spell, god, !actual_spell);

        if (you.wearing_ego(OBJ_GIZMOS, SPGIZMO_SPELLMOTOR) && actual_spell)
            coglin_spellmotor_attack();

        // Handle revenant passives
        if (can_enkindle && you.has_mutation(MUT_SPELLCLAWS))
            spellclaws_attack(spell_difficulty(spell));

        if (enkindled && --you.props[ENKINDLE_CHARGES_KEY].get_int() == 0)
            end_enkindled_status();

        return spret::success;
    }
    case spret::fail:
    {
        if (actual_spell)
        {
            mprf("You miscast %s.", spell_title(spell));
            flush_input_buffer(FLUSH_ON_FAILURE);
            learned_something_new(HINT_SPELL_MISCAST);
            miscast_effect(spell, fail);
        }

        return spret::fail;
    }

    case spret::abort:
        return spret::abort;

    case spret::none:
#ifdef WIZARD
        if (you.wizard && !actual_spell && is_valid_spell(spell)
            && (flags & spflag::monster))
        {
            _try_monster_cast(spell, powc, *target, beam);
            return spret::success;
        }
#endif

        if (is_valid_spell(spell))
        {
            mprf(MSGCH_ERROR, "Spell '%s' is not a player castable spell.",
                 spell_title(spell));
        }
        else
            mprf(MSGCH_ERROR, "Invalid spell!");

        return spret::abort;
    }

    return spret::success;
}

// Returns spret::success, spret::abort, spret::fail
// or spret::none (not a player spell).
static spret _do_cast(spell_type spell, int powc, const dist& spd,
                           bolt& beam, god_type god, bool fail,
                           bool actual_spell)
{
    if (actual_spell && !you.wizard
        && (get_spell_flags(spell) & (spflag::monster | spflag::testing)))
    {
        return spret::none;
    }

    const coord_def target = spd.isTarget ? beam.target : you.pos() + spd.delta;
    if (spell == SPELL_FREEZE)
    {
        if (!adjacent(you.pos(), target))
            return spret::abort;
    }

    switch (spell)
    {
    case SPELL_FREEZE:
        return cast_freeze(powc, monster_at(target), fail);

    case SPELL_IOOD:
        return cast_iood(&you, powc, &beam, 0, 0, MHITNOT, fail);

    // Clouds and explosions.
    case SPELL_POISONOUS_CLOUD:
    case SPELL_HOLY_BREATH:
    case SPELL_FREEZING_CLOUD:
        return cast_big_c(powc, spell, &you, beam, fail);

    case SPELL_FIRE_STORM:
        return cast_fire_storm(powc, beam, fail);

    // Demonspawn ability, no failure.
    case SPELL_CALL_DOWN_DAMNATION:
        return cast_smitey_damnation(powc, beam) ? spret::success : spret::abort;

    // LOS spells
    case SPELL_SMITING:
        return cast_smiting(powc, monster_at(target), fail);

    case SPELL_AIRSTRIKE:
        return cast_airstrike(powc, spd.target, fail);

    case SPELL_MOMENTUM_STRIKE:
        return cast_momentum_strike(powc, spd.target, fail);

    case SPELL_LRD:
        return cast_fragmentation(powc, &you, spd.target, fail);

    case SPELL_GRAVITAS:
        return cast_gravitas(powc, beam.target, fail);

    case SPELL_VIOLENT_UNRAVELLING:
        return cast_unravelling(spd.target, powc, fail);

    // other effects
    case SPELL_DISCHARGE:
        return cast_discharge(powc, you, fail);

    case SPELL_ARCJOLT:
        return cast_arcjolt(powc, you, fail);

    case SPELL_PLASMA_BEAM:
        return cast_plasma_beam(powc, you, fail);

    case SPELL_CHAIN_LIGHTNING:
        return cast_chain_lightning(powc, you, fail);

    case SPELL_DISPERSAL:
        return cast_dispersal(powc, fail);

    case SPELL_SHATTER:
        return cast_shatter(powc, fail);

    case SPELL_SCORCH:
        return cast_scorch(you, powc, fail);

    case SPELL_POISONOUS_VAPOURS:
        return cast_poisonous_vapours(you, powc, target, fail);

    case SPELL_IRRADIATE:
        return cast_irradiate(powc, you, fail);

    case SPELL_LEDAS_LIQUEFACTION:
        return cast_liquefaction(powc, fail);

    case SPELL_OZOCUBUS_REFRIGERATION:
        return fire_los_attack_spell(spell, powc, &you, fail);

    case SPELL_OLGREBS_TOXIC_RADIANCE:
        return cast_toxic_radiance(&you, powc, fail);

    case SPELL_IGNITE_POISON:
        return cast_ignite_poison(&you, powc, fail);

    case SPELL_POLAR_VORTEX:
        return cast_polar_vortex(powc, fail);

    case SPELL_THUNDERBOLT:
        return cast_thunderbolt(&you, powc, target, fail);

    case SPELL_GLOOM:
        return cast_gloom(&you, powc, fail);

    case SPELL_CHAIN_OF_CHAOS:
        return cast_chain_spell(SPELL_CHAIN_OF_CHAOS, powc, &you, fail);

    case SPELL_IGNITION:
        return cast_ignition(&you, powc, fail);

    case SPELL_FROZEN_RAMPARTS:
        return cast_frozen_ramparts(powc, fail);

    // Summoning spells, and other spells that create new monsters.
    case SPELL_SUMMON_SMALL_MAMMAL:
        return cast_summon_small_mammal(powc, fail);

    case SPELL_CALL_CANINE_FAMILIAR:
        return cast_call_canine_familiar(powc, fail);

    case SPELL_AWAKEN_ARMOUR:
        return cast_awaken_armour(powc, fail);

    case SPELL_SUMMON_ICE_BEAST:
        return cast_summon_ice_beast(powc, fail);

    case SPELL_SUMMON_CACTUS:
        return cast_summon_cactus(powc, fail);

    case SPELL_SPHINX_SISTERS:
        return cast_sphinx_sisters(you, powc, fail);;

    case SPELL_SUMMON_DRAGON:
        return cast_summon_dragon(&you, powc, fail);

    case SPELL_DRAGON_CALL:
        return cast_dragon_call(powc, fail);

    case SPELL_SUMMON_HYDRA:
        return cast_summon_hydra(&you, powc, fail);

    case SPELL_SUMMON_MANA_VIPER:
        return cast_summon_mana_viper(powc, fail);

    case SPELL_SUMMON_SEISMOSAURUS_EGG:
        return cast_summon_seismosaurus_egg(you, powc, fail);

    case SPELL_CONJURE_BALL_LIGHTNING:
        return cast_conjure_ball_lightning(powc, fail);

    case SPELL_FORGE_LIGHTNING_SPIRE:
        return cast_forge_lightning_spire(powc, fail);

    case SPELL_FORGE_BLAZEHEART_GOLEM:
        return cast_forge_blazeheart_golem(powc, fail);

    case SPELL_CALL_IMP:
        return cast_call_imp(powc, fail);

    case SPELL_SUMMON_HORRIBLE_THINGS:
        return cast_summon_horrible_things(powc, fail);

    case SPELL_MALIGN_GATEWAY:
        return cast_malign_gateway(&you, powc, fail);

    case SPELL_SUMMON_FOREST:
        return cast_summon_forest(&you, powc, fail);

    case SPELL_ANIMATE_DEAD:
        return cast_animate_dead(powc, fail);

    case SPELL_MARTYRS_KNELL:
        return cast_martyrs_knell(&you, powc, fail);

    case SPELL_HAUNT:
        return cast_haunt(powc, beam.target, fail);

    case SPELL_DEATH_CHANNEL:
        return cast_death_channel(powc, god, fail);

    case SPELL_SPELLSPARK_SERVITOR:
        return cast_spellspark_servitor(powc, fail);

    case SPELL_BATTLESPHERE:
        return cast_battlesphere(&you, powc, fail);

    case SPELL_INFESTATION:
        return cast_infestation(powc, beam, fail);

    case SPELL_FOXFIRE:
        return cast_foxfire(you, powc, fail);

    case SPELL_NOXIOUS_BOG:
        return cast_noxious_bog(powc, fail);

    case SPELL_CLOCKWORK_BEE:
        return cast_clockwork_bee(beam.target, fail);

    case SPELL_SPIKE_LAUNCHER:
        return cast_spike_launcher(powc, fail);

    case SPELL_DIAMOND_SAWBLADES:
        return cast_diamond_sawblades(powc, fail);

    case SPELL_SURPRISING_CROCODILE:
        return cast_surprising_crocodile(you, beam.target, powc, fail);

    case SPELL_PLATINUM_PARAGON:
        return cast_platinum_paragon(beam.target, powc, fail);

    case SPELL_WALKING_ALEMBIC:
        return cast_walking_alembic(you, powc, fail);

    case SPELL_MONARCH_BOMB:
        return cast_monarch_bomb(you, powc, fail);

    case SPELL_SPLINTERFROST_SHELL:
        return cast_splinterfrost_shell(you, beam.target, powc, fail);

    case SPELL_PERCUSSIVE_TEMPERING:
        return cast_percussive_tempering(you, *monster_at(beam.target), powc, fail);

    case SPELL_FORTRESS_BLAST:
        return cast_fortress_blast(you, powc, fail);

    case SPELL_PHALANX_BEETLE:
        return cast_phalanx_beetle(you, powc, fail);

    case SPELL_RENDING_BLADE:
        return cast_rending_blade(powc, fail);

    case SPELL_GASTRONOMIC_EXPANSE:
        return cast_gastronomic_expanse(powc, spd.target, fail);

    // Enchantments.
    case SPELL_CONFUSING_TOUCH:
        return cast_confusing_touch(powc, fail);

    case SPELL_CAUSE_FEAR:
        return mass_enchantment(ENCH_FEAR, powc, fail);

    case SPELL_ANGUISH:
        return mass_enchantment(ENCH_ANGUISH, powc, fail);

    case SPELL_INTOXICATE:
        return cast_intoxicate(powc, fail);

    case SPELL_DISCORD:
        return mass_enchantment(ENCH_FRENZIED, powc, fail);

    case SPELL_ENGLACIATION:
        return cast_englaciation(powc, fail);

    case SPELL_BORGNJORS_VILE_CLUTCH:
        return cast_vile_clutch(powc, beam, fail);

    case SPELL_PUTREFACTION:
        return cast_putrefaction(monster_at(target), powc, fail);

    // Our few remaining self-enchantments.
    case SPELL_SWIFTNESS:
        return cast_swiftness(powc, fail);

    case SPELL_OZOCUBUS_ARMOUR:
        return ice_armour(powc, fail);

    case SPELL_SILENCE:
        return cast_silence(powc, fail);

    case SPELL_FUGUE_OF_THE_FALLEN:
        return cast_fugue_of_the_fallen(powc, fail);

    case SPELL_DIMENSIONAL_BULLSEYE:
        return cast_dimensional_bullseye(powc, monster_at(target), fail);

    case SPELL_DETONATION_CATALYST:
        return cast_detonation_catalyst(fail);

    // other
    case SPELL_BORGNJORS_REVIVIFICATION:
        return cast_revivification(powc, fail);

    case SPELL_SUBLIMATION_OF_BLOOD:
        return cast_sublimation_of_blood(powc, fail);

    case SPELL_DEATHS_DOOR:
        return cast_deaths_door(powc, fail);

    // Escape spells.
    case SPELL_BLINK:
        return cast_blink(powc, fail);

    case SPELL_BLASTMOTE:
        return kindle_blastmotes(powc, fail);

    case SPELL_PASSWALL:
        return cast_passwall(beam.target, powc, fail);

    case SPELL_APPORTATION:
        return cast_apportation(powc, beam, fail);

    case SPELL_DISJUNCTION:
        return cast_disjunction(powc, fail);

    case SPELL_MANIFOLD_ASSAULT:
        return cast_manifold_assault(you, powc, fail);

    case SPELL_GOLUBRIAS_PASSAGE:
        return cast_golubrias_passage(powc, beam.target, fail);

    case SPELL_FULMINANT_PRISM:
        return cast_fulminating_prism(&you, powc, beam.target, fail);

    case SPELL_SEARING_RAY:
        return cast_searing_ray(you, powc, beam, fail);

    case SPELL_FLAME_WAVE:
        return cast_flame_wave(powc, fail);

    case SPELL_INNER_FLAME:
        return cast_inner_flame(spd.target, powc, fail);

    case SPELL_TELEPORT_OTHER:
        return cast_teleport_other(spd.target, powc, fail);

    case SPELL_SIMULACRUM:
        return cast_simulacrum(spd.target, powc, fail);

    case SPELL_GLACIATE:
        return cast_glaciate(&you, powc, target, fail);

    case SPELL_GRAVE_CLAW:
        return cast_grave_claw(you, spd.target, powc, fail);

    case SPELL_BLINKBOLT:
        return blinkbolt(powc, beam, fail);

    case SPELL_ELECTRIC_CHARGE:
        return electric_charge(you, powc, fail, beam.target);

    case SPELL_STARBURST:
        return cast_starburst(powc, fail);

    case SPELL_HAILSTORM:
        return cast_hailstorm(powc, fail);

    case SPELL_MAXWELLS_COUPLING:
        return cast_maxwells_coupling(powc, fail);

    case SPELL_ISKENDERUNS_MYSTIC_BLAST:
        return cast_imb(powc, fail);

    case SPELL_JINXBITE:
        return cast_jinxbite(powc, fail);

    case SPELL_SIGIL_OF_BINDING:
        return cast_sigil_of_binding(powc, fail, false);

    case SPELL_BOULDER:
        return cast_broms_barrelling_boulder(you, beam.target, powc, fail);

    case SPELL_PERMAFROST_ERUPTION:
        return cast_permafrost_eruption(you, powc, fail);

    case SPELL_PILEDRIVER:
        return cast_piledriver(beam.target, powc, fail);

    // Just to do extra messaging; spell is handled by default zapping
    case SPELL_COMBUSTION_BREATH:
    case SPELL_GLACIAL_BREATH:
    case SPELL_STEAM_BREATH:
    case SPELL_CAUSTIC_BREATH:
    case SPELL_MUD_BREATH:
    case SPELL_NULLIFYING_BREATH:
    case SPELL_NOXIOUS_BREATH:
    {
        static map<spell_type, string> breath_message =
        {
            { SPELL_COMBUSTION_BREATH, "You breathe a blast of explosive embers." },
            { SPELL_GLACIAL_BREATH, "You exhale a wave of glacial cold." },
            { SPELL_STEAM_BREATH, "You exhale a blast of scalding steam." },
            { SPELL_NULLIFYING_BREATH, "You breathe a sphere of nullifying energy." },
            { SPELL_NOXIOUS_BREATH, "You exhale a blast of noxious fumes." },
            { SPELL_CAUSTIC_BREATH, "You breathe a spray of caustic vapour." },
            { SPELL_MUD_BREATH, "You spew a torrent of mud." },
            { SPELL_GALVANIC_BREATH, "You breathe wild lightning."}
        };

        if (!fail)
            mpr(breath_message[spell].c_str());
    }
    break;

    case SPELL_GOLDEN_BREATH:
        return cast_golden_breath(beam, powc, fail);

    case SPELL_GELLS_GAVOTTE:
        return cast_gavotte(powc, beam.target - you.pos(), fail);

    case SPELL_MAGNAVOLT:
        return cast_magnavolt(beam.target, powc, fail);

    case SPELL_FULSOME_FUSILLADE:
        return cast_fulsome_fusillade(powc, fail);

    case SPELL_HOARFROST_CANNONADE:
        return cast_hoarfrost_cannonade(you, powc, fail);

    case SPELL_HELLFIRE_MORTAR:
        return cast_hellfire_mortar(you, beam, powc, fail);

    default:
        if (spell_removed(spell))
        {
            mprf("Sorry, the spell '%s' is gone!", spell_title(spell));
            return spret::abort;
        }
        break;
    }

    // Finally, try zaps.
    zap_type zap = spell_to_zap(spell);
    if (zap != NUM_ZAPS)
        return zapping(zap, powc,  beam, true, nullptr, fail);

    return spret::none;
}

// get_true_fail_rate: Takes the raw failure to-beat number
// and converts it to the actual chance of failure:
// the probability that random2avg(100,3) < raw_fail.
// Should probably use more constants, though I doubt the spell
// success algorithms will really change *that* much.
// Called only by failure_rate_to_int
static double _get_true_fail_rate(int raw_fail)
{
    // Need 3*random2avg(100,3) = random2(101) + random2(101) + random2(100)
    // to be (strictly) less than 3*raw_fail. Fun with tetrahedral numbers!

    // How many possible outcomes, considering all three dice?
    const int outcomes = 101 * 101 * 100;
    const int target = raw_fail * 3;

    if (target <= 100)
    {
        // The failures are exactly the triples of nonnegative integers
        // that sum to < target.
        return double(_tetrahedral_number(target)) / outcomes;
    }
    if (target <= 200)
    {
        // Some of the triples that sum to < target would have numbers
        // greater than 100, or a last number greater than 99, so aren't
        // possible outcomes. Apply the principle of inclusion-exclusion
        // by subtracting out these cases. The set of triples with first
        // number > 100 is isomorphic to the set of triples that sum to
        // 101 less; likewise for the second and third numbers (100 less
        // in the last case). Two or more out-of-range numbers would have
        // resulted in a sum of at least 201, so there is no overlap
        // among the three cases we are subtracting.
        return double(_tetrahedral_number(target)
                      - 2 * _tetrahedral_number(target - 101)
                      - _tetrahedral_number(target - 100)) / outcomes;
    }
    // The random2avg distribution is symmetric, so the last interval is
    // essentially the same as the first interval.
    return double(outcomes - _tetrahedral_number(300 - target)) / outcomes;
}

const double fail_hp_fraction[] =
{
    .10,
    .30,
    .50,
    .70,
};
/**
 * Compute the maximum miscast damage from the given spell
 *
 * The miscast code uses
 *     dam = div_rand_round(roll_dice(level, level + raw_fail), MISCAST_DIVISOR)
 */
int max_miscast_damage(spell_type spell)
{
    int raw_fail = raw_spell_fail(spell);
    int level = spell_difficulty(spell);

    // Impossible to get a damaging miscast
    if (level * level * raw_fail <= MISCAST_THRESHOLD)
        return 0;

    return div_round_up(level * (raw_fail + level), MISCAST_DIVISOR);
}


/**
 * Compute the tier of maximum severity of a miscast
 * @param spell     The spell to be checked.
 *
 * Tiers are defined by the relation between the maximum miscast damage
 * (given a miscast occurs):
 *
 * - safe, no chance of dangerous effect
 * - slightly dangerous, mdam <= 10% mhp
 * - dangerous, mdam <= 30% mhp
 * - quite dangerous, mdam <= 50% mhp
 * - extremely dangerous, mdam <= 70% mhp
 * - potentially lethal, higher mdam
 */
int fail_severity(spell_type spell)
{
    const int raw_fail = raw_spell_fail(spell);
    const int level = spell_difficulty(spell);

    // Impossible to get a damaging miscast
    if (level * level * raw_fail <= MISCAST_THRESHOLD)
        return 0;

    const int max_damage = max_miscast_damage(spell);

    for (int i = 0; i < 4; ++i)
        if (max_damage <= fail_hp_fraction[i] * get_real_hp(true))
            return i + 1;

    return 5;
}

const char *fail_severity_adjs[] =
{
    "safe",
    "mildly dangerous",
    "dangerous",
    "quite dangerous",
    "extremely dangerous",
    "astonishingly dangerous",
};
COMPILE_CHECK(ARRAYSZ(fail_severity_adjs) > 3);

// Chooses a colour for the failure rate display for a spell. The colour is
// based on the chance of getting a severity >= 2 miscast.
int failure_rate_colour(spell_type spell)
{
    const int severity = fail_severity(spell);
    return severity == 0 ? LIGHTGREY :
           severity == 1 ? WHITE :
           severity == 2 ? YELLOW :
           severity == 3 ? LIGHTRED :
           severity == 4 ? RED
                         : MAGENTA;
}

//Converts the raw failure rate into a number to be displayed.
int failure_rate_to_int(int fail)
{
    if (fail <= 0)
        return 0;
    else if (fail >= 100)
        return (fail + 100)/2;
    else
        return max(1, (int) (100 * _get_true_fail_rate(fail)));
}

/**
 * Convert the given failure rate into a percent, and return it as a string.
 *
 * @param fail      A raw failure rate (not a percent!)
 * @return          E.g. "79%".
 */
string failure_rate_to_string(int fail)
{
    return make_stringf("%d%%", failure_rate_to_int(fail));
}

string spell_failure_rate_string(spell_type spell, bool terse)
{
    const bool enkindled = you.duration[DUR_ENKINDLED] && spell_can_be_enkindled(spell);
    const string colour = colour_to_str(failure_rate_colour(spell));

    if (terse || !you.has_mutation(MUT_MNEMOPHAGE) || !spell_can_be_enkindled(spell))
    {
        const string failure = failure_rate_to_string(raw_spell_fail(spell));
        return make_stringf("<%s>%s</%s>",
                colour.c_str(), failure.c_str(), colour.c_str());
    }

    const int normal_fail = failure_rate_to_int(raw_spell_fail(spell));
    const int enkindled_fail = failure_rate_to_int(raw_spell_fail(spell, true));

    if (enkindled)
    {
        return make_stringf("<lightcyan>*</lightcyan><%s>%d%%</%s><lightcyan>*</lightcyan>",
                                colour.c_str(), enkindled_fail, colour.c_str());
    }
    else
    {
        return make_stringf("<%s>%d%%</%s><darkgrey> (%d%%)</darkgrey>",
            colour.c_str(), normal_fail, colour.c_str(), enkindled_fail);
    }
}

static string _spell_failure_rate_description(spell_type spell)
{
    const string failure = failure_rate_to_string(raw_spell_fail(spell));
    const char *severity_adj = fail_severity_adjs[fail_severity(spell)];
    const string colour = colour_to_str(failure_rate_colour(spell));
    const char *col = colour.c_str();

    return make_stringf("<%s>%s</%s>; <%s>%s</%s> risk of failure",
            col, severity_adj, col, col, failure.c_str(), col);
}

string spell_noise_string(spell_type spell, int chop_wiz_display_width)
{
    const int casting_noise = spell_noise(spell);
    int effect_noise = spell_effect_noise(spell);

    // A typical amount of noise.
    if (spell == SPELL_POLAR_VORTEX)
        effect_noise = 15;

    const int noise = max(casting_noise, effect_noise);

    const char* noise_descriptions[] =
    {
        "Silent", "Almost silent", "Quiet", "A bit loud", "Loud", "Very loud",
        "Extremely loud", "Deafening"
    };

    const int breakpoints[] = { 1, 2, 4, 8, 15, 20, 30 };
    COMPILE_CHECK(ARRAYSZ(noise_descriptions) == 1 + ARRAYSZ(breakpoints));

    const char* desc = noise_descriptions[breakpoint_rank(noise, breakpoints,
                                                ARRAYSZ(breakpoints))];

#ifdef WIZARD
    if (you.wizard)
    {
        if (chop_wiz_display_width > 0)
        {
            ostringstream shortdesc;
            shortdesc << chop_string(desc, chop_wiz_display_width)
                      << "(" << to_string(noise) << ")";
            return shortdesc.str();
        }
        else
            return make_stringf("%s (%d)", desc, noise);
    }
    else
#endif
        return desc;
}

int power_to_barcount(int power)
{
    if (power == -1)
        return -1;

    const int breakpoints[] = { 10, 15, 25, 35, 50, 75, 100, 150, 200 };
    return breakpoint_rank(power, breakpoints, ARRAYSZ(breakpoints)) + 1;
}

#ifdef WIZARD
static string _wizard_spell_power_numeric_string(spell_type spell)
{
    const int cap = spell_power_cap(spell);
    if (cap == 0)
        return "N/A";
    const int power = min(calc_spell_power(spell), cap);
    return make_stringf("%d (%d)", power, cap);
}
#endif

// TODO: deduplicate with the same-named function in describe-spells.cc
static dice_def _spell_damage(spell_type spell, int power)
{
    if (power < 0)
        return dice_def(0,0);
    switch (spell)
    {
        case SPELL_FULMINANT_PRISM:
            return prism_damage(prism_hd(power, false), true);
        case SPELL_CONJURE_BALL_LIGHTNING:
            return ball_lightning_damage(ball_lightning_hd(power, false), false);
        case SPELL_IOOD:
            return iood_damage(power, INFINITE_DISTANCE, false);
        case SPELL_IRRADIATE:
            return irradiate_damage(power, false);
        case SPELL_SHATTER:
            return shatter_damage(power);
        case SPELL_SCORCH:
            return scorch_damage(power, false);
        case SPELL_BATTLESPHERE:
            return battlesphere_damage_from_power(power);
        case SPELL_FROZEN_RAMPARTS:
            return ramparts_damage(power, false);
        case SPELL_LRD:
            return base_fragmentation_damage(power, false);
        case SPELL_ARCJOLT:
            return arcjolt_damage(power, false);
        case SPELL_POLAR_VORTEX:
            return polar_vortex_dice(power, false);
        case SPELL_NOXIOUS_BOG:
            return toxic_bog_damage();
        case SPELL_BOULDER:
            return boulder_damage(power, false);
        case SPELL_THUNDERBOLT:
            return thunderbolt_damage(power, 1);
        case SPELL_HELLFIRE_MORTAR:
            return hellfire_mortar_damage(power);
        case SPELL_FORGE_LIGHTNING_SPIRE:
            return lightning_spire_damage(power);
        case SPELL_DIAMOND_SAWBLADES:
            return diamond_sawblade_damage(power);
        case SPELL_FORTRESS_BLAST:
            return fortress_blast_damage(you.armour_class_scaled(1), false);
        case SPELL_POISONOUS_VAPOURS:
            return poisonous_vapours_damage(power, false);
        case SPELL_DETONATION_CATALYST:
            return detonation_catalyst_damage(power, false);
<<<<<<< HEAD
        case SPELL_GASTRONOMIC_EXPANSE:
            return gastronomic_damage(power, false);
=======
        case SPELL_JINXBITE:
            return jinxbite_damage(power,false);
>>>>>>> 2f817d26
        default:
            break;
    }
    const zap_type zap = spell_to_zap(spell);
    if (zap == NUM_ZAPS)
        return dice_def(0,0);
    return zap_damage(zap, power, false, false);
}

string spell_max_damage_string(spell_type spell)
{
    switch (spell)
    {
    case SPELL_MAXWELLS_COUPLING:
    case SPELL_FREEZING_CLOUD:
        // These have damage strings, but don't scale with power.
        return "";
    case SPELL_FORTRESS_BLAST:
    {
        // Fortress Blast's damage scales with AC, not spellpower, and thus
        // exceeds the normal spellpower cap.
        dice_def dmg = zap_damage(ZAP_FORTRESS_BLAST, 200, false);
        return make_stringf("%dd%d", dmg.num, dmg.size);
    }
    default:
        break;
    }
    // Only show a distinct max damage string if we're not at max power
    // already. Otherwise, it's redundant!
    const int pow = calc_spell_power(spell);
    const int max_pow = spell_power_cap(spell);
    if (pow >= max_pow)
        return "";
    return spell_damage_string(spell, false, max_pow);
}

string spell_damage_string(spell_type spell, bool evoked, int pow, bool terse)
{
    if (pow == -1)
        pow = evoked ? wand_power(spell) : calc_spell_power(spell);
    switch (spell)
    {
        case SPELL_MAXWELLS_COUPLING:
            return Options.char_set == CSET_ASCII ? "death" : "\u221e"; //"∞"
        case SPELL_FREEZING_CLOUD:
            return desc_cloud_damage(CLOUD_COLD, false);
        case SPELL_DISCHARGE:
        {
            const int max = discharge_max_damage(pow);
            return make_stringf("%d-%d/arc", FLAT_DISCHARGE_ARC_DAMAGE, max);
        }
        case SPELL_AIRSTRIKE:
            return describe_airstrike_dam(base_airstrike_damage(pow));
        case SPELL_PILEDRIVER:
            return make_stringf("(3-9)d%d", piledriver_collision_damage(pow, 1, false).size);
        case SPELL_GELLS_GAVOTTE:
            return make_stringf("2d(%d-%d)", gavotte_impact_damage(pow, 1, false).size,
                                             gavotte_impact_damage(pow, 4, false).size);

        case SPELL_FULSOME_FUSILLADE:
            return make_stringf("(3-5)d%d", _spell_damage(spell, pow).size);
        case SPELL_RIMEBLIGHT:
            return describe_rimeblight_damage(pow, terse);
        case SPELL_HOARFROST_CANNONADE:
        {
            dice_def shot_dam = hoarfrost_cannonade_damage(pow, false);
            dice_def finale_dam = hoarfrost_cannonade_damage(pow, true);

            return make_stringf("%dd%d/%dd%d",
                shot_dam.num, shot_dam.size, finale_dam.num, finale_dam.size);
        }
        case SPELL_RENDING_BLADE:
        {
            dice_def dmg_mp = rending_blade_damage(pow, true);
            dice_def dmg = rending_blade_damage(pow, false);
            const int bonus = dmg_mp.size - dmg.size;
            if (bonus > 0)
                return make_stringf("%dd(%d+%d*)", dmg.num, dmg.size, bonus);
            else
                return make_stringf("%dd%d", dmg.num, dmg.size);
        }
        default:
            break;
    }
    const dice_def dam = _spell_damage(spell, pow);
    if (dam.num == 0 || dam.size == 0)
        return "";
    string mult = "";
    switch (spell)
    {
        case SPELL_FOXFIRE:
        case SPELL_PLASMA_BEAM:
        case SPELL_PERMAFROST_ERUPTION:
            mult = "2x";
            break;
        case SPELL_CONJURE_BALL_LIGHTNING:
            mult = "3x";
            break;
        case SPELL_TREMORSTONE:
            mult = make_stringf("%dx", tremorstone_count(pow));
        default:
            break;
    }
    const string dam_str = make_stringf("%s%dd%d", mult.c_str(), dam.num,
            dam.size);

    if (spell == SPELL_ISKENDERUNS_MYSTIC_BLAST)
    {
        if (terse)
            return dam_str + "+";
        else
            return make_stringf("%s (+%s)",
                dam_str.c_str(),
                describe_collision_dam(default_collision_damage(pow, false)).c_str());
    }

    if (spell == SPELL_LRD
        || spell == SPELL_SHATTER
        || spell == SPELL_POLAR_VORTEX)
    {
        return dam_str + "*"; // many special cases of more/less damage
    }
    return dam_str;
}

int spell_acc(spell_type spell)
{
    const zap_type zap = spell_to_zap(spell);
    if (zap == NUM_ZAPS)
        return -1;
    if (zap_explodes(zap) || zap_is_enchantment(zap))
        return -1;
    const int power = calc_spell_power(spell);
    if (power < 0)
        return -1;
    const int acc = zap_to_hit(zap, power, false);
    if (acc == AUTOMATIC_HIT)
        return -1;
    return acc;
}

int spell_power_percent(spell_type spell)
{
    const int pow = calc_spell_power(spell);
    const int max_pow = spell_power_cap(spell);
    if (max_pow == 0)
        return -1; // should never happen for player spells
    return pow * 100 / max_pow;
}

string spell_power_string(spell_type spell)
{
#ifdef WIZARD
    if (you.wizard)
        return _wizard_spell_power_numeric_string(spell);
#endif

    const int percent = spell_power_percent(spell);
    if (percent < 0)
        return "N/A";
    else
        return make_stringf("%d%%", percent);
}

int calc_spell_range(spell_type spell, int power, bool allow_bonus,
                     bool ignore_shadows)
{
    if (power == 0)
        power = calc_spell_power(spell);
    const int range = spell_range(spell, power, allow_bonus, ignore_shadows);

    return range;
}

/**
 * Give a string describing a given spell's range, as cast by the player.
 *
 * @param spell     The spell in question.
 * @return          See above.
 */
string spell_range_string(spell_type spell)
{
    const int range    = calc_spell_range(spell, 0);
    const int maxrange = spell_has_variable_range(spell)
                            ? calc_spell_range(spell, spell_power_cap(spell), true, true)
                            : -1;

    return range_string(range, maxrange, spell == SPELL_HAILSTORM ? 2 : 0);
}

/**
 * Give a string describing a given spell's range.
 *
 * For spells with variable range, will be written in the form of 'X/Y' where X
 * is the current range and Y is the maximum range.
 *
 * For spells with a minimum range (ie: Call Down Lightning), will be written in
 * the form of 'X-Y' where X is the minimal effective range.
 *
 * @param range         The current range of the spell.
 * @param maxrange      The range the spell would have at max power.
 *                      -1 if the spell does not have variable range.
 * @param minrange      The minimal range at which the spell is castable.
 * @return              See above.
 */
string range_string(int range, int maxrange, int minrange)
{
    if (range <= 0)
        return "N/A";

    string ret = to_string(range);
    if (maxrange > -1)
        ret += "/" + to_string(maxrange);
    if (minrange > 0)
        ret = to_string(minrange) + "-" + ret;

    return ret;
}

string spell_schools_string(spell_type spell)
{
    string desc;

    bool already = false;
    for (const auto bit : spschools_type::range())
    {
        if (spell_typematch(spell, bit))
        {
            if (already)
                desc += "/";
            desc += spelltype_long_name(bit);
            already = true;
        }
    }

    return desc;
}

void spell_skills(spell_type spell, set<skill_type> &skills)
{
    const spschools_type disciplines = get_spell_disciplines(spell);
    for (const auto bit : spschools_type::range())
        if (disciplines & bit)
            skills.insert(spell_type2skill(bit));
}

void do_demonic_magic(int pow, int rank)
{
    if (rank < 1)
        return;

    mpr("Malevolent energies surge around you.");

    for (radius_iterator ri(you.pos(), rank, C_SQUARE, LOS_NO_TRANS, true); ri; ++ri)
    {
        monster *mons = monster_at(*ri);

        if (!mons || mons->wont_attack() || !mons_is_threatening(*mons))
            continue;

        if (mons->check_willpower(&you, pow) <= 0)
            mons->paralyse(&you, random_range(2, 5));
    }
}

bool channelled_spell_active(spell_type spell)
{
    return you.attribute[ATTR_CHANNELLED_SPELL] == spell;
}

void start_channelling_spell(spell_type spell, string reminder_msg, bool do_effect)
{
    you.attribute[ATTR_CHANNELLED_SPELL] = spell;
    you.attribute[ATTR_CHANNEL_DURATION] = -1;

    if (do_effect)
        handle_channelled_spell();
    else
        you.attribute[ATTR_CHANNEL_DURATION] = 0;

    if (!reminder_msg.empty())
    {
        string msg = "(Press <w>%</w> to " + reminder_msg + ".)";
        insert_commands(msg, { CMD_WAIT });
        mpr(msg);
    }
}

void handle_channelled_spell()
{
    if (you.attribute[ATTR_CHANNELLED_SPELL] == SPELL_NO_SPELL)
        return;

    // Skip processing at the end of the turn this is cast (since that already
    // happened *as* it was cast and shouldn't happen a second time.)
    if (++you.attribute[ATTR_CHANNEL_DURATION] == 1)
        return;

    const spell_type spell = (spell_type)you.attribute[ATTR_CHANNELLED_SPELL];

    // This value is -1 at the moment the spell is started. 0 is 'skipped' as
    // the end of the turn it is started. 1+ represents subsequent turns.
    const int turn = (you.attribute[ATTR_CHANNEL_DURATION] == 0 ? 1
                        : you.attribute[ATTR_CHANNEL_DURATION]);

    // Don't stop on non-wait for the first turn of a channelled spell, since
    // that was the turn we cast it on.
    if (turn > 1 && crawl_state.prev_cmd != CMD_WAIT || !can_cast_spells(true))
    {
        stop_channelling_spells();
        return;
    }

    if ((spell == SPELL_FLAME_WAVE || spell == SPELL_SEARING_RAY)
        && turn > 1 && !enough_mp(1, true))
    {
        mprf("Without enough magic to sustain it, your %s dissipates.",
             spell_title(spell));
        stop_channelling_spells(true);
        return;
    }

    switch (you.attribute[ATTR_CHANNELLED_SPELL])
    {
        case SPELL_MAXWELLS_COUPLING:
            handle_maxwells_coupling();
            return;

        case SPELL_FLAME_WAVE:
            handle_flame_wave(turn);
            return;

        case SPELL_SEARING_RAY:
            handle_searing_ray(you, turn);
            return;

        case SPELL_CLOCKWORK_BEE:
            handle_clockwork_bee_spell(turn);
            return;

        default:
            mprf(MSGCH_WARN, "Attempting to channel buggy spell: %s", spell_title(spell));
    }
}

void stop_channelling_spells(bool quiet)
{
    const spell_type spell = (spell_type)you.attribute[ATTR_CHANNELLED_SPELL];

    you.attribute[ATTR_CHANNELLED_SPELL] = 0;
    you.attribute[ATTR_CHANNEL_DURATION] = 0;

    if (quiet)
        return;

    switch (spell)
    {
        case SPELL_FLAME_WAVE:
            mpr("You stop channelling waves of flame.");
            break;

        case SPELL_SEARING_RAY:
            mpr("You stop channelling your searing ray.");
            break;

        case SPELL_MAXWELLS_COUPLING:
            mpr("The insufficient charge dissipates harmlessly.");
            break;

        case SPELL_CLOCKWORK_BEE:
            mpr("You stop assembling your clockwork bee.");
            break;

        default:
            break;
    }
}

// Prompts the player when casting a spell like Irradiate, while having enough
// contam that it could push them into yellow.
//
// Returns true if we should abort.
bool warn_about_contam_cost(int max_contam)
{
    if (!Options.warn_contam_cost || you.magic_contamination >= 1000)
        return false;

    const int mul = you.has_mutation(MUT_CONTAMINATION_SUSCEPTIBLE) ? 2 : 1;

    if (you.magic_contamination + (max_contam * mul) >= 1000)
        return !yesno("Casting this now could dangerously contaminate you. Continue?", true, 'n');

    return false;
}<|MERGE_RESOLUTION|>--- conflicted
+++ resolved
@@ -3097,13 +3097,10 @@
             return poisonous_vapours_damage(power, false);
         case SPELL_DETONATION_CATALYST:
             return detonation_catalyst_damage(power, false);
-<<<<<<< HEAD
+        case SPELL_JINXBITE:
+            return jinxbite_damage(power,false);
         case SPELL_GASTRONOMIC_EXPANSE:
             return gastronomic_damage(power, false);
-=======
-        case SPELL_JINXBITE:
-            return jinxbite_damage(power,false);
->>>>>>> 2f817d26
         default:
             break;
     }
