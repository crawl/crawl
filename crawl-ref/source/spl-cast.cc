/**
 * @file
 * @brief Spell casting and miscast functions.
**/

#include "AppHdr.h"

#include "spl-cast.h"

#include <iomanip>
#include <sstream>
#include <cmath>

#include "areas.h"
#include "art-enum.h"
#include "beam.h"
#include "branch.h"
#include "chardump.h"
#include "cloud.h"
#include "colour.h"
#include "database.h"
#include "describe.h"
#include "directn.h"
#include "english.h"
#include "env.h"
#include "exercise.h"
#include "food.h"
#include "format.h"
#include "god-abil.h"
#include "god-conduct.h"
#include "god-item.h"
#include "god-passive.h" // passive_t::shadow_spells
#include "god-wrath.h"
#include "hints.h"
#include "item-prop.h"
#include "item-status-flag-type.h"
#include "item-use.h"
#include "libutil.h"
#include "macro.h"
#include "menu.h"
#include "message.h"
#include "misc.h"
#include "mon-behv.h"
#include "mon-book.h"
#include "mon-cast.h"
#include "mon-place.h"
#include "mon-project.h"
#include "mon-util.h"
#include "mutation.h"
#include "options.h"
#include "ouch.h"
#include "output.h"
#include "player.h"
#include "prompt.h"
#include "religion.h"
#include "shout.h"
#include "skills.h"
#include "spl-book.h"
#include "spl-clouds.h"
#include "spl-damage.h"
#include "spl-goditem.h"
#include "spl-miscast.h"
#include "spl-monench.h"
#include "spl-other.h"
#include "spl-selfench.h"
#include "spl-summoning.h"
#include "spl-transloc.h"
#include "spl-wpnench.h"
#include "spl-zap.h"
#include "state.h"
#include "stepdown.h"
#include "stringutil.h"
#include "target.h"
#include "terrain.h"
#ifdef USE_TILE
 #include "tilepick.h"
#endif
#include "transform.h"
#include "unicode.h"
#include "unwind.h"
#include "view.h"
#include "viewchar.h" // stringize_glyph

static int _spell_enhancement(spell_type spell);
static string _spell_failure_rate_description(spell_type spell);

void surge_power(const int enhanced)
{
    if (enhanced)               // one way or the other {dlb}
    {
        const string modifier = (enhanced  < -2) ? "extraordinarily" :
                                (enhanced == -2) ? "extremely" :
                                (enhanced ==  2) ? "strong" :
                                (enhanced  >  2) ? "huge"
                                                 : "";
        mprf("You feel %s %s",
             !modifier.length() ? "a"
                                : article_a(modifier).c_str(),
             (enhanced < 0) ? "numb sensation."
                            : "surge of power!");
    }
}

static string _spell_base_description(spell_type spell, bool viewing)
{
    ostringstream desc;

    int highlight =  spell_highlight_by_utility(spell, COL_UNKNOWN, !viewing);

    desc << "<" << colour_to_str(highlight) << ">" << left;

    // spell name
    desc << chop_string(spell_title(spell), 30);

    // spell schools
    desc << spell_schools_string(spell);

    const int so_far = strwidth(desc.str()) - (strwidth(colour_to_str(highlight))+2);
    if (so_far < 60)
        desc << string(60 - so_far, ' ');
    desc << "</" << colour_to_str(highlight) <<">";

    // spell fail rate, level
    const string failure_rate = spell_failure_rate_string(spell);
    const int width = strwidth(formatted_string::parse_string(failure_rate).tostring());
    desc << failure_rate << string(12-width, ' ');
    desc << spell_difficulty(spell);
    desc << " ";

    return desc.str();
}

static string _spell_extra_description(spell_type spell, bool viewing)
{
    ostringstream desc;

    int highlight =  spell_highlight_by_utility(spell, COL_UNKNOWN, !viewing);

    desc << "<" << colour_to_str(highlight) << ">" << left;

    // spell name
    desc << chop_string(spell_title(spell), 30);

    // spell power, spell range, hunger level, noise
    const string rangestring = spell_range_string(spell);

    desc << chop_string(spell_power_string(spell), 13)
         << chop_string(rangestring, 9 + tagged_string_tag_length(rangestring))
         << chop_string(spell_hunger_string(spell), 8)
         << chop_string(spell_noise_string(spell, 10), 14);

    desc << "</" << colour_to_str(highlight) <<">";

    return desc.str();
}

// selector is a boolean function that filters spells according
// to certain criteria. Currently used for Tiles to distinguish
// spells targeted on player vs. spells targeted on monsters.
int list_spells(bool toggle_with_I, bool viewing, bool allow_preselect,
                const string &title, spell_selector selector)
{
    if (toggle_with_I && get_spell_by_letter('I') != SPELL_NO_SPELL)
        toggle_with_I = false;

    ToggleableMenu spell_menu(MF_SINGLESELECT | MF_ANYPRINTABLE
<<<<<<< HEAD
                              | MF_ALWAYS_SHOW_MORE | MF_ALLOW_FORMATTING);
=======
            | MF_NO_WRAP_ROWS | MF_ALWAYS_SHOW_MORE | MF_ALLOW_FORMATTING);
>>>>>>> 77505739
    string titlestring = make_stringf("%-25.25s", title.c_str());
    {
        ToggleableMenuEntry* me =
            new ToggleableMenuEntry(
                titlestring + "         Type                          Failure  Level  ",
                titlestring + "         Power        Range    Hunger  Noise           ",
                MEL_TITLE);
#ifdef USE_TILE_LOCAL
        me->colour = BLUE;
#endif
        spell_menu.set_title(me, true, true);
    }
    spell_menu.set_highlighter(nullptr);
    spell_menu.set_tag("spell");
    spell_menu.add_toggle_key('!');

    string more_str = "Press '<w>!</w>' ";
    if (toggle_with_I)
    {
        spell_menu.add_toggle_key('I');
        more_str += "or '<w>I</w>' ";
    }
    if (!viewing)
        spell_menu.menu_action = Menu::ACT_EXECUTE;
    more_str += "to toggle spell view.";
    spell_menu.set_more(formatted_string::parse_string(more_str));

    // If there's only a single spell in the offered spell list,
    // taking the selector function into account, preselect that one.
    bool preselect_first = false;
    if (allow_preselect)
    {
        int count = 0;
        if (you.spell_no == 1)
            count = 1;
        else if (selector)
        {
            for (int i = 0; i < 52; ++i)
            {
                const char letter = index_to_letter(i);
                const spell_type spell = get_spell_by_letter(letter);
                if (!is_valid_spell(spell) || !(*selector)(spell))
                    continue;

                // Break out early if we've got > 1 spells.
                if (++count > 1)
                    break;
            }
        }
        // Preselect the first spell if it's only spell applicable.
        preselect_first = (count == 1);
    }
    if (allow_preselect || preselect_first
                           && you.last_cast_spell != SPELL_NO_SPELL)
    {
        spell_menu.set_flags(spell_menu.get_flags() | MF_PRESELECTED);
    }

    for (int i = 0; i < 52; ++i)
    {
        const char letter = index_to_letter(i);
        const spell_type spell = get_spell_by_letter(letter);

        if (!is_valid_spell(spell))
            continue;

        if (selector && !(*selector)(spell))
            continue;

        bool preselect = (preselect_first
                          || allow_preselect && you.last_cast_spell == spell);

        ToggleableMenuEntry* me =
            new ToggleableMenuEntry(_spell_base_description(spell, viewing),
                                    _spell_extra_description(spell, viewing),
                                    MEL_ITEM, 1, letter, preselect);

#ifdef USE_TILE
        me->add_tile(tile_def(tileidx_spell(spell), TEX_GUI));
#endif
        spell_menu.add_entry(me);
    }

    int choice = 0;
    spell_menu.on_single_selection = [&choice, &spell_menu](const MenuEntry& item)
    {
        ASSERT(item.hotkeys.size() == 1);
        if (spell_menu.menu_action == Menu::ACT_EXAMINE)
        {
            describe_spell(get_spell_by_letter(item.hotkeys[0]), nullptr);
            return true;
        }
        else
        {
            choice = item.hotkeys[0];
            return false;
        }
    };

    spell_menu.show();
    if (!crawl_state.doing_prev_cmd_again)
        redraw_screen();
    return choice;
}

static int _apply_spellcasting_success_boosts(spell_type spell, int chance)
{
    int fail_reduce = 100;

    if (have_passive(passive_t::spells_success) && vehumet_supports_spell(spell))
    {
        // [dshaligram] Fail rate multiplier used to be .5, scaled
        // back to 67%.
        fail_reduce = fail_reduce * 2 / 3;
    }

    const int wizardry = player_wizardry(spell);

    if (wizardry > 0)
      fail_reduce = fail_reduce * 6 / (7 + wizardry);

    if (you.duration[DUR_BRILLIANCE])
        fail_reduce = fail_reduce / 2;

    // Hard cap on fail rate reduction.
    if (fail_reduce < 50)
        fail_reduce = 50;

    return chance * fail_reduce / 100;
}

/**
 * Calculate the player's failure rate with the given spell, including all
 * modifiers. (Armour, mutations, statuses effects, etc.)
 *
 * @param spell     The spell in question.
 * @return          A failure rate. This is *not* a percentage - for a human-
 *                  readable version, call _get_true_fail_rate().
 */
int raw_spell_fail(spell_type spell)
{
    int chance = 60;

    // Don't cap power for failure rate purposes.
    // scale by 6, which I guess was chosen because it seems to work.
    // realistic range for spellpower: -6 to -366 (before scale -1 to -61)
    chance -= calc_spell_power(spell, false, true, false, 6);
    chance -= (you.intel() * 2); // realistic range: -2 to -70

    const int armour_shield_penalty = player_armour_shield_spell_penalty();
    dprf("Armour+Shield spell failure penalty: %d", armour_shield_penalty);
    chance += armour_shield_penalty; // range: 0 to 500 in extreme cases.
                                     // A midlevel melee character in plate
                                     // might have 40 or 50, and a caster in a
                                     // robe would usually have 0.

    static const int difficulty_by_level[] =
    {
        0,
        3,
        15,
        35,

        70,
        100,
        150,

        200,
        260,
        340,
    };
    const int spell_level = spell_difficulty(spell);
    ASSERT_RANGE(spell_level, 0, (int) ARRAYSZ(difficulty_by_level));
    chance += difficulty_by_level[spell_level]; // between 0 and 330

    // This polynomial is a smoother approximation of a breakpoint-based
    // calculation that originates pre-DCSS, mapping `chance` at this point to
    // values from around 0 to around 45. (see
    // https://crawl.develz.org/tavern/viewtopic.php?f=8&t=23414 for some of
    // the history.)  It was calculated by |amethyst (based on one from minmay
    // in that thread) and converted to integer values using 262144 as a
    // convenient power of 2 denominator, then converted to its current form
    // by Horner's rule, and then tweaked slightly.
    //
    // The regular (integer) polynomial form before Horner's rule is:
    //          (x*x*x + 426*x*x + 82670*x + 7245398) / 262144
    //
    // https://www.wolframalpha.com/input/?i=graph+of+y%3D(((x+%2B+426)*x+%2B+82670)*x+%2B+7245398)+%2F+262144+and+y%3D100+and+x%3D125.1+with+x+from+-192+to+126.1
    //
    // If you think this is weird, you should see what was here before.
    int chance2 = max((((chance + 426) * chance + 82670) * chance + 7245398)
                      / 262144, 0);

    chance2 += get_form()->spellcasting_penalty;

    chance2 -= 2 * you.get_mutation_level(MUT_SUBDUED_MAGIC);
    chance2 += 4 * you.get_mutation_level(MUT_WILD_MAGIC);
    chance2 += 4 * you.get_mutation_level(MUT_ANTI_WIZARDRY);

    if (you.props.exists(SAP_MAGIC_KEY))
        chance2 += you.props[SAP_MAGIC_KEY].get_int() * 12;

    chance2 += you.duration[DUR_VERTIGO] ? 7 : 0;

    // Apply the effects of Vehumet and items of wizardry.
    chance2 = _apply_spellcasting_success_boosts(spell, chance2);

    return min(max(chance2, 0), 100);
}

/*
 * Given some spellpower in centis, do a stepdown at around 50 (5000 in centis)
 * and return a rescaled value.
 *
 * @param power the input spellpower in centis.
 * @param scale a value to scale the result by, between 1 and 1000. Default is
 *        1, which returns a regular spellpower. 1000 gives you millis, 100
 *        centis.
 */
int stepdown_spellpower(int power, int scale)
{
    // use millis internally
    ASSERT_RANGE(scale, 1, 1000);
    const int divisor = 1000 / scale;
    int result = stepdown_value(power * 10, 50000, 50000, 150000, 200000)
                    / divisor;
    return result;
}

/*
 * Calculate spell power.
 *
 * @param spell         the spell to check
 * @param apply_intel   whether to include intelligence in the calculation
 * @param fail_rate_check is this just a plain failure rate check or should it
 *                      incorporate situational facts and mutations?
 * @param cap_power     whether to apply the power cap for the spell (from
 *                      `spell_power_cap(spell)`)
 * @param scale         what scale to apply to the result internally?  This
 *                      function has higher internal resolution than the default
 *                      argument, so use this rather than dividing. This must be
 *                      between 1 and 1000.
 *
 * @return the resulting spell power.
 */
int calc_spell_power(spell_type spell, bool apply_intel, bool fail_rate_check,
                     bool cap_power, int scale)
{
    int power = 0;

    const spschools_type disciplines = get_spell_disciplines(spell);

    int skillcount = count_bits(disciplines);
    if (skillcount)
    {
        for (const auto bit : spschools_type::range())
            if (disciplines & bit)
                power += you.skill(spell_type2skill(bit), 200);
        power /= skillcount;
    }

    power += you.skill(SK_SPELLCASTING, 50);

    if (fail_rate_check)
    {
        // Scale appropriately.
        // The stepdown performs this step in the else block.
        power *= scale;
        power /= 100;
    }
    else
    {
        // Brilliance boosts spell power a bit (equivalent to three
        // spell school levels).
        if (you.duration[DUR_BRILLIANCE])
            power += 600;

        if (apply_intel)
            power = (power * you.intel()) / 10;

        // [dshaligram] Enhancers don't affect fail rates any more, only spell
        // power. Note that this does not affect Vehumet's boost in castability.
        power = apply_enhancement(power, _spell_enhancement(spell));

        // Wild magic boosts spell power but decreases success rate.
        power *= (10 + 3 * you.get_mutation_level(MUT_WILD_MAGIC));
        power /= (10 + 3 * you.get_mutation_level(MUT_SUBDUED_MAGIC));

        // Augmentation boosts spell power at high HP.
        power *= 10 + 4 * augmentation_amount();
        power /= 10;

<<<<<<< HEAD
    // Being a plasma aspect Bodach boosts spell power
    if (!fail_rate_check
        && you.species == SP_BODACH
        && you.attribute[ATTR_BODACH_ASPECT] == 3)
    {
		    power *= 11 + you.experience_level / 3;
        power /= 10;
    }

    // Each level of horror reduces spellpower by 10%
    if (you.duration[DUR_HORROR] && !fail_rate_check)
    {
        power *= 10;
        power /= 10 + (you.props[HORROR_PENALTY_KEY].get_int() * 3) / 2;
    }
=======
        // Each level of horror reduces spellpower by 10%
        if (you.duration[DUR_HORROR])
        {
            power *= 10;
            power /= 10 + (you.props[HORROR_PENALTY_KEY].get_int() * 3) / 2;
        }
>>>>>>> 77505739

        // at this point, `power` is assumed to be basically in centis.
        // apply a stepdown, and scale.
        power = stepdown_spellpower(power, scale);
    }

    const int cap = spell_power_cap(spell);
    if (cap > 0 && cap_power)
        power = min(power, cap * scale);

    return power;
}

static int _spell_enhancement(spell_type spell)
{
    const spschools_type typeflags = get_spell_disciplines(spell);
    int enhanced = 0;

    if (typeflags & SPTYP_CONJURATION)
        enhanced += player_spec_conj();

    if (typeflags & SPTYP_HEXES)
        enhanced += player_spec_hex();

    if (typeflags & SPTYP_CHARMS)
        enhanced += player_spec_charm();

    if (typeflags & SPTYP_SUMMONING)
        enhanced += player_spec_summ();

    if (typeflags & SPTYP_POISON)
        enhanced += player_spec_poison();

    if (typeflags & SPTYP_NECROMANCY)
        enhanced += player_spec_death();

    if (typeflags & SPTYP_FIRE)
        enhanced += player_spec_fire();

    if (typeflags & SPTYP_ICE)
        enhanced += player_spec_cold();

    if (typeflags & SPTYP_EARTH)
        enhanced += player_spec_earth();

    if (typeflags & SPTYP_AIR)
        enhanced += player_spec_air();

    if (you.form == transformation::shadow)
        enhanced -= 2;

    enhanced += you.archmagi();
    enhanced += player_equip_unrand(UNRAND_MAJIN);

    // These are used in an exponential way, so we'll limit them a bit. -- bwr
    if (enhanced > 3)
        enhanced = 3;
    else if (enhanced < -3)
        enhanced = -3;

    return enhanced;
}

/**
 * Apply the effects of spell enhancers (and de-enhancers) on spellpower.
 *
 * @param initial_power     The power of the spell before enhancers are added.
 * @param enhancer_levels   The number of enhancements levels to apply.
 * @return                  The power of the spell with enhancers considered.
 */
int apply_enhancement(const int initial_power, const int enhancer_levels)
{
    int power = initial_power;

    if (enhancer_levels > 0)
    {
        for (int i = 0; i < enhancer_levels; i++)
        {
            power *= 15;
            power /= 10;
        }
    }
    else if (enhancer_levels < 0)
    {
        for (int i = enhancer_levels; i < 0; i++)
            power /= 2;
    }

    return power;
}

void inspect_spells()
{
    if (!you.spell_no)
    {
        canned_msg(MSG_NO_SPELLS);
        return;
    }

    list_spells(true, true);
}

bool can_cast_spells(bool quiet)
{
    if (!get_form()->can_cast)
    {
        if (!quiet)
            canned_msg(MSG_PRESENT_FORM);
        return false;
    }

    if (you.duration[DUR_WATER_HOLD] && !you.res_water_drowning())
    {
        if (!quiet)
            mpr("You cannot cast spells while unable to breathe!");
        return false;
    }

    if (you.duration[DUR_BRAINLESS])
    {
        if (!quiet)
            mpr("You lack the mental capacity to cast spells.");
        return false;
    }

    // Randart weapons.
    if (you.no_cast())
    {
        if (!quiet)
            mpr("Something interferes with your magic!");
        return false;
    }

    if (!you.spell_no)
    {
        if (!quiet)
            canned_msg(MSG_NO_SPELLS);
        return false;
    }

    if (you.berserk())
    {
        if (!quiet)
            canned_msg(MSG_TOO_BERSERK);
        return false;
    }

    if (you.confused())
    {
        if (!quiet)
            mpr("You're too confused to cast spells.");
        return false;
    }

    if (silenced(you.pos()))
    {
        if (!quiet)
            mpr("You cannot cast spells when silenced!");
        // included in default force_more_message
        return false;
    }

    if (you.duration[DUR_NO_CAST])
    {
        if (!quiet)
            mpr("You are unable to access your magic!");
        return false;
    }

    if (apply_starvation_penalties())
    {
        if (!quiet)
            canned_msg(MSG_NO_ENERGY);
        return false;
    }

    return true;
}

void do_cast_spell_cmd(bool force)
{
    if (!cast_a_spell(!force))
        flush_input_buffer(FLUSH_ON_FAILURE);
}

/**
 * Cast a spell.
 *
 * Handles general preconditions & costs.
 *
 * @param check_range   If true, abort if no targets are in range. (z vs Z)
 * @param spell         The type of spell to be cast.
 * @return              Whether the spell was successfully cast.
 **/
bool cast_a_spell(bool check_range, spell_type spell)
{
    if (!can_cast_spells())
    {
        crawl_state.zero_turns_taken();
        return false;
    }

    if (crawl_state.game_is_hints())
        Hints.hints_spell_counter++;

    if (spell == SPELL_NO_SPELL)
    {
        int keyin = 0;

        while (true)
        {
#ifdef TOUCH_UI
            keyin = list_spells(true, false);
            if (!keyin)
                keyin = ESCAPE;

            if (!crawl_state.doing_prev_cmd_again)
                redraw_screen();

            if (isaalpha(keyin) || key_is_escape(keyin))
                break;
            else
                clear_messages();

            keyin = 0;
#else
            if (keyin == 0)
            {
                if (you.spell_no == 1)
                {
                    // Set last_cast_spell to the current only spell.
                    for (int i = 0; i < 52; ++i)
                    {
                        const char letter = index_to_letter(i);
                        const spell_type spl = get_spell_by_letter(letter);

                        if (!is_valid_spell(spl))
                            continue;

                        you.last_cast_spell = spl;
                        break;
                    }
                }

                if (you.last_cast_spell == SPELL_NO_SPELL
                    || !Options.enable_recast_spell)
                {
                    mprf(MSGCH_PROMPT, "Cast which spell? (? or * to list) ");
                }
                else
                {
                    mprf(MSGCH_PROMPT, "Casting: <w>%s</w> <lightgrey>(%s)</lightgrey>",
                                       spell_title(you.last_cast_spell),
                                       _spell_failure_rate_description(you.last_cast_spell).c_str());
                    mprf(MSGCH_PROMPT, "Confirm with . or Enter, or press "
                                       "? or * to list all spells.");
                }

                keyin = get_ch();
            }

            if (keyin == '?' || keyin == '*')
            {
                keyin = list_spells(true, false);
                if (!keyin)
                    keyin = ESCAPE;

                if (!crawl_state.doing_prev_cmd_again)
                    redraw_screen();

                if (isaalpha(keyin) || key_is_escape(keyin))
                    break;
                else
                    clear_messages();

                keyin = 0;
            }
            else
                break;
#endif
        }

        if (key_is_escape(keyin))
        {
            canned_msg(MSG_OK);
            crawl_state.zero_turns_taken();
            return false;
        }
        else if (Options.enable_recast_spell
                 && (keyin == '.' || keyin == CK_ENTER))
        {
            spell = you.last_cast_spell;
        }
        else if (!isaalpha(keyin))
        {
            mpr("You don't know that spell.");
            crawl_state.zero_turns_taken();
            return false;
        }
        else
            spell = get_spell_by_letter(keyin);
    }

    if (spell == SPELL_NO_SPELL)
    {
        mpr("You don't know that spell.");
        crawl_state.zero_turns_taken();
        return false;
    }

    int cost = spell_mana(spell);
    int sifcast_amount = 0;
    if (!enough_mp(cost, true))
    {
        if (you.attribute[ATTR_DIVINE_ENERGY])
        {
            sifcast_amount = cost - you.magic_points;
            cost = you.magic_points;
        }
        else
        {
            mpr("You don't have enough magic to cast that spell.");
            crawl_state.zero_turns_taken();
            return false;
        }
    }

    if (check_range && spell_no_hostile_in_range(spell))
    {
        // Abort if there are no hostiles within range, but flash the range
        // markers for a short while.
        mpr("You can't see any susceptible monsters within range! "
            "(Use <w>Z</w> to cast anyway.)");

        if ((Options.use_animations & UA_RANGE) && Options.darken_beyond_range)
        {
            targeter_smite range(&you, calc_spell_range(spell), 0, 0, true);
            range_view_annotator show_range(&range);
            delay(50);
        }
        crawl_state.zero_turns_taken();
        return false;
    }

    if (you.undead_state() == US_ALIVE && !you_foodless()
        && you.hunger <= spell_hunger(spell))
    {
        canned_msg(MSG_NO_ENERGY);
        crawl_state.zero_turns_taken();
        return false;
    }

    // This needs more work: there are spells which are hated but allowed if
    // they don't have a certain effect. You may use Poison Arrow on those
    // immune, use Mephitic Cloud to shield yourself from other clouds, and
    // thus we don't prompt for them. It would be nice to prompt for them
    // during the targeting phase, perhaps.
    if (god_punishes_spell(spell, you.religion)
        && !crawl_state.disables[DIS_CONFIRMATIONS])
    {
        // None currently dock just piety, right?
        if (!yesno(god_loathes_spell(spell, you.religion) ?
            "Casting this spell will cause instant excommunication! "
            "Really cast?" :
            "Casting this spell will place you under penance. Really cast?",
            true, 'n'))
        {
            canned_msg(MSG_OK);
            crawl_state.zero_turns_taken();
            return false;
        }
    }

    const bool staff_energy = player_energy();
    you.last_cast_spell = spell;
    // Silently take MP before the spell.
    if(you.species == SP_OBSIDIAN_DWARF)
        dec_hp(cost, true);
    else
        dec_mp(cost, true);

    const spret_type cast_result = your_spells(spell, 0, true);
    if (cast_result == SPRET_ABORT)
    {
        crawl_state.zero_turns_taken();
        // Return the MP since the spell is aborted.
<<<<<<< HEAD
        if(you.species == SP_OBSIDIAN_DWARF)
            inc_hp(cost);
        else
            inc_mp(cost, true);
=======
        inc_mp(cost, true);
        redraw_screen();
>>>>>>> 77505739
        return false;
    }

    practise_casting(spell, cast_result == SPRET_SUCCESS);
    if (cast_result == SPRET_SUCCESS)
    {
        did_god_conduct(DID_SPELL_CASTING, 1 + random2(5));
        count_action(CACT_CAST, spell);
    }

    flush_mp();

    if (!staff_energy && you.undead_state() != US_UNDEAD && you.species != SP_GOLEM
        && you.species != SP_ROBOT)
    {
        const int spellh = spell_hunger(spell);
        if (calc_hunger(spellh) > 0)
        {
            make_hungry(spellh, true, true);
            learned_something_new(HINT_SPELL_HUNGER);
        }
    }

    if (sifcast_amount)
    {
        simple_god_message(" grants you divine energy.");
        mpr("You briefly lose access to your magic!");
        you.set_duration(DUR_NO_CAST, 3 + random2avg(sifcast_amount * 2, 2));
    }

    you.turn_is_over = true;
    alert_nearby_monsters();

    return true;
}

/**
 * Handles divine response to spellcasting.
 *
 * @param spell         The type of spell just cast.
 */
static void _spellcasting_god_conduct(spell_type spell)
{
    // If you are casting while a god is acting, then don't do conducts.
    // (Presumably Xom is forcing you to cast a spell.)
    if (crawl_state.is_god_acting())
        return;

    const int conduct_level = 10 + spell_difficulty(spell);

    if (is_evil_spell(spell) || you.spellcasting_unholy())
        did_god_conduct(DID_EVIL, conduct_level);

    if (is_unclean_spell(spell))
        did_god_conduct(DID_UNCLEAN, conduct_level);

    if (is_chaotic_spell(spell))
        did_god_conduct(DID_CHAOS, conduct_level);

    if (is_corpse_violating_spell(spell))
        did_god_conduct(DID_CORPSE_VIOLATION, conduct_level);

    // not is_hasty_spell since the other ones handle the conduct themselves.
    if (spell == SPELL_SWIFTNESS)
        did_god_conduct(DID_HASTY, conduct_level);

    if (spell == SPELL_SUBLIMATION_OF_BLOOD)
        did_god_conduct(DID_CHANNEL, conduct_level);

    if (god_loathes_spell(spell, you.religion))
        excommunication();
}

/**
 * Let the Majin-Bo congratulate you on casting a spell while using it.
 *
 * @param spell     The spell just successfully cast.
 */
static void _majin_speak(spell_type spell)
{
    // since this isn't obviously mental communication, let it be silenced
    if (silenced(you.pos()))
        return;

    const int level = spell_difficulty(spell);
    const bool weak = level <= 4;
    const string lookup = weak ? "majin-bo cast weak" : "majin-bo cast";
    const string msg = "A voice whispers, \"" + getSpeakString(lookup) + "\"";
    mprf(MSGCH_TALK, "%s", msg.c_str());
}

/**
 * Handles side effects of successfully casting a spell.
 *
 * Spell noise, magic 'sap' effects, and god conducts.
 *
 * @param spell         The type of spell just cast.
 * @param god           Which god is casting the spell; NO_GOD if it's you.
 * @param fake_spell    true if the spell is evoked or from an innate or divine ability
 *                      false if it is a spell being cast normally.
 */
static void _spellcasting_side_effects(spell_type spell, god_type god,
                                       bool fake_spell)
{
    _spellcasting_god_conduct(spell);

    if (god == GOD_NO_GOD)
    {
        // Casting pain costs 1 hp.
        // Deep Dwarves' damage reduction always blocks at least 1 hp.
        if (spell == SPELL_PAIN
            && (you.species != SP_DEEP_DWARF && !player_res_torment()))
        {
            dec_hp(1, false);
        }

        if (you.duration[DUR_SAP_MAGIC]
            && you.props[SAP_MAGIC_KEY].get_int() < 3
            && !fake_spell && coinflip())
        {
            mprf(MSGCH_WARN, "Your control over your magic is sapped.");
            you.props[SAP_MAGIC_KEY].get_int()++;
        }

        // Make some noise if it's actually the player casting.
        noisy(spell_noise(spell), you.pos());

        if (!fake_spell && player_equip_unrand(UNRAND_MAJIN))
        {
            // never kill the player (directly)
            int hp_cost = min(spell_mana(spell), you.hp - 1);
            ouch(hp_cost, KILLED_BY_SOMETHING, MID_NOBODY, "the Majin-Bo");
            if (one_chance_in(500))
                _majin_speak(spell);
        }
    }

    alert_nearby_monsters();

}

#ifdef WIZARD
static void _try_monster_cast(spell_type spell, int powc,
                              dist &spd, bolt &beam)
{
    if (monster_at(you.pos()))
    {
        mpr("Couldn't try casting monster spell because you're "
            "on top of a monster.");
        return;
    }

    monster* mon = get_free_monster();
    if (!mon)
    {
        mpr("Couldn't try casting monster spell because there is "
            "no empty monster slot.");
        return;
    }

    mpr("Invalid player spell, attempting to cast it as monster spell.");

    mon->mname      = "Dummy Monster";
    mon->type       = MONS_HUMAN;
    mon->behaviour  = BEH_SEEK;
    mon->attitude   = ATT_FRIENDLY;
    mon->flags      = (MF_NO_REWARD | MF_JUST_SUMMONED | MF_SEEN
                       | MF_WAS_IN_VIEW | MF_HARD_RESET);
    mon->hit_points = you.hp;
    mon->set_hit_dice(you.experience_level);
    mon->set_position(you.pos());
    mon->target     = spd.target;
    mon->mid        = MID_PLAYER;

    if (!spd.isTarget)
        mon->foe = MHITNOT;
    else if (!monster_at(spd.target))
    {
        if (spd.isMe())
            mon->foe = MHITYOU;
        else
            mon->foe = MHITNOT;
    }
    else
        mon->foe = mgrd(spd.target);

    mgrd(you.pos()) = mon->mindex();

    mons_cast(mon, beam, spell, MON_SPELL_NO_FLAGS);

    mon->reset();
}
#endif // WIZARD

static spret_type _do_cast(spell_type spell, int powc, const dist& spd,
                           bolt& beam, god_type god, bool fail);

/**
 * Should this spell be aborted before casting properly starts, either because
 * it can't legally be cast in this circumstance, or because the player opts
 * to cancel it in response to a prompt?
 *
 * @param spell         The spell to be checked
 * @param fake_spell    true if the spell is evoked or from an innate or divine ability
 *                      false if it is a spell being cast normally.
 * @return              Whether the spellcasting should be aborted.
 */
static bool _spellcasting_aborted(spell_type spell, bool fake_spell)
{
    string msg;

    {
        // FIXME: we might be called in a situation ([a]bilities, Xom) that
        // isn't evoked but still doesn't use the spell's MP. your_spells,
        // this function, and spell_uselessness_reason should take a flag
        // indicating whether MP should be checked (or should never check).
        const int rest_mp = fake_spell ? 0 : spell_mana(spell);

        // Temporarily restore MP so that we're not uncastable for lack of MP.
        unwind_var<int> fake_mp(you.magic_points, you.magic_points + rest_mp);
        msg = spell_uselessness_reason(spell, true, true, fake_spell);
    }

    if (!msg.empty())
    {
        mpr(msg);
        return true;
    }

    vector<text_pattern> &actions = Options.confirm_action;
    if (!actions.empty())
    {
        const char* name = spell_title(spell);
        for (const text_pattern &action : actions)
        {
            if (!action.matches(name))
                continue;

            string prompt = "Really cast " + string(name) + "?";
            if (!yesno(prompt.c_str(), false, 'n'))
            {
                canned_msg(MSG_OK);
                return true;
            }
            break;
        }
    }

    const int severity = fail_severity(spell);
    const string failure_rate = spell_failure_rate_string(spell);
    if (Options.fail_severity_to_confirm > 0
        && Options.fail_severity_to_confirm <= severity
        && !crawl_state.disables[DIS_CONFIRMATIONS]
        && !fake_spell)
    {
        if (failure_rate_to_int(raw_spell_fail(spell)) == 100)
        {
            mprf(MSGCH_WARN, "It is impossible to cast this spell "
                    "(100%% risk of failure)!");
            return true;
        }

        string prompt = make_stringf("The spell is %s to cast "
                                     "(%s risk of failure)%s",
                                     fail_severity_adjs[severity],
                                     failure_rate.c_str(),
                                     severity > 1 ? "!" : ".");

        prompt = make_stringf("%s Continue anyway?", prompt.c_str());
        if (!yesno(prompt.c_str(), false, 'n'))
        {
            canned_msg(MSG_OK);
            return true;
        }
    }

    return false;
}

static unique_ptr<targeter> _spell_targeter(spell_type spell, int pow,
                                              int range)
{
    switch (spell)
    {
    case SPELL_FIREBALL:
        return make_unique<targeter_beam>(&you, range, ZAP_FIREBALL, pow,
                                          1, 1);
    case SPELL_ICEBLAST:
        return make_unique<targeter_beam>(&you, range, ZAP_ICEBLAST, pow,
                                          1, 1);
    case SPELL_HURL_DAMNATION:
        return make_unique<targeter_beam>(&you, range, ZAP_DAMNATION, pow,
                                          1, 1);
    case SPELL_MEPHITIC_CLOUD:
        return make_unique<targeter_beam>(&you, range, ZAP_MEPHITIC, pow,
                                          pow >= 100 ? 1 : 0, 1);
    case SPELL_ISKENDERUNS_MYSTIC_BLAST:
        return make_unique<targeter_imb>(&you, pow, range);
    case SPELL_FIRE_STORM:
        return make_unique<targeter_smite>(&you, range, 2, pow > 76 ? 3 : 2);
    case SPELL_FREEZING_CLOUD:
    case SPELL_POISONOUS_CLOUD:
    case SPELL_HOLY_BREATH:
        return make_unique<targeter_cloud>(&you, range);
    case SPELL_THUNDERBOLT:
        return make_unique<targeter_thunderbolt>(&you, range,
            (you.props.exists(THUNDERBOLT_LAST_KEY)
             && you.props[THUNDERBOLT_LAST_KEY].get_int() + 1 == you.num_turns) ?
                you.props[THUNDERBOLT_AIM_KEY].get_coord() : coord_def());
    case SPELL_LRD:
        return make_unique<targeter_fragment>(&you, pow, range);
    case SPELL_FULMINANT_PRISM:
        return make_unique<targeter_smite>(&you, range, 0, 2);
    case SPELL_DAZZLING_SPRAY:
        return make_unique<targeter_spray>(&you, range, ZAP_DAZZLING_SPRAY);
    case SPELL_GLACIATE:
        return make_unique<targeter_cone>(&you, range);
    case SPELL_CLOUD_CONE:
        return make_unique<targeter_shotgun>(&you, CLOUD_CONE_BEAM_COUNT,
                                             range);
    case SPELL_SCATTERSHOT:
        return make_unique<targeter_shotgun>(&you, shotgun_beam_count(pow),
                                             range);
    case SPELL_GRAVITAS:
        return make_unique<targeter_smite>(&you, range,
                                           gravitas_range(pow),
                                           gravitas_range(pow),
                                           false,
                                           [](const coord_def& p) -> bool {
                                              return you.pos() != p; });
    case SPELL_VIOLENT_UNRAVELLING:
        return make_unique<targeter_unravelling>(&you, range, pow);
    case SPELL_RANDOM_BOLT:
        return make_unique<targeter_beam>(&you, range, ZAP_CRYSTAL_BOLT, pow,
                                          0, 0);
    case SPELL_INFESTATION:
        return make_unique<targeter_smite>(&you, range, 2, 2, false,
                                           [](const coord_def& p) -> bool {
                                              return you.pos() != p; });

    case SPELL_BORGNJORS_VILE_CLUTCH:
        return make_unique<targeter_smite>(&you, range, 1, 1, false,
                                           [](const coord_def& p) -> bool {
                                              return you.pos() != p; });
    case SPELL_PASSWALL:
        return make_unique<targeter_passwall>(range);
    case SPELL_DIG:
        return make_unique<targeter_dig>(range);
    default:
        break;
    }

    if (spell_to_zap(spell) != NUM_ZAPS)
    {
        return make_unique<targeter_beam>(&you, range, spell_to_zap(spell),
                                          pow, 0, 0);
    }

    return nullptr;
}

static double _chance_miscast_prot()
{
    double miscast_prot = 0;

    if (have_passive(passive_t::miscast_protection))
        miscast_prot = (double) you.piety/piety_breakpoint(5);

    return min(1.0, miscast_prot);
}

// Returns the nth triangular number.
static int _triangular_number(int n)
{
    return n * (n+1) / 2;
}

/**
 * Compute success chance for MR-checking spells and abilities.
 *
 * @param mr The magic resistance of the target.
 * @param powc The enchantment power.
 * @param scale The denominator of the result.
 * @param round_up Should the resulting chance be rounded up (true) or
 *        down (false, the default)?
 *
 * @return The chance, out of scale, that the enchantment affects the target.
 */
int hex_success_chance(const int mr, int powc, int scale, bool round_up)
{
    const int pow = ench_power_stepdown(powc);
    const int target = mr + 100 - pow;
    const int denom = 101 * 100;
    const int adjust = round_up ? denom - 1 : 0;

    if (target <= 0)
        return scale;
    if (target > 200)
        return 0;
    if (target <= 100)
        return (scale * (denom - _triangular_number(target)) + adjust) / denom;
    return (scale * _triangular_number(201 - target) + adjust) / denom;
}

// Include success chance in targeter for spells checking monster MR.
vector<string> desc_success_chance(const monster_info& mi, int pow, bool evoked,
                                   targeter* hitfunc)
{
    vector<string> descs;
    const int mr = mi.res_magic();
    if (mr == MAG_IMMUNE)
        descs.push_back("magic immune");
    else if (hitfunc && !hitfunc->affects_monster(mi))
        descs.push_back("not susceptible");
    else
    {
        const int adj_pow = evoked ? pakellas_effective_hex_power(pow)
                                   : pow;
        const int success = hex_success_chance(mr, adj_pow, 100);
        descs.push_back(make_stringf("chance to defeat MR: %d%%", success));
    }
    return descs;
}

/**
 * Targets and fires player-cast spells & spell-like effects.
 *
 * Not all of these are actually real spells; invocations, decks or misc.
 * effects might also land us here.
 * Others are currently unused or unimplemented.
 *
 * @param spell         The type of spell being cast.
 * @param powc          Spellpower.
 * @param allow_fail    true if it is a spell being cast normally.
 *                      false if the spell is evoked or from an innate or divine ability
 *
 * @param evoked_item   The wand the spell was evoked from if applicable, or
                        nullptr.
 * @return SPRET_SUCCESS if spell is successfully cast for purposes of
 * exercising, SPRET_FAIL otherwise, or SPRET_ABORT if the player cancelled
 * the casting.
 **/
spret_type your_spells(spell_type spell, int powc, bool allow_fail,
                       const item_def* const evoked_item)
{
    ASSERT(!crawl_state.game_is_arena());
    ASSERT(!evoked_item || evoked_item->base_type == OBJ_WANDS);

    const bool wiz_cast = (crawl_state.prev_cmd == CMD_WIZARD && !allow_fail);

    dist spd;
    bolt beam;
    beam.origin_spell = spell;

    // [dshaligram] Any action that depends on the spellcasting attempt to have
    // succeeded must be performed after the switch.
    if (!wiz_cast && _spellcasting_aborted(spell, !allow_fail))
        return SPRET_ABORT;

    const unsigned int flags = get_spell_flags(spell);

    ASSERT(wiz_cast || !(flags & SPFLAG_TESTING));

    if (!powc)
        powc = calc_spell_power(spell, true);

    // XXX: This handles only some of the cases where spells need
    // targeting. There are others that do their own that will be
    // missed by this (and thus will not properly ESC without cost
    // because of it). Hopefully, those will eventually be fixed. - bwr
    if (flags & SPFLAG_TARGETING_MASK)
    {
        const targ_mode_type targ =
              testbits(flags, SPFLAG_NEUTRAL)    ? TARG_ANY :
              testbits(flags, SPFLAG_HELPFUL)    ? TARG_FRIEND :
              testbits(flags, SPFLAG_OBJ)        ? TARG_MOVABLE_OBJECT :
                                                   TARG_HOSTILE;

        const targeting_type dir =
             testbits(flags, SPFLAG_TARGET) ? DIR_TARGET :
             testbits(flags, SPFLAG_DIR)    ? DIR_DIR    :
                                              DIR_NONE;

        const char *prompt = get_spell_target_prompt(spell);
        if (dir == DIR_DIR)
            mprf(MSGCH_PROMPT, "%s", prompt ? prompt : "Which direction?");

        const bool needs_path = !testbits(flags, SPFLAG_TARGET)
                                // Apportation must be SPFLAG_TARGET, since a
                                // shift-direction makes no sense for it, but
                                // it nevertheless requires line-of-fire.
                                || spell == SPELL_APPORTATION;

        const int range = calc_spell_range(spell, powc, allow_fail);

        unique_ptr<targeter> hitfunc = _spell_targeter(spell, powc, range);

        // Add success chance to targeted spells checking monster MR
        const bool mr_check = testbits(flags, SPFLAG_MR_CHECK)
                              && testbits(flags, SPFLAG_DIR_OR_TARGET)
                              && !testbits(flags, SPFLAG_HELPFUL);
        desc_filter additional_desc = nullptr;
        if (mr_check)
        {
            const zap_type zap = spell_to_zap(spell);
            const int eff_pow = zap == NUM_ZAPS ? powc
                                                : zap_ench_power(zap, powc,
                                                                 false);
            additional_desc = bind(desc_success_chance, placeholders::_1,
                                   eff_pow, evoked_item, hitfunc.get());
        }

        string title = make_stringf("Aiming: <w>%s</w>", spell_title(spell));
        if (allow_fail)
        {
            title += make_stringf(" <lightgrey>(%s)</lightgrey>",
                _spell_failure_rate_description(spell).c_str());
        }

        direction_chooser_args args;
        args.hitfunc = hitfunc.get();
        args.restricts = dir;
        args.mode = targ;
        args.range = range;
        args.needs_path = needs_path;
        args.target_prefix = prompt;
        args.top_prompt = title;
        if (hitfunc && hitfunc->can_affect_walls())
        {
            args.show_floor_desc = true;
            args.show_boring_feats = false; // don't show "The floor."
        }
        if (testbits(flags, SPFLAG_NOT_SELF))
            args.self = CONFIRM_CANCEL;
        else
            args.self = CONFIRM_NONE;
        args.get_desc_func = additional_desc;
        if (!spell_direction(spd, beam, &args))
            return SPRET_ABORT;

        beam.range = range;

        if (testbits(flags, SPFLAG_NOT_SELF) && spd.isMe())
        {
            if (spell == SPELL_TELEPORT_OTHER)
                mpr("Sorry, this spell works on others only.");
            else
                canned_msg(MSG_UNTHINKING_ACT);

            return SPRET_ABORT;
        }

        if (spd.isMe() && spell == SPELL_INVISIBILITY && !invis_allowed())
            return SPRET_ABORT;
    }

    if (evoked_item)
    {
        const int surge = pakellas_surge_devices();
        powc = player_adjust_evoc_power(powc, surge);
        surge_power(you.spec_evoke() + surge);
    }
    else if (allow_fail)
        surge_power(_spell_enhancement(spell));
    // Enhancers only matter for calc_spell_power() and raw_spell_fail().
    // Not sure about this: is it flavour or misleading? (jpeg)

    const god_type god =
        (crawl_state.is_god_acting()) ? crawl_state.which_god_acting()
                                      : GOD_NO_GOD;

    int fail = 0;
#if TAG_MAJOR_VERSION == 34
    bool antimagic = false; // lost time but no other penalty

    if (allow_fail && you.duration[DUR_ANTIMAGIC]
        && x_chance_in_y(you.duration[DUR_ANTIMAGIC] / 3, you.hp_max))
    {
        mpr("You fail to access your magic.");
        fail = antimagic = true;
    }
    else
#endif
    if (evoked_item && evoked_item->charges == 0)
        return SPRET_FAIL;
    else if (allow_fail)
    {
        int spfl = random2avg(100, 3);

        if (!you_worship(GOD_SIF_MUNA)
            && you.penance[GOD_SIF_MUNA] && one_chance_in(20))
        {
            god_speaks(GOD_SIF_MUNA, "You feel a surge of divine spite.");

            // This will cause failure and increase the miscast effect.
            spfl = -you.penance[GOD_SIF_MUNA];
        }
        else if (spell_typematch(spell, SPTYP_NECROMANCY)
                 && !you_worship(GOD_KIKUBAAQUDGHA)
                 && you.penance[GOD_KIKUBAAQUDGHA]
                 && one_chance_in(20))
        {
            // And you thought you'd Necromutate your way out of penance...
            simple_god_message(" does not allow the disloyal to dabble in "
                               "death!", GOD_KIKUBAAQUDGHA);

            // The spell still goes through, but you get a miscast anyway.
            MiscastEffect(&you, nullptr, GOD_MISCAST + GOD_KIKUBAAQUDGHA,
                          SPTYP_NECROMANCY,
                          (you.experience_level / 2) + (spell_difficulty(spell) * 2),
                          random2avg(88, 3), "the malice of Kikubaaqudgha");
        }
        else if (vehumet_supports_spell(spell)
                 && !you_worship(GOD_VEHUMET)
                 && you.penance[GOD_VEHUMET]
                 && one_chance_in(20))
        {
            // And you thought you'd Fire Storm your way out of penance...
            simple_god_message(" does not allow the disloyal to dabble in "
                               "destruction!", GOD_VEHUMET);

            // The spell still goes through, but you get a miscast anyway.
            MiscastEffect(&you, nullptr, GOD_MISCAST + GOD_VEHUMET,
                          SPTYP_CONJURATION,
                          (you.experience_level / 2) + (spell_difficulty(spell) * 2),
                          random2avg(88, 3), "the malice of Vehumet");
        }

        const int spfail_chance = raw_spell_fail(spell);

        if (spfl < spfail_chance)
            fail = spfail_chance - spfl;
    }

    dprf("Spell #%d, power=%d", spell, powc);

    // Have to set aim first, in case the spellcast kills its first target
    if (you.props.exists("battlesphere") && allow_fail)
        aim_battlesphere(&you, spell, powc, beam);

    const bool old_target = actor_at(beam.target);

    spret_type cast_result = _do_cast(spell, powc, spd, beam, god, fail);

    switch (cast_result)
    {
    case SPRET_SUCCESS:
    {
        if (you.props.exists("battlesphere") && allow_fail)
            trigger_battlesphere(&you, beam);
        actor* victim = actor_at(beam.target);
        if (will_have_passive(passive_t::shadow_spells)
            && allow_fail
            && !god_hates_spell(spell, you.religion, !allow_fail)
            && (flags & SPFLAG_TARGETING_MASK)
            && !(flags & SPFLAG_NEUTRAL)
            && (beam.is_enchantment()
                || battlesphere_can_mirror(spell))
            && (!old_target || (victim && !victim->is_player())))
        {
            dithmenos_shadow_spell(&beam, spell);
        }
        _spellcasting_side_effects(spell, god, !allow_fail);
        return SPRET_SUCCESS;
    }
    case SPRET_FAIL:
    {
#if TAG_MAJOR_VERSION == 34
        if (antimagic)
            return SPRET_FAIL;
#endif

        mprf("You miscast %s.", spell_title(spell));
        flush_input_buffer(FLUSH_ON_FAILURE);
        learned_something_new(HINT_SPELL_MISCAST);

        if (decimal_chance(_chance_miscast_prot()))
        {
            simple_god_message(" protects you from the effects of your miscast!");
            return SPRET_FAIL;
        }

        // All spell failures give a bit of magical radiation.
        // Failure is a function of power squared multiplied by how
        // badly you missed the spell. High power spells can be
        // quite nasty: 9 * 9 * 90 / 500 = 15 points of
        // contamination!
        int nastiness = spell_difficulty(spell) * spell_difficulty(spell)
                        * fail + 250;

        const int cont_points = 2 * nastiness;

        // miscasts are uncontrolled
        contaminate_player(cont_points, true);

        MiscastEffect(&you, nullptr, SPELL_MISCAST, spell,
                      spell_difficulty(spell), fail);

        return SPRET_FAIL;
    }

    case SPRET_ABORT:
        return SPRET_ABORT;

    case SPRET_NONE:
#ifdef WIZARD
        if (you.wizard && !allow_fail && is_valid_spell(spell)
            && (flags & SPFLAG_MONSTER))
        {
            _try_monster_cast(spell, powc, spd, beam);
            return SPRET_SUCCESS;
        }
#endif

        if (is_valid_spell(spell))
        {
            mprf(MSGCH_ERROR, "Spell '%s' is not a player castable spell.",
                 spell_title(spell));
        }
        else
            mprf(MSGCH_ERROR, "Invalid spell!");

        return SPRET_ABORT;
    }

    return SPRET_SUCCESS;
}

// Returns SPRET_SUCCESS, SPRET_ABORT, SPRET_FAIL
// or SPRET_NONE (not a player spell).
static spret_type _do_cast(spell_type spell, int powc, const dist& spd,
                           bolt& beam, god_type god, bool fail)
{
    const coord_def target = spd.isTarget ? beam.target : you.pos() + spd.delta;
    if (spell == SPELL_FREEZE || spell == SPELL_VAMPIRIC_DRAINING)
    {
        if (!adjacent(you.pos(), target))
            return SPRET_ABORT;
    }

    switch (spell)
    {
    case SPELL_FREEZE:
        return cast_freeze(powc, monster_at(target), fail);

    case SPELL_SANDBLAST:
        return cast_sandblast(powc, beam, fail);

    case SPELL_VAMPIRIC_DRAINING:
        return vampiric_drain(powc, monster_at(target), fail);

    case SPELL_IOOD:
        return cast_iood(&you, powc, &beam, 0, 0, MHITNOT, fail);

    // Clouds and explosions.
    case SPELL_POISONOUS_CLOUD:
    case SPELL_HOLY_BREATH:
    case SPELL_FREEZING_CLOUD:
        return cast_big_c(powc, spell, &you, beam, fail);

    case SPELL_FIRE_STORM:
        return cast_fire_storm(powc, beam, fail);

    // Demonspawn ability, no failure.
    case SPELL_CALL_DOWN_DAMNATION:
        return cast_smitey_damnation(powc, beam) ? SPRET_SUCCESS : SPRET_ABORT;

    // LOS spells

    // Beogh ability, no failure.
    case SPELL_SMITING:
        return cast_smiting(powc, monster_at(target)) ? SPRET_SUCCESS
                                                      : SPRET_ABORT;

    case SPELL_AIRSTRIKE:
        return cast_airstrike(powc, spd, fail);

    case SPELL_LRD:
        return cast_fragmentation(powc, &you, spd.target, fail);

    case SPELL_GRAVITAS:
        return cast_gravitas(powc, beam.target, fail);

    // other effects
    case SPELL_DISCHARGE:
        return cast_discharge(powc, fail);

    case SPELL_CHAIN_LIGHTNING:
        return cast_chain_spell(SPELL_CHAIN_LIGHTNING, powc, &you, fail);

    case SPELL_DISPERSAL:
        return cast_dispersal(powc, fail);

    case SPELL_SHATTER:
        return cast_shatter(powc, fail);

    case SPELL_IRRADIATE:
        return cast_irradiate(powc, &you, fail);

    case SPELL_LEDAS_LIQUEFACTION:
        return cast_liquefaction(powc, fail);

    case SPELL_OZOCUBUS_REFRIGERATION:
        return fire_los_attack_spell(spell, powc, &you, nullptr, fail);

    case SPELL_OLGREBS_TOXIC_RADIANCE:
        return cast_toxic_radiance(&you, powc, fail);

    case SPELL_IGNITE_POISON:
        return cast_ignite_poison(&you, powc, fail);

    case SPELL_TORNADO:
        return cast_tornado(powc, fail);

    case SPELL_THUNDERBOLT:
        return cast_thunderbolt(&you, powc, target, fail);

    case SPELL_DAZZLING_SPRAY:
        return cast_dazzling_spray(powc, target, fail);

    case SPELL_CHAIN_OF_CHAOS:
        return cast_chain_spell(SPELL_CHAIN_OF_CHAOS, powc, &you, fail);

    case SPELL_CLOUD_CONE:
        return cast_cloud_cone(&you, powc, target, fail);

    case SPELL_IGNITION:
        return cast_ignition(&you, powc, fail);

    case SPELL_BORGNJORS_VILE_CLUTCH:
        return cast_borgnjors_vile_clutch(powc, beam, fail);

    // Summoning spells, and other spells that create new monsters.
    // If a god is making you cast one of these spells, any monsters
    // produced will count as god gifts.
    case SPELL_SUMMON_BUTTERFLIES:
        return cast_summon_butterflies(powc, god, fail);

    case SPELL_SUMMON_SMALL_MAMMAL:
        return cast_summon_small_mammal(powc, god, fail);

    case SPELL_STICKS_TO_SNAKES:
        return cast_sticks_to_snakes(powc, god, fail);

    case SPELL_CALL_CANINE_FAMILIAR:
        return cast_call_canine_familiar(powc, god, fail);

    case SPELL_SUMMON_ICE_BEAST:
        return cast_summon_ice_beast(powc, god, fail);

    case SPELL_MONSTROUS_MENAGERIE:
        return cast_monstrous_menagerie(&you, powc, god, fail);

    case SPELL_SUMMON_DRAGON:
        return cast_summon_dragon(&you, powc, god, fail);

    case SPELL_DRAGON_CALL:
        return cast_dragon_call(powc, fail);

    case SPELL_SUMMON_HYDRA:
        return cast_summon_hydra(&you, powc, god, fail);

    case SPELL_SUMMON_MANA_VIPER:
        return cast_summon_mana_viper(powc, god, fail);

    case SPELL_CONJURE_BALL_LIGHTNING:
        return cast_conjure_ball_lightning(powc, god, fail);

    case SPELL_SUMMON_LIGHTNING_SPIRE:
        return cast_summon_lightning_spire(powc, beam.target, god, fail);

    case SPELL_SUMMON_GUARDIAN_GOLEM:
        return cast_summon_guardian_golem(powc, god, fail);

    case SPELL_CALL_IMP:
        return cast_call_imp(powc, god, fail);

    case SPELL_SUMMON_DEMON:
        return cast_summon_demon(powc, god, fail);

    case SPELL_SUMMON_GREATER_DEMON:
        return cast_summon_greater_demon(powc, god, fail);

    case SPELL_SHADOW_CREATURES:
        return cast_shadow_creatures(spell, god, level_id::current(), fail);

    case SPELL_SUMMON_HORRIBLE_THINGS:
        return cast_summon_horrible_things(powc, god, fail);

    case SPELL_MALIGN_GATEWAY:
        return cast_malign_gateway(&you, powc, god, fail);

    case SPELL_SUMMON_FOREST:
        return cast_summon_forest(&you, powc, god, fail);

    case SPELL_ANIMATE_SKELETON:
        return cast_animate_skeleton(god, fail);

    case SPELL_ANIMATE_DEAD:
        return cast_animate_dead(powc, god, fail);

    case SPELL_SIMULACRUM:
        return cast_simulacrum(powc, god, fail);

    case SPELL_HAUNT:
        return cast_haunt(powc, beam.target, god, fail);

    case SPELL_DEATH_CHANNEL:
        return cast_death_channel(powc, god, fail);

    case SPELL_SPELLFORGED_SERVITOR:
        return cast_spellforged_servitor(powc, god, fail);

    case SPELL_SPECTRAL_WEAPON:
        return cast_spectral_weapon(&you, powc, god, fail);

    case SPELL_BATTLESPHERE:
        return cast_battlesphere(&you, powc, god, fail);

    case SPELL_INFESTATION:
        return cast_infestation(powc, beam, fail);

    // Enchantments.
    case SPELL_CONFUSING_TOUCH:
        return cast_confusing_touch(powc, fail);

    case SPELL_CAUSE_FEAR:
        return mass_enchantment(ENCH_FEAR, powc, fail);

    case SPELL_INTOXICATE:
        return cast_intoxicate(powc, fail);

    case SPELL_DISCORD:
        return mass_enchantment(ENCH_INSANE, powc, fail);

    case SPELL_ENGLACIATION:
        return cast_englaciation(powc, fail);

    case SPELL_AURA_OF_ABJURATION:
        return cast_aura_of_abjuration(powc, fail);

    case SPELL_EXCRUCIATING_WOUNDS:
        return cast_excruciating_wounds(powc, fail);

    // Transformations.
    case SPELL_BEASTLY_APPENDAGE:
        return cast_transform(powc, transformation::appendage, fail);

    case SPELL_BLADE_HANDS:
        return cast_transform(powc, transformation::blade_hands, fail);

    case SPELL_SPIDER_FORM:
        return cast_transform(powc, transformation::spider, fail);

    case SPELL_STATUE_FORM:
        return cast_transform(powc, transformation::statue, fail);

    case SPELL_ICE_FORM:
        return cast_transform(powc, transformation::ice_beast, fail);

    case SPELL_HYDRA_FORM:
        return cast_transform(powc, transformation::hydra, fail);

    case SPELL_DRAGON_FORM:
        return cast_transform(powc, transformation::dragon, fail);

    case SPELL_NECROMUTATION:
        return cast_transform(powc, transformation::lich, fail);

    // General enhancement.
    case SPELL_REGENERATION:
        return cast_regen(powc, fail);

    case SPELL_DEFLECT_MISSILES:
        return deflection(powc, fail);

    case SPELL_SWIFTNESS:
        return cast_swiftness(powc, fail);

    case SPELL_OZOCUBUS_ARMOUR:
        return ice_armour(powc, fail);

    case SPELL_SILENCE:
        return cast_silence(powc, fail);

    case SPELL_INFUSION:
        return cast_infusion(powc, fail);

    case SPELL_SONG_OF_SLAYING:
        return cast_song_of_slaying(powc, fail);

    case SPELL_PORTAL_PROJECTILE:
        return cast_portal_projectile(powc, fail);

    // other
    case SPELL_BORGNJORS_REVIVIFICATION:
        return cast_revivification(powc, fail);

    case SPELL_SUBLIMATION_OF_BLOOD:
        return cast_sublimation_of_blood(powc, fail);

    case SPELL_DEATHS_DOOR:
        return cast_deaths_door(powc, fail);

    case SPELL_RING_OF_FLAMES:
        return cast_ring_of_flames(powc, fail);

    // Escape spells.
    case SPELL_BLINK:
        return cast_blink(fail);

    case SPELL_CONTROLLED_BLINK:
        return cast_controlled_blink(fail);

    case SPELL_CONJURE_FLAME:
        return conjure_flame(&you, powc, beam.target, fail);

    case SPELL_PASSWALL:
        return cast_passwall(beam.target, powc, fail);

    case SPELL_APPORTATION:
        return cast_apportation(powc, beam, fail);

    case SPELL_RECALL:
        return cast_recall(fail);

    case SPELL_DISJUNCTION:
        return cast_disjunction(powc, fail);

    case SPELL_CORPSE_ROT:
        return cast_corpse_rot(fail);

    case SPELL_GOLUBRIAS_PASSAGE:
        return cast_golubrias_passage(beam.target, fail);

    case SPELL_DARKNESS:
        return cast_darkness(powc, fail);

    case SPELL_SHROUD_OF_GOLUBRIA:
        return cast_shroud_of_golubria(powc, fail);

    case SPELL_FULMINANT_PRISM:
        return cast_fulminating_prism(&you, powc, beam.target, fail);

    case SPELL_SEARING_RAY:
        return cast_searing_ray(powc, beam, fail);

    case SPELL_GLACIATE:
        return cast_glaciate(&you, powc, target, fail);

    case SPELL_RANDOM_BOLT:
        return cast_random_bolt(powc, beam, fail);

    case SPELL_SCATTERSHOT:
        return cast_scattershot(&you, powc, target, fail);

    case SPELL_RANDOM_EFFECTS:
        return cast_random_effects(powc, beam, fail);

    case SPELL_POISONOUS_VAPOURS:
        return cast_poisonous_vapours(powc, spd, fail);

    default:
        if (spell_removed(spell))
        {
            mpr("Sorry, this spell is gone!");
            return SPRET_ABORT;
        }
        break;
    }

    // Finally, try zaps.
    zap_type zap = spell_to_zap(spell);
    if (zap != NUM_ZAPS)
    {
        return zapping(zap, spell_zap_power(spell, powc), beam, true, nullptr,
                       fail);
    }

    return SPRET_NONE;
}

// _tetrahedral_number: returns the nth tetrahedral number.
// This is the number of triples of nonnegative integers with sum < n.
// Called only by get_true_fail_rate.
static int _tetrahedral_number(int n)
{
    return n * (n+1) * (n+2) / 6;
}

// get_true_fail_rate: Takes the raw failure to-beat number
// and converts it to the actual chance of failure:
// the probability that random2avg(100,3) < raw_fail.
// Should probably use more constants, though I doubt the spell
// success algorithms will really change *that* much.
// Called only by failure_rate_to_int and get_miscast_chance.
static double _get_true_fail_rate(int raw_fail)
{
    // Need 3*random2avg(100,3) = random2(101) + random2(101) + random2(100)
    // to be (strictly) less than 3*raw_fail. Fun with tetrahedral numbers!

    // How many possible outcomes, considering all three dice?
    const int outcomes = 101 * 101 * 100;
    const int target = raw_fail * 3;

    if (target <= 100)
    {
        // The failures are exactly the triples of nonnegative integers
        // that sum to < target.
        return double(_tetrahedral_number(target)) / outcomes;
    }
    if (target <= 200)
    {
        // Some of the triples that sum to < target would have numbers
        // greater than 100, or a last number greater than 99, so aren't
        // possible outcomes. Apply the principle of inclusion-exclusion
        // by subtracting out these cases. The set of triples with first
        // number > 100 is isomorphic to the set of triples that sum to
        // 101 less; likewise for the second and third numbers (100 less
        // in the last case). Two or more out-of-range numbers would have
        // resulted in a sum of at least 201, so there is no overlap
        // among the three cases we are subtracting.
        return double(_tetrahedral_number(target)
                      - 2 * _tetrahedral_number(target - 101)
                      - _tetrahedral_number(target - 100)) / outcomes;
    }
    // The random2avg distribution is symmetric, so the last interval is
    // essentially the same as the first interval.
    return double(outcomes - _tetrahedral_number(300 - target)) / outcomes;
}

/**
 * Compute the chance of getting a miscast effect of a given severity or higher.
 * @param spell     The spell to be checked.
 * @param severity  Check the chance of getting a miscast this severe or higher.
 * @return          The chance of this kind of miscast.
 */
double get_miscast_chance(spell_type spell, int severity)
{
    int raw_fail = raw_spell_fail(spell);
    int level = spell_difficulty(spell);
    if (severity <= 0)
        return _get_true_fail_rate(raw_fail);
    double C = 70000.0 / (150 * level * (10 + level));
    double chance = 0.0;
    int k = severity + 1;
    while ((C * k) <= raw_fail)
    {
        chance += _get_true_fail_rate((int) (raw_fail + 1 - (C * k)))
            * severity / (k * (k - 1));
        k++;
    }
    return chance;
}

static double _get_miscast_chance_with_miscast_prot(spell_type spell)
{
    double raw_chance = get_miscast_chance(spell);
    double miscast_prot = _chance_miscast_prot();
    double chance = raw_chance * (1 - miscast_prot);

    return chance;
}

const char *fail_severity_adjs[] =
{
    "safe",
    "slightly dangerous",
    "quite dangerous",
    "very dangerous",
};
COMPILE_CHECK(ARRAYSZ(fail_severity_adjs) > 3);

int fail_severity(spell_type spell)
{
    const double chance = _get_miscast_chance_with_miscast_prot(spell);

    return (chance < 0.001) ? 0 :
           (chance < 0.005) ? 1 :
           (chance < 0.025) ? 2
                            : 3;
}

// Chooses a colour for the failure rate display for a spell. The colour is
// based on the chance of getting a severity >= 2 miscast.
int failure_rate_colour(spell_type spell)
{
    const int severity = fail_severity(spell);
    return severity == 0 ? LIGHTGREY :
           severity == 1 ? YELLOW :
           severity == 2 ? LIGHTRED
                         : RED;
}

//Converts the raw failure rate into a number to be displayed.
int failure_rate_to_int(int fail)
{
    if (fail <= 0)
        return 0;
    else if (fail >= 100)
        return (fail + 100)/2;
    else
        return max(1, (int) (100 * _get_true_fail_rate(fail)));
}

/**
 * Convert the given failure rate into a percent, and return it as a string.
 *
 * @param fail      A raw failure rate (not a percent!)
 * @return          E.g. "79%".
 */
string failure_rate_to_string(int fail)
{
    return make_stringf("%d%%", failure_rate_to_int(fail));
}

string spell_hunger_string(spell_type spell)
{
    return hunger_cost_string(spell_hunger(spell));
}

string spell_failure_rate_string(spell_type spell)
{
    const string failure = failure_rate_to_string(raw_spell_fail(spell));
    const string colour = colour_to_str(failure_rate_colour(spell));
    return make_stringf("<%s>%s</%s>",
            colour.c_str(), failure.c_str(), colour.c_str());
}

static string _spell_failure_rate_description(spell_type spell)
{
    const string failure = failure_rate_to_string(raw_spell_fail(spell));
    const char *severity_adj = fail_severity_adjs[fail_severity(spell)];
    const string colour = colour_to_str(failure_rate_colour(spell));
    const char *col = colour.c_str();

    return make_stringf("<%s>%s</%s>; <%s>%s</%s> risk of failure",
            col, severity_adj, col, col, failure.c_str(), col);
}

string spell_noise_string(spell_type spell, int chop_wiz_display_width)
{
    const int casting_noise = spell_noise(spell);
    int effect_noise = spell_effect_noise(spell);
    zap_type zap = spell_to_zap(spell);
    if (effect_noise == 0 && zap != NUM_ZAPS)
    {
        bolt beem;
        zappy(zap, 0, false, beem);
        effect_noise = beem.loudness;
    }

    // A typical amount of noise.
    if (spell == SPELL_TORNADO)
        effect_noise = 15;

    const int noise = max(casting_noise, effect_noise);

    const char* noise_descriptions[] =
    {
        "Silent", "Almost silent", "Quiet", "A bit loud", "Loud", "Very loud",
        "Extremely loud", "Deafening"
    };

    const int breakpoints[] = { 1, 2, 4, 8, 15, 20, 30 };
    COMPILE_CHECK(ARRAYSZ(noise_descriptions) == 1 + ARRAYSZ(breakpoints));

    const char* desc = noise_descriptions[breakpoint_rank(noise, breakpoints,
                                                ARRAYSZ(breakpoints))];

#ifdef WIZARD
    if (you.wizard)
    {
        if (chop_wiz_display_width > 0)
        {
            ostringstream shortdesc;
            shortdesc << chop_string(desc, chop_wiz_display_width)
                      << "(" << to_string(noise) << ")";
            return shortdesc.str();
        }
        else
            return make_stringf("%s (%d)", desc, noise);
    }
    else
#endif
        return desc;
}

int power_to_barcount(int power)
{
    if (power == -1)
        return -1;

    const int breakpoints[] = { 10, 15, 25, 35, 50, 75, 100, 150, 200 };
    return breakpoint_rank(power, breakpoints, ARRAYSZ(breakpoints)) + 1;
}

static int _spell_power_bars(spell_type spell)
{
    const int cap = spell_power_cap(spell);
    if (cap == 0)
        return -1;
    const int power = min(calc_spell_power(spell, true, false, false), cap);
    return power_to_barcount(power);
}

#ifdef WIZARD
static string _wizard_spell_power_numeric_string(spell_type spell)
{
    const int cap = spell_power_cap(spell);
    if (cap == 0)
        return "N/A";
    const int power = min(calc_spell_power(spell, true, false, false), cap);
    return make_stringf("%d (%d)", power, cap);
}
#endif

string spell_power_string(spell_type spell)
{
#ifdef WIZARD
    if (you.wizard)
        return _wizard_spell_power_numeric_string(spell);
#endif

    const int numbars = _spell_power_bars(spell);
    const int capbars = power_to_barcount(spell_power_cap(spell));
    ASSERT(numbars <= capbars);
    if (numbars < 0)
        return "N/A";
    else
        return string(numbars, '#') + string(capbars - numbars, '.');
}

int calc_spell_range(spell_type spell, int power, bool allow_bonus)
{
    if (power == 0)
        power = calc_spell_power(spell, true, false, false);
    const int range = spell_range(spell, power, allow_bonus);

    return range;
}

/**
 * Give a string visually describing a given spell's range, as cast by the
 * player.
 *
 * @param spell     The spell in question.
 * @return          Something like "@-->.."
 */
string spell_range_string(spell_type spell)
{
    const int cap      = spell_power_cap(spell);
    const int range    = calc_spell_range(spell, 0);
    const int maxrange = spell_range(spell, cap);

    return range_string(range, maxrange, '@');
}

/**
 * Give a string visually describing a given spell's range.
 *
 * E.g., for a spell of fixed range 1 (melee), "@>"
 *       for a spell of range 3, max range 5, "@-->.."
 *
 * @param range         The current range of the spell.
 * @param maxrange      The range the spell would have at max power.
 * @param caster_char   The character used to represent the caster.
 *                      Usually @ for the player.
 * @return              See above.
 */
string range_string(int range, int maxrange, char32_t caster_char)
{
    if (range <= 0)
        return "N/A";

    return stringize_glyph(caster_char) + string(range - 1, '-')
           + string(">") + string(maxrange - range, '.');
}

string spell_schools_string(spell_type spell)
{
    string desc;

    bool already = false;
    for (const auto bit : spschools_type::range())
    {
        if (spell_typematch(spell, bit))
        {
            if (already)
                desc += "/";
            desc += spelltype_long_name(bit);
            already = true;
        }
    }

    return desc;
}

void spell_skills(spell_type spell, set<skill_type> &skills)
{
    const spschools_type disciplines = get_spell_disciplines(spell);
    for (const auto bit : spschools_type::range())
        if (disciplines & bit)
            skills.insert(spell_type2skill(bit));
}

const set<spell_type> removed_spells =
{
#if TAG_MAJOR_VERSION == 34
    SPELL_ABJURATION,
    SPELL_CIGOTUVIS_DEGENERATION,
    SPELL_CONDENSATION_SHIELD,
    SPELL_CONTROL_TELEPORT,
    SPELL_DEMONIC_HORDE,
    SPELL_EVAPORATE,
    SPELL_FIRE_BRAND,
    SPELL_FORCEFUL_DISMISSAL,
    SPELL_FREEZING_AURA,
    SPELL_FULSOME_DISTILLATION,
    SPELL_INSULATION,
    SPELL_LETHAL_INFUSION,
    SPELL_POISON_WEAPON,
    SPELL_SEE_INVISIBLE,
    SPELL_SINGULARITY,
    SPELL_SONG_OF_SHIELDING,
    SPELL_SUMMON_SCORPIONS,
    SPELL_SUMMON_ELEMENTAL,
    SPELL_TWISTED_RESURRECTION,
    SPELL_SURE_BLADE,
    SPELL_FLY,
    SPELL_STONESKIN,
    SPELL_SUMMON_SWARM,
    SPELL_PHASE_SHIFT,
    SPELL_MASS_CONFUSION,
    SPELL_CURE_POISON,
    SPELL_CONTROL_UNDEAD,
    SPELL_CIGOTUVIS_EMBRACE,
    SPELL_DELAYED_FIREBALL,
#endif
};

bool spell_removed(spell_type spell)
{
    return removed_spells.count(spell) != 0;
}<|MERGE_RESOLUTION|>--- conflicted
+++ resolved
@@ -164,11 +164,7 @@
         toggle_with_I = false;
 
     ToggleableMenu spell_menu(MF_SINGLESELECT | MF_ANYPRINTABLE
-<<<<<<< HEAD
-                              | MF_ALWAYS_SHOW_MORE | MF_ALLOW_FORMATTING);
-=======
             | MF_NO_WRAP_ROWS | MF_ALWAYS_SHOW_MORE | MF_ALLOW_FORMATTING);
->>>>>>> 77505739
     string titlestring = make_stringf("%-25.25s", title.c_str());
     {
         ToggleableMenuEntry* me =
@@ -461,30 +457,12 @@
         power *= 10 + 4 * augmentation_amount();
         power /= 10;
 
-<<<<<<< HEAD
-    // Being a plasma aspect Bodach boosts spell power
-    if (!fail_rate_check
-        && you.species == SP_BODACH
-        && you.attribute[ATTR_BODACH_ASPECT] == 3)
-    {
-		    power *= 11 + you.experience_level / 3;
-        power /= 10;
-    }
-
-    // Each level of horror reduces spellpower by 10%
-    if (you.duration[DUR_HORROR] && !fail_rate_check)
-    {
-        power *= 10;
-        power /= 10 + (you.props[HORROR_PENALTY_KEY].get_int() * 3) / 2;
-    }
-=======
         // Each level of horror reduces spellpower by 10%
         if (you.duration[DUR_HORROR])
         {
             power *= 10;
             power /= 10 + (you.props[HORROR_PENALTY_KEY].get_int() * 3) / 2;
         }
->>>>>>> 77505739
 
         // at this point, `power` is assumed to be basically in centis.
         // apply a stepdown, and scale.
@@ -871,15 +849,11 @@
     {
         crawl_state.zero_turns_taken();
         // Return the MP since the spell is aborted.
-<<<<<<< HEAD
         if(you.species == SP_OBSIDIAN_DWARF)
             inc_hp(cost);
         else
             inc_mp(cost, true);
-=======
-        inc_mp(cost, true);
         redraw_screen();
->>>>>>> 77505739
         return false;
     }
 
