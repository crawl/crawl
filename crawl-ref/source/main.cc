--- conflicted
+++ resolved
@@ -1901,12 +1901,7 @@
     {
         if ((you.hp == you.hp_max || !player_regenerates_hp())
             && (you.magic_points == you.max_magic_points
-<<<<<<< HEAD
-                || you.spirit_shield() && you.species == SP_DEEP_DWARF
-                || you_worship(GOD_PAKELLAS)))
-=======
                 || !player_regenerates_mp()))
->>>>>>> 70341a8b
         {
             mpr("You start waiting.");
             _start_running(RDIR_REST, RMODE_WAIT_DURATION);
