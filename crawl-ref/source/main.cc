--- conflicted
+++ resolved
@@ -1901,11 +1901,7 @@
 
         // Informational commands.
     case CMD_DISPLAY_CHARACTER_STATUS: display_char_status();          break;
-<<<<<<< HEAD
-    case CMD_DISPLAY_COMMANDS:         list_commands(0); clrscr(); redraw_screen(); break;
-=======
     case CMD_DISPLAY_COMMANDS:         show_help(); redraw_screen(); break;
->>>>>>> 77505739
     case CMD_DISPLAY_INVENTORY:        display_inventory();            break;
     case CMD_DISPLAY_KNOWN_OBJECTS: check_item_knowledge(); redraw_screen(); break;
     case CMD_DISPLAY_MUTATIONS: display_mutations(); redraw_screen();  break;
@@ -3211,33 +3207,8 @@
         if (swap)
             targ_monst->apply_location_effects(targ);
 
-<<<<<<< HEAD
-        if (you.duration[DUR_BARBS])
-        {
-            mprf(MSGCH_WARN, "The barbed spikes dig painfully into your body "
-                             "as you move.");
-            ouch(roll_dice(2, you.attribute[ATTR_BARBS_POW]), KILLED_BY_BARBS);
-            bleed_onto_floor(you.pos(), MONS_PLAYER, 2, false);
-
-            // Sometimes decrease duration even when we move.
-            if (one_chance_in(3))
-                extract_manticore_spikes("The barbed spikes snap loose.");
-            // But if that failed to end the effect, duration stays the same.
-            if (you.duration[DUR_BARBS])
-                you.duration[DUR_BARBS] += you.time_taken;
-        }
-
-        if (you.duration[DUR_ICY_ARMOUR])
-        {
-            mprf(MSGCH_DURATION, "Your icy armour cracks and falls away as "
-                                 "you move.");
-            you.duration[DUR_ICY_ARMOUR] = 0;
-            you.redraw_armour_class = true;
-        }
-=======
         apply_barbs_damage();
         remove_ice_armour_movement();
->>>>>>> 77505739
 
         if (you_are_delayed() && current_delay()->is_run())
             env.travel_trail.push_back(you.pos());
@@ -3346,14 +3317,10 @@
 
     bool did_wu_jian_attack = false;
     if (you_worship(GOD_WU_JIAN) && !attacking)
-<<<<<<< HEAD
-        did_wu_jian_attack = wu_jian_post_move_effects(did_wall_jump, initial_position);
-=======
     {
         did_wu_jian_attack = wu_jian_post_move_effects(did_wall_jump,
                                                        initial_position);
     }
->>>>>>> 77505739
 
     // If you actually moved you are eligible for amulet of the acrobat.
     if (!attacking && moving && !did_wu_jian_attack && !did_wall_jump)
