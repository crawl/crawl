--- conflicted
+++ resolved
@@ -2793,10 +2793,6 @@
     case TALISMAN_DRAGON:   return TILE_TALISMAN_DRAGON;
     case TALISMAN_STORM:    return TILE_TALISMAN_STORM;
     case TALISMAN_DEATH:    return TILE_TALISMAN_DEATH;
-<<<<<<< HEAD
-    case TALISMAN_FLUX:
-=======
->>>>>>> a6b218e2
     case TALISMAN_SPELLFORGED:
     default: return TILE_ERROR;
     }
