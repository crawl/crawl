#include "AppHdr.h"

#include "tilepick.h"

#include "artefact.h"
#include "art-enum.h"
#include "cloud.h"
#include "colour.h"
#include "coord.h"
#include "coordit.h"
#include "describe.h"
#include "debug.h"
#include "env.h"
#include "tile-env.h"
#include "files.h"
#include "item-name.h"
#include "item-prop.h"
#include "item-status-flag-type.h"
#include "level-state-type.h"
#include "libutil.h"
#include "mon-death.h"
#include "mon-tentacle.h"
#include "mon-util.h"
#include "options.h"
#include "player.h"
#include "shopping.h"
#include "state.h"
#include "stringutil.h"
#include "terrain.h"
#include "rltiles/tiledef-dngn.h"
#include "tile-flags.h"
#include "rltiles/tiledef-gui.h"
#include "rltiles/tiledef-icons.h"
#include "rltiles/tiledef-main.h"
#include "rltiles/tiledef-player.h"
#include "rltiles/tiledef-unrand.h"
#include "tag-version.h"
#include "tilemcache.h"
#include "tileview.h"
#include "transform.h"
#include "traps.h"
#include "viewgeom.h"

// This should not be changed.
COMPILE_CHECK(TILE_DNGN_UNSEEN == 0);

// NOTE: If one of the following asserts fail, it's because the corresponding
// enum in item-prop-enum.h was modified, but rltiles/dc-item.txt was not
// modified in parallel.

// These brands start with "normal" which there's no tile for, so subtract 1.
COMPILE_CHECK(NUM_REAL_SPECIAL_WEAPONS - 1
              == TILE_BRAND_WEP_LAST - TILE_BRAND_WEP_FIRST + 1);
COMPILE_CHECK(NUM_REAL_SPECIAL_ARMOURS - 1
              == TILE_BRAND_ARM_LAST - TILE_BRAND_ARM_FIRST + 1);

COMPILE_CHECK(NUM_RINGS == TILE_RING_ID_LAST - TILE_RING_ID_FIRST + 1);
COMPILE_CHECK(NUM_JEWELLERY - AMU_FIRST_AMULET
              == TILE_AMU_ID_LAST - TILE_AMU_ID_FIRST + 1);
COMPILE_CHECK(NUM_SCROLLS == TILE_SCR_ID_LAST - TILE_SCR_ID_FIRST + 1);
COMPILE_CHECK(NUM_STAVES == TILE_STAFF_ID_LAST - TILE_STAFF_ID_FIRST + 1);
#if TAG_MAJOR_VERSION == 34
COMPILE_CHECK(NUM_RODS == TILE_ROD_ID_LAST - TILE_ROD_ID_FIRST + 1);
#endif
COMPILE_CHECK(NUM_WANDS == TILE_WAND_ID_LAST - TILE_WAND_ID_FIRST + 1);
COMPILE_CHECK(NUM_POTIONS == TILE_POT_ID_LAST - TILE_POT_ID_FIRST + 1);

TextureID get_tile_texture(tileidx_t idx)
{
    if (idx < TILE_FLOOR_MAX)
        return TEX_FLOOR;
    else if (idx < TILE_WALL_MAX)
        return TEX_WALL;
    else if (idx < TILE_FEAT_MAX)
        return TEX_FEAT;
    else if (idx < TILE_MAIN_MAX)
        return TEX_DEFAULT;
    else if (idx < TILEP_PLAYER_MAX)
        return TEX_PLAYER;
    else if (idx < TILEG_GUI_MAX)
        return TEX_GUI;
    else if (idx < TILEI_ICONS_MAX)
        return TEX_ICONS;
    else
        die("Cannot get texture for bad tileidx %" PRIu64, idx);
}

tileidx_t tileidx_trap(trap_type type)
{
    switch (type)
    {
    case TRAP_ARROW:
        return TILE_DNGN_TRAP_ARROW;
    case TRAP_SPEAR:
        return TILE_DNGN_TRAP_SPEAR;
    case TRAP_DISPERSAL:
        return TILE_DNGN_TRAP_DISPERSAL;
    case TRAP_TELEPORT:
        return TILE_DNGN_TRAP_TELEPORT;
    case TRAP_TELEPORT_PERMANENT:
        return TILE_DNGN_TRAP_TELEPORT_PERMANENT;
    case TRAP_ALARM:
        return TILE_DNGN_TRAP_ALARM;
    case TRAP_BLADE:
        return TILE_DNGN_TRAP_BLADE;
    case TRAP_BOLT:
        return TILE_DNGN_TRAP_BOLT;
    case TRAP_NET:
        return TILE_DNGN_TRAP_NET;
    case TRAP_ZOT:
        return TILE_DNGN_TRAP_ZOT;
    case TRAP_DART:
        return TILE_DNGN_TRAP_DART;
    case TRAP_SHAFT:
        return TILE_DNGN_TRAP_SHAFT;
    case TRAP_GOLUBRIA:
        return TILE_DNGN_TRAP_GOLUBRIA;
    case TRAP_PLATE:
        return TILE_DNGN_TRAP_PLATE;
    case TRAP_WEB:
        return TILE_DNGN_TRAP_WEB;
    default:
        return TILE_DNGN_ERROR;
    }
}

tileidx_t tileidx_shop(const shop_struct *shop)
{
    if (!shop)
        return TILE_DNGN_ERROR;

    switch (shop->type)
    {
        case SHOP_WEAPON:
        case SHOP_WEAPON_ANTIQUE:
            return TILE_SHOP_WEAPONS;
        case SHOP_ARMOUR:
        case SHOP_ARMOUR_ANTIQUE:
            return TILE_SHOP_ARMOUR;
        case SHOP_JEWELLERY:
            return TILE_SHOP_JEWELLERY;
#if TAG_MAJOR_VERSION == 34
        case SHOP_EVOKABLES:
            return TILE_SHOP_GADGETS;
        case SHOP_FOOD:
            return TILE_SHOP_FOOD;
#endif
        case SHOP_BOOK:
            return TILE_SHOP_BOOKS;
        case SHOP_SCROLL:
            return TILE_SHOP_SCROLLS;
        case SHOP_DISTILLERY:
            return TILE_SHOP_POTIONS;
        case SHOP_GENERAL:
        case SHOP_GENERAL_ANTIQUE:
            return TILE_SHOP_GENERAL;
        default:
            return TILE_DNGN_ERROR;
    }
}

tileidx_t tileidx_feature_base(dungeon_feature_type feat)
{
    switch (feat)
    {
    case DNGN_UNSEEN:
        return TILE_DNGN_UNSEEN;
    case DNGN_ROCK_WALL:
        return TILE_WALL_NORMAL;
    case DNGN_PERMAROCK_WALL:
        return TILE_WALL_PERMAROCK;
    case DNGN_SLIMY_WALL:
        return TILE_WALL_SLIME;
    case DNGN_RUNED_DOOR:
        return TILE_DNGN_RUNED_DOOR;
    case DNGN_RUNED_CLEAR_DOOR:
        return TILE_DNGN_RUNED_CLEAR_DOOR;
    case DNGN_SEALED_DOOR:
        return TILE_DNGN_SEALED_DOOR;
    case DNGN_SEALED_CLEAR_DOOR:
        return TILE_DNGN_SEALED_CLEAR_DOOR;
    case DNGN_GRATE:
        return TILE_DNGN_GRATE;
    case DNGN_CLEAR_ROCK_WALL:
        return TILE_DNGN_TRANSPARENT_WALL;
    case DNGN_CLEAR_STONE_WALL:
        return TILE_DNGN_TRANSPARENT_STONE;
    case DNGN_CLEAR_PERMAROCK_WALL:
        return TILE_WALL_PERMAROCK_CLEAR;
    case DNGN_STONE_WALL:
        return TILE_DNGN_STONE_WALL;
    case DNGN_CLOSED_DOOR:
        return TILE_DNGN_CLOSED_DOOR;
    case DNGN_CLOSED_CLEAR_DOOR:
        return TILE_DNGN_CLOSED_CLEAR_DOOR;
    case DNGN_METAL_WALL:
        return TILE_DNGN_METAL_WALL;
    case DNGN_CRYSTAL_WALL:
        return TILE_DNGN_CRYSTAL_WALL;
    case DNGN_ORCISH_IDOL:
        return TILE_DNGN_ORCISH_IDOL;
    case DNGN_TREE:
        return player_in_branch(BRANCH_SWAMP) ? TILE_DNGN_MANGROVE : TILE_DNGN_TREE;
    case DNGN_GRANITE_STATUE:
        return TILE_DNGN_GRANITE_STATUE;
    case DNGN_LAVA:
        return TILE_DNGN_LAVA;
    case DNGN_LAVA_SEA:
        return TILE_DNGN_LAVA_SEA;
    case DNGN_DEEP_WATER:
        return TILE_DNGN_DEEP_WATER;
    case DNGN_SHALLOW_WATER:
        return TILE_DNGN_SHALLOW_WATER;
    case DNGN_OPEN_SEA:
        return TILE_DNGN_OPEN_SEA;
    case DNGN_TOXIC_BOG:
        return TILE_DNGN_TOXIC_BOG;
    case DNGN_FLOOR:
        return TILE_FLOOR_NORMAL;
    case DNGN_ENDLESS_SALT:
        return TILE_DNGN_ENDLESS_SALT;
    case DNGN_ENTER_HELL:
        if (player_in_hell())
            return TILE_DNGN_RETURN_VESTIBULE;
        return TILE_DNGN_ENTER_HELL;
    case DNGN_OPEN_DOOR:
        return TILE_DNGN_OPEN_DOOR;
    case DNGN_OPEN_CLEAR_DOOR:
        return TILE_DNGN_OPEN_CLEAR_DOOR;
#if TAG_MAJOR_VERSION == 34
    case DNGN_TRAP_MECHANICAL:
        return TILE_DNGN_TRAP_ARROW;
#endif
    case DNGN_TRAP_ARROW:
        return TILE_DNGN_TRAP_ARROW;
    case DNGN_TRAP_SPEAR:
        return TILE_DNGN_TRAP_SPEAR;
    case DNGN_TRAP_BLADE:
        return TILE_DNGN_TRAP_BLADE;
    case DNGN_TRAP_DART:
        return TILE_DNGN_TRAP_DART;
    case DNGN_TRAP_BOLT:
        return TILE_DNGN_TRAP_BOLT;
    case DNGN_TRAP_NET:
        return TILE_DNGN_TRAP_NET;
    case DNGN_TRAP_PLATE:
        return TILE_DNGN_TRAP_PLATE;
    case DNGN_TRAP_DISPERSAL:
        return TILE_DNGN_TRAP_DISPERSAL;
    case DNGN_TRAP_TELEPORT:
        return TILE_DNGN_TRAP_TELEPORT;
    case DNGN_TRAP_TELEPORT_PERMANENT:
        return TILE_DNGN_TRAP_TELEPORT_PERMANENT;
    case DNGN_TRAP_ALARM:
        return TILE_DNGN_TRAP_ALARM;
    case DNGN_TRAP_ZOT:
        return TILE_DNGN_TRAP_ZOT;
    case DNGN_TRAP_SHAFT:
        return TILE_DNGN_TRAP_SHAFT;
    case DNGN_TRAP_WEB:
        return TILE_DNGN_TRAP_WEB;
#if TAG_MAJOR_VERSION == 34
    case DNGN_TELEPORTER:
        return TILE_DNGN_TRAP_GOLUBRIA;
#endif
    case DNGN_TRANSPORTER:
        return TILE_DNGN_TRANSPORTER;
    case DNGN_TRANSPORTER_LANDING:
        return TILE_DNGN_TRANSPORTER_LANDING;
    case DNGN_ENTER_SHOP:
        return TILE_SHOP_GENERAL;
    case DNGN_ABANDONED_SHOP:
        return TILE_DNGN_ABANDONED_SHOP;
    case DNGN_ENTER_GAUNTLET:
        return TILE_DNGN_PORTAL_GAUNTLET;
    case DNGN_STONE_STAIRS_DOWN_I:
    case DNGN_STONE_STAIRS_DOWN_II:
    case DNGN_STONE_STAIRS_DOWN_III:
        return TILE_DNGN_STONE_STAIRS_DOWN;
    case DNGN_ESCAPE_HATCH_DOWN:
        return TILE_DNGN_ESCAPE_HATCH_DOWN;
    case DNGN_SEALED_STAIRS_DOWN:
        return TILE_DNGN_SEALED_STAIRS_DOWN;
    case DNGN_STONE_STAIRS_UP_I:
    case DNGN_STONE_STAIRS_UP_II:
    case DNGN_STONE_STAIRS_UP_III:
        return TILE_DNGN_STONE_STAIRS_UP;
    case DNGN_EXIT_GAUNTLET:
    case DNGN_ESCAPE_HATCH_UP:
        return TILE_DNGN_ESCAPE_HATCH_UP;
    case DNGN_SEALED_STAIRS_UP:
        return TILE_DNGN_SEALED_STAIRS_UP;
    case DNGN_EXIT_DUNGEON:
        return TILE_DNGN_EXIT_DUNGEON;
    case DNGN_ENTER_DIS:
        return TILE_DNGN_ENTER_DIS;
    case DNGN_ENTER_GEHENNA:
        return TILE_DNGN_ENTER_GEHENNA;
    case DNGN_ENTER_COCYTUS:
        return TILE_DNGN_ENTER_COCYTUS;
    case DNGN_ENTER_TARTARUS:
        return TILE_DNGN_ENTER_TARTARUS;
    case DNGN_ENTER_ABYSS:
    case DNGN_EXIT_THROUGH_ABYSS:
        return TILE_DNGN_ENTER_ABYSS;
    case DNGN_ABYSSAL_STAIR:
        return TILE_DNGN_ABYSSAL_STAIR;
    case DNGN_EXIT_HELL:
        return TILE_DNGN_RETURN_HELL;
    case DNGN_EXIT_ABYSS:
        return TILE_DNGN_EXIT_ABYSS;
    case DNGN_STONE_ARCH:
        if (player_in_branch(BRANCH_VESTIBULE))
            return TILE_DNGN_STONE_ARCH_HELL;
        return TILE_DNGN_STONE_ARCH;
    case DNGN_ENTER_PANDEMONIUM:
        return TILE_DNGN_ENTER_PANDEMONIUM;
    case DNGN_TRANSIT_PANDEMONIUM:
        return TILE_DNGN_TRANSIT_PANDEMONIUM;
    case DNGN_EXIT_PANDEMONIUM:
        return TILE_DNGN_EXIT_PANDEMONIUM;

    // branch entry stairs
#if TAG_MAJOR_VERSION == 34
    case DNGN_ENTER_DWARF:
    case DNGN_ENTER_FOREST:
    case DNGN_ENTER_BLADE:
        return TILE_DNGN_ENTER;
#endif
    case DNGN_ENTER_TEMPLE:
        return TILE_DNGN_ENTER_TEMPLE;
    case DNGN_ENTER_ORC:
        return TILE_DNGN_ENTER_ORC;
    case DNGN_ENTER_ELF:
        return TILE_DNGN_ENTER_ELF;
    case DNGN_ENTER_LAIR:
        return TILE_DNGN_ENTER_LAIR;
    case DNGN_ENTER_SNAKE:
        return TILE_DNGN_ENTER_SNAKE;
    case DNGN_ENTER_SWAMP:
        return TILE_DNGN_ENTER_SWAMP;
    case DNGN_ENTER_SPIDER:
        return TILE_DNGN_ENTER_SPIDER;
    case DNGN_ENTER_SHOALS:
        return TILE_DNGN_ENTER_SHOALS;
    case DNGN_ENTER_SLIME:
        return TILE_DNGN_ENTER_SLIME;
    case DNGN_ENTER_DEPTHS:
        return TILE_DNGN_ENTER_DEPTHS;
    case DNGN_ENTER_VAULTS:
        return you.level_visited(level_id(BRANCH_VAULTS, 1)) ? TILE_DNGN_ENTER_VAULTS_OPEN
                              : TILE_DNGN_ENTER_VAULTS_CLOSED;
    case DNGN_ENTER_CRYPT:
        return TILE_DNGN_ENTER_CRYPT;
    case DNGN_ENTER_TOMB:
        return TILE_DNGN_ENTER_TOMB;
    case DNGN_ENTER_ZOT:
        return you.level_visited(level_id(BRANCH_ZOT, 1)) ? TILE_DNGN_ENTER_ZOT_OPEN
                              : TILE_DNGN_ENTER_ZOT_CLOSED;
    case DNGN_ENTER_ZIGGURAT:
        return TILE_DNGN_PORTAL_ZIGGURAT;
    case DNGN_ENTER_BAZAAR:
        return TILE_DNGN_PORTAL_BAZAAR;
    case DNGN_ENTER_TROVE:
        return TILE_DNGN_PORTAL_TROVE;
    case DNGN_ENTER_SEWER:
        return TILE_DNGN_PORTAL_SEWER;
    case DNGN_ENTER_OSSUARY:
        return TILE_DNGN_PORTAL_OSSUARY;
    case DNGN_ENTER_BAILEY:
        return TILE_DNGN_PORTAL_BAILEY;
    case DNGN_ENTER_ICE_CAVE:
        return TILE_DNGN_PORTAL_ICE_CAVE;
    case DNGN_ENTER_VOLCANO:
        return TILE_DNGN_PORTAL_VOLCANO;
    case DNGN_ENTER_WIZLAB:
        return TILE_DNGN_PORTAL_WIZARD_LAB;
    case DNGN_ENTER_DESOLATION:
        return TILE_DNGN_PORTAL_DESOLATION;

    // branch exit stairs
#if TAG_MAJOR_VERSION == 34
    case DNGN_EXIT_DWARF:
    case DNGN_EXIT_FOREST:
    case DNGN_EXIT_BLADE:
        return TILE_DNGN_RETURN;
#endif
    case DNGN_EXIT_TEMPLE:
        return TILE_DNGN_EXIT_TEMPLE;
    case DNGN_EXIT_ORC:
        return TILE_DNGN_EXIT_ORC;
    case DNGN_EXIT_ELF:
        return TILE_DNGN_EXIT_ELF;
    case DNGN_EXIT_LAIR:
        return TILE_DNGN_EXIT_LAIR;
    case DNGN_EXIT_SNAKE:
        return TILE_DNGN_EXIT_SNAKE;
    case DNGN_EXIT_SWAMP:
        return TILE_DNGN_EXIT_SWAMP;
    case DNGN_EXIT_SPIDER:
        return TILE_DNGN_EXIT_SPIDER;
    case DNGN_EXIT_SHOALS:
        return TILE_DNGN_EXIT_SHOALS;
    case DNGN_EXIT_SLIME:
        return TILE_DNGN_EXIT_SLIME;
    case DNGN_EXIT_DEPTHS:
        return TILE_DNGN_RETURN_DEPTHS;
    case DNGN_EXIT_VAULTS:
        return TILE_DNGN_EXIT_VAULTS;
    case DNGN_EXIT_CRYPT:
        return TILE_DNGN_EXIT_CRYPT;
    case DNGN_EXIT_TOMB:
        return TILE_DNGN_EXIT_TOMB;
    case DNGN_EXIT_ZOT:
        return TILE_DNGN_RETURN_ZOT;

    case DNGN_EXIT_ZIGGURAT:
    case DNGN_EXIT_BAZAAR:
    case DNGN_EXIT_TROVE:
    case DNGN_EXIT_SEWER:
    case DNGN_EXIT_OSSUARY:
    case DNGN_EXIT_BAILEY:
    case DNGN_EXIT_DESOLATION:
        return TILE_DNGN_PORTAL;
    case DNGN_EXIT_ICE_CAVE:
        return TILE_DNGN_PORTAL_ICE_CAVE;
    case DNGN_EXIT_VOLCANO:
        return TILE_DNGN_EXIT_VOLCANO;
    case DNGN_EXIT_WIZLAB:
        return TILE_DNGN_PORTAL_WIZARD_LAB;

#if TAG_MAJOR_VERSION == 34
    case DNGN_ENTER_PORTAL_VAULT:
    case DNGN_EXIT_PORTAL_VAULT:
        return TILE_DNGN_PORTAL;
#endif
    case DNGN_EXPIRED_PORTAL:
        return TILE_DNGN_PORTAL_EXPIRED;
    case DNGN_MALIGN_GATEWAY:
        return TILE_DNGN_STARRY_PORTAL;

    // altars
    case DNGN_ALTAR_ZIN:
        return TILE_DNGN_ALTAR_ZIN;
    case DNGN_ALTAR_SHINING_ONE:
        return TILE_DNGN_ALTAR_SHINING_ONE;
    case DNGN_ALTAR_KIKUBAAQUDGHA:
        return TILE_DNGN_ALTAR_KIKUBAAQUDGHA;
    case DNGN_ALTAR_YREDELEMNUL:
        return TILE_DNGN_ALTAR_YREDELEMNUL;
    case DNGN_ALTAR_XOM:
        return TILE_DNGN_ALTAR_XOM;
    case DNGN_ALTAR_VEHUMET:
        return TILE_DNGN_ALTAR_VEHUMET;
    case DNGN_ALTAR_OKAWARU:
        return TILE_DNGN_ALTAR_OKAWARU;
    case DNGN_ALTAR_MAKHLEB:
        return TILE_DNGN_ALTAR_MAKHLEB;
    case DNGN_ALTAR_SIF_MUNA:
        return TILE_DNGN_ALTAR_SIF_MUNA;
    case DNGN_ALTAR_TROG:
        return TILE_DNGN_ALTAR_TROG;
    case DNGN_ALTAR_NEMELEX_XOBEH:
        return TILE_DNGN_ALTAR_NEMELEX_XOBEH;
    case DNGN_ALTAR_ELYVILON:
        return TILE_DNGN_ALTAR_ELYVILON;
    case DNGN_ALTAR_LUGONU:
        return TILE_DNGN_ALTAR_LUGONU;
    case DNGN_ALTAR_BEOGH:
        return TILE_DNGN_ALTAR_BEOGH;
    case DNGN_ALTAR_JIYVA:
        return TILE_DNGN_ALTAR_JIYVA;
    case DNGN_ALTAR_FEDHAS:
        return TILE_DNGN_ALTAR_FEDHAS;
    case DNGN_ALTAR_CHEIBRIADOS:
        return TILE_DNGN_ALTAR_CHEIBRIADOS;
    case DNGN_ALTAR_ASHENZARI:
        return TILE_DNGN_ALTAR_ASHENZARI;
    case DNGN_ALTAR_DITHMENOS:
        return TILE_DNGN_ALTAR_DITHMENOS;
    case DNGN_ALTAR_GOZAG:
        return TILE_DNGN_ALTAR_GOZAG;
    case DNGN_ALTAR_QAZLAL:
        return TILE_DNGN_ALTAR_QAZLAL;
    case DNGN_ALTAR_RU:
        return TILE_DNGN_ALTAR_RU;
#if TAG_MAJOR_VERSION == 34
    case DNGN_ALTAR_PAKELLAS:
        return TILE_DNGN_ALTAR_PAKELLAS;
#endif
    case DNGN_ALTAR_USKAYAW:
        return TILE_DNGN_ALTAR_USKAYAW;
    case DNGN_ALTAR_HEPLIAKLQANA:
        return TILE_DNGN_ALTAR_HEPLIAKLQANA;
    case DNGN_ALTAR_WU_JIAN:
        return TILE_DNGN_ALTAR_WU_JIAN;
    case DNGN_ALTAR_ECUMENICAL:
        return TILE_DNGN_ALTAR_ECUMENICAL;
    case DNGN_FOUNTAIN_BLUE:
        return TILE_DNGN_BLUE_FOUNTAIN;
    case DNGN_FOUNTAIN_SPARKLING:
        return TILE_DNGN_SPARKLING_FOUNTAIN;
    case DNGN_FOUNTAIN_BLOOD:
        return TILE_DNGN_BLOOD_FOUNTAIN;
    case DNGN_DRY_FOUNTAIN:
        return TILE_DNGN_DRY_FOUNTAIN;
    case DNGN_PASSAGE_OF_GOLUBRIA:
        return TILE_DNGN_TRAP_GOLUBRIA;
    case DNGN_UNKNOWN_ALTAR:
        return TILE_DNGN_UNKNOWN_ALTAR;
    case DNGN_UNKNOWN_PORTAL:
        return TILE_DNGN_UNKNOWN_PORTAL;
    default:
        return TILE_DNGN_ERROR;
    }
}

bool is_door_tile(tileidx_t tile)
{
    return tile >= TILE_DNGN_CLOSED_DOOR &&
        tile < TILE_DNGN_STONE_ARCH;
}

tileidx_t tileidx_feature(const coord_def &gc)
{
    dungeon_feature_type feat = env.map_knowledge(gc).feat();

    tileidx_t override = tile_env.flv(gc).feat;
    bool can_override = !feat_is_door(feat)
                        && feat != DNGN_FLOOR
                        && feat != DNGN_UNSEEN
                        && feat != DNGN_PASSAGE_OF_GOLUBRIA
                        && feat != DNGN_MALIGN_GATEWAY;
    if (override && can_override)
        return override;

    // Any grid-specific tiles.
    switch (feat)
    {
    case DNGN_FLOOR:
        if (env.level_state & LSTATE_SLIMY_WALL)
            for (adjacent_iterator ai(gc); ai; ++ai)
                if (env.map_knowledge(*ai).feat() == DNGN_SLIMY_WALL)
                    return TILE_FLOOR_SLIME_ACIDIC;

        if (env.level_state & LSTATE_ICY_WALL)
        {
            for (adjacent_iterator ai(gc); ai; ++ai)
            {
                if (feat_is_wall(env.map_knowledge(*ai).feat())
                    && env.map_knowledge(*ai).flags & MAP_ICY)
                {
                    return TILE_FLOOR_ICY;
                }
            }
        }
        // deliberate fall-through
    case DNGN_ROCK_WALL:
    case DNGN_STONE_WALL:
    case DNGN_CRYSTAL_WALL:
    case DNGN_PERMAROCK_WALL:
    case DNGN_CLEAR_PERMAROCK_WALL:
    {
        unsigned colour = env.map_knowledge(gc).feat_colour();
        if (colour == 0)
        {
            colour = feat == DNGN_FLOOR     ? env.floor_colour :
                     feat == DNGN_ROCK_WALL ? env.rock_colour
                                            : 0; // meh
        }
        if (colour >= ETC_FIRST)
        {
            tileidx_t idx = (feat == DNGN_FLOOR) ? tile_env.flv(gc).floor :
                (feat == DNGN_ROCK_WALL) ? tile_env.flv(gc).wall
                : tileidx_feature_base(feat);

#ifdef USE_TILE
            if (feat == DNGN_STONE_WALL)
                apply_variations(tile_env.flv(gc), &idx, gc);
#endif

            tileidx_t base = tile_dngn_basetile(idx);
            tileidx_t spec = idx - base;
            unsigned rc = real_colour(colour, gc);
            return tile_dngn_coloured(base, rc) + spec; // XXX
        }
        return tileidx_feature_base(feat);
    }

#if TAG_MAJOR_VERSION == 34
    // New trap-type-specific features are handled in default case.
    case DNGN_TRAP_MECHANICAL:
    case DNGN_TRAP_TELEPORT:
        return tileidx_trap(env.map_knowledge(gc).trap());
#endif

    case DNGN_TRAP_WEB:
    {
        /*
        trap_type this_trap_type = get_trap_type(gc);
        // There's room here to have different types of webs (acid? fire? ice? different strengths?)
        if (this_trap_type==TRAP_WEB) {*/

        // Determine web connectivity on all sides
        const coord_def neigh[4] =
        {
            coord_def(gc.x, gc.y - 1),
            coord_def(gc.x + 1, gc.y),
            coord_def(gc.x, gc.y + 1),
            coord_def(gc.x - 1, gc.y),
        };
        int solid = 0;
        for (int i = 0; i < 4; i++)
            if (feat_is_solid(env.map_knowledge(neigh[i]).feat())
                || env.map_knowledge(neigh[i]).trap() == TRAP_WEB)
            {
                solid |= 1 << i;
            }
        if (solid)
            return TILE_DNGN_TRAP_WEB_N - 1 + solid;
        return TILE_DNGN_TRAP_WEB;
    }
    case DNGN_ENTER_SHOP:
        return tileidx_shop(shop_at(gc));

    case DNGN_DEEP_WATER:
        if (env.map_knowledge(gc).feat_colour() == GREEN
            || env.map_knowledge(gc).feat_colour() == LIGHTGREEN)
        {
            return TILE_DNGN_DEEP_WATER_MURKY;
        }
        else if (player_in_branch(BRANCH_SHOALS))
            return TILE_SHOALS_DEEP_WATER;

        return TILE_DNGN_DEEP_WATER;
    case DNGN_SHALLOW_WATER:
        {
            tileidx_t t = TILE_DNGN_SHALLOW_WATER;
            if (env.map_knowledge(gc).feat_colour() == GREEN
                || env.map_knowledge(gc).feat_colour() == LIGHTGREEN)
            {
                t = TILE_DNGN_SHALLOW_WATER_MURKY;
            }
            else if (player_in_branch(BRANCH_SHOALS))
                t = TILE_SHOALS_SHALLOW_WATER;

            if (env.map_knowledge(gc).invisible_monster())
            {
                // Add disturbance to tile.
                t += tile_dngn_count(t);
            }

            return t;
        }
    default:
        return tileidx_feature_base(feat);
    }
}

static tileidx_t _mon_random(tileidx_t tile, int mon_id)
{
    int count = tile_player_count(tile);
    return tile + hash_with_seed(count, mon_id, you.frame_no);
}

#ifdef USE_TILE
static bool _mons_is_kraken_tentacle(const int mtype)
{
    return mtype == MONS_KRAKEN_TENTACLE
           || mtype == MONS_KRAKEN_TENTACLE_SEGMENT;
}
#endif

tileidx_t tileidx_tentacle(const monster_info& mon)
{
    ASSERT(mons_is_tentacle_or_tentacle_segment(mon.type));

    // If the tentacle is submerged, we shouldn't even get here.
    ASSERT(!mon.is(MB_SUBMERGED));

    // Get tentacle position.
    const coord_def t_pos = mon.pos;
    // No parent tentacle, or the connection to the head is unknown.
    bool no_head_connect  = !mon.props.exists("inwards");
    coord_def h_pos       = coord_def(); // head position
    if (!no_head_connect)
    {
        // Get the parent tentacle's location.
        h_pos = t_pos + mon.props["inwards"].get_coord();
    }
    if (no_head_connect && (mon.type == MONS_SNAPLASHER_VINE
                            || mon.type == MONS_SNAPLASHER_VINE_SEGMENT))
    {
        // Find an adjacent tree to pretend we're connected to.
        for (adjacent_iterator ai(t_pos); ai; ++ai)
        {
            if (feat_is_tree(env.grid(*ai)))
            {
                h_pos = *ai;
                no_head_connect = false;
                break;
            }
        }
    }

    // Is there a connection to the given direction?
    // (either through head or next)
    bool north = false, east = false,
        south = false, west = false,
        north_east = false, south_east = false,
        south_west = false, north_west = false;

    if (!no_head_connect)
    {
        if (h_pos.x == t_pos.x)
        {
            if (h_pos.y < t_pos.y)
                north = true;
            else
                south = true;
        }
        else if (h_pos.y == t_pos.y)
        {
            if (h_pos.x < t_pos.x)
                west = true;
            else
                east = true;
        }
        else if (h_pos.x < t_pos.x)
        {
            if (h_pos.y < t_pos.y)
                north_west = true;
            else
                south_west = true;
        }
        else if (h_pos.x > t_pos.x)
        {
            if (h_pos.y < t_pos.y)
                north_east = true;
            else
                south_east = true;
        }
    }

    // Tentacle only requires checking of head position.
    if (mons_is_tentacle(mon.type))
    {
        if (no_head_connect)
        {
            tileidx_t tile;
            switch (mon.type)
            {
                case MONS_KRAKEN_TENTACLE: tile = TILEP_MONS_KRAKEN_TENTACLE_WATER; break;
                case MONS_STARSPAWN_TENTACLE: tile = TILEP_MONS_STARSPAWN_TENTACLE_S; break;
                case MONS_ELDRITCH_TENTACLE: tile = TILEP_MONS_ELDRITCH_TENTACLE_PORTAL; break;
                case MONS_SNAPLASHER_VINE: tile = TILEP_MONS_VINE_S; break;
                default: die("bad tentacle type");
            }

            bool vary = !(mon.props.exists("fake") && mon.props["fake"].get_bool());
            return vary ? _mon_random(tile, t_pos.y*GXM + t_pos.x) : tile;
        }

        // Different handling according to relative positions.
        if (north)
            return TILEP_MONS_KRAKEN_TENTACLE_N;
        if (south)
            return TILEP_MONS_KRAKEN_TENTACLE_S;
        if (west)
            return TILEP_MONS_KRAKEN_TENTACLE_W;
        if (east)
            return TILEP_MONS_KRAKEN_TENTACLE_E;
        if (north_west)
            return TILEP_MONS_KRAKEN_TENTACLE_NW;
        if (south_west)
            return TILEP_MONS_KRAKEN_TENTACLE_SW;
        if (north_east)
            return TILEP_MONS_KRAKEN_TENTACLE_NE;
        if (south_east)
            return TILEP_MONS_KRAKEN_TENTACLE_SE;
        die("impossible kraken direction");
    }
    // Only tentacle segments from now on.
    ASSERT(mons_is_tentacle_segment(mon.type));

    // For segments, we also need the next segment (or end piece).
    coord_def n_pos;
    bool no_next_connect = !mon.props.exists("outwards");
    if (!no_next_connect)
        n_pos = t_pos + mon.props["outwards"].get_coord();

    if (no_head_connect && no_next_connect)
    {
        // Both head and next are submerged.
        return TILEP_MONS_KRAKEN_TENTACLE_SEGMENT_WATER;
    }

    if (!no_next_connect)
    {
        if (n_pos.x == t_pos.x)
        {
            if (n_pos.y < t_pos.y)
                north = true;
            else
                south = true;
        }
        else if (n_pos.y == t_pos.y)
        {
            if (n_pos.x < t_pos.x)
                west = true;
            else
                east = true;
        }
        else if (n_pos.x < t_pos.x)
        {
            if (n_pos.y < t_pos.y)
                north_west = true;
            else
                south_west = true;
        }
        else if (n_pos.x > t_pos.x)
        {
            if (n_pos.y < t_pos.y)
                north_east = true;
            else
                south_east = true;
        }
    }

    if (no_head_connect || no_next_connect)
    {
        // One segment end goes into water, the other
        // into the direction of head or next.

        if (north)
            return TILEP_MONS_KRAKEN_TENTACLE_SEGMENT_N;
        if (south)
            return TILEP_MONS_KRAKEN_TENTACLE_SEGMENT_S;
        if (west)
            return TILEP_MONS_KRAKEN_TENTACLE_SEGMENT_W;
        if (east)
            return TILEP_MONS_KRAKEN_TENTACLE_SEGMENT_E;
        if (north_west)
            return TILEP_MONS_KRAKEN_TENTACLE_SEGMENT_NW;
        if (south_west)
            return TILEP_MONS_KRAKEN_TENTACLE_SEGMENT_SW;
        if (north_east)
            return TILEP_MONS_KRAKEN_TENTACLE_SEGMENT_NE;
        if (south_east)
            return TILEP_MONS_KRAKEN_TENTACLE_SEGMENT_SE;
        die("impossible kraken direction");
    }

    // Okay, neither head nor next are submerged.
    // Compare all three positions.

    // Straight lines first: Vertical.
    if (north && south)
        return TILEP_MONS_KRAKEN_TENTACLE_SEGMENT_N_S;
    // Horizontal.
    if (east && west)
        return TILEP_MONS_KRAKEN_TENTACLE_SEGMENT_E_W;
    // Diagonals.
    if (north_west && south_east)
        return TILEP_MONS_KRAKEN_TENTACLE_SEGMENT_NW_SE;
    if (north_east && south_west)
        return TILEP_MONS_KRAKEN_TENTACLE_SEGMENT_NE_SW;

    // Curved segments.
    if (east && north)
        return TILEP_MONS_KRAKEN_TENTACLE_SEGMENT_E_N;
    if (east && south)
        return TILEP_MONS_KRAKEN_TENTACLE_SEGMENT_E_S;
    if (south && west)
        return TILEP_MONS_KRAKEN_TENTACLE_SEGMENT_S_W;
    if (north && west)
        return TILEP_MONS_KRAKEN_TENTACLE_SEGMENT_N_W;
    if (north_east && north_west)
        return TILEP_MONS_KRAKEN_TENTACLE_SEGMENT_NE_NW;
    if (south_east && south_west)
        return TILEP_MONS_KRAKEN_TENTACLE_SEGMENT_SE_SW;
    if (north_west && south_west)
        return TILEP_MONS_KRAKEN_TENTACLE_SEGMENT_NW_SW;
    if (north_east && south_east)
        return TILEP_MONS_KRAKEN_TENTACLE_SEGMENT_NE_SE;

    // Connect corners and edges.
    if (north && south_west)
        return TILEP_MONS_KRAKEN_TENTACLE_SEGMENT_N_SW;
    if (north && south_east)
        return TILEP_MONS_KRAKEN_TENTACLE_SEGMENT_N_SE;
    if (south && north_west)
        return TILEP_MONS_KRAKEN_TENTACLE_SEGMENT_S_NW;
    if (south && north_east)
        return TILEP_MONS_KRAKEN_TENTACLE_SEGMENT_S_NE;
    if (west && north_east)
        return TILEP_MONS_KRAKEN_TENTACLE_SEGMENT_W_NE;
    if (west && south_east)
        return TILEP_MONS_KRAKEN_TENTACLE_SEGMENT_W_SE;
    if (east && north_west)
        return TILEP_MONS_KRAKEN_TENTACLE_SEGMENT_E_NW;
    if (east && south_west)
        return TILEP_MONS_KRAKEN_TENTACLE_SEGMENT_E_SW;

    // Connections at acute angles; can currently only happen for vines.
    if (north && north_west)
        return TILEP_MONS_KRAKEN_TENTACLE_SEGMENT_N_NW;
    if (north && north_east)
        return TILEP_MONS_KRAKEN_TENTACLE_SEGMENT_N_NE;
    if (east && north_east)
        return TILEP_MONS_KRAKEN_TENTACLE_SEGMENT_E_NE;
    if (east && south_east)
        return TILEP_MONS_KRAKEN_TENTACLE_SEGMENT_E_SE;
    if (south && south_east)
        return TILEP_MONS_KRAKEN_TENTACLE_SEGMENT_S_SE;
    if (south && south_west)
        return TILEP_MONS_KRAKEN_TENTACLE_SEGMENT_S_SW;
    if (west && south_west)
        return TILEP_MONS_KRAKEN_TENTACLE_SEGMENT_W_SW;
    if (west && north_west)
        return TILEP_MONS_KRAKEN_TENTACLE_SEGMENT_W_NW;

    return TILEP_MONS_PROGRAM_BUG;
}

tileidx_t tileidx_out_of_bounds(int branch)
{
    if (branch == BRANCH_SHOALS)
        return TILE_DNGN_OPEN_SEA | TILE_FLAG_UNSEEN;
    else
        return TILE_DNGN_UNSEEN | TILE_FLAG_UNSEEN;
}

#ifdef USE_TILE
void tileidx_out_of_los(tileidx_t *fg, tileidx_t *bg, tileidx_t *cloud, const coord_def& gc)
{
    // Player memory.
    tileidx_t mem_fg = tile_env.bk_fg(gc);
    tileidx_t mem_bg = tile_env.bk_bg(gc);
    tileidx_t mem_cloud = tile_env.bk_cloud(gc);

    // Detected info is just stored in map_knowledge and doesn't get
    // written to what the player remembers. We'll feather that in here.

    // save any rays, which will get overwritten by mapped terrain
    auto rays = *bg & (TILE_FLAG_RAY_MULTI | TILE_FLAG_RAY_OOR | TILE_FLAG_RAY
                        | TILE_FLAG_LANDING);

    const map_cell &cell = env.map_knowledge(gc);

    // Override terrain for magic mapping.
    if (!cell.seen() && env.map_knowledge(gc).mapped())
        *bg = tileidx_feature_base(cell.feat());
    else
        *bg = mem_bg;
    *bg |= tileidx_unseen_flag(gc);

    // if out-of-los rays are getting shown that shouldn't be, the bug isn't
    // here -- fix it in the targeter
    *bg |= rays;

    // Override foreground for monsters/items
    if (env.map_knowledge(gc).detected_monster())
    {
        ASSERT(cell.monster() == MONS_SENSED);
        *fg = tileidx_monster_base(cell.monsterinfo()->base_type, 0);
    }
    else if (env.map_knowledge(gc).detected_item())
        *fg = tileidx_item(*cell.item());
    else
        *fg = mem_fg;

    *cloud = mem_cloud;
}

static tileidx_t _zombie_tile_to_spectral(const tileidx_t z_tile)
{
    switch (z_tile)
    {
    case TILEP_MONS_ZOMBIE_SMALL:
    case TILEP_MONS_ZOMBIE_SPRIGGAN:
    case TILEP_MONS_ZOMBIE_GOBLIN:
    case TILEP_MONS_ZOMBIE_HOBGOBLIN:
    case TILEP_MONS_ZOMBIE_GNOLL:
    case TILEP_MONS_ZOMBIE_KOBOLD:
    case TILEP_MONS_ZOMBIE_ORC:
    case TILEP_MONS_ZOMBIE_HUMAN:
    case TILEP_MONS_ZOMBIE_DRACONIAN:
    case TILEP_MONS_ZOMBIE_ELF:
    case TILEP_MONS_ZOMBIE_FAUN:
    case TILEP_MONS_ZOMBIE_MERFOLK:
    case TILEP_MONS_ZOMBIE_MINOTAUR:
    case TILEP_MONS_ZOMBIE_MONKEY:
        return TILEP_MONS_SPECTRAL_SMALL;
    case TILEP_MONS_ZOMBIE_LARGE:
    case TILEP_MONS_ZOMBIE_OGRE:
    case TILEP_MONS_ZOMBIE_TROLL:
    case TILEP_MONS_ZOMBIE_JUGGERNAUT:
    case TILEP_MONS_ZOMBIE_UGLY_THING:
        return TILEP_MONS_SPECTRAL_LARGE;
    case TILEP_MONS_ZOMBIE_QUADRUPED_SMALL:
    case TILEP_MONS_ZOMBIE_RAT:
    case TILEP_MONS_ZOMBIE_QUOKKA:
    case TILEP_MONS_ZOMBIE_JACKAL:
    case TILEP_MONS_ZOMBIE_HOUND:
    case TILEP_MONS_ZOMBIE_CRAB:
    case TILEP_MONS_ZOMBIE_TURTLE:
    case TILEP_MONS_ZOMBIE_BEAR:
        return TILEP_MONS_SPECTRAL_QUADRUPED_SMALL;
    case TILEP_MONS_ZOMBIE_QUADRUPED_LARGE:
    case TILEP_MONS_ZOMBIE_ELEPHANT:
    case TILEP_MONS_ZOMBIE_YAK:
    case TILEP_MONS_ZOMBIE_QUADRUPED_WINGED:
        return TILEP_MONS_SPECTRAL_QUADRUPED_LARGE;
    case TILEP_MONS_ZOMBIE_FROG:
        return TILEP_MONS_SPECTRAL_FROG;
    case TILEP_MONS_ZOMBIE_BAT:
    case TILEP_MONS_ZOMBIE_BIRD: /* no bird spectral tile */
    case TILEP_MONS_ZOMBIE_HARPY:
        return TILEP_MONS_SPECTRAL_BAT;
    case TILEP_MONS_ZOMBIE_BEE:
    case TILEP_MONS_ZOMBIE_MELIAI:
    case TILEP_MONS_ZOMBIE_HORNET:
        return TILEP_MONS_SPECTRAL_BEE;
    case TILEP_MONS_ZOMBIE_BEETLE:
    case TILEP_MONS_ZOMBIE_ROACH:
    case TILEP_MONS_ZOMBIE_BUG:
        return TILEP_MONS_SPECTRAL_BUG;
    case TILEP_MONS_ZOMBIE_FISH:
        return TILEP_MONS_SPECTRAL_FISH;
    case TILEP_MONS_ZOMBIE_CENTAUR:
    case TILEP_MONS_ZOMBIE_YAKTAUR:
        return TILEP_MONS_SPECTRAL_CENTAUR;
    case TILEP_MONS_ZOMBIE_NAGA:
    case TILEP_MONS_ZOMBIE_GUARDIAN_SERPENT:
    case TILEP_MONS_ZOMBIE_SALAMANDER:
        return TILEP_MONS_SPECTRAL_NAGA;
    case TILEP_MONS_ZOMBIE_SNAKE:
    case TILEP_MONS_ZOMBIE_ADDER:
    case TILEP_MONS_ZOMBIE_WORM:
    case TILEP_MONS_ZOMBIE_LINDWURM:
        return TILEP_MONS_SPECTRAL_SNAKE;
    case TILEP_MONS_ZOMBIE_LIZARD:
        return TILEP_MONS_SPECTRAL_LIZARD;
    case TILEP_MONS_ZOMBIE_SCORPION:
    case TILEP_MONS_ZOMBIE_SPIDER_LARGE:
    case TILEP_MONS_ZOMBIE_SPIDER_SMALL:
        return TILEP_MONS_SPECTRAL_SPIDER;
    case TILEP_MONS_ZOMBIE_DRAGON:
    case TILEP_MONS_ZOMBIE_IRON_DRAGON:
    case TILEP_MONS_ZOMBIE_GOLDEN_DRAGON:
    case TILEP_MONS_ZOMBIE_QUICKSILVER_DRAGON:
        return TILEP_MONS_SPECTRAL_DRAGON;
    case TILEP_MONS_ZOMBIE_DRAKE:
    case TILEP_MONS_ZOMBIE_WYVERN:
        return TILEP_MONS_SPECTRAL_DRAKE;
    case TILEP_MONS_ZOMBIE_KRAKEN:
        return TILEP_MONS_SPECTRAL_KRAKEN;
    default:
        if (tile_player_basetile(z_tile) == TILEP_MONS_ZOMBIE_HYDRA)
        {
            return TILEP_MONS_SPECTRAL_HYDRA
                   + (z_tile - TILEP_MONS_ZOMBIE_HYDRA);
        }
    }
    return TILEP_MONS_SPECTRAL_SMALL;
}

static tileidx_t _zombie_tile_to_simulacrum(const tileidx_t z_tile)
{
    switch (z_tile)
    {
    case TILEP_MONS_ZOMBIE_SMALL:
    case TILEP_MONS_ZOMBIE_SPRIGGAN:
    case TILEP_MONS_ZOMBIE_GOBLIN:
    case TILEP_MONS_ZOMBIE_HOBGOBLIN:
    case TILEP_MONS_ZOMBIE_GNOLL:
    case TILEP_MONS_ZOMBIE_KOBOLD:
    case TILEP_MONS_ZOMBIE_ORC:
    case TILEP_MONS_ZOMBIE_HUMAN:
    case TILEP_MONS_ZOMBIE_DRACONIAN:
    case TILEP_MONS_ZOMBIE_ELF:
    case TILEP_MONS_ZOMBIE_FAUN:
    case TILEP_MONS_ZOMBIE_MERFOLK:
    case TILEP_MONS_ZOMBIE_MINOTAUR:
    case TILEP_MONS_ZOMBIE_MONKEY:
        return TILEP_MONS_SIMULACRUM_SMALL;
    case TILEP_MONS_ZOMBIE_LARGE:
    case TILEP_MONS_ZOMBIE_OGRE:
    case TILEP_MONS_ZOMBIE_TROLL:
    case TILEP_MONS_ZOMBIE_JUGGERNAUT:
    case TILEP_MONS_ZOMBIE_UGLY_THING:
        return TILEP_MONS_SIMULACRUM_LARGE;
    case TILEP_MONS_ZOMBIE_QUADRUPED_SMALL:
    case TILEP_MONS_ZOMBIE_BEAR:
    case TILEP_MONS_ZOMBIE_RAT:
    case TILEP_MONS_ZOMBIE_QUOKKA:
    case TILEP_MONS_ZOMBIE_JACKAL:
    case TILEP_MONS_ZOMBIE_HOUND:
    case TILEP_MONS_ZOMBIE_CRAB:
    case TILEP_MONS_ZOMBIE_TURTLE:
        return TILEP_MONS_SIMULACRUM_QUADRUPED_SMALL;
    case TILEP_MONS_ZOMBIE_QUADRUPED_LARGE:
    case TILEP_MONS_ZOMBIE_FROG:
    case TILEP_MONS_ZOMBIE_ELEPHANT:
    case TILEP_MONS_ZOMBIE_YAK:
    case TILEP_MONS_ZOMBIE_QUADRUPED_WINGED:
        return TILEP_MONS_SIMULACRUM_QUADRUPED_LARGE;
    case TILEP_MONS_ZOMBIE_BAT:
    case TILEP_MONS_ZOMBIE_BIRD: /* no bird simulacrum tile */
    case TILEP_MONS_ZOMBIE_HARPY:
        return TILEP_MONS_SIMULACRUM_BAT;
    case TILEP_MONS_ZOMBIE_BEE:
    case TILEP_MONS_ZOMBIE_MELIAI:
    case TILEP_MONS_ZOMBIE_HORNET:
        return TILEP_MONS_SIMULACRUM_BEE;
    case TILEP_MONS_ZOMBIE_BEETLE:
    case TILEP_MONS_ZOMBIE_ROACH:
    case TILEP_MONS_ZOMBIE_BUG:
        return TILEP_MONS_SIMULACRUM_BUG;
    case TILEP_MONS_ZOMBIE_FISH:
        return TILEP_MONS_SIMULACRUM_FISH;
    case TILEP_MONS_ZOMBIE_CENTAUR:
    case TILEP_MONS_ZOMBIE_YAKTAUR:
        return TILEP_MONS_SIMULACRUM_CENTAUR;
    case TILEP_MONS_ZOMBIE_NAGA:
    case TILEP_MONS_ZOMBIE_GUARDIAN_SERPENT:
    case TILEP_MONS_ZOMBIE_SALAMANDER:
        return TILEP_MONS_SIMULACRUM_NAGA;
    case TILEP_MONS_ZOMBIE_SNAKE:
    case TILEP_MONS_ZOMBIE_ADDER:
    case TILEP_MONS_ZOMBIE_WORM:
    case TILEP_MONS_ZOMBIE_LINDWURM:
        return TILEP_MONS_SIMULACRUM_SNAKE;
    case TILEP_MONS_ZOMBIE_LIZARD:
        return TILEP_MONS_SIMULACRUM_LIZARD;
    case TILEP_MONS_ZOMBIE_SCORPION:
    case TILEP_MONS_ZOMBIE_SPIDER_LARGE:
    case TILEP_MONS_ZOMBIE_SPIDER_SMALL:
        return TILEP_MONS_SIMULACRUM_SPIDER;
    case TILEP_MONS_ZOMBIE_DRAGON:
    case TILEP_MONS_ZOMBIE_IRON_DRAGON:
    case TILEP_MONS_ZOMBIE_GOLDEN_DRAGON:
    case TILEP_MONS_ZOMBIE_QUICKSILVER_DRAGON:
        return TILEP_MONS_SIMULACRUM_DRAGON;
    case TILEP_MONS_ZOMBIE_DRAKE:
    case TILEP_MONS_ZOMBIE_WYVERN:
        return TILEP_MONS_SIMULACRUM_DRAKE;
    case TILEP_MONS_ZOMBIE_KRAKEN:
        return TILEP_MONS_SIMULACRUM_KRAKEN;
    default:
        if (tile_player_basetile(z_tile) == TILEP_MONS_ZOMBIE_HYDRA)
        {
            return TILEP_MONS_SIMULACRUM_HYDRA
                   + (z_tile - TILEP_MONS_ZOMBIE_HYDRA);
        }
    }
    return TILEP_MONS_SIMULACRUM_SMALL;
}

static tileidx_t _zombie_tile_to_skeleton(const tileidx_t z_tile)
{
    switch (z_tile)
    {
    case TILEP_MONS_ZOMBIE_SMALL:
    case TILEP_MONS_ZOMBIE_SPRIGGAN:
    case TILEP_MONS_ZOMBIE_GOBLIN:
    case TILEP_MONS_ZOMBIE_KOBOLD:
    case TILEP_MONS_ZOMBIE_MONKEY:
        return TILEP_MONS_SKELETON_SMALL;
    case TILEP_MONS_ZOMBIE_HOBGOBLIN:
    case TILEP_MONS_ZOMBIE_GNOLL:
    case TILEP_MONS_ZOMBIE_ORC:
    case TILEP_MONS_ZOMBIE_HUMAN:
    case TILEP_MONS_ZOMBIE_ELF:
    case TILEP_MONS_ZOMBIE_MERFOLK:
    case TILEP_MONS_ZOMBIE_MINOTAUR:
    case TILEP_MONS_ZOMBIE_FAUN:
        return TILEP_MONS_SKELETON_MEDIUM;
    case TILEP_MONS_ZOMBIE_TROLL:
        return TILEP_MONS_SKELETON_TROLL;
    case TILEP_MONS_ZOMBIE_LARGE:
    case TILEP_MONS_ZOMBIE_OGRE:
    case TILEP_MONS_ZOMBIE_JUGGERNAUT:
        return TILEP_MONS_SKELETON_LARGE;
    case TILEP_MONS_ZOMBIE_QUADRUPED_SMALL:
    case TILEP_MONS_ZOMBIE_RAT:
    case TILEP_MONS_ZOMBIE_QUOKKA:
    case TILEP_MONS_ZOMBIE_JACKAL:
    case TILEP_MONS_ZOMBIE_HOUND:
    case TILEP_MONS_ZOMBIE_BEETLE:
    case TILEP_MONS_ZOMBIE_ROACH:
    case TILEP_MONS_ZOMBIE_BEAR:
    case TILEP_MONS_ZOMBIE_BUG:
        return TILEP_MONS_SKELETON_QUADRUPED_SMALL;
    case TILEP_MONS_ZOMBIE_LIZARD:
    case TILEP_MONS_ZOMBIE_CRAB:
        return TILEP_MONS_SKELETON_LIZARD;
    case TILEP_MONS_ZOMBIE_TURTLE:
        return TILEP_MONS_SKELETON_TURTLE;
    case TILEP_MONS_ZOMBIE_QUADRUPED_LARGE:
    case TILEP_MONS_ZOMBIE_ELEPHANT:
    case TILEP_MONS_ZOMBIE_YAK:
        return TILEP_MONS_SKELETON_QUADRUPED_LARGE;
    case TILEP_MONS_ZOMBIE_FROG:
        return TILEP_MONS_SKELETON_FROG;
    case TILEP_MONS_ZOMBIE_QUADRUPED_WINGED:
        return TILEP_MONS_SKELETON_QUADRUPED_WINGED;
    case TILEP_MONS_ZOMBIE_BAT:
        return TILEP_MONS_SKELETON_BAT;
    case TILEP_MONS_ZOMBIE_HARPY:
    case TILEP_MONS_ZOMBIE_BIRD:
        return TILEP_MONS_SKELETON_BIRD;
    case TILEP_MONS_ZOMBIE_FISH:
        return TILEP_MONS_SKELETON_FISH;
    case TILEP_MONS_ZOMBIE_CENTAUR:
    case TILEP_MONS_ZOMBIE_YAKTAUR:
        return TILEP_MONS_SKELETON_CENTAUR;
    case TILEP_MONS_ZOMBIE_NAGA:
    case TILEP_MONS_ZOMBIE_GUARDIAN_SERPENT:
    case TILEP_MONS_ZOMBIE_SALAMANDER:
        return TILEP_MONS_SKELETON_NAGA;
    case TILEP_MONS_ZOMBIE_SNAKE:
    case TILEP_MONS_ZOMBIE_ADDER:
    case TILEP_MONS_ZOMBIE_WORM:
    case TILEP_MONS_ZOMBIE_LINDWURM:
        return TILEP_MONS_SKELETON_SNAKE;
    case TILEP_MONS_ZOMBIE_DRAGON:
    case TILEP_MONS_ZOMBIE_IRON_DRAGON:
    case TILEP_MONS_ZOMBIE_GOLDEN_DRAGON:
    case TILEP_MONS_ZOMBIE_QUICKSILVER_DRAGON:
        return TILEP_MONS_SKELETON_DRAGON;
    case TILEP_MONS_ZOMBIE_DRAKE:
    case TILEP_MONS_ZOMBIE_WYVERN:
        return TILEP_MONS_SKELETON_DRAKE;
    case TILEP_MONS_ZOMBIE_UGLY_THING:
        return TILEP_MONS_SKELETON_UGLY_THING;
    case TILEP_MONS_ZOMBIE_DRACONIAN:
        return TILEP_MONS_SKELETON_DRACONIAN;
    default:
        if (tile_player_basetile(z_tile) == TILEP_MONS_ZOMBIE_HYDRA)
        {
            return TILEP_MONS_SKELETON_HYDRA
                   + (z_tile - TILEP_MONS_ZOMBIE_HYDRA);
        }
    }
    return TILEP_MONS_SKELETON_SMALL;
}

/**
 * For a given monster, what tile is appropriate for that monster if it's a
 * zombie?
 *
 * If it's another kind of derived undead (e.g. a skeleton), the actual tile to
 * be used will be derived from the zombie tile we return here.
 *
 * @param mon   The monster in question.
 * @return      An appropriate zombie tile; e.g. TILEP_MONS_ZOMBIE_DRAGON.
 */
static tileidx_t _mon_to_zombie_tile(const monster_info &mon)
{
    const monster_type subtype = mon.base_type;

    // hydras get special casing

    if (subtype == MONS_LERNAEAN_HYDRA && mon.type == MONS_ZOMBIE)
    {
        // Step down the number of heads to get the appropriate tile:
        // for the last five heads, use tiles 1-5, for greater amounts
        // use the next tile for every 5 more heads.
        return tileidx_mon_clamp(TILEP_MONS_LERNAEAN_HYDRA_ZOMBIE,
                                 mon.number <= 5 ?
                                 mon.number - 1 :
                                 4 + (mon.number - 1)/5);
    }
    if (mons_genus(subtype) == MONS_HYDRA)
        return TILEP_MONS_ZOMBIE_HYDRA + min(mon.num_heads, 5) - 1;

    // specific per-species zombies - use to override genuses
    static const map<monster_type, tileidx_t> species_tiles = {
        { MONS_JUGGERNAUT,              TILEP_MONS_ZOMBIE_JUGGERNAUT },
        { MONS_ACID_DRAGON,             TILEP_MONS_ZOMBIE_DRAKE },
        { MONS_STEAM_DRAGON,            TILEP_MONS_ZOMBIE_DRAKE },
        { MONS_JACKAL,                  TILEP_MONS_ZOMBIE_JACKAL },
        { MONS_ADDER,                   TILEP_MONS_ZOMBIE_ADDER },
        { MONS_WOLF_SPIDER,             TILEP_MONS_ZOMBIE_SPIDER_LARGE },
        { MONS_EMPEROR_SCORPION,        TILEP_MONS_ZOMBIE_SPIDER_LARGE },
        { MONS_HOWLER_MONKEY,           TILEP_MONS_ZOMBIE_MONKEY },
        { MONS_IRON_DRAGON,             TILEP_MONS_ZOMBIE_IRON_DRAGON },
        { MONS_GOLDEN_DRAGON,           TILEP_MONS_ZOMBIE_GOLDEN_DRAGON },
        { MONS_QUICKSILVER_DRAGON,      TILEP_MONS_ZOMBIE_QUICKSILVER_DRAGON },
        { MONS_LINDWURM,                TILEP_MONS_ZOMBIE_LINDWURM, },
        { MONS_MELIAI,                  TILEP_MONS_ZOMBIE_MELIAI, },
        { MONS_HORNET,                  TILEP_MONS_ZOMBIE_HORNET, },
    };
    // per-genus zombies - use by default
    static const map<monster_type, tileidx_t> genus_tiles = {
        { MONS_GOBLIN,                  TILEP_MONS_ZOMBIE_GOBLIN },
        { MONS_HOBGOBLIN,               TILEP_MONS_ZOMBIE_HOBGOBLIN },
        { MONS_GNOLL,                   TILEP_MONS_ZOMBIE_GNOLL },
        { MONS_HUMAN,                   TILEP_MONS_ZOMBIE_HUMAN },
        { MONS_GHOUL,                   TILEP_MONS_ZOMBIE_HUMAN }, // for skel
        { MONS_KOBOLD,                  TILEP_MONS_ZOMBIE_KOBOLD },
        { MONS_ORC,                     TILEP_MONS_ZOMBIE_ORC },
        { MONS_TROLL,                   TILEP_MONS_ZOMBIE_TROLL },
        { MONS_OGRE,                    TILEP_MONS_ZOMBIE_OGRE },
        { MONS_HARPY,                   TILEP_MONS_ZOMBIE_HARPY },
        { MONS_DRACONIAN,               TILEP_MONS_ZOMBIE_DRACONIAN },
        { MONS_DRAGON,                  TILEP_MONS_ZOMBIE_DRAGON },
        { MONS_WYVERN,                  TILEP_MONS_ZOMBIE_WYVERN },
        { MONS_DRAKE,                   TILEP_MONS_ZOMBIE_DRAKE },
        { MONS_GIANT_LIZARD,            TILEP_MONS_ZOMBIE_LIZARD },
        { MONS_RAT,                     TILEP_MONS_ZOMBIE_RAT },
        { MONS_QUOKKA,                  TILEP_MONS_ZOMBIE_QUOKKA },
        { MONS_HOUND,                   TILEP_MONS_ZOMBIE_HOUND },
        { MONS_FROG,                    TILEP_MONS_ZOMBIE_FROG },
        { MONS_CRAB,                    TILEP_MONS_ZOMBIE_CRAB },
        { MONS_SNAPPING_TURTLE,         TILEP_MONS_ZOMBIE_TURTLE },
        { MONS_WORM,                    TILEP_MONS_ZOMBIE_WORM },
        { MONS_GIANT_COCKROACH,         TILEP_MONS_ZOMBIE_ROACH },
        { MONS_SCORPION,                TILEP_MONS_ZOMBIE_SCORPION },
        { MONS_KRAKEN,                  TILEP_MONS_ZOMBIE_KRAKEN },
        { MONS_OCTOPODE,                TILEP_MONS_ZOMBIE_OCTOPODE },
        { MONS_UGLY_THING,              TILEP_MONS_ZOMBIE_UGLY_THING },
        { MONS_ELEPHANT,                TILEP_MONS_ZOMBIE_ELEPHANT },
        { MONS_ELF,                     TILEP_MONS_ZOMBIE_ELF },
        { MONS_FAUN,                    TILEP_MONS_ZOMBIE_FAUN },
        { MONS_SATYR,                   TILEP_MONS_ZOMBIE_FAUN },
        { MONS_GUARDIAN_SERPENT,        TILEP_MONS_ZOMBIE_GUARDIAN_SERPENT, },
        { MONS_MERFOLK,                 TILEP_MONS_ZOMBIE_MERFOLK, },
        { MONS_MINOTAUR,                TILEP_MONS_ZOMBIE_MINOTAUR, },
        { MONS_SALAMANDER,              TILEP_MONS_ZOMBIE_SALAMANDER, },
        { MONS_SPRIGGAN,                TILEP_MONS_ZOMBIE_SPRIGGAN, },
        { MONS_YAKTAUR,                 TILEP_MONS_ZOMBIE_YAKTAUR, },
        { MONS_YAK,                     TILEP_MONS_ZOMBIE_YAK, },
        { MONS_BEAR,                    TILEP_MONS_ZOMBIE_BEAR, },
    };

    struct shape_size_tiles
    {
        tileidx_t small; ///< Z_SMALL and default tile
        tileidx_t big;   ///< Z_BIG tile
    };
    const shape_size_tiles GENERIC_ZOMBIES = { TILEP_MONS_ZOMBIE_SMALL,
                                               TILEP_MONS_ZOMBIE_LARGE };
    static const map<mon_body_shape, shape_size_tiles> shape_tiles = {
        { MON_SHAPE_CENTAUR,            {TILEP_MONS_ZOMBIE_CENTAUR} },
        { MON_SHAPE_NAGA,               {TILEP_MONS_ZOMBIE_NAGA} },
        { MON_SHAPE_QUADRUPED_WINGED,   {TILEP_MONS_ZOMBIE_QUADRUPED_WINGED} },
        { MON_SHAPE_BAT,                {TILEP_MONS_ZOMBIE_BAT} },
        { MON_SHAPE_BIRD,               {TILEP_MONS_ZOMBIE_BIRD} },
        { MON_SHAPE_SNAKE,              {TILEP_MONS_ZOMBIE_SNAKE} },
        { MON_SHAPE_SNAIL,              {TILEP_MONS_ZOMBIE_SNAKE} },
        { MON_SHAPE_FISH,               {TILEP_MONS_ZOMBIE_FISH} },
        { MON_SHAPE_INSECT,             {TILEP_MONS_ZOMBIE_BUG} },
        { MON_SHAPE_CENTIPEDE,          {TILEP_MONS_ZOMBIE_BUG} },
        { MON_SHAPE_INSECT_WINGED,      {TILEP_MONS_ZOMBIE_BEE} },
        { MON_SHAPE_ARACHNID,           {TILEP_MONS_ZOMBIE_SPIDER_SMALL} },
        { MON_SHAPE_QUADRUPED_TAILLESS, {TILEP_MONS_ZOMBIE_QUADRUPED_SMALL,
                                         TILEP_MONS_ZOMBIE_QUADRUPED_LARGE} },
        { MON_SHAPE_QUADRUPED,          {TILEP_MONS_ZOMBIE_QUADRUPED_SMALL,
                                         TILEP_MONS_ZOMBIE_QUADRUPED_LARGE} },
        { MON_SHAPE_HUMANOID,           GENERIC_ZOMBIES },
        { MON_SHAPE_HUMANOID_WINGED,    GENERIC_ZOMBIES },
        { MON_SHAPE_HUMANOID_TAILED,    GENERIC_ZOMBIES },
        { MON_SHAPE_HUMANOID_WINGED_TAILED,   GENERIC_ZOMBIES },
    };

    const tileidx_t *subtype_tile = map_find(species_tiles, subtype);
    if (subtype_tile)
        return *subtype_tile;

    const tileidx_t *genus_tile = map_find(genus_tiles, mons_genus(subtype));
    if (genus_tile)
        return *genus_tile;

    const int z_size = mons_zombie_size(subtype);
    const shape_size_tiles *shape_tile_pair
        = map_find(shape_tiles, get_mon_shape(subtype));
    if (shape_tile_pair)
    {
        if (z_size == Z_BIG && shape_tile_pair->big)
            return shape_tile_pair->big;
        return shape_tile_pair->small;
    }

    return TILEP_ERROR;
}

/// What tile should be used for a given derived undead monster?
static tileidx_t _tileidx_monster_zombified(const monster_info& mon)
{
    const tileidx_t zombie_tile = _mon_to_zombie_tile(mon);
    switch (mon.type)
    {
        case MONS_SKELETON:
            return _zombie_tile_to_skeleton(zombie_tile);
        case MONS_SPECTRAL_THING:
            return _zombie_tile_to_spectral(zombie_tile);
        case MONS_SIMULACRUM:
            return _zombie_tile_to_simulacrum(zombie_tile);
        default:
            return zombie_tile;
    }
}

// Special case for *taurs which have a different tile
// for when they have a bow.
static bool _bow_offset(const monster_info& mon)
{
    if (!mon.inv[MSLOT_WEAPON])
        return true;

    switch (mon.inv[MSLOT_WEAPON]->sub_type)
    {
    case WPN_SHORTBOW:
    case WPN_LONGBOW:
    case WPN_ARBALEST:
        return false;
    default:
        return true;
    }
}
#endif

static tileidx_t _mon_mod(tileidx_t tile, int offset)
{
    int count = tile_player_count(tile);
    return tile + offset % count;
}

tileidx_t tileidx_mon_clamp(tileidx_t tile, int offset)
{
    int count = tile_player_count(tile);
    return tile + min(max(offset, 0), count - 1);
}

#ifdef USE_TILE
// actually, a triangle wave, but it's up to the actual tiles
static tileidx_t _mon_sinus(tileidx_t tile)
{
    int count = tile_player_count(tile);
    ASSERT(count > 0);
    ASSERT(count > 1); // technically, staying put would work
    int n = you.frame_no % (2 * count - 2);
    return (n < count) ? (tile + n) : (tile + 2 * count - 2 - n);
}
#endif

static tileidx_t _mon_cycle(tileidx_t tile, int offset)
{
    int count = tile_player_count(tile);
    return tile + ((offset + you.frame_no) % count);
}

static tileidx_t _modrng(int mod, tileidx_t first, tileidx_t last)
{
    return first + mod % (last - first + 1);
}

// This function allows for getting a monster from "just" the type.
// To avoid needless duplication of a cases in tileidx_monster, some
// extra parameters that have reasonable defaults for monsters where
// only the type is known are pushed here.
tileidx_t tileidx_monster_base(int type, int mon_id, bool in_water, int colour,
                               int number, int tile_num_prop, bool vary)
{
    switch (type)
    {
    case MONS_UGLY_THING:
    case MONS_VERY_UGLY_THING:
    {
        const tileidx_t ugly_tile = (type == MONS_VERY_UGLY_THING) ?
            TILEP_MONS_VERY_UGLY_THING : TILEP_MONS_UGLY_THING;
        int colour_offset = ugly_thing_colour_offset(colour);
        return tileidx_mon_clamp(ugly_tile, colour_offset);
    }

    case MONS_HYDRA:
        // Number of heads
        return tileidx_mon_clamp(TILEP_MONS_HYDRA, number - 1);
    case MONS_SLIME_CREATURE:
    case MONS_MERGED_SLIME_CREATURE:
        return tileidx_mon_clamp(TILEP_MONS_SLIME_CREATURE, number - 1);
    case MONS_LERNAEAN_HYDRA:
        // Step down the number of heads to get the appropriate tile:
        // For the last five heads, use tiles 1-5, for greater amounts
        // use the next tile for every 5 more heads.
        return tileidx_mon_clamp(TILEP_MONS_LERNAEAN_HYDRA,
                                 number <= 5 ?
                                 number - 1 : 4 + (number - 1)/5);

    // draconian ('d')
    case MONS_TIAMAT:
    {
        int offset = 0;
        switch (colour)
        {
        case BLUE:          offset = 0; break;
        case YELLOW:        offset = 1; break;
        case GREEN:         offset = 2; break;
        case LIGHTGREY:     offset = 3; break;
        case LIGHTMAGENTA:  offset = 4; break;
        case CYAN:          offset = 5; break;
        case MAGENTA:       offset = 6; break;
        case LIGHTRED:      offset = 7; break;
        case WHITE:         offset = 8; break;
        }

        return TILEP_MONS_TIAMAT + offset;
    }
    }

    const monster_type mtype = static_cast<monster_type>(type);
    const tileidx_t base_tile = get_mon_base_tile(mtype);
    const mon_type_tile_variation vary_type = vary ? get_mon_tile_variation(mtype) : TVARY_NONE;
    switch (vary_type)
    {
    case TVARY_NONE:
        return base_tile;
    case TVARY_MOD:
        return _mon_mod(base_tile, tile_num_prop);
    case TVARY_CYCLE:
        return _mon_cycle(base_tile, tile_num_prop);
    case TVARY_RANDOM:
        return _mon_random(base_tile, mon_id);
    case TVARY_WATER:
        return base_tile + (in_water ? 1 : 0);
    default:
        die("Unknown tile variation type %d for mon %d!", vary_type, mtype);
    }
}

enum class main_dir
{
    north = 0,
    east,
    south,
    west
};

enum class tentacle_type
{
    kraken = 0,
    eldritch = 1,
    starspawn = 2,
    vine = 3,
    zombie_kraken = 4,
    simulacrum_kraken = 5,
    spectral_kraken = 6,
};

#ifdef USE_TILE
static void _add_tentacle_overlay(const coord_def pos,
                                  const main_dir dir,
                                  tentacle_type type)
{
    /* This adds the corner overlays; e.g. in the following situation:
         .#
         #.
        we need to add corners to the floor tiles since the tentacle
        will otherwise look weird. So when placing the upper tentacle
        tile, this function is called with dir main_dir::west, so the upper
        floor tile gets a corner in the south-east; and similarly,
        when placing the lower tentacle tile, we get called with dir
        main_dir::east to give the lower floor tile a NW overlay.
     */
    coord_def next = pos;
    switch (dir)
    {
        case main_dir::north: next += coord_def( 0, -1); break;
        case main_dir::east:  next += coord_def( 1,  0); break;
        case main_dir::south: next += coord_def( 0,  1); break;
        case main_dir::west:  next += coord_def(-1,  0); break;
        default:
            die("invalid direction");
    }
    if (!in_bounds(next))
        return;

    const coord_def next_showpos(grid2show(next));
    if (!show_bounds(next_showpos))
        return;

    tile_flags flag;
    switch (dir)
    {
        case main_dir::north: flag = TILE_FLAG_TENTACLE_SW; break;
        case main_dir::east: flag = TILE_FLAG_TENTACLE_NW; break;
        case main_dir::south: flag = TILE_FLAG_TENTACLE_NE; break;
        case main_dir::west: flag = TILE_FLAG_TENTACLE_SE; break;
        default: die("invalid direction");
    }
    tile_env.bg(next_showpos) |= flag;

    switch (type)
    {
        case tentacle_type::eldritch: flag = TILE_FLAG_TENTACLE_ELDRITCH; break;
        case tentacle_type::starspawn: flag = TILE_FLAG_TENTACLE_STARSPAWN; break;
        case tentacle_type::vine: flag = TILE_FLAG_TENTACLE_VINE; break;
        case tentacle_type::zombie_kraken: flag = TILE_FLAG_TENTACLE_ZOMBIE_KRAKEN; break;
        case tentacle_type::simulacrum_kraken: flag = TILE_FLAG_TENTACLE_SIMULACRUM_KRAKEN; break;
        case tentacle_type::spectral_kraken: flag = TILE_FLAG_TENTACLE_SPECTRAL_KRAKEN; break;
        default: flag = TILE_FLAG_TENTACLE_KRAKEN;
    }
    tile_env.bg(next_showpos) |= flag;
}

static void _handle_tentacle_overlay(const coord_def pos,
                                     const tileidx_t tile,
                                     tentacle_type type)
{
    switch (tile)
    {
    case TILEP_MONS_KRAKEN_TENTACLE_NW:
    case TILEP_MONS_KRAKEN_TENTACLE_SEGMENT_NW:
    case TILEP_MONS_KRAKEN_TENTACLE_SEGMENT_S_NW:
    case TILEP_MONS_KRAKEN_TENTACLE_SEGMENT_E_NW:
        _add_tentacle_overlay(pos, main_dir::north, type);
        break;
    case TILEP_MONS_KRAKEN_TENTACLE_NE:
    case TILEP_MONS_KRAKEN_TENTACLE_SEGMENT_NE:
    case TILEP_MONS_KRAKEN_TENTACLE_SEGMENT_S_NE:
    case TILEP_MONS_KRAKEN_TENTACLE_SEGMENT_W_NE:
        _add_tentacle_overlay(pos, main_dir::east, type);
        break;
    case TILEP_MONS_KRAKEN_TENTACLE_SE:
    case TILEP_MONS_KRAKEN_TENTACLE_SEGMENT_SE:
    case TILEP_MONS_KRAKEN_TENTACLE_SEGMENT_N_SE:
    case TILEP_MONS_KRAKEN_TENTACLE_SEGMENT_W_SE:
        _add_tentacle_overlay(pos, main_dir::south, type);
        break;
    case TILEP_MONS_KRAKEN_TENTACLE_SW:
    case TILEP_MONS_KRAKEN_TENTACLE_SEGMENT_SW:
    case TILEP_MONS_KRAKEN_TENTACLE_SEGMENT_N_SW:
    case TILEP_MONS_KRAKEN_TENTACLE_SEGMENT_E_SW:
        _add_tentacle_overlay(pos, main_dir::west, type);
        break;
    // diagonals
    case TILEP_MONS_KRAKEN_TENTACLE_SEGMENT_NW_SE:
        _add_tentacle_overlay(pos, main_dir::north, type);
        _add_tentacle_overlay(pos, main_dir::south, type);
        break;
    case TILEP_MONS_KRAKEN_TENTACLE_SEGMENT_NE_SW:
        _add_tentacle_overlay(pos, main_dir::east, type);
        _add_tentacle_overlay(pos, main_dir::west, type);
        break;
    // other
    case TILEP_MONS_KRAKEN_TENTACLE_SEGMENT_NE_NW:
        _add_tentacle_overlay(pos, main_dir::north, type);
        _add_tentacle_overlay(pos, main_dir::east, type);
        break;
    case TILEP_MONS_KRAKEN_TENTACLE_SEGMENT_NE_SE:
        _add_tentacle_overlay(pos, main_dir::east, type);
        _add_tentacle_overlay(pos, main_dir::south, type);
        break;
    case TILEP_MONS_KRAKEN_TENTACLE_SEGMENT_SE_SW:
        _add_tentacle_overlay(pos, main_dir::south, type);
        _add_tentacle_overlay(pos, main_dir::west, type);
        break;
    case TILEP_MONS_KRAKEN_TENTACLE_SEGMENT_NW_SW:
        _add_tentacle_overlay(pos, main_dir::north, type);
        _add_tentacle_overlay(pos, main_dir::west, type);
        break;
    }
}

static tentacle_type _get_tentacle_type(const monster_info& mon)
{
    switch (mon.type)
    {
        case MONS_KRAKEN_TENTACLE:
        case MONS_KRAKEN_TENTACLE_SEGMENT:
            switch (mon.base_type)
            {
                case MONS_ZOMBIE:
                    return tentacle_type::zombie_kraken;
                case MONS_SIMULACRUM:
                    return tentacle_type::simulacrum_kraken;
                case MONS_SPECTRAL_THING:
                    return tentacle_type::spectral_kraken;
                default:
                    return tentacle_type::kraken;
            }
        case MONS_ELDRITCH_TENTACLE:
        case MONS_ELDRITCH_TENTACLE_SEGMENT:
            return tentacle_type::eldritch;
        case MONS_STARSPAWN_TENTACLE:
        case MONS_STARSPAWN_TENTACLE_SEGMENT:
            return tentacle_type::starspawn;
        case MONS_SNAPLASHER_VINE:
        case MONS_SNAPLASHER_VINE_SEGMENT:
            return tentacle_type::vine;

        default:
            die("Invalid tentacle type!");
            return tentacle_type::kraken; // Silence a warning
    }
}

static bool _tentacle_tile_not_flying(tileidx_t tile)
{
    // All tiles between these two enums feature tentacles
    // emerging from water.
    return tile >= TILEP_FIRST_TENTACLE_IN_WATER
           && tile <= TILEP_LAST_TENTACLE_IN_WATER
        || tile >= TILEP_FIRST_ZOMBIE_TENTACLE_IN_WATER
           && tile <= TILEP_LAST_ZOMBIE_TENTACLE_IN_WATER
        || tile >= TILEP_FIRST_SIMULACRUM_TENTACLE_IN_WATER
           && tile <= TILEP_LAST_SIMULACRUM_TENTACLE_IN_WATER
        || tile >= TILEP_FIRST_SPECTRAL_TENTACLE_IN_WATER
           && tile <= TILEP_LAST_SPECTRAL_TENTACLE_IN_WATER;
}

static tileidx_t _tileidx_monster_no_props(const monster_info& mon)
{
    const bool in_water = feat_is_water(env.map_knowledge(mon.pos).feat());

    // Show only base class for detected monsters.
    if (mons_class_is_zombified(mon.type))
        return _tileidx_monster_zombified(mon);

    if (mon.props.exists("monster_tile"))
    {
        tileidx_t t = mon.props["monster_tile"].get_short();
        if (t == TILEP_MONS_HELL_WIZARD)
            return _mon_sinus(t);
        return t;
    }

    int tile_num = 0;
    if (mon.props.exists(TILE_NUM_KEY))
        tile_num = mon.props[TILE_NUM_KEY].get_short();

    bool vary = !(mon.props.exists("fake") && mon.props["fake"].get_bool());
    const tileidx_t base = tileidx_monster_base(mon.type,
                                                mon.pos.y*GXM + mon.pos.x,
                                                in_water, mon.colour(true),
                                                mon.number, tile_num, vary);

    switch (mon.type)
    {
        // use a different tile not using a standard ranged weapon.
        case MONS_CENTAUR:
        case MONS_CENTAUR_WARRIOR:
        case MONS_YAKTAUR:
        case MONS_YAKTAUR_CAPTAIN:
            return base + (_bow_offset(mon) ? 1 : 0);

        case MONS_CEREBOV:
            return base + (mon.inv[MSLOT_WEAPON] ? 0 : 1);

        case MONS_BALLISTOMYCETE:
            return base + (mon.is_active ? 1 : 0);

        case MONS_DUVESSA:
        case MONS_DOWAN:
            return mon.props.exists(ELVEN_IS_ENERGIZED_KEY) ? base + 1 : base;

        case MONS_ARACHNE:
        {
            // Arachne normally is drawn with her staff wielded two-handed,
            // but will use a regular stance if she picks up a shield
            // (enhancer staves are compatible with those).
            const item_def* weapon = mon.inv[MSLOT_WEAPON].get();
            if (!mon.inv[MSLOT_SHIELD] && weapon
                && (weapon->is_type(OBJ_STAVES, STAFF_POISON)
                    || is_unrandom_artefact(*weapon, UNRAND_OLGREB)))
            {
                return base;
            }
            else
                return base + 1;
        }

        case MONS_AGNES:
        {
            // For if Agnes loses her lajatang
            const item_def * const weapon = mon.inv[MSLOT_WEAPON].get();
            if (weapon && weapon->is_type(OBJ_WEAPONS, WPN_LAJATANG))
                return TILEP_MONS_AGNES;
            else
                return TILEP_MONS_AGNES_STAVELESS;
        }

        case MONS_EDMUND:
        {
            // For if Edmund loses his weapon
            const item_def * const weapon = mon.inv[MSLOT_WEAPON].get();
            if (weapon && (weapon->is_type(OBJ_WEAPONS, WPN_DIRE_FLAIL)
                            || weapon->is_type(OBJ_WEAPONS, WPN_FLAIL)))
            {
                return TILEP_MONS_EDMUND;
            }
            else
                return TILEP_MONS_EDMUND_WEAPONLESS;
        }

        case MONS_ERICA:
        {
            // For if Erica loses her flaming scimitar
            const item_def * const weapon = mon.inv[MSLOT_WEAPON].get();
            if (weapon
                && weapon->is_type(OBJ_WEAPONS, WPN_SCIMITAR)
                && get_weapon_brand(*weapon) == SPWPN_FLAMING)
            {
                return TILEP_MONS_ERICA;
            }
            else
                return TILEP_MONS_ERICA_SWORDLESS;
        }

        case MONS_BUSH:
            if (env.map_knowledge(mon.pos).cloud() == CLOUD_FIRE)
                return TILEP_MONS_BUSH_BURNING;
            return base;

        case MONS_BOULDER_BEETLE:
            return mon.is(MB_ROLLING)
                   ? _mon_random(TILEP_MONS_BOULDER_BEETLE_ROLLING, mon.number)
                   : base;

        case MONS_DANCING_WEAPON:
        {
            // Use item tile.
            const item_def& item = *mon.inv[MSLOT_WEAPON];
            return tileidx_item(item) | TILE_FLAG_ANIM_WEP;
        }

        case MONS_SPECTRAL_WEAPON:
        {
            if (!mon.inv[MSLOT_WEAPON])
                return TILEP_MONS_SPECTRAL_SBL;

            // Tiles exist for each class of weapon.
            const item_def& item = *mon.inv[MSLOT_WEAPON];
            switch (item_attack_skill(item))
            {
            case SK_LONG_BLADES:
                return TILEP_MONS_SPECTRAL_LBL;
            case SK_AXES:
                return TILEP_MONS_SPECTRAL_AXE;
            case SK_POLEARMS:
                return TILEP_MONS_SPECTRAL_SPEAR;
            case SK_STAVES:
                return TILEP_MONS_SPECTRAL_STAFF;
            case SK_MACES_FLAILS:
                {
                    const weapon_type wt = (weapon_type)item.sub_type;
                    return (wt == WPN_WHIP || wt == WPN_FLAIL
                            || wt == WPN_DIRE_FLAIL || wt == WPN_DEMON_WHIP
                            || wt == WPN_SACRED_SCOURGE) ?
                        TILEP_MONS_SPECTRAL_WHIP : TILEP_MONS_SPECTRAL_MACE;
                }
            default:
                return TILEP_MONS_SPECTRAL_SBL;
            }
        }

        case MONS_KRAKEN_TENTACLE:
        case MONS_KRAKEN_TENTACLE_SEGMENT:
        case MONS_ELDRITCH_TENTACLE:
        case MONS_ELDRITCH_TENTACLE_SEGMENT:
        case MONS_STARSPAWN_TENTACLE:
        case MONS_STARSPAWN_TENTACLE_SEGMENT:
        case MONS_SNAPLASHER_VINE:
        case MONS_SNAPLASHER_VINE_SEGMENT:
        {
            tileidx_t tile = tileidx_tentacle(mon);
            _handle_tentacle_overlay(mon.pos, tile, _get_tentacle_type(mon));

            if (!_mons_is_kraken_tentacle(mon.type)
                && tile >= TILEP_MONS_KRAKEN_TENTACLE_SEGMENT_N
                && (tile <= TILEP_MONS_KRAKEN_TENTACLE_SEGMENT_W_SE
                    || tile <= TILEP_MONS_KRAKEN_TENTACLE_SEGMENT_W_NW &&
                       mon.type == MONS_SNAPLASHER_VINE_SEGMENT))
            {
                tile += TILEP_MONS_ELDRITCH_TENTACLE_PORTAL_N;
                tile -= TILEP_MONS_KRAKEN_TENTACLE_SEGMENT_N;

                if (mon.type == MONS_STARSPAWN_TENTACLE
                    || mon.type == MONS_STARSPAWN_TENTACLE_SEGMENT)
                {
                    tile += TILEP_MONS_STARSPAWN_TENTACLE_N;
                    tile -= TILEP_MONS_ELDRITCH_TENTACLE_N;
                }
                else if (mon.type == MONS_SNAPLASHER_VINE
                         || mon.type == MONS_SNAPLASHER_VINE_SEGMENT)
                {
                    tile += TILEP_MONS_VINE_N;
                    tile -= TILEP_MONS_ELDRITCH_TENTACLE_N;
                }
            }

            if (_mons_is_kraken_tentacle(mon.type) && mon.base_type == MONS_ZOMBIE)
            {
                tile += TILEP_MONS_KRAKEN_ZOMBIE_TENTACLE_SEGMENT_N;
                tile -= TILEP_MONS_KRAKEN_TENTACLE_SEGMENT_N;
            }
            if (_mons_is_kraken_tentacle(mon.type) && mon.base_type == MONS_SIMULACRUM)
            {
                tile += TILEP_MONS_KRAKEN_SIMULACRUM_TENTACLE_SEGMENT_N;
                tile -= TILEP_MONS_KRAKEN_TENTACLE_SEGMENT_N;
            }
            if (_mons_is_kraken_tentacle(mon.type) && mon.base_type == MONS_SPECTRAL_THING)
            {
                tile += TILEP_MONS_KRAKEN_SPECTRAL_TENTACLE_SEGMENT_N;
                tile -= TILEP_MONS_KRAKEN_TENTACLE_SEGMENT_N;
            }

            return tile;
        }

        case MONS_SENSED:
        {
            // Should be always out of LOS, though...
            if (base == TILEP_MONS_PROGRAM_BUG)
                return TILE_UNSEEN_MONSTER;
            return base;
        }

        default:
            return base;
    }
}

tileidx_t tileidx_monster(const monster_info& mons)
{
    tileidx_t ch = _tileidx_monster_no_props(mons);

    if ((!mons.ground_level() && !_tentacle_tile_not_flying(ch)))
        ch |= TILE_FLAG_FLYING;
    if (mons.is(MB_CAUGHT))
        ch |= TILE_FLAG_NET;
    if (mons.is(MB_WEBBED))
        ch |= TILE_FLAG_WEB;
    if (mons.is(MB_POISONED))
        ch |= TILE_FLAG_POISON;
    else if (mons.is(MB_MORE_POISONED))
        ch |= TILE_FLAG_MORE_POISON;
    else if (mons.is(MB_MAX_POISONED))
        ch |= TILE_FLAG_MAX_POISON;
    if (mons.is(MB_BURNING))
        ch |= TILE_FLAG_STICKY_FLAME;
    if (mons.is(MB_INNER_FLAME))
        ch |= TILE_FLAG_INNER_FLAME;
    if (!mons.constrictor_name.empty())
        ch |= TILE_FLAG_CONSTRICTED;
    if (mons.is(MB_BERSERK))
        ch |= TILE_FLAG_BERSERK;
    if (mons.is(MB_GLOWING))
        ch |= TILE_FLAG_GLOWING;
    if (mons.is(MB_SLOWED))
        ch |= TILE_FLAG_SLOWED;
    if (mons.is(MB_MIRROR_DAMAGE))
        ch |= TILE_FLAG_PAIN_MIRROR;
    if (mons.is(MB_HASTED))
        ch |= TILE_FLAG_HASTED;
    if (mons.is(MB_STRONG))
        ch |= TILE_FLAG_MIGHT;
    if (mons.is(MB_PETRIFYING))
        ch |= TILE_FLAG_PETRIFYING;
    if (mons.is(MB_PETRIFIED))
        ch |= TILE_FLAG_PETRIFIED;
    if (mons.is(MB_BLIND))
        ch |= TILE_FLAG_BLIND;
    if (mons.is(MB_SUMMONED))
        ch |= TILE_FLAG_SUMMONED;
    if (mons.is(MB_PERM_SUMMON))
        ch |= TILE_FLAG_PERM_SUMMON;
    if (mons.is(MB_WORD_OF_RECALL))
        ch |= TILE_FLAG_RECALL;
    if (mons.is(MB_LIGHTLY_DRAINED) || mons.is(MB_HEAVILY_DRAINED))
        ch |= TILE_FLAG_DRAIN;
    if (mons.is(MB_IDEALISED))
        ch |= TILE_FLAG_IDEALISED;
    if (mons.is(MB_BOUND_SOUL))
        ch |= TILE_FLAG_BOUND_SOUL;
    if (mons.is(MB_INFESTATION))
        ch |= TILE_FLAG_INFESTED;
    if (mons.is(MB_CORROSION))
        ch |= TILE_FLAG_CORRODED;
    if (mons.is(MB_SWIFT))
        ch |= TILE_FLAG_SWIFT;
    if (mons.is(MB_VILE_CLUTCH))
        ch |= TILE_FLAG_VILE_CLUTCH;
    if (mons.is(MB_POSSESSABLE))
        ch |= TILE_FLAG_POSSESSABLE;
    if (mons.is(MB_WITHERING) || mons.is(MB_CRUMBLING))
        ch |= TILE_FLAG_SLOWLY_DYING;

    if (mons.attitude == ATT_FRIENDLY)
        ch |= TILE_FLAG_PET;
    else if (mons.attitude == ATT_GOOD_NEUTRAL)
        ch |= TILE_FLAG_GD_NEUTRAL;
    else if (mons.neutral())
        ch |= TILE_FLAG_NEUTRAL;
    else
        switch (mons.threat)
        {
        case MTHRT_TRIVIAL:
            if (Options.tile_show_threat_levels.find("trivial") != string::npos)
                ch |= TILE_FLAG_TRIVIAL;
            break;
        case MTHRT_EASY:
            if (Options.tile_show_threat_levels.find("easy") != string::npos)
                ch |= TILE_FLAG_EASY;
            break;
        case MTHRT_TOUGH:
            if (Options.tile_show_threat_levels.find("tough") != string::npos)
                ch |= TILE_FLAG_TOUGH;
            break;
        case MTHRT_NASTY:
            if (Options.tile_show_threat_levels.find("nasty") != string::npos)
                ch |= TILE_FLAG_NASTY;
            break;
        default:
            break;
        }

    if (mons.is(MB_FLEEING))
        ch |= TILE_FLAG_FLEEING;
    else if (mons.is(MB_STABBABLE) || mons.is(MB_SLEEPING)
             || mons.is(MB_DORMANT))
    {
        // XXX: should we have different tile flags for "stabbable" versus
        // "sleeping"?
        ch |= TILE_FLAG_STAB;
    }
    // Should petrify show the '?' symbol?
    else if (mons.is(MB_DISTRACTED) && !mons.is(MB_PETRIFYING)
            || mons.attitude == ATT_FRIENDLY && mons.is(MB_CONFUSED))
    {
        ch |= TILE_FLAG_MAY_STAB;
    }

    mon_dam_level_type damage_level = mons.dam;

    switch (damage_level)
    {
    case MDAM_DEAD:
    case MDAM_ALMOST_DEAD:
        ch |= TILE_FLAG_MDAM_ADEAD;
        break;
    case MDAM_SEVERELY_DAMAGED:
        ch |= TILE_FLAG_MDAM_SEV;
        break;
    case MDAM_HEAVILY_DAMAGED:
        ch |= TILE_FLAG_MDAM_HEAVY;
        break;
    case MDAM_MODERATELY_DAMAGED:
        ch |= TILE_FLAG_MDAM_MOD;
        break;
    case MDAM_LIGHTLY_DAMAGED:
        ch |= TILE_FLAG_MDAM_LIGHT;
        break;
    case MDAM_OKAY:
    default:
        // no flag for okay.
        break;
    }

#ifdef USE_TILE_LOCAL
    // handled on client side in WebTiles
    if (Options.tile_show_demon_tier)
    {
#endif
        // FIXME: non-linear bits suck, should be a simple addition
        switch (mons_demon_tier(mons.type))
        {
        case 1:
            ch |= TILE_FLAG_DEMON_1;
            break;
        case 2:
            ch |= TILE_FLAG_DEMON_2;
            break;
        case 3:
            ch |= TILE_FLAG_DEMON_3;
            break;
        case 4:
            ch |= TILE_FLAG_DEMON_4;
            break;
        case 5:
            ch |= TILE_FLAG_DEMON_5;
            break;
        }
#ifdef USE_TILE_LOCAL
    }
#endif

    return ch;
}
#endif

static tileidx_t tileidx_draco_base(monster_type draco)
{
    return TILEP_DRACO_BASE + (draco - MONS_DRACONIAN);
}

tileidx_t tileidx_draco_base(const monster_info& mon)
{
    return tileidx_draco_base(mon.draco_or_demonspawn_subspecies());
}

tileidx_t tileidx_draco_job(const monster_info& mon)
{
    if (mons_is_draconian_job(mon.type))
        return get_mon_base_tile(mon.type);
    return 0;
}

tileidx_t tileidx_demonspawn_base(const monster_info& mon)
{
    return get_mon_base_tile(mon.draco_or_demonspawn_subspecies());
}

tileidx_t tileidx_demonspawn_job(const monster_info& mon)
{
    if (mons_is_demonspawn_job(mon.type))
        return get_mon_base_tile(mon.type);
    return 0;
}

#ifdef USE_TILE
/**
 * Return the monster tile used for the player based on a monster type.
 *
 * When using the player species monster or a monster in general instead of an
 * explicit tile name, this function cleans up the tiles for certain monsters
 * where there's an alternate tile that's better than the base one for doll
 * purposes.
 * @returns The tile id of the tile that will be used.
*/
tileidx_t tileidx_player_mons()
{
    ASSERT(Options.tile_use_monster != MONS_0);

    monster_type mons;
    if (Options.tile_player_tile)
        return Options.tile_player_tile;

    if (Options.tile_use_monster == MONS_PLAYER)
        mons = player_mons(false);
    else
        mons = Options.tile_use_monster;

    if (mons_is_base_draconian(mons))
        return tileidx_draco_base(mons);

    switch (mons)
    {
    case MONS_CENTAUR:         return TILEP_MONS_CENTAUR_MELEE;
    case MONS_CENTAUR_WARRIOR: return TILEP_MONS_CENTAUR_WARRIOR_MELEE;
    case MONS_YAKTAUR:         return TILEP_MONS_YAKTAUR_MELEE;
    case MONS_YAKTAUR_CAPTAIN: return TILEP_MONS_YAKTAUR_CAPTAIN_MELEE;
    default:                   return tileidx_monster_base(mons, 0);
    }
}
#endif

static tileidx_t _tileidx_unrand_artefact(int idx)
{
    const tileidx_t tile = unrandart_to_tile(idx);
    return tile ? tile : tileidx_t{TILE_TODO};
}

static tileidx_t _tileidx_wyrmbane(int plus)
{
    if (plus < 10)
        return TILE_UNRAND_WYRMBANE;
    else if (plus < 12)
        return TILE_UNRAND_WYRMBANE1;
    else if (plus < 15)
        return TILE_UNRAND_WYRMBANE2;
    else if (plus < 18)
        return TILE_UNRAND_WYRMBANE3;
    else
        return TILE_UNRAND_WYRMBANE4;
}

static tileidx_t _tileidx_weapon_base(const item_def &item)
{
    switch (item.sub_type)
    {
    case WPN_DAGGER:                return TILE_WPN_DAGGER;
    case WPN_SHORT_SWORD:           return TILE_WPN_SHORT_SWORD;
    case WPN_QUICK_BLADE:           return TILE_WPN_QUICK_BLADE;
    case WPN_RAPIER:                return TILE_WPN_RAPIER;
    case WPN_FALCHION:              return TILE_WPN_FALCHION;
    case WPN_LONG_SWORD:            return TILE_WPN_LONG_SWORD;
    case WPN_GREAT_SWORD:           return TILE_WPN_GREAT_SWORD;
    case WPN_SCIMITAR:              return TILE_WPN_SCIMITAR;
    case WPN_DOUBLE_SWORD:          return TILE_WPN_DOUBLE_SWORD;
    case WPN_TRIPLE_SWORD:          return TILE_WPN_TRIPLE_SWORD;
    case WPN_HAND_AXE:              return TILE_WPN_HAND_AXE;
    case WPN_WAR_AXE:               return TILE_WPN_WAR_AXE;
    case WPN_BROAD_AXE:             return TILE_WPN_BROAD_AXE;
    case WPN_BATTLEAXE:             return TILE_WPN_BATTLEAXE;
    case WPN_EXECUTIONERS_AXE:      return TILE_WPN_EXECUTIONERS_AXE;
#if TAG_MAJOR_VERSION == 34
    case WPN_BLOWGUN:               return TILE_WPN_BLOWGUN;
#endif
    case WPN_HUNTING_SLING:         return TILE_WPN_HUNTING_SLING;
    case WPN_FUSTIBALUS:            return TILE_WPN_FUSTIBALUS;
    case WPN_SHORTBOW:              return TILE_WPN_SHORTBOW;
    case WPN_HAND_CROSSBOW:         return TILE_WPN_HAND_CROSSBOW;
    case WPN_ARBALEST:              return TILE_WPN_ARBALEST;
    case WPN_TRIPLE_CROSSBOW:       return TILE_WPN_TRIPLE_CROSSBOW;
    case WPN_SPEAR:                 return TILE_WPN_SPEAR;
    case WPN_TRIDENT:               return TILE_WPN_TRIDENT;
    case WPN_HALBERD:               return TILE_WPN_HALBERD;
    case WPN_SCYTHE:                return TILE_WPN_SCYTHE;
    case WPN_GLAIVE:                return TILE_WPN_GLAIVE;
#if TAG_MAJOR_VERSION == 34
    case WPN_STAFF:                 return TILE_WPN_STAFF;
#endif
    case WPN_QUARTERSTAFF:          return TILE_WPN_QUARTERSTAFF;
    case WPN_CLUB:                  return TILE_WPN_CLUB;
    case WPN_MACE:                  return TILE_WPN_MACE;
    case WPN_FLAIL:                 return TILE_WPN_FLAIL;
    case WPN_GREAT_MACE:            return TILE_WPN_GREAT_MACE;
    case WPN_DIRE_FLAIL:            return TILE_WPN_DIRE_FLAIL;
    case WPN_MORNINGSTAR:           return TILE_WPN_MORNINGSTAR;
    case WPN_EVENINGSTAR:           return TILE_WPN_EVENINGSTAR;
    case WPN_GIANT_CLUB:            return TILE_WPN_GIANT_CLUB;
    case WPN_GIANT_SPIKED_CLUB:     return TILE_WPN_GIANT_SPIKED_CLUB;
    case WPN_WHIP:                  return TILE_WPN_WHIP;
    case WPN_DEMON_BLADE:           return TILE_WPN_DEMON_BLADE;
    case WPN_EUDEMON_BLADE:         return TILE_WPN_BLESSED_BLADE;
    case WPN_DEMON_WHIP:            return TILE_WPN_DEMON_WHIP;
    case WPN_SACRED_SCOURGE:        return TILE_WPN_SACRED_SCOURGE;
    case WPN_DEMON_TRIDENT:         return TILE_WPN_DEMON_TRIDENT;
    case WPN_TRISHULA:              return TILE_WPN_TRISHULA;
    case WPN_LONGBOW:               return TILE_WPN_LONGBOW;
    case WPN_LAJATANG:              return TILE_WPN_LAJATANG;
    case WPN_BARDICHE:              return TILE_WPN_BARDICHE;
    }

    return TILE_ERROR;
}

static tileidx_t _tileidx_weapon(const item_def &item)
{
    tileidx_t tile = _tileidx_weapon_base(item);
    return tileidx_enchant_equ(item, tile);
}

static tileidx_t _tileidx_missile_base(const item_def &item)
{
    int brand = item.brand;
    // 0 indicates no ego at all

    switch (item.sub_type)
    {
    case MI_STONE:        return TILE_MI_STONE;
    case MI_LARGE_ROCK:   return TILE_MI_LARGE_ROCK;
    case MI_THROWING_NET: return TILE_MI_THROWING_NET;
    case MI_BOOMERANG:
        switch (brand)
        {
        default:             return TILE_MI_BOOMERANG + 1;
        case 0:              return TILE_MI_BOOMERANG;
        case SPMSL_SILVER:   return TILE_MI_BOOMERANG_SILVER;
        }

    case MI_DART:
        switch (brand)
        {
        default:             return TILE_MI_DART + 1;
        case 0:              return TILE_MI_DART;
        case SPMSL_POISONED: return TILE_MI_DART_POISONED;
        case SPMSL_CURARE:   return TILE_MI_DART_CURARE;
        case SPMSL_BLINDING: return TILE_MI_DART_BLINDING;
        case SPMSL_FRENZY:   return TILE_MI_DART_FRENZY;
        }

    case MI_ARROW:
        switch (brand)
        {
        default:             return TILE_MI_ARROW + 1;
        case 0:              return TILE_MI_ARROW;
#if TAG_MAJOR_VERSION == 34
        case SPMSL_STEEL:    return TILE_MI_ARROW_STEEL;
#endif
        case SPMSL_SILVER:   return TILE_MI_ARROW_SILVER;
        }

    case MI_BOLT:
        switch (brand)
        {
        default:             return TILE_MI_BOLT + 1;
        case 0:              return TILE_MI_BOLT;
#if TAG_MAJOR_VERSION == 34
        case SPMSL_STEEL:    return TILE_MI_BOLT_STEEL;
#endif
        case SPMSL_SILVER:   return TILE_MI_BOLT_SILVER;
        }

    case MI_SLING_BULLET:
        switch (brand)
        {
        default:             return TILE_MI_SLING_BULLET + 1;
        case 0:              return TILE_MI_SLING_BULLET;
#if TAG_MAJOR_VERSION == 34
        case SPMSL_STEEL:    return TILE_MI_SLING_BULLET_STEEL;
#endif
        case SPMSL_SILVER:   return TILE_MI_SLING_BULLET_SILVER;
        }

    case MI_JAVELIN:
        switch (brand)
        {
        default:             return TILE_MI_JAVELIN + 1;
        case 0:              return TILE_MI_JAVELIN;
#if TAG_MAJOR_VERSION == 34
        case SPMSL_STEEL:    return TILE_MI_JAVELIN_STEEL;
#endif
        case SPMSL_SILVER:   return TILE_MI_JAVELIN_SILVER;
        }
    }

    return TILE_ERROR;
}

static tileidx_t _tileidx_missile(const item_def &item)
{
    int tile = _tileidx_missile_base(item);
    return tileidx_enchant_equ(item, tile);
}

static tileidx_t _tileidx_armour_base(const item_def &item)
{
    int type  = item.sub_type;
    switch (type)
    {
    case ARM_ROBE:
        return TILE_ARM_ROBE;

    case ARM_LEATHER_ARMOUR:
        return TILE_ARM_LEATHER_ARMOUR;

    case ARM_RING_MAIL:
        return TILE_ARM_RING_MAIL;

    case ARM_SCALE_MAIL:
        return TILE_ARM_SCALE_MAIL;

    case ARM_CHAIN_MAIL:
        return TILE_ARM_CHAIN_MAIL;

    case ARM_PLATE_ARMOUR:
        return TILE_ARM_PLATE_ARMOUR;

    case ARM_CRYSTAL_PLATE_ARMOUR:
        return TILE_ARM_CRYSTAL_PLATE_ARMOUR;

    case ARM_KITE_SHIELD:
        return TILE_ARM_KITE_SHIELD;

    case ARM_CLOAK:
        return TILE_ARM_CLOAK;

    case ARM_SCARF:
        return TILE_ARM_SCARF;

    case ARM_HAT:
        return TILE_THELM_HAT;

#if TAG_MAJOR_VERSION == 34
    case ARM_CAP:
        return TILE_THELM_CAP;
#endif

    case ARM_HELMET:
        return TILE_THELM_HELM;

    case ARM_GLOVES:
        return TILE_ARM_GLOVES;

    case ARM_BOOTS:
        return TILE_ARM_BOOTS;

    case ARM_BUCKLER:
        return TILE_ARM_BUCKLER;

    case ARM_TOWER_SHIELD:
        return TILE_ARM_TOWER_SHIELD;

    case ARM_BARDING:
        return TILE_ARM_BARDING;

    case ARM_ANIMAL_SKIN:
        return TILE_ARM_ANIMAL_SKIN;

    case ARM_TROLL_LEATHER_ARMOUR:
        return TILE_ARM_TROLL_LEATHER_ARMOUR;

    case ARM_FIRE_DRAGON_ARMOUR:
        return TILE_ARM_FIRE_DRAGON_ARMOUR;

    case ARM_ICE_DRAGON_ARMOUR:
        return TILE_ARM_ICE_DRAGON_ARMOUR;

    case ARM_STEAM_DRAGON_ARMOUR:
        return TILE_ARM_STEAM_DRAGON_ARMOUR;

    case ARM_ACID_DRAGON_ARMOUR:
        return TILE_ARM_ACID_DRAGON_ARMOUR;

    case ARM_QUICKSILVER_DRAGON_ARMOUR:
        return TILE_ARM_QUICKSILVER_DRAGON_ARMOUR;

    case ARM_STORM_DRAGON_ARMOUR:
        return TILE_ARM_STORM_DRAGON_ARMOUR;

    case ARM_SHADOW_DRAGON_ARMOUR:
        return TILE_ARM_SHADOW_DRAGON_ARMOUR;

    case ARM_GOLD_DRAGON_ARMOUR:
        return TILE_ARM_GOLD_DRAGON_ARMOUR;

    case ARM_PEARL_DRAGON_ARMOUR:
        return TILE_ARM_PEARL_DRAGON_ARMOUR;

    case ARM_SWAMP_DRAGON_ARMOUR:
        return TILE_ARM_SWAMP_DRAGON_ARMOUR;
    }

    return TILE_ERROR;
}

static tileidx_t _tileidx_armour(const item_def &item)
{
    tileidx_t tile = _tileidx_armour_base(item);
    return tileidx_enchant_equ(item, tile);
}

// Returns index of skeleton tiles.
// Parameter item holds the skeleton.
static tileidx_t _tileidx_bone(const item_def &item)
{
    const monster_type mc = item.mon_type;
    const size_type st = get_monster_data(mc)->size;
    int cs = 0;

    switch (st)
    {
    default:
        cs = 0; break;
    case SIZE_MEDIUM:
        cs = 1; break;
    case SIZE_LARGE:
    case SIZE_BIG:
        cs = 2; break;
    case SIZE_GIANT:
        cs = 3; break;
    }

    switch (get_mon_shape(item.mon_type))
    {
    case MON_SHAPE_HUMANOID:
    case MON_SHAPE_HUMANOID_TAILED:
    case MON_SHAPE_HUMANOID_WINGED:
    case MON_SHAPE_HUMANOID_WINGED_TAILED:
        return TILE_FOOD_BONE_HUMANOID + cs;
    default:
        return TILE_FOOD_BONE + cs;
    }
}

// Returns index of corpse tiles.
// Parameter item holds the corpse.
static tileidx_t _tileidx_corpse(const item_def &item)
{
    const int type = item.plus;
    const tileidx_t base = get_mon_base_corpse_tile((monster_type)type);

    switch (type)
    {
    case MONS_KILLER_KLOWN:
    {
        const int count = tile_main_count(TILE_CORPSE_KILLER_KLOWN);
        return base + ui_random(count);
    }

    case MONS_UGLY_THING:
    case MONS_VERY_UGLY_THING:
    {
        int colour_offset = ugly_thing_colour_offset(item.get_colour());
        if (colour_offset == -1)
            colour_offset = 0;
        return base + colour_offset;
    }

    default:
        return base;
    }
}

static tileidx_t _tileidx_uncollected_rune(const item_def &item)
{
    switch (item.sub_type)
    {
    // the hell runes:
    case RUNE_DIS:         return TILE_UNCOLLECTED_RUNE_DIS;
    case RUNE_GEHENNA:     return TILE_UNCOLLECTED_RUNE_GEHENNA;
    case RUNE_COCYTUS:     return TILE_UNCOLLECTED_RUNE_COCYTUS;
    case RUNE_TARTARUS:    return TILE_UNCOLLECTED_RUNE_TARTARUS;

    // special pandemonium runes:
    case RUNE_MNOLEG:      return TILE_UNCOLLECTED_RUNE_MNOLEG;
    case RUNE_LOM_LOBON:   return TILE_UNCOLLECTED_RUNE_LOM_LOBON;
    case RUNE_CEREBOV:     return TILE_UNCOLLECTED_RUNE_CEREBOV;
    case RUNE_GLOORX_VLOQ: return TILE_UNCOLLECTED_RUNE_GLOORX_VLOQ;

    case RUNE_DEMONIC:     return TILE_UNCOLLECTED_RUNE_DEMONIC;
    case RUNE_ABYSSAL:     return TILE_UNCOLLECTED_RUNE_ABYSS;

    case RUNE_SNAKE:       return TILE_UNCOLLECTED_RUNE_SNAKE;
    case RUNE_SPIDER:      return TILE_UNCOLLECTED_RUNE_SPIDER;
    case RUNE_SLIME:       return TILE_UNCOLLECTED_RUNE_SLIME;
    case RUNE_VAULTS:      return TILE_UNCOLLECTED_RUNE_VAULTS;
    case RUNE_TOMB:        return TILE_UNCOLLECTED_RUNE_TOMB;
    case RUNE_SWAMP:       return TILE_UNCOLLECTED_RUNE_SWAMP;
    case RUNE_SHOALS:      return TILE_UNCOLLECTED_RUNE_SHOALS;
    case RUNE_ELF:         return TILE_UNCOLLECTED_RUNE_ELVEN;

    case RUNE_FOREST:
    default:               return TILE_MISC_UNCOLLECTED_RUNE_OF_ZOT;
    }
}

static tileidx_t _tileidx_rune(const item_def &item)
{
    switch (item.sub_type)
    {
    // the hell runes:
    case RUNE_DIS:         return TILE_RUNE_DIS;
    case RUNE_GEHENNA:     return TILE_RUNE_GEHENNA;
    case RUNE_COCYTUS:     return TILE_RUNE_COCYTUS;
    case RUNE_TARTARUS:    return TILE_RUNE_TARTARUS;

    // special pandemonium runes:
    case RUNE_MNOLEG:      return TILE_RUNE_MNOLEG;
    case RUNE_LOM_LOBON:   return TILE_RUNE_LOM_LOBON;
    case RUNE_CEREBOV:     return TILE_RUNE_CEREBOV;
    case RUNE_GLOORX_VLOQ: return TILE_RUNE_GLOORX_VLOQ;

    case RUNE_DEMONIC:     return TILE_RUNE_DEMONIC
        + ((uint32_t)item.rnd) % tile_main_count(TILE_RUNE_DEMONIC);
    case RUNE_ABYSSAL:     return TILE_RUNE_ABYSS;

    case RUNE_SNAKE:       return TILE_RUNE_SNAKE;
    case RUNE_SPIDER:      return TILE_RUNE_SPIDER;
    case RUNE_SLIME:       return TILE_RUNE_SLIME;
    case RUNE_VAULTS:      return TILE_RUNE_VAULTS;
    case RUNE_TOMB:        return TILE_RUNE_TOMB;
    case RUNE_SWAMP:       return TILE_RUNE_SWAMP;
    case RUNE_SHOALS:      return TILE_RUNE_SHOALS;
    case RUNE_ELF:         return TILE_RUNE_ELVEN;

    case RUNE_FOREST:
    default:               return TILE_MISC_RUNE_OF_ZOT;
    }
}

static tileidx_t _tileidx_misc(const item_def &item)
{
    switch (item.sub_type)
    {
#if TAG_MAJOR_VERSION == 34
    case MISC_BOTTLED_EFREET:
        return TILE_MISC_BOTTLED_EFREET;

    case MISC_FAN_OF_GALES:
        return TILE_MISC_FAN_OF_GALES_INERT;

    case MISC_LAMP_OF_FIRE:
        return TILE_MISC_LAMP_OF_FIRE_INERT;

    case MISC_STONE_OF_TREMORS:
        return TILE_MISC_STONE_OF_TREMORS_INERT;
#endif

    case MISC_PHIAL_OF_FLOODS:
        return evoker_charges(item.sub_type) ? TILE_MISC_PHIAL_OF_FLOODS
                                             : TILE_MISC_PHIAL_OF_FLOODS_INERT;

    case MISC_TIN_OF_TREMORSTONES:
        return TILE_MISC_TIN_OF_TREMORSTONES;

    case MISC_CONDENSER_VANE:
            return evoker_charges(item.sub_type) ? TILE_MISC_CONDENSER_VANE
                                                 : TILE_MISC_CONDENSER_VANE_INERT;

#if TAG_MAJOR_VERSION == 34
    case MISC_BUGGY_LANTERN_OF_SHADOWS:
        return TILE_MISC_LANTERN_OF_SHADOWS;
#endif

    case MISC_HORN_OF_GERYON:
        return TILE_MISC_HORN_OF_GERYON;

    case MISC_BOX_OF_BEASTS:
        return TILE_MISC_BOX_OF_BEASTS;

#if TAG_MAJOR_VERSION == 34
    case MISC_CRYSTAL_BALL_OF_ENERGY:
        return TILE_MISC_CRYSTAL_BALL_OF_ENERGY;
#endif

    case MISC_LIGHTNING_ROD:
        return evoker_charges(item.sub_type) ? TILE_MISC_LIGHTNING_ROD
                                             : TILE_MISC_LIGHTNING_ROD_INERT;

#if TAG_MAJOR_VERSION == 34
    case MISC_SACK_OF_SPIDERS:
        return TILE_MISC_SACK_OF_SPIDERS;
#endif

    // Default for summary menus
    case NUM_MISCELLANY:
    case MISC_PHANTOM_MIRROR:
        return TILE_MISC_PHANTOM_MIRROR;

    case MISC_ZIGGURAT:
        return TILE_MISC_ZIGGURAT;

    case MISC_QUAD_DAMAGE:
        return TILE_MISC_QUAD_DAMAGE;
    }

    return TILE_ERROR;
}

static tileidx_t _tileidx_gold(const item_def &item)
{
    if (item.quantity >= 1 && item.quantity <= 10)
        return TILE_GOLD01 + item.quantity - 1;
    if (item.quantity < 20)
        return TILE_GOLD16;
    if (item.quantity < 30)
        return TILE_GOLD19;
    if (item.quantity < 100)
        return TILE_GOLD23;
    return TILE_GOLD25;
}

tileidx_t tileidx_item(const item_def &item)
{
    if (item.props.exists("item_tile"))
        return item.props["item_tile"].get_short();

    const int clas        = item.base_type;
    const int type        = item.sub_type;
    const int subtype_rnd = item.subtype_rnd;
    const int rnd         = item.rnd;

    switch (clas)
    {
    case OBJ_WEAPONS:
        if (is_unrandom_artefact(item, UNRAND_WYRMBANE))
            return _tileidx_wyrmbane(item.plus);
        else if (is_unrandom_artefact(item))
            return _tileidx_unrand_artefact(find_unrandart_index(item));
        else
            return _tileidx_weapon(item);

    case OBJ_MISSILES:
        return _tileidx_missile(item);

    case OBJ_ARMOUR:
        if (is_unrandom_artefact(item))
            return _tileidx_unrand_artefact(find_unrandart_index(item));
        else
            return _tileidx_armour(item);

    case OBJ_WANDS:
        if (item.flags & ISFLAG_KNOW_TYPE)
            return TILE_WAND_ID_FIRST + type;
        else
            return TILE_WAND_OFFSET + subtype_rnd % NDSC_WAND_PRI;

    case OBJ_SCROLLS:
        if (item.flags & ISFLAG_KNOW_TYPE)
            return TILE_SCR_ID_FIRST + type;
        return TILE_SCROLL;

    case OBJ_GOLD:
        return _tileidx_gold(item);

    case OBJ_JEWELLERY:
        if (is_unrandom_artefact(item))
            return _tileidx_unrand_artefact(find_unrandart_index(item));

        // rings
        if (!jewellery_is_amulet(item))
        {
            if (is_artefact(item))
            {
                const int offset = item.rnd
                                   % tile_main_count(TILE_RING_RANDART_OFFSET);
                return TILE_RING_RANDART_OFFSET + offset;
            }

            if (item.flags & ISFLAG_KNOW_TYPE)
            {
                return TILE_RING_ID_FIRST + type - RING_FIRST_RING
#if TAG_MAJOR_VERSION == 34
                       + 1 // we have a save-compat ring tile before FIRST_RING
#endif
                    ;
            }

            return TILE_RING_NORMAL_OFFSET + subtype_rnd % NDSC_JEWEL_PRI;
        }

        // amulets
        if (is_artefact(item))
        {
            const int offset = item.rnd
                               % tile_main_count(TILE_AMU_RANDART_OFFSET);
            return TILE_AMU_RANDART_OFFSET + offset;
        }

        if (item.flags & ISFLAG_KNOW_TYPE)
            return TILE_AMU_ID_FIRST + type - AMU_FIRST_AMULET;
        return TILE_AMU_NORMAL_OFFSET + subtype_rnd % NDSC_JEWEL_PRI;

    case OBJ_POTIONS:
        if (item.flags & ISFLAG_KNOW_TYPE)
            return TILE_POT_ID_FIRST + type;
        else
            return TILE_POTION_OFFSET + item.subtype_rnd % NDSC_POT_PRI;

    case OBJ_BOOKS:
        if (is_random_artefact(item))
        {
            const int offset = rnd % tile_main_count(TILE_BOOK_RANDART_OFFSET);
            return TILE_BOOK_RANDART_OFFSET + offset;
        }

        if (item.sub_type == BOOK_MANUAL)
            return TILE_BOOK_MANUAL + rnd % tile_main_count(TILE_BOOK_MANUAL);

        return TILE_BOOK_OFFSET
               + rnd % tile_main_count(TILE_BOOK_OFFSET);

    case OBJ_STAVES:
        if (item.flags & ISFLAG_KNOW_TYPE)
            return TILE_STAFF_ID_FIRST + type;

        return TILE_STAFF_OFFSET
               + (subtype_rnd / NDSC_STAVE_PRI) % NDSC_STAVE_SEC;

#if TAG_MAJOR_VERSION == 34
    case OBJ_RODS:
        return TILE_ROD + item.rnd % tile_main_count(TILE_ROD);
#endif

    case OBJ_CORPSES:
        if (item.sub_type == CORPSE_SKELETON)
            return _tileidx_bone(item);
        else
            return _tileidx_corpse(item);

    case OBJ_ORBS:
        if (item.quantity <= 0)
            return TILE_UNCOLLECTED_ORB;
        return TILE_ORB + ui_random(tile_main_count(TILE_ORB));

    case OBJ_MISCELLANY:
        return _tileidx_misc(item);

    case OBJ_RUNES:
        if (item.quantity <= 0)
            return _tileidx_uncollected_rune(item);
        return _tileidx_rune(item);

    case OBJ_DETECTED:
        return TILE_UNSEEN_ITEM;

    default:
        return TILE_ERROR;
    }
}

//  Determine Octant of missile direction
//   .---> X+
//   |
//   |  701
//   Y  6O2
//   +  543
//
// The octant boundary slope tan(pi/8)=sqrt(2)-1 = 0.414 is approximated by 2/5.
static int _tile_bolt_dir(int dx, int dy)
{
    int ax = abs(dx);
    int ay = abs(dy);

    if (5*ay < 2*ax)
        return (dx > 0) ? 2 : 6;
    else if (5*ax < 2*ay)
        return (dy > 0) ? 4 : 0;
    else if (dx > 0)
        return (dy > 0) ? 3 : 1;
    else
        return (dy > 0) ? 5: 7;
}

tileidx_t tileidx_item_throw(const item_def &item, int dx, int dy)
{
    if (item.base_type == OBJ_MISSILES)
    {
        int ch = -1;
        int dir = _tile_bolt_dir(dx, dy);

        // Thrown items with multiple directions
        switch (item.sub_type)
        {
            case MI_ARROW:
                ch = TILE_MI_ARROW0;
                break;
            case MI_BOLT:
                ch = TILE_MI_BOLT0;
                break;
            case MI_DART:
                ch = TILE_MI_DART0;
                break;
            case MI_JAVELIN:
                ch = TILE_MI_JAVELIN0;
                break;
            case MI_THROWING_NET:
                ch = TILE_MI_THROWING_NET0;
                break;
            default:
                break;
        }
        if (ch != -1)
            return ch + dir;

        // Thrown items with a single direction
        switch (item.sub_type)
        {
            case MI_STONE:
                ch = TILE_MI_STONE0;
                break;
            case MI_SLING_BULLET:
                switch (item.brand)
                {
                default:
                    ch = TILE_MI_SLING_BULLET0;
                    break;
#if TAG_MAJOR_VERSION == 34
                case SPMSL_STEEL:
                    ch = TILE_MI_SLING_BULLET_STEEL0;
                    break;
#endif
                case SPMSL_SILVER:
                    ch = TILE_MI_SLING_BULLET_SILVER0;
                    break;
                }
                break;
            case MI_LARGE_ROCK:
                ch = TILE_MI_LARGE_ROCK0;
                break;
            case MI_THROWING_NET:
                ch = TILE_MI_THROWING_NET0;
                break;
            case MI_BOOMERANG:
                ch = TILE_MI_BOOMERANG0;
            default:
                break;
        }
        if (ch != -1)
            return tileidx_enchant_equ(item, ch);
    }

    // If not a special case, just return the default tile.
    return tileidx_item(item);
}

// For items with randomized descriptions, only the overlay label is
// placed in the tile page. This function looks up what the base item
// is based on the randomized description. It returns 0 if there is none.
tileidx_t tileidx_known_base_item(tileidx_t label)
{
    if (label >= TILE_POT_ID_FIRST && label <= TILE_POT_ID_LAST)
    {
        int type = label - TILE_POT_ID_FIRST;
        int desc = you.item_description[IDESC_POTIONS][type] % NDSC_POT_PRI;

        if (!get_ident_type(OBJ_POTIONS, type))
            return TILE_UNSEEN_POTION;
        else
            return TILE_POTION_OFFSET + desc;
    }

    if (label >= TILE_RING_ID_FIRST && label <= TILE_RING_ID_LAST)
    {
        int type = label - TILE_RING_ID_FIRST + RING_FIRST_RING
#if TAG_MAJOR_VERSION == 34
                   - 1 // we have a save-compat ring tile before FIRST_RING
#endif
            ;
        int desc = you.item_description[IDESC_RINGS][type] % NDSC_JEWEL_PRI;

        if (!get_ident_type(OBJ_JEWELLERY, type))
            return TILE_UNSEEN_RING;
        else
            return TILE_RING_NORMAL_OFFSET + desc;
    }

    if (label >= TILE_AMU_ID_FIRST && label <= TILE_AMU_ID_LAST)
    {
        int type = label - TILE_AMU_ID_FIRST + AMU_FIRST_AMULET;
        int desc = you.item_description[IDESC_RINGS][type] % NDSC_JEWEL_PRI;

        if (!get_ident_type(OBJ_JEWELLERY, type))
            return TILE_UNSEEN_AMULET;
        else
            return TILE_AMU_NORMAL_OFFSET + desc;
    }

    if (label >= TILE_SCR_ID_FIRST && label <= TILE_SCR_ID_LAST)
        return TILE_SCROLL;

    if (label >= TILE_WAND_ID_FIRST && label <= TILE_WAND_ID_LAST)
    {
        int type = label - TILE_WAND_ID_FIRST;
        int desc = you.item_description[IDESC_WANDS][type] % NDSC_WAND_PRI;

        if (!get_ident_type(OBJ_WANDS, type))
            return TILE_UNSEEN_WAND;
        else
            return TILE_WAND_OFFSET + desc;
    }

    if (label >= TILE_STAFF_ID_FIRST && label <= TILE_STAFF_ID_LAST)
    {
        int type = label - TILE_STAFF_ID_FIRST;
        int desc = you.item_description[IDESC_STAVES][type];
        desc = (desc / NDSC_STAVE_PRI) % NDSC_STAVE_SEC;

        if (!get_ident_type(OBJ_STAVES, type))
            return TILE_UNSEEN_STAFF;
        else
            return TILE_STAFF_OFFSET + desc;
    }

    return 0;
}

tileidx_t tileidx_cloud(const cloud_info &cl)
{
    const cloud_type type  = cl.type;
    const int colour = cl.colour;
    const unsigned int dur = cl.duration;

    tileidx_t ch = cl.tile;

    if (ch == 0)
    {
        const cloud_tile_info &tile_info = cloud_type_tile_info(type);

        switch (tile_info.variation)
        {
            case CTVARY_NONE:
                ch = tile_info.base;
                break;
            case CTVARY_DUR:
                ch = tile_info.base + min(dur,
                                          tile_main_count(tile_info.base) - 1);
                break;
            case CTVARY_RANDOM:
                ch = tile_info.base + hash_with_seed(
                        tile_main_count(tile_info.base),
                        cl.pos.y * GXM + cl.pos.x, you.frame_no);
                break;
        }

        if (!ch || ch == TILE_ERROR)
            ch = TILE_CLOUD_GREY_SMOKE;

        switch (type)
        {
            case CLOUD_MUTAGENIC:
                ch = (dur == 0 ? TILE_CLOUD_MUTAGENIC_0 :
                      dur == 1 ? TILE_CLOUD_MUTAGENIC_1
                               : TILE_CLOUD_MUTAGENIC_2);
                ch += ui_random(tile_main_count(ch));
                break;

            case CLOUD_TORNADO:
                ch = get_tornado_phase(cl.pos) ? TILE_CLOUD_RAGING_WINDS_0
                                               : TILE_CLOUD_RAGING_WINDS_1;
                break;

            default:
                break;
        }
    }

    if (colour != -1)
        ch = tile_main_coloured(ch, colour);

    return ch;
}

tileidx_t tileidx_bolt(const bolt &bolt)
{
    const int col = bolt.colour;
    const coord_def diff = bolt.target - bolt.source;
    const int dir = _tile_bolt_dir(diff.x, diff.y);

    switch (col)
    {
    case WHITE:
        if (bolt.name == "crystal spear")
            return TILE_BOLT_CRYSTAL_SPEAR + dir;
        else if (bolt.name == "puff of frost")
            return TILE_BOLT_FROST;
        else if (bolt.name == "shard of ice")
            return TILE_BOLT_ICICLE + dir;
        else if (bolt.name == "searing ray")
            return TILE_BOLT_SEARING_RAY;
        break;

    case LIGHTCYAN:
        if (bolt.name == "iron shot")
            return TILE_BOLT_IRON_SHOT + dir;
        else if (bolt.name == "zap")
            return TILE_BOLT_ZAP + dir % tile_main_count(TILE_BOLT_ZAP);
        break;

    case RED:
        if (bolt.name == "puff of flame")
            return TILE_BOLT_FLAME;
        break;

    case LIGHTRED:
        if (bolt.name.find("damnation") != string::npos)
            return TILE_BOLT_DAMNATION;
        break;

    case LIGHTMAGENTA:
        if (bolt.name == "magic dart")
            return TILE_BOLT_MAGIC_DART;
        break;

    case BROWN:
        if (bolt.name == "blast of sand")
            return TILE_BOLT_SANDBLAST;
        else if (bolt.name == "klown pie")
            return TILE_BOLT_PIE + dir;
        break;

    case GREEN:
        if (bolt.name == "sting")
            return TILE_BOLT_POISON_ARROW + dir;
        break;

    case LIGHTGREEN:
        if (bolt.name == "poison arrow")
            return TILE_BOLT_POISON_ARROW + dir;
        break;

    case LIGHTGREY:
        if (bolt.name == "stone arrow")
            return TILE_BOLT_STONE_ARROW + dir;
        break;

    case DARKGREY:
        if (bolt.name == "bolt of negative energy")
            return TILE_BOLT_DRAIN;
        break;

    case MAGENTA:
        break;

    case CYAN:
        if (bolt.name == "slug dart")
            return TILE_BOLT_STONE_ARROW + dir;
        break;

    case ETC_MUTAGENIC:
        if (bolt.name == "irradiate" || bolt.name == "unravelling")
            return TILE_BOLT_IRRADIATE;
        break;
    }

    return tileidx_zap(col);
}

tileidx_t vary_bolt_tile(tileidx_t tile, int dist)
{
    switch (tile)
    {
    case TILE_BOLT_FROST:
    case TILE_BOLT_MAGIC_DART:
    case TILE_BOLT_SANDBLAST:
    case TILE_BOLT_STING:
        return tile + dist % tile_main_count(tile);
    case TILE_BOLT_FLAME:
    case TILE_BOLT_IRRADIATE:
        return tile + ui_random(tile_main_count(tile));
    case TILE_MI_BOOMERANG0:
        return tile + ui_random(4);
    default:
        return tile;
    }
}

tileidx_t tileidx_zap(int colour)
{
    switch (colour)
    {
    case ETC_HOLY:
        colour = YELLOW;
        break;
    default:
        colour = element_colour(colour);
        break;
    }

    if (colour < 1)
        colour = 7;
    else if (colour > 8)
        colour -= 8;

    return TILE_SYM_BOLT_OFS - 1 + colour;
}

tileidx_t tileidx_spell(spell_type spell)
{
    if (spell == NUM_SPELLS)
        return TILEG_MEMORISE; // XXX: Hack!
    return get_spell_tile(spell);
}

/**
 * Get the appropriate tile for the given skill @ the given training level.
 *
 * @param skill     The skill in question; e.g. SK_FIGHTING.
 * @param train     The training_status to render at; e.g. TRAINING_DISABLED.
 * @return          An appropriate tile; e.g. TILEG_FIGHTING_OFF>
 */
tileidx_t tileidx_skill(skill_type skill, int train)
{
    tileidx_t ch;
    switch (skill)
    {
    case SK_FIGHTING:       ch = TILEG_FIGHTING_ON; break;
    case SK_SHORT_BLADES:   ch = TILEG_SHORT_BLADES_ON; break;
    case SK_LONG_BLADES:    ch = TILEG_LONG_BLADES_ON; break;
    case SK_AXES:           ch = TILEG_AXES_ON; break;
    case SK_MACES_FLAILS:   ch = TILEG_MACES_FLAILS_ON; break;
    case SK_POLEARMS:       ch = TILEG_POLEARMS_ON; break;
    case SK_STAVES:         ch = TILEG_STAVES_ON; break;
    case SK_SLINGS:         ch = TILEG_SLINGS_ON; break;
    case SK_BOWS:           ch = TILEG_BOWS_ON; break;
    case SK_CROSSBOWS:      ch = TILEG_CROSSBOWS_ON; break;
    case SK_THROWING:       ch = TILEG_THROWING_ON; break;
    case SK_ARMOUR:         ch = TILEG_ARMOUR_ON; break;
    case SK_DODGING:        ch = TILEG_DODGING_ON; break;
    case SK_STEALTH:        ch = TILEG_STEALTH_ON; break;
    case SK_SHIELDS:        ch = TILEG_SHIELDS_ON; break;
    case SK_UNARMED_COMBAT:
        {
            const string hand = you.hand_name(false);
            if (hand == "hand")
                ch = TILEG_UNARMED_COMBAT_ON;
            else if (hand == "paw")
                ch = TILEG_UNARMED_COMBAT_PAW_ON;
            else if (hand == "tentacle")
                ch = TILEG_UNARMED_COMBAT_TENTACLE_ON;
            else
                ch = TILEG_UNARMED_COMBAT_CLAW_ON;
        }
        break;
    case SK_SPELLCASTING:   ch = TILEG_SPELLCASTING_ON; break;
    case SK_CONJURATIONS:   ch = TILEG_CONJURATIONS_ON; break;
    case SK_HEXES:          ch = TILEG_HEXES_ON; break;
    case SK_SUMMONINGS:     ch = TILEG_SUMMONINGS_ON; break;
    case SK_NECROMANCY:
        ch = you.religion == GOD_KIKUBAAQUDGHA ? TILEG_NECROMANCY_K_ON
                                               : TILEG_NECROMANCY_ON; break;
    case SK_TRANSLOCATIONS: ch = TILEG_TRANSLOCATIONS_ON; break;
    case SK_TRANSMUTATIONS: ch = TILEG_TRANSMUTATIONS_ON; break;
    case SK_FIRE_MAGIC:     ch = TILEG_FIRE_MAGIC_ON; break;
    case SK_ICE_MAGIC:      ch = TILEG_ICE_MAGIC_ON; break;
    case SK_AIR_MAGIC:      ch = TILEG_AIR_MAGIC_ON; break;
    case SK_EARTH_MAGIC:    ch = TILEG_EARTH_MAGIC_ON; break;
    case SK_POISON_MAGIC:   ch = TILEG_POISON_MAGIC_ON; break;
    case SK_EVOCATIONS:     ch = TILEG_EVOCATIONS_ON; break;
    case SK_INVOCATIONS:
        {
            switch (you.religion)
            {
            // Gods who use invo get a unique tile.
            case GOD_SHINING_ONE:
                ch = TILEG_INVOCATIONS_1_ON; break;
            case GOD_BEOGH:
                ch = TILEG_INVOCATIONS_B_ON; break;
            case GOD_CHEIBRIADOS:
                ch = TILEG_INVOCATIONS_C_ON; break;
            case GOD_DITHMENOS:
                ch = TILEG_INVOCATIONS_D_ON; break;
            case GOD_ELYVILON:
                ch = TILEG_INVOCATIONS_E_ON; break;
            case GOD_FEDHAS:
                ch = TILEG_INVOCATIONS_F_ON; break;
            case GOD_HEPLIAKLQANA:
                ch = TILEG_INVOCATIONS_H_ON; break;
            case GOD_LUGONU:
                ch = TILEG_INVOCATIONS_L_ON; break;
            case GOD_MAKHLEB:
                ch = TILEG_INVOCATIONS_M_ON; break;
            case GOD_NEMELEX_XOBEH:
                ch = TILEG_INVOCATIONS_N_ON; break;
            case GOD_OKAWARU:
                ch = TILEG_INVOCATIONS_O_ON; break;
            case GOD_QAZLAL:
                ch = TILEG_INVOCATIONS_Q_ON; break;
            case GOD_SIF_MUNA:
                ch = TILEG_INVOCATIONS_S_ON; break;
            case GOD_USKAYAW:
                ch = TILEG_INVOCATIONS_U_ON; break;
            case GOD_YREDELEMNUL:
                ch = TILEG_INVOCATIONS_Y_ON; break;
            case GOD_ZIN:
                ch = TILEG_INVOCATIONS_Z_ON; break;
            default:
                ch = TILEG_INVOCATIONS_ON;
            }
        }
        break;
    default:                return TILEG_TODO;
    }

    switch (train)
    {
    case TRAINING_DISABLED:
        return ch + TILEG_FIGHTING_OFF - TILEG_FIGHTING_ON;
    case TRAINING_INACTIVE:
        return ch + TILEG_FIGHTING_INACTIVE - TILEG_FIGHTING_ON;
    case TRAINING_ENABLED:
        return ch;
    case TRAINING_FOCUSED:
        return ch + TILEG_FIGHTING_FOCUS - TILEG_FIGHTING_ON;
    case TRAINING_MASTERED:
        return ch + TILEG_FIGHTING_MAX - TILEG_FIGHTING_ON;
    default:
        die("invalid skill tile type");
    }

}

tileidx_t tileidx_command(const command_type cmd)
{
    switch (cmd)
    {
    case CMD_REST:
        return TILEG_CMD_REST;
    case CMD_EXPLORE:
        return TILEG_CMD_EXPLORE;
    case CMD_INTERLEVEL_TRAVEL:
        return TILEG_CMD_INTERLEVEL_TRAVEL;
    case CMD_AUTOFIGHT:
        return TILEG_CMD_AUTOFIGHT;
    case CMD_WAIT:
        return TILEG_CMD_WAIT;
    case CMD_USE_ABILITY:
        return TILEG_CMD_USE_ABILITY;
    case CMD_SEARCH_STASHES:
        return TILEG_CMD_SEARCH_STASHES;
    case CMD_REPLAY_MESSAGES:
        return TILEG_CMD_REPLAY_MESSAGES;
    case CMD_RESISTS_SCREEN:
        return TILEG_CMD_RESISTS_SCREEN;
    case CMD_DISPLAY_OVERMAP:
        return TILEG_CMD_DISPLAY_OVERMAP;
    case CMD_DISPLAY_RELIGION:
        return TILEG_CMD_DISPLAY_RELIGION;
    case CMD_DISPLAY_MUTATIONS:
        return TILEG_CMD_DISPLAY_MUTATIONS;
    case CMD_DISPLAY_SKILLS:
        return TILEG_CMD_DISPLAY_SKILLS;
    case CMD_DISPLAY_CHARACTER_STATUS:
        return TILEG_CMD_DISPLAY_CHARACTER_STATUS;
    case CMD_DISPLAY_KNOWN_OBJECTS:
        return TILEG_CMD_KNOWN_ITEMS;
    case CMD_SAVE_GAME_NOW:
        return TILEG_CMD_SAVE_GAME_NOW;
#ifdef USE_TILE
    case CMD_EDIT_PLAYER_TILE:
        return TILEG_CMD_EDIT_PLAYER_TILE;
#endif
    case CMD_DISPLAY_COMMANDS:
        return TILEG_CMD_DISPLAY_COMMANDS;
    case CMD_LOOKUP_HELP:
        return TILEG_CMD_LOOKUP_HELP;
    case CMD_CHARACTER_DUMP:
        return TILEG_CMD_CHARACTER_DUMP;
    case CMD_DISPLAY_INVENTORY:
        return TILEG_CMD_DISPLAY_INVENTORY;
    case CMD_CAST_SPELL:
        return TILEG_CMD_CAST_SPELL;
    case CMD_MEMORISE_SPELL:
        return TILEG_CMD_MEMORISE_SPELL;
    case CMD_DROP:
        return TILEG_CMD_DROP;
    case CMD_DISPLAY_MAP:
        return TILEG_CMD_DISPLAY_MAP;
    case CMD_MAP_GOTO_TARGET:
        return TILEG_CMD_MAP_GOTO_TARGET;
    case CMD_MAP_NEXT_LEVEL:
        return TILEG_CMD_MAP_NEXT_LEVEL;
    case CMD_MAP_PREV_LEVEL:
        return TILEG_CMD_MAP_PREV_LEVEL;
    case CMD_MAP_GOTO_LEVEL:
        return TILEG_CMD_MAP_GOTO_LEVEL;
    case CMD_MAP_EXCLUDE_AREA:
        return TILEG_CMD_MAP_EXCLUDE_AREA;
    case CMD_MAP_FIND_EXCLUDED:
        return TILEG_CMD_MAP_FIND_EXCLUDED;
    case CMD_MAP_CLEAR_EXCLUDES:
        return TILEG_CMD_MAP_CLEAR_EXCLUDES;
    case CMD_MAP_ADD_WAYPOINT:
        return TILEG_CMD_MAP_ADD_WAYPOINT;
    case CMD_MAP_FIND_WAYPOINT:
        return TILEG_CMD_MAP_FIND_WAYPOINT;
    case CMD_MAP_FIND_UPSTAIR:
        return TILEG_CMD_MAP_FIND_UPSTAIR;
    case CMD_MAP_FIND_DOWNSTAIR:
        return TILEG_CMD_MAP_FIND_DOWNSTAIR;
    case CMD_MAP_FIND_YOU:
        return TILEG_CMD_MAP_FIND_YOU;
    case CMD_MAP_FIND_PORTAL:
        return TILEG_CMD_MAP_FIND_PORTAL;
    case CMD_MAP_FIND_TRAP:
        return TILEG_CMD_MAP_FIND_TRAP;
    case CMD_MAP_FIND_ALTAR:
        return TILEG_CMD_MAP_FIND_ALTAR;
    case CMD_MAP_FIND_STASH:
        return TILEG_CMD_MAP_FIND_STASH;
#ifdef TOUCH_UI
    case CMD_SHOW_KEYBOARD:
        return TILEG_CMD_KEYBOARD;
#endif
    default:
        return TILEG_TODO;
    }
}

tileidx_t tileidx_gametype(const game_type gtype)
{
    switch (gtype)
    {
    case GAME_TYPE_NORMAL:
    case GAME_TYPE_CUSTOM_SEED:
        return TILEG_STARTUP_STONESOUP;
    case GAME_TYPE_TUTORIAL:
        return TILEG_STARTUP_TUTORIAL;
    case GAME_TYPE_HINTS:
        return TILEG_STARTUP_HINTS;
    case GAME_TYPE_SPRINT:
        return TILEG_STARTUP_SPRINT;
    case GAME_TYPE_INSTRUCTIONS:
        return TILEG_STARTUP_INSTRUCTIONS;
    case GAME_TYPE_ARENA:
        return TILEG_STARTUP_ARENA;
    case GAME_TYPE_HIGH_SCORES:
        return TILEG_STARTUP_HIGH_SCORES;
    default:
        return TILEG_ERROR;
    }
}

tileidx_t tileidx_ability(const ability_type ability)
{
    switch (ability)
    {
    // Innate abilities and (Demonspaw) mutations.
    case ABIL_SPIT_POISON:
        return TILEG_ABILITY_SPIT_POISON;
    case ABIL_BREATHE_FIRE:
        return TILEG_ABILITY_BREATHE_FIRE;
    case ABIL_BREATHE_FROST:
        return TILEG_ABILITY_BREATHE_FROST;
    case ABIL_BREATHE_POISON:
        return TILEG_ABILITY_BREATHE_POISON;
    case ABIL_BREATHE_LIGHTNING:
        return TILEG_ABILITY_BREATHE_LIGHTNING;
    case ABIL_BREATHE_POWER:
        return TILEG_ABILITY_BREATHE_ENERGY;
    case ABIL_BREATHE_STEAM:
        return TILEG_ABILITY_BREATHE_STEAM;
    case ABIL_BREATHE_MEPHITIC:
        return TILEG_ABILITY_BREATHE_MEPHITIC;
    case ABIL_BREATHE_ACID:
        return TILEG_ABILITY_BREATHE_ACID;
#if TAG_MAJOR_VERSION == 34
    case ABIL_BLINK:
        return TILEG_ABILITY_BLINK;
#endif
    case ABIL_HOP:
        return TILEG_ABILITY_HOP;
    case ABIL_ROLLING_CHARGE:
        return TILEG_ABILITY_ROLL;

    // Others
    case ABIL_END_TRANSFORMATION:
        return TILEG_ABILITY_END_TRANSFORMATION;
    case ABIL_STOP_RECALL:
        return TILEG_ABILITY_STOP_RECALL;
    case ABIL_CANCEL_PPROJ:
        return TILEG_ABILITY_CANCEL_PPROJ;

    // Species-specific abilities.
    // Demonspawn-only
    case ABIL_DAMNATION:
        return TILEG_ABILITY_HURL_DAMNATION;
<<<<<<< HEAD
    case ABIL_WORD_OF_CHAOS:
        return TILEG_ERROR; // TODO
    // Tengu, Draconians
    case ABIL_FLY:
        return TILEG_ABILITY_FLIGHT;
    case ABIL_STOP_FLYING:
        return TILEG_ABILITY_FLIGHT_END;
=======
>>>>>>> ed2907cb
    // Vampires
    case ABIL_TRAN_BAT:
        return TILEG_ABILITY_BAT_FORM;
    case ABIL_EXSANGUINATE:
        return TILEG_ABILITY_EXSANGUINATE;
    case ABIL_REVIVIFY:
        return TILEG_ABILITY_REVIVIFY;
    // Deep Dwarves
    case ABIL_HEAL_WOUNDS:
        return TILEG_ABILITY_HEAL_WOUNDS;
    // Formicids
    case ABIL_DIG:
        return TILEG_ABILITY_DIG;
    case ABIL_SHAFT_SELF:
        return TILEG_ABILITY_SHAFT_SELF;

    // Evoking items.
    case ABIL_EVOKE_BERSERK:
        return TILEG_ABILITY_EVOKE_BERSERK;
    case ABIL_EVOKE_BLINK:
        return TILEG_ABILITY_BLINK;
    case ABIL_EVOKE_TURN_INVISIBLE:
        return TILEG_ABILITY_EVOKE_INVISIBILITY;
    case ABIL_EVOKE_TURN_VISIBLE:
        return TILEG_ABILITY_EVOKE_INVISIBILITY_END;
    case ABIL_EVOKE_THUNDER:
        return TILEG_ABILITY_EVOKE_THUNDER;

    // Divine abilities
    // Zin
    case ABIL_ZIN_SUSTENANCE:
        return TILEG_TODO;
    case ABIL_ZIN_RECITE:
        return TILEG_ABILITY_ZIN_RECITE;
    case ABIL_ZIN_VITALISATION:
        return TILEG_ABILITY_ZIN_VITALISATION;
    case ABIL_ZIN_IMPRISON:
        return TILEG_ABILITY_ZIN_IMPRISON;
    case ABIL_ZIN_SANCTUARY:
        return TILEG_ABILITY_ZIN_SANCTUARY;
    case ABIL_ZIN_DONATE_GOLD:
        return TILEG_ABILITY_ZIN_DONATE_GOLD;
    // TSO
    case ABIL_TSO_DIVINE_SHIELD:
        return TILEG_ABILITY_TSO_DIVINE_SHIELD;
    case ABIL_TSO_CLEANSING_FLAME:
        return TILEG_ABILITY_TSO_CLEANSING_FLAME;
    case ABIL_TSO_SUMMON_DIVINE_WARRIOR:
        return TILEG_ABILITY_TSO_DIVINE_WARRIOR;
    case ABIL_TSO_BLESS_WEAPON:
        return TILEG_ABILITY_TSO_BLESS_WEAPON;
    // Kiku
    case ABIL_KIKU_RECEIVE_CORPSES:
        return TILEG_ABILITY_KIKU_RECEIVE_CORPSES;
    case ABIL_KIKU_TORMENT:
        return TILEG_ABILITY_KIKU_TORMENT;
    case ABIL_KIKU_BLESS_WEAPON:
        return TILEG_ABILITY_KIKU_BLESS_WEAPON;
    case ABIL_KIKU_GIFT_NECRONOMICON:
        return TILEG_ABILITY_KIKU_NECRONOMICON;
    // Yredelemnul
    case ABIL_YRED_INJURY_MIRROR:
        return TILEG_ABILITY_YRED_INJURY_MIRROR;
    case ABIL_YRED_ANIMATE_REMAINS:
        return TILEG_ABILITY_YRED_ANIMATE_REMAINS;
    case ABIL_YRED_RECALL_UNDEAD_SLAVES:
        return TILEG_ABILITY_YRED_RECALL;
    case ABIL_YRED_ANIMATE_DEAD:
        return TILEG_ABILITY_YRED_ANIMATE_DEAD;
    case ABIL_YRED_DRAIN_LIFE:
        return TILEG_ABILITY_YRED_DRAIN_LIFE;
    case ABIL_YRED_ENSLAVE_SOUL:
        return TILEG_ABILITY_YRED_ENSLAVE_SOUL;
    // Xom, Vehumet = 90
    // Okawaru
    case ABIL_OKAWARU_HEROISM:
        return TILEG_ABILITY_OKAWARU_HEROISM;
    case ABIL_OKAWARU_FINESSE:
        return TILEG_ABILITY_OKAWARU_FINESSE;
    // Makhleb
    case ABIL_MAKHLEB_MINOR_DESTRUCTION:
        return TILEG_ABILITY_MAKHLEB_MINOR_DESTRUCTION;
    case ABIL_MAKHLEB_LESSER_SERVANT_OF_MAKHLEB:
        return TILEG_ABILITY_MAKHLEB_LESSER_SERVANT;
    case ABIL_MAKHLEB_MAJOR_DESTRUCTION:
        return TILEG_ABILITY_MAKHLEB_MAJOR_DESTRUCTION;
    case ABIL_MAKHLEB_GREATER_SERVANT_OF_MAKHLEB:
        return TILEG_ABILITY_MAKHLEB_GREATER_SERVANT;
    // Sif Muna
    case ABIL_SIF_MUNA_CHANNEL_ENERGY:
        return TILEG_ABILITY_SIF_MUNA_CHANNEL;
    case ABIL_SIF_MUNA_FORGET_SPELL:
        return TILEG_ABILITY_SIF_MUNA_AMNESIA;
    case ABIL_SIF_MUNA_DIVINE_EXEGESIS:
        return TILEG_ABILITY_SIF_MUNA_EXEGESIS;
    // Trog
    case ABIL_TROG_BERSERK:
        return TILEG_ABILITY_TROG_BERSERK;
    case ABIL_TROG_HAND:
        return TILEG_ABILITY_TROG_HAND;
    case ABIL_TROG_BROTHERS_IN_ARMS:
        return TILEG_ABILITY_TROG_BROTHERS_IN_ARMS;
    // Elyvilon
    case ABIL_ELYVILON_LIFESAVING:
        return TILEG_ABILITY_ELYVILON_DIVINE_PROTECTION;
    case ABIL_ELYVILON_LESSER_HEALING:
        return TILEG_ABILITY_ELYVILON_LESSER_HEALING;
    case ABIL_ELYVILON_PURIFICATION:
        return TILEG_ABILITY_ELYVILON_PURIFICATION;
    case ABIL_ELYVILON_GREATER_HEALING:
        return TILEG_ABILITY_ELYVILON_GREATER_HEALING;
    case ABIL_ELYVILON_HEAL_OTHER:
        return TILEG_ABILITY_ELYVILON_HEAL_OTHER;
    case ABIL_ELYVILON_DIVINE_VIGOUR:
        return TILEG_ABILITY_ELYVILON_DIVINE_VIGOUR;
    // Lugonu
    case ABIL_LUGONU_ABYSS_EXIT:
        return TILEG_ABILITY_LUGONU_EXIT_ABYSS;
    case ABIL_LUGONU_BEND_SPACE:
        return TILEG_ABILITY_LUGONU_BEND_SPACE;
    case ABIL_LUGONU_BANISH:
        return TILEG_ABILITY_LUGONU_BANISH;
    case ABIL_LUGONU_CORRUPT:
        return TILEG_ABILITY_LUGONU_CORRUPT;
    case ABIL_LUGONU_ABYSS_ENTER:
        return TILEG_ABILITY_LUGONU_ENTER_ABYSS;
    case ABIL_LUGONU_BLESS_WEAPON:
        return TILEG_ABILITY_LUGONU_BLESS_WEAPON;
    // Nemelex
    case ABIL_NEMELEX_TRIPLE_DRAW:
        return TILEG_ABILITY_NEMELEX_TRIPLE_DRAW;
    case ABIL_NEMELEX_DEAL_FOUR:
        return TILEG_ABILITY_NEMELEX_DEAL_FOUR;
    case ABIL_NEMELEX_STACK_FIVE:
        return TILEG_ABILITY_NEMELEX_STACK_FIVE;
    case ABIL_NEMELEX_DRAW_ESCAPE:
        return TILEG_ABILITY_NEMELEX_DRAW_ESCAPE;
    case ABIL_NEMELEX_DRAW_DESTRUCTION:
        return TILEG_ABILITY_NEMELEX_DRAW_DESTRUCTION;
    case ABIL_NEMELEX_DRAW_SUMMONING:
        return TILEG_ABILITY_NEMELEX_DRAW_SUMMONING;
    case ABIL_NEMELEX_DRAW_STACK:
        return TILEG_ABILITY_NEMELEX_DRAW_STACK;
    // Beogh
    case ABIL_BEOGH_GIFT_ITEM:
        return TILEG_ABILITY_BEOGH_GIFT_ITEM;
    case ABIL_BEOGH_SMITING:
        return TILEG_ABILITY_BEOGH_SMITE;
    case ABIL_BEOGH_RECALL_ORCISH_FOLLOWERS:
        return TILEG_ABILITY_BEOGH_RECALL;
    case ABIL_CONVERT_TO_BEOGH:
        return TILEG_ABILITY_CONVERT_TO_BEOGH;
    case ABIL_BEOGH_RESURRECTION:
        return TILEG_ABILITY_BEOGH_RESURRECTION;
    // Jiyva
    case ABIL_JIYVA_CALL_JELLY:
        return TILEG_ABILITY_JIYVA_REQUEST_JELLY;
    case ABIL_JIYVA_SLIMIFY:
        return TILEG_ABILITY_JIYVA_SLIMIFY;
    case ABIL_JIYVA_CURE_BAD_MUTATION:
        return TILEG_ABILITY_JIYVA_CURE_BAD_MUTATIONS;
    // Fedhas
    case ABIL_FEDHAS_WALL_OF_BRIARS:
        return TILEG_ABILITY_FEDHAS_WALL_OF_BRIARS;
    case ABIL_FEDHAS_GROW_BALLISTOMYCETE:
        return TILEG_ABILITY_FEDHAS_GROW_BALLISTOMYCETE;
    case ABIL_FEDHAS_OVERGROW:
        return TILEG_ABILITY_FEDHAS_OVERGROW;
    case ABIL_FEDHAS_GROW_OKLOB:
        return TILEG_ABILITY_FEDHAS_GROW_OKLOB;
    // Cheibriados
    case ABIL_CHEIBRIADOS_TIME_STEP:
        return TILEG_ABILITY_CHEIBRIADOS_TIME_STEP;
    case ABIL_CHEIBRIADOS_TIME_BEND:
        return TILEG_ABILITY_CHEIBRIADOS_BEND_TIME;
    case ABIL_CHEIBRIADOS_SLOUCH:
        return TILEG_ABILITY_CHEIBRIADOS_SLOUCH;
    case ABIL_CHEIBRIADOS_DISTORTION:
        return TILEG_ABILITY_CHEIBRIADOS_TEMPORAL_DISTORTION;
    // Ashenzari
    case ABIL_ASHENZARI_CURSE:
        return TILEG_ABILITY_ASHENZARI_CURSE;
    // Dithmenos
    case ABIL_DITHMENOS_SHADOW_STEP:
        return TILEG_ABILITY_DITHMENOS_SHADOW_STEP;
    case ABIL_DITHMENOS_SHADOW_FORM:
        return TILEG_ABILITY_DITHMENOS_SHADOW_FORM;
    // Gozag
    case ABIL_GOZAG_POTION_PETITION:
        return TILEG_ABILITY_GOZAG_POTION_PETITION;
    case ABIL_GOZAG_CALL_MERCHANT:
        return TILEG_ABILITY_GOZAG_CALL_MERCHANT;
    case ABIL_GOZAG_BRIBE_BRANCH:
        return TILEG_ABILITY_GOZAG_BRIBE_BRANCH;
    // Qazlal
    case ABIL_QAZLAL_UPHEAVAL:
        return TILEG_ABILITY_QAZLAL_UPHEAVAL;
    case ABIL_QAZLAL_ELEMENTAL_FORCE:
        return TILEG_ABILITY_QAZLAL_ELEMENTAL_FORCE;
    case ABIL_QAZLAL_DISASTER_AREA:
        return TILEG_ABILITY_QAZLAL_DISASTER_AREA;
    // Ru
    case ABIL_RU_DRAW_OUT_POWER:
        return TILEG_ABILITY_RU_DRAW_OUT_POWER;
    case ABIL_RU_POWER_LEAP:
        return TILEG_ABILITY_RU_POWER_LEAP;
    case ABIL_RU_APOCALYPSE:
        return TILEG_ABILITY_RU_APOCALYPSE;

    case ABIL_RU_SACRIFICE_PURITY:
        return TILEG_ABILITY_RU_SACRIFICE_PURITY;
    case ABIL_RU_SACRIFICE_WORDS:
        return TILEG_ABILITY_RU_SACRIFICE_WORDS;
    case ABIL_RU_SACRIFICE_DRINK:
        return TILEG_ABILITY_RU_SACRIFICE_DRINK;
    case ABIL_RU_SACRIFICE_ESSENCE:
        return TILEG_ABILITY_RU_SACRIFICE_ESSENCE;
    case ABIL_RU_SACRIFICE_HEALTH:
        return TILEG_ABILITY_RU_SACRIFICE_HEALTH;
    case ABIL_RU_SACRIFICE_STEALTH:
        return TILEG_ABILITY_RU_SACRIFICE_STEALTH;
    case ABIL_RU_SACRIFICE_ARTIFICE:
        return TILEG_ABILITY_RU_SACRIFICE_ARTIFICE;
    case ABIL_RU_SACRIFICE_LOVE:
        return TILEG_ABILITY_RU_SACRIFICE_LOVE;
    case ABIL_RU_SACRIFICE_COURAGE:
        return TILEG_ABILITY_RU_SACRIFICE_COURAGE;
    case ABIL_RU_SACRIFICE_ARCANA:
        return TILEG_ABILITY_RU_SACRIFICE_ARCANA;
    case ABIL_RU_SACRIFICE_NIMBLENESS:
        return TILEG_ABILITY_RU_SACRIFICE_NIMBLENESS;
    case ABIL_RU_SACRIFICE_DURABILITY:
        return TILEG_ABILITY_RU_SACRIFICE_DURABILITY;
    case ABIL_RU_SACRIFICE_HAND:
        return TILEG_ABILITY_RU_SACRIFICE_HAND;
    case ABIL_RU_SACRIFICE_EXPERIENCE:
        return TILEG_ABILITY_RU_SACRIFICE_EXPERIENCE;
    case ABIL_RU_SACRIFICE_SKILL:
        return TILEG_ABILITY_RU_SACRIFICE_SKILL;
    case ABIL_RU_SACRIFICE_EYE:
        return TILEG_ABILITY_RU_SACRIFICE_EYE;
    case ABIL_RU_SACRIFICE_RESISTANCE:
        return TILEG_ABILITY_RU_SACRIFICE_RESISTANCE;
    case ABIL_RU_REJECT_SACRIFICES:
        return TILEG_ABILITY_RU_REJECT_SACRIFICES;
    // Pakellas
#if TAG_MAJOR_VERSION == 34
    case ABIL_PAKELLAS_DEVICE_SURGE:
        return TILEG_ABILITY_PAKELLAS_DEVICE_SURGE;
    case ABIL_PAKELLAS_QUICK_CHARGE:
        return TILEG_ABILITY_PAKELLAS_QUICK_CHARGE;
#endif
    // Hepliaklqana
    case ABIL_HEPLIAKLQANA_RECALL:
        return TILEG_ABILITY_HEP_RECALL;
    case ABIL_HEPLIAKLQANA_IDEALISE:
        return TILEG_ABILITY_HEP_IDEALISE;
    case ABIL_HEPLIAKLQANA_TRANSFERENCE:
        return TILEG_ABILITY_HEP_TRANSFERENCE;
    case ABIL_HEPLIAKLQANA_IDENTITY:
        return TILEG_ABILITY_HEP_IDENTITY;
    case ABIL_HEPLIAKLQANA_TYPE_KNIGHT:
        return TILEG_ABILITY_HEP_KNIGHT;
    case ABIL_HEPLIAKLQANA_TYPE_BATTLEMAGE:
        return TILEG_ABILITY_HEP_BATTLEMAGE;
    case ABIL_HEPLIAKLQANA_TYPE_HEXER:
        return TILEG_ABILITY_HEP_HEXER;
    // usk
   case ABIL_USKAYAW_STOMP:
        return TILEG_ABILITY_USKAYAW_STOMP;
   case ABIL_USKAYAW_LINE_PASS:
        return TILEG_ABILITY_USKAYAW_LINE_PASS;
   case ABIL_USKAYAW_GRAND_FINALE:
        return TILEG_ABILITY_USKAYAW_GRAND_FINALE;
     // Wu Jian
    case ABIL_WU_JIAN_WALLJUMP:
        return TILEG_ABILITY_WU_JIAN_WALL_JUMP;
    case ABIL_WU_JIAN_SERPENTS_LASH:
        return TILEG_ABILITY_WU_JIAN_SERPENTS_LASH;
    case ABIL_WU_JIAN_HEAVENLY_STORM:
        return TILEG_ABILITY_WU_JIAN_HEAVENLY_STORM;

    // General divine (pseudo) abilities.
    case ABIL_RENOUNCE_RELIGION:
        return TILEG_ABILITY_RENOUNCE_RELIGION;

    default:
        return TILEG_ERROR;
    }
}

tileidx_t tileidx_branch(const branch_type br)
{
    switch (br)
    {
    case BRANCH_DUNGEON:
        return TILE_DNGN_EXIT_DUNGEON;
    case BRANCH_TEMPLE:
        return TILE_DNGN_ENTER_TEMPLE;
    case BRANCH_ORC:
        return TILE_DNGN_ENTER_ORC;
    case BRANCH_ELF:
        return TILE_DNGN_ENTER_ELF;
    case BRANCH_LAIR:
        return TILE_DNGN_ENTER_LAIR;
    case BRANCH_SWAMP:
        return TILE_DNGN_ENTER_SWAMP;
    case BRANCH_SHOALS:
        return TILE_DNGN_ENTER_SHOALS;
    case BRANCH_SNAKE:
        return TILE_DNGN_ENTER_SNAKE;
    case BRANCH_SPIDER:
        return TILE_DNGN_ENTER_SPIDER;
    case BRANCH_SLIME:
        return TILE_DNGN_ENTER_SLIME;
    case BRANCH_VAULTS:
        return TILE_DNGN_ENTER_VAULTS_OPEN;
    case BRANCH_CRYPT:
        return TILE_DNGN_ENTER_CRYPT;
    case BRANCH_TOMB:
        return TILE_DNGN_ENTER_TOMB;
    case BRANCH_DEPTHS:
        return TILE_DNGN_ENTER_DEPTHS;
    case BRANCH_VESTIBULE:
        return TILE_DNGN_ENTER_HELL;
    case BRANCH_DIS:
        return TILE_DNGN_ENTER_DIS;
    case BRANCH_GEHENNA:
        return TILE_DNGN_ENTER_GEHENNA;
    case BRANCH_COCYTUS:
        return TILE_DNGN_ENTER_COCYTUS;
    case BRANCH_TARTARUS:
        return TILE_DNGN_ENTER_TARTARUS;
    case BRANCH_ZOT:
        return TILE_DNGN_ENTER_ZOT_OPEN;
    case BRANCH_ABYSS:
        return TILE_DNGN_ENTER_ABYSS;
    case BRANCH_PANDEMONIUM:
        return TILE_DNGN_ENTER_PANDEMONIUM;
    case BRANCH_ZIGGURAT:
        return TILE_DNGN_PORTAL_ZIGGURAT;
    case BRANCH_GAUNTLET:
        return TILE_DNGN_PORTAL_GAUNTLET;
    case BRANCH_BAZAAR:
        return TILE_DNGN_PORTAL_BAZAAR;
    case BRANCH_TROVE:
        return TILE_DNGN_PORTAL_TROVE;
    case BRANCH_SEWER:
        return TILE_DNGN_PORTAL_SEWER;
    case BRANCH_OSSUARY:
        return TILE_DNGN_PORTAL_OSSUARY;
    case BRANCH_BAILEY:
        return TILE_DNGN_PORTAL_BAILEY;
    case BRANCH_ICE_CAVE:
        return TILE_DNGN_PORTAL_ICE_CAVE;
    case BRANCH_VOLCANO:
        return TILE_DNGN_PORTAL_VOLCANO;
    case BRANCH_WIZLAB:
        return TILE_DNGN_PORTAL_WIZARD_LAB_7; /* I like this colour */
    case BRANCH_DESOLATION:
        return TILE_DNGN_PORTAL_DESOLATION;

    default:
        return TILEG_ERROR;
    }
}

static tileidx_t _tileidx_player_job_base(const job_type job)
{
    switch (job)
    {
        case JOB_FIGHTER:
            return TILEG_JOB_FIGHTER;
        case JOB_WIZARD:
            return TILEG_JOB_WIZARD;
        case JOB_GLADIATOR:
            return TILEG_JOB_GLADIATOR;
        case JOB_NECROMANCER:
            return TILEG_JOB_NECROMANCER;
        case JOB_BRIGAND:
            return TILEG_JOB_BRIGAND;
        case JOB_BERSERKER:
            return TILEG_JOB_BERSERKER;
        case JOB_HUNTER:
            return TILEG_JOB_HUNTER;
        case JOB_CONJURER:
            return TILEG_JOB_CONJURER;
        case JOB_ENCHANTER:
            return TILEG_JOB_ENCHANTER;
        case JOB_FIRE_ELEMENTALIST:
            return TILEG_JOB_FIRE_ELEMENTALIST;
        case JOB_ICE_ELEMENTALIST:
            return TILEG_JOB_ICE_ELEMENTALIST;
        case JOB_SUMMONER:
            return TILEG_JOB_SUMMONER;
        case JOB_AIR_ELEMENTALIST:
            return TILEG_JOB_AIR_ELEMENTALIST;
        case JOB_EARTH_ELEMENTALIST:
            return TILEG_JOB_EARTH_ELEMENTALIST;
        case JOB_VENOM_MAGE:
            return TILEG_JOB_VENOM_MAGE;
        case JOB_CHAOS_KNIGHT:
            return TILEG_JOB_CHAOS_KNIGHT;
        case JOB_TRANSMUTER:
            return TILEG_JOB_TRANSMUTER;
        case JOB_MONK:
            return TILEG_JOB_MONK;
        case JOB_WARPER:
            return TILEG_JOB_WARPER;
        case JOB_WANDERER:
            return TILEG_JOB_WANDERER;
        case JOB_ARTIFICER:
            return TILEG_JOB_ARTIFICER;
        case JOB_DELVER:
            return TILEG_JOB_DELVER;
        case JOB_ARCANE_MARKSMAN:
            return TILEG_JOB_ARCANE_MARKSMAN;
        case JOB_ABYSSAL_KNIGHT:
            return TILEG_JOB_ABYSSAL_KNIGHT;
        default:
            return TILEG_ERROR;
    }
}

static tileidx_t _tileidx_player_species_base(const species_type species)
{
    switch (species)
    {
        case SP_HUMAN:
            return TILEG_SP_HUMAN;
        case SP_DEEP_ELF:
            return TILEG_SP_DEEP_ELF;
        case SP_HILL_ORC:
            return TILEG_SP_HILL_ORC;
        case SP_KOBOLD:
            return TILEG_SP_KOBOLD;
        case SP_MUMMY:
            return TILEG_SP_MUMMY;
        case SP_NAGA:
            return TILEG_SP_NAGA;
        case SP_OGRE:
            return TILEG_SP_OGRE;
        case SP_TROLL:
            return TILEG_SP_TROLL;
        case SP_BASE_DRACONIAN:
            return TILEG_SP_DRACONIAN;
        case SP_PALENTONGA:
            return TILEG_SP_PALENTONGA;
        case SP_DEMIGOD:
            return TILEG_SP_DEMIGOD;
        case SP_SPRIGGAN:
            return TILEG_SP_SPRIGGAN;
        case SP_MINOTAUR:
            return TILEG_SP_MINOTAUR;
        case SP_DEMONSPAWN:
            return TILEG_SP_DEMONSPAWN;
        case SP_GHOUL:
            return TILEG_SP_GHOUL;
        case SP_TENGU:
            return TILEG_SP_TENGU;
        case SP_MERFOLK:
            return TILEG_SP_MERFOLK;
        case SP_VAMPIRE:
            return TILEG_SP_VAMPIRE;
        case SP_DEEP_DWARF:
            return TILEG_SP_DEEP_DWARF;
        case SP_FELID:
            return TILEG_SP_FELID;
        case SP_OCTOPODE:
            return TILEG_SP_OCTOPODE;
        case SP_GARGOYLE:
            return TILEG_SP_GARGOYLE;
        case SP_FORMICID:
            return TILEG_SP_FORMICID;
        case SP_VINE_STALKER:
            return TILEG_SP_VINE_STALKER;
        case SP_BARACHI:
            return TILEG_SP_BARACHI;
        case SP_GNOLL:
            return TILEG_SP_GNOLL;
        case SP_DJINNI:
            return TILEG_SP_DJINNI;
        default:
            return TILEP_ERROR;
    }
}

tileidx_t tileidx_player_species(const species_type species, bool recommended)
{
    tileidx_t off = recommended ? -TILEG_LAST_SPECIES+TILEG_LAST_RECOMMENDED_SPECIES: 0;
    return _tileidx_player_species_base(species) + off;
}

tileidx_t tileidx_player_job(const job_type job, bool recommended)
{
    tileidx_t off = recommended ? -TILEG_LAST_JOB+TILEG_LAST_RECOMMENDED_JOB: 0;
    return _tileidx_player_job_base(job) + off;
}

tileidx_t tileidx_known_brand(const item_def &item)
{
    if (!item_type_known(item))
        return 0;

    if (item.base_type == OBJ_WEAPONS)
    {
        const int brand = get_weapon_brand(item);
        if (brand != SPWPN_NORMAL)
            return TILE_BRAND_WEP_FIRST + get_weapon_brand(item) - 1;
    }
    else if (item.base_type == OBJ_ARMOUR)
    {
        const int brand = get_armour_ego_type(item);
        if (brand != SPARM_NORMAL)
            return TILE_BRAND_ARM_FIRST + get_armour_ego_type(item) - 1;
    }
    else if (item.base_type == OBJ_MISSILES)
    {
        switch (get_ammo_brand(item))
        {
#if TAG_MAJOR_VERSION == 34
        case SPMSL_FLAME:
            return TILE_BRAND_FLAME;
        case SPMSL_FROST:
            return TILE_BRAND_FROST;
#endif
        case SPMSL_POISONED:
            return TILE_BRAND_POISONED;
        case SPMSL_CURARE:
            return TILE_BRAND_CURARE;
#if TAG_MAJOR_VERSION == 34
        case SPMSL_RETURNING:
            return TILE_BRAND_RETURNING;
#endif
        case SPMSL_CHAOS:
            return TILE_BRAND_CHAOS;
#if TAG_MAJOR_VERSION == 34
        case SPMSL_PENETRATION:
            return TILE_BRAND_PENETRATION;
#endif
        case SPMSL_DISPERSAL:
            return TILE_BRAND_DISPERSAL;
        case SPMSL_EXPLODING:
            return TILE_BRAND_EXPLOSION;
#if TAG_MAJOR_VERSION == 34
        case SPMSL_CONFUSION:
            return TILE_BRAND_CONFUSION;
        case SPMSL_PARALYSIS:
            return TILE_BRAND_PARALYSIS;
        case SPMSL_SLOW:
            return TILE_BRAND_SLOWING;
        case SPMSL_SICKNESS:
            return TILE_BRAND_SICKNESS;
        case SPMSL_SLEEP:
            return TILE_BRAND_SLEEP;
#endif
        case SPMSL_FRENZY:
            return TILE_BRAND_FRENZY;
        case SPMSL_BLINDING:
            return TILE_BRAND_BLINDING;
        default:
            break;
        }
    }
#if TAG_MAJOR_VERSION == 34
    else if (item.base_type == OBJ_RODS)
    {
        // Technically not a brand, but still handled here
        return TILE_ROD_ID_FIRST + item.sub_type;
    }
#endif
    return 0;
}

tileidx_t tileidx_corpse_brand(const item_def &item)
{
    if (item.base_type != OBJ_CORPSES || item.sub_type != CORPSE_BODY)
        return 0;

    return 0;
}

tileidx_t tileidx_unseen_flag(const coord_def &gc)
{
    if (!map_bounds(gc))
        return TILE_FLAG_UNSEEN;
    else if (env.map_knowledge(gc).known()
                && !env.map_knowledge(gc).seen()
             || env.map_knowledge(gc).detected_item()
             || env.map_knowledge(gc).detected_monster()
           )
    {
        return TILE_FLAG_MM_UNSEEN;
    }
    else
        return TILE_FLAG_UNSEEN;
}

int enchant_to_int(const item_def &item)
{
    if (is_random_artefact(item))
        return 4;

    switch (item.flags & ISFLAG_COSMETIC_MASK)
    {
        default:
            return 0;
        case ISFLAG_EMBROIDERED_SHINY:
            return 1;
        case ISFLAG_RUNED:
            return 2;
        case ISFLAG_GLOWING:
            return 3;
    }
}

tileidx_t tileidx_enchant_equ(const item_def &item, tileidx_t tile, bool player)
{
    static const int etable[5][5] =
    {
      {0, 0, 0, 0, 0},  // all variants look the same
      {0, 1, 1, 1, 1},  // normal, ego/randart
      {0, 1, 1, 1, 2},  // normal, ego, randart
      {0, 1, 1, 2, 3},  // normal, ego (shiny/runed), ego (glowing), randart
      {0, 1, 2, 3, 4}   // normal, shiny, runed, glowing, randart
    };

    const int etype = enchant_to_int(item);

    // XXX: only helmets and robes have variants, but it would be nice
    // if this weren't hardcoded.
    if (tile == TILE_THELM_HELM)
    {
        switch (etype)
        {
            case 1:
            case 2:
            case 3:
                tile = _modrng(item.rnd, TILE_THELM_EGO_FIRST, TILE_THELM_EGO_LAST);
                break;
            case 4:
                tile = _modrng(item.rnd, TILE_THELM_ART_FIRST, TILE_THELM_ART_LAST);
                break;
            default:
                tile = _modrng(item.rnd, TILE_THELM_FIRST, TILE_THELM_LAST);
        }
        return tile;
    }

    if (tile == TILE_ARM_ROBE)
    {
        switch (etype)
        {
            case 1:
            case 2:
            case 3:
                tile = _modrng(item.rnd, TILE_ARM_ROBE_EGO_FIRST, TILE_ARM_ROBE_EGO_LAST);
                break;
            case 4:
                tile = _modrng(item.rnd, TILE_ARM_ROBE_ART_FIRST, TILE_ARM_ROBE_ART_LAST);
                break;
            default:
                tile = _modrng(item.rnd, TILE_ARM_ROBE_FIRST, TILE_ARM_ROBE_LAST);
        }
        return tile;
    }

    int idx;
    if (player)
        idx = tile_player_count(tile) - 1;
    else
        idx = tile_main_count(tile) - 1;
    ASSERT(idx < 5);

    tile += etable[idx][etype];

    return tile;
}

#ifdef USE_TILE
string tile_debug_string(tileidx_t fg, tileidx_t bg, char prefix)
{
    tileidx_t fg_idx = fg & TILE_FLAG_MASK;
    tileidx_t bg_idx = bg & TILE_FLAG_MASK;

    string fg_name;
    if (fg_idx < TILE_FLOOR_MAX)
        fg_name = tile_floor_name(fg_idx);
    else if (fg_idx < TILE_WALL_MAX)
        fg_name = tile_wall_name(fg_idx);
    else if (fg_idx < TILE_FEAT_MAX)
        fg_name = tile_feat_name(fg_idx);
    else if (fg_idx < TILE_DNGN_MAX)
        fg_name = tile_dngn_name(fg_idx);
    else if (fg_idx < TILE_MAIN_MAX)
        fg_name = tile_main_name(fg_idx);
    else if (fg_idx < TILEP_MCACHE_START)
        fg_name = (tile_player_name(fg_idx));
    else
    {
        fg_name = "mc:";
        mcache_entry *entry = mcache.get(fg_idx);
        if (entry)
        {
            tile_draw_info dinfo[mcache_entry::MAX_INFO_COUNT];
            unsigned int count = entry->info(&dinfo[0]);
            for (unsigned int i = 0; i < count; ++i)
            {
                tileidx_t mc_idx = dinfo[i].idx;
                if (mc_idx < TILE_MAIN_MAX)
                    fg_name += tile_main_name(mc_idx);
                else if (mc_idx < TILEP_PLAYER_MAX)
                    fg_name += tile_player_name(mc_idx);
                else
                    fg_name += "[invalid index]";

                if (i < count - 1)
                    fg_name += ", ";
            }
        }
        else
            fg_name += "[not found]";
    }

    string tile_string = make_stringf(
        "%cFG: %4" PRIu64" | 0x%8" PRIx64" (%s)\n"
        "%cBG: %4" PRIu64" | 0x%8" PRIx64" (%s)\n",
        prefix,
        fg_idx,
        fg & ~TILE_FLAG_MASK,
        fg_name.c_str(),
        prefix,
        bg_idx,
        bg & ~TILE_FLAG_MASK,
        tile_dngn_name(bg_idx));

    return tile_string;
}
#endif

void bind_item_tile(item_def &item)
{
    if (item.props.exists("item_tile_name"))
    {
        string tile = item.props["item_tile_name"].get_string();
        dprf("Binding non-worn item tile: \"%s\".", tile.c_str());
        tileidx_t index;
        if (!tile_main_index(tile.c_str(), &index))
        {
            // If invalid tile name, complain and discard the props.
            dprf("bad tile name: \"%s\".", tile.c_str());
            item.props.erase("item_tile_name");
            item.props.erase("item_tile");
        }
        else
            item.props["item_tile"] = short(index);
    }

    if (item.props.exists("worn_tile_name"))
    {
        string tile = item.props["worn_tile_name"].get_string();
        dprf("Binding worn item tile: \"%s\".", tile.c_str());
        tileidx_t index;
        if (!tile_player_index(tile.c_str(), &index))
        {
            // If invalid tile name, complain and discard the props.
            dprf("bad tile name: \"%s\".", tile.c_str());
            item.props.erase("worn_tile_name");
            item.props.erase("worn_tile");
        }
        else
            item.props["worn_tile"] = short(index);
    }
}

void tile_init_props(monster* mon)
{
    // Only monsters using mon_mod or mon_cycle need a tile_num.
    switch (mon->type)
    {
        case MONS_TOADSTOOL:
        case MONS_FUNGUS:
        case MONS_PLANT:
        case MONS_BUSH:
        case MONS_FIRE_VORTEX:
        case MONS_TWISTER:
        case MONS_SPATIAL_VORTEX:
        case MONS_SPATIAL_MAELSTROM:
        case MONS_ABOMINATION_SMALL:
        case MONS_ABOMINATION_LARGE:
        case MONS_BLOCK_OF_ICE:
        case MONS_BUTTERFLY:
        case MONS_HUMAN:
        case MONS_DEEP_ELF_ELEMENTALIST:
            break;
        default:
            return;
    }

    // Already overridden or set.
    if (mon->props.exists("monster_tile") || mon->props.exists(TILE_NUM_KEY))
        return;

    mon->props[TILE_NUM_KEY] = short(random2(256));
}<|MERGE_RESOLUTION|>--- conflicted
+++ resolved
@@ -3421,16 +3421,8 @@
     // Demonspawn-only
     case ABIL_DAMNATION:
         return TILEG_ABILITY_HURL_DAMNATION;
-<<<<<<< HEAD
     case ABIL_WORD_OF_CHAOS:
         return TILEG_ERROR; // TODO
-    // Tengu, Draconians
-    case ABIL_FLY:
-        return TILEG_ABILITY_FLIGHT;
-    case ABIL_STOP_FLYING:
-        return TILEG_ABILITY_FLIGHT_END;
-=======
->>>>>>> ed2907cb
     // Vampires
     case ABIL_TRAN_BAT:
         return TILEG_ABILITY_BAT_FORM;
