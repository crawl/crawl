--- conflicted
+++ resolved
@@ -259,20 +259,17 @@
 
     //jiyva kill to slime
     jiyva_kill_to_slime,
-	
-<<<<<<< HEAD
+    
     ///share resistance
     share_resistance,
-=======
-	/// share resistance
-	share_resistance,
-	
-	/// the Great Wyrm: poisonous melee attack
-	wyrm_poisonous,	
-	
-	/// the Great Wyrm: restore & cure
-	wyrm_restore,
->>>>>>> 0e4c088e
+    ///share resistance
+    share_resistance,
+    
+    /// the Great Wyrm: poisonous melee attack
+    wyrm_poisonous,	
+    
+    /// the Great Wyrm: restore & cure
+    wyrm_restore,
 };
 
 enum ru_interference
