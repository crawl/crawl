/**
 * @file
 * @brief Player related functions.
**/


#ifndef PLAYER_H
#define PLAYER_H

#include "actor.h"
#include "beam.h"
#include "quiver.h"
#include "itemprop-enum.h"
#include "package.h"
#include "place-info.h"
#include "religion-enum.h"
#include "species.h"

#include <list>
#include <vector>

#ifdef USE_TILE
#include "tiledoll.h"
#endif

int check_stealth(void);

typedef FixedVector<int, NUM_DURATIONS> durations_t;
class player : public actor
{
public:
  // Permanent data:
  std::string your_name;
  species_type species;
  std::string species_name;
  job_type char_class;
  std::string class_name;

  // This field is here even in non-WIZARD compiles, since the
  // player might have been playing previously under wiz mode.
  bool          wizard;               // true if player has entered wiz mode.
  time_t        birth_time;           // start time of game


  // Long-term state:
  int elapsed_time;        // total amount of elapsed time in the game
  int elapsed_time_at_last_input; // used for elapsed_time delta display

  int hp;
  int hp_max;
  int hp_max_temp;            // temporary max HP loss (rotting)
  int hp_max_perm;            // base HPs from background (and permanent loss)

  int magic_points;
  int max_magic_points;
  int mp_max_temp;            // temporary max MP loss? (currently unused)
  int mp_max_perm;            // base MPs from background (and permanent loss)

  FixedVector<int8_t, NUM_STATS> stat_loss;
  FixedVector<int8_t, NUM_STATS> base_stats;
  FixedVector<int, NUM_STATS> stat_zero;
  FixedVector<std::string, NUM_STATS> stat_zero_cause;
  stat_type last_chosen;

  int hunger;
  int disease;
  uint8_t hunger_state;
  uint8_t max_level;
  uint8_t hit_points_regeneration;
  uint8_t magic_points_regeneration;
  unsigned int experience;
  int experience_level;
  int gold;
  int zigs_completed, zig_max;

  FixedVector<int8_t, NUM_EQUIP> equip;
  FixedVector<bool, NUM_EQUIP> melded;
  unsigned short unrand_reacts;

  // PC's symbol (usually @) and colour.
  monster_type symbol;
  transformation_type form;

  FixedVector< item_def, ENDOFPACK > inv;
  FixedBitArray<NUM_RUNE_TYPES> runes;
  int obtainable_runes; // can be != 15 in Sprint

  int burden;
  burden_state_type burden_state;
  FixedVector<spell_type, MAX_KNOWN_SPELLS> spells;
  uint8_t spell_no;
  game_direction_type char_direction;
  bool opened_zot;
  bool royal_jelly_dead;
  bool transform_uncancellable;
  bool fishtail; // Merfolk fishtail transformation

  unsigned short pet_target;

  int absdepth0; // offset by one (-1 == 0, 0 == 1, etc.) for display

  durations_t duration;
  int rotting;
  int berserk_penalty;                // penalty for moving while berserk

  FixedVector<int, NUM_ATTRIBUTES> attribute;
  FixedVector<uint8_t, NUM_AMMO> quiver; // default items for quiver
  FixedVector<int, NUM_OBJECT_CLASSES> sacrifice_value;

  undead_state_type is_undead;

  int  friendly_pickup;       // pickup setting for allies
  bool dead; // ... but pending revival
  int lives;
  int deaths;

  FixedVector<uint8_t, NUM_SKILLS>  skills; //!< skill level
  FixedVector<int8_t, NUM_SKILLS>  train; //!< 0: disabled, 1: normal, 2: focus.
  FixedVector<unsigned int, NUM_SKILLS>  training; //<! percentage of XP used
  FixedVector<bool, NUM_SKILLS> can_train; //!<Is training this skill allowed
  FixedVector<bool, NUM_SKILLS> train_set; //!< Has the player set this skill
  FixedVector<unsigned int, NUM_SKILLS> skill_points;
  FixedVector<unsigned int, NUM_SKILLS> ct_skill_points; //<!track skill points
                                                    //<!gained by crosstraining
  FixedVector<uint8_t, NUM_SKILLS>  skill_order;

  bool auto_training;
  std::list<skill_type> exercises;     //<! recent practise events
  std::list<skill_type> exercises_all; //<! also include events for disabled skills
  std::set<skill_type> stop_train; //<! need to check if we can still train
  std::set<skill_type> start_train; //<! we can resume training

  // Skill menu states
  skill_menu_state skill_menu_do;
  skill_menu_state skill_menu_view;

  //Ashenzari transfer knowledge
  skill_type    transfer_from_skill;
  skill_type    transfer_to_skill;
  unsigned int  transfer_skill_points;
  unsigned int  transfer_total_skill_points;

  skill_type sage_bonus_skill;  // If Sage is in effect, which skill it affects.
  int sage_bonus_degree;        // How much bonus XP to give in that skill.

  skill_type manual_skill;
  int manual_index;

  int  skill_cost_level;
  int  total_skill_points;
  int  exp_available;
  int  zot_points; // ZotDef currency

  int exp_docked, exp_docked_total; // Ashenzari's wrath

  FixedArray<uint8_t, 6, 50> item_description;
  FixedVector<unique_item_status_type, MAX_UNRANDARTS> unique_items;
  FixedVector<bool, NUM_MONSTERS> unique_creatures;

  // NOTE: The kills member is a pointer to a KillMaster object,
  // rather than the object itself, so that we can get away with
  // just a forward declare of the KillMaster class, rather than
  // having to #include kills.h and thus make every single .cc file
  // dependent on kills.h.  Having a pointer means that we have
  // to do our own implementations of copying the player object,
  // since the default implementations will lead to the kills member
  // pointing to freed memory, or worse yet lead to the same piece of
  // memory being freed twice.
  KillMaster* kills;

  level_area_type level_type;

  // Human-readable name for portal vault. Will be set to level_type_tag
  // if not explicitly set by the entry portal.
  std::string level_type_name;

  // Three-letter extension for portal vault bones files. Will be set
  // to first three letters of level_type_tag if not explicitly set by
  // the entry portal.
  std::string level_type_ext;

  // Abbreviation of portal vault name, for use in notes.  If not
  // explicitly set by the portal vault, will be set from level_type_name
  // or level_type_tag if either is short enough, or the shorter of the
  // two will be truncated if neither is short enough.
  std::string level_type_name_abbrev;

  // Item origin string for items from portal vaults, so that dumps
  // can have origins like "You found it in on level 2 of a ziggurat".
  // Will be set relative to level_type_name if not explicitly set.
  std::string level_type_origin;

  // .des file tag for portal vault
  std::string level_type_tag;

  branch_type where_are_you;

  FixedVector<uint8_t, 30> branch_stairs;

  god_type religion;
  std::string god_name;
  std::string jiyva_second_name; // Random second name of Jiyva
  uint8_t piety;
  uint8_t piety_hysteresis;       // amount of stored-up docking
  uint8_t gift_timeout;
  FixedVector<uint8_t, MAX_NUM_GODS>  penance;
  FixedVector<uint8_t, MAX_NUM_GODS>  worshipped;
  FixedVector<short,   MAX_NUM_GODS>  num_current_gifts;
  FixedVector<short,   MAX_NUM_GODS>  num_total_gifts;
  FixedVector<uint8_t, MAX_NUM_GODS>  piety_max;

  // Nemelex sacrifice toggles
  FixedVector<bool, NUM_NEMELEX_GIFT_TYPES> nemelex_sacrificing;

  FixedVector<uint8_t, NUM_MUTATIONS> mutation;
  FixedVector<uint8_t, NUM_MUTATIONS> innate_mutations;

  struct demon_trait
  {
      int           level_gained;
      mutation_type mutation;
  };

  std::vector<demon_trait> demonic_traits;

  int earth_attunement; // nomes only
  int magic_contamination;

  FixedVector<bool, NUM_FIXED_BOOKS> had_book;
  FixedVector<bool, NUM_SPELLS>      seen_spell;
  FixedVector<uint32_t, NUM_WEAPONS> seen_weapon;
  FixedVector<uint32_t, NUM_ARMOURS> seen_armour;
  FixedBitArray<NUM_MISCELLANY>      seen_misc;

  uint8_t normal_vision;        // how far the species gets to see
  uint8_t current_vision;       // current sight radius (cells)

  branch_type   hell_branch;          // which branch the player goes to on hell exit
  uint8_t       hell_exit;            // which level player goes to on hell exit

  int           real_time;            // real time played (in seconds)
  int           num_turns;            // number of turns taken
  int           exploration;          // levels explored (16.16 bit real number)

  int           last_view_update;     // what turn was the view last updated?

  // Warning: these two are quite different.
  //
  // The spell table is an index to a specific spell slot (you.spells).
  // The ability table lists the ability (ABIL_*) which prefers that letter.
  //
  // In other words, the spell table contains hard links and the ability
  // table contains soft links.
  FixedVector<int, 52>  spell_letter_table;   // ref to spell by slot
  FixedVector<ability_type, 52>  ability_letter_table; // ref to abil by enum

  std::set<std::string> uniq_map_tags;
  std::set<std::string> uniq_map_names;

  PlaceInfo global_info;
  player_quiver* m_quiver;

  // monsters mesmerising player; should be protected, but needs to be saved
  // and restored.
  std::vector<int> beholders;

  // monsters causing fear to the player; see above
  std::vector<int> fearmongers;

  // Delayed level actions.  This array is never trimmed, as usually D:1 won't
  // be loaded again until the very end.
  std::vector<daction_type> dactions;

  // The player's knowledge about item types.
  id_arr type_ids;
  // Additional information, about tried unidentified items.
  // (e.g. name of item, for scrolls of RC, ID, EA)
  CrawlHashTable type_id_props;

#if TAG_MAJOR_VERSION == 32
  int montiers[5]; // four monster tiers, plus corpse count
#endif

  // The version the save was last played with.
  std::string prev_save_version;

  // The type of a zotdef wave, if any.
  std::string zotdef_wave_name;
  // The biggest assigned monster id so far.
  mid_t last_mid;

  // Count of spells cast.
  std::map<spell_type, FixedVector<int, 27> > spell_usage;

  // Non-saved UI state:
  unsigned short prev_targ;
  coord_def      prev_grd_targ;
  coord_def      prev_move;

  // Coordinates of last travel target; note that this is never used by
  // travel itself, only by the level-map to remember the last travel target.
  short travel_x, travel_y;
  level_id travel_z;

  runrest running;            // Nonzero if running/traveling.
  bool received_weapon_warning;

  delay_queue_type delay_queue;       // pending actions

  time_t last_keypress_time;
  bool xray_vision;
  int8_t bondage_level;  // how much an Ash worshipper is into bondage
  int8_t bondage[NUM_ET];
  std::map<skill_type, int8_t> skill_boost; // Skill bonuses.

  // Volatile (same-turn) state:
  bool turn_is_over; // flag signaling that player has performed a timed action

  // If true, player is headed to the Abyss.
  bool banished;
  std::string banished_by;

  bool wield_change;          // redraw weapon
  bool redraw_quiver;         // redraw quiver
  uint64_t redraw_status_flags;

  bool redraw_title;
  bool redraw_hit_points;
  bool redraw_magic_points;
  FixedVector<bool, NUM_STATS> redraw_stats;
  bool redraw_experience;
  bool redraw_armour_class;
  bool redraw_evasion;

  uint8_t flash_colour;

  int time_taken;

  int shield_blocks;         // number of shield blocks since last action

  entry_cause_type entry_cause;
  god_type         entry_cause_god;

  // For now, only control the speed of abyss morphing.
  int abyss_speed;

  int           old_hunger;  // used for hunger delta-meter (see output.cc)

  // Set when the character is going to a new level, to guard against levgen
  // failures
  dungeon_feature_type transit_stair;
  bool entering_level;

  int         escaped_death_cause;
  std::string escaped_death_aux;

  int turn_damage;   // cumulative damage per turn
  int damage_source; // death source of last damage done to player
  int source_damage; // cumulative damage for you.damage_source

  // When other levels are loaded (e.g. viewing), is the player on this level?
  bool on_current_level;

  // Did you spent this turn walking (/flying)?
  // 0 = no, 1 = cardinal move, 2 = diagonal move
  int walking;

  // View code clears and needs new data in places where we can't announce the
  // portal right away; delay the announcements then.
  int seen_portals;

  // Number of viewport refreshes.
  unsigned int frame_no;

  // The save file itself.
  package *save;

  // The last spell cast by the player.
  spell_type last_cast_spell;

protected:
    FixedVector<PlaceInfo, NUM_BRANCHES>             branch_info;
    FixedVector<PlaceInfo, NUM_LEVEL_AREA_TYPES - 1> non_branch_info;

public:
    player();
    player(const player &other);
    ~player();

    void copy_from(const player &other);

    void init();

    // Set player position without updating view geometry.
    void set_position(const coord_def &c);
    // Low-level move the player. Use this instead of changing pos directly.
    void moveto(const coord_def &c, bool clear_net = true);
    bool move_to_pos(const coord_def &c, bool clear_net = true);
    // Move the player during an abyss shift.
    void shiftto(const coord_def &c);
    bool blink_to(const coord_def& c, bool quiet = false);

    void reset_prev_move();

    int8_t stat(stat_type stat, bool nonneg=true) const;
    int8_t strength() const;
    int8_t intel() const;
    int8_t dex() const;
    int8_t max_stat(stat_type stat) const;
    int8_t max_strength() const;
    int8_t max_intel() const;
    int8_t max_dex() const;

    bool in_water() const;
    bool can_swim(bool permanently = false) const;
    int visible_igrd(const coord_def&) const;
    bool is_levitating() const;
    bool can_cling_to_walls() const;
<<<<<<< HEAD
    bool is_banished() const;
=======
    bool is_web_immune() const;
>>>>>>> a2c4a496
    bool cannot_speak() const;
    bool invisible() const;
    bool misled() const;
    bool can_see_invisible() const;
    bool can_see_invisible(bool unid, bool transient = true) const;
    bool visible_to(const actor *looker) const;
    bool can_see(const actor* a) const;
    bool nightvision() const;

    bool see_cell(const coord_def& p) const;
    const los_base* get_los();

    // Is c in view but behind a transparent wall?
    bool trans_wall_blocking(const coord_def &c) const;

    bool is_icy() const;
    bool is_fiery() const;
    bool is_skeletal() const;
    bool are_currently_undead() const;

    bool light_flight() const;
    bool travelling_light() const;

    // Dealing with beholders. Implemented in behold.cc.
    void add_beholder(const monster* mon, bool axe = false);
    bool beheld() const;
    bool beheld_by(const monster* mon) const;
    monster* get_beholder(const coord_def &pos) const;
    monster* get_any_beholder() const;
    void remove_beholder(const monster* mon);
    void clear_beholders();
    void beholders_check_noise(int loudness, bool axe = false);
    void update_beholders();
    void update_beholder(const monster* mon);
    bool possible_beholder(const monster* mon) const;

    // Dealing with fearmongers. Implemented in fearmonger.cc.
    bool add_fearmonger(const monster* mon);
    bool afraid() const;
    bool afraid_of(const monster* mon) const;
    monster* get_fearmonger(const coord_def &pos) const;
    monster* get_any_fearmonger() const;
    void remove_fearmonger(const monster* mon);
    void clear_fearmongers();
    void fearmongers_check_noise(int loudness, bool axe = false);
    void update_fearmongers();
    void update_fearmonger(const monster* mon);

    kill_category kill_alignment() const;

    bool has_spell(spell_type spell) const;

    size_type transform_size(transformation_type tform,
                             int psize = PSIZE_TORSO) const;
    std::string shout_verb() const;

    item_def *slot_item(equipment_type eq,
                        bool include_melded=false);
    const item_def *slot_item(equipment_type eq,
                              bool include_melded=false) const;

    std::map<int,int> last_pickup;

    // actor
    int mindex() const;
    int       get_experience_level() const;
    actor_type atype() const { return ACT_PLAYER; }
    monster* as_monster() { return NULL; }
    player* as_player() { return this; }
    const monster* as_monster() const { return NULL; }
    const player* as_player() const { return this; }

    god_type  deity() const;
    bool      alive() const;
    bool      is_summoned(int* duration = NULL, int* summon_type = NULL) const;

    bool        swimming() const;
    bool        submerged() const;
    bool        floundering() const;
    bool        extra_balanced() const;
    bool        can_pass_through_feat(dungeon_feature_type grid) const;
    bool        is_habitable_feat(dungeon_feature_type actual_grid) const;
    size_type   body_size(size_part_type psize = PSIZE_TORSO, bool base = false) const;
    int         body_weight(bool base = false) const;
    int         total_weight() const;
    brand_type  damage_brand(int which_attack = -1);
    int         damage_type(int which_attack = -1);

    int       has_claws(bool allow_tran = true) const;
    bool      has_usable_claws(bool allow_tran = true) const;
    int       has_talons(bool allow_tran = true) const;
    bool      has_usable_talons(bool allow_tran = true) const;
    int       has_fangs(bool allow_tran = true) const;
    int       has_usable_fangs(bool allow_tran = true) const;
    int       has_tail(bool allow_tran = true) const;
    int       has_usable_tail(bool allow_tran = true) const;
    bool      has_usable_offhand() const;
    int       has_pseudopods(bool allow_tran = true) const;
    int       has_usable_pseudopods(bool allow_tran = true) const;
    int       has_tentacles(bool allow_tran = true) const;
    int       has_usable_tentacles(bool allow_tran = true) const;

    item_def *weapon(int which_attack = -1);
    item_def *shield();

    bool      can_wield(const item_def &item,
                        bool ignore_curse = false,
                        bool ignore_brand = false,
                        bool ignore_shield = false,
                        bool ignore_transform = false) const;
    bool      could_wield(const item_def &item,
                          bool ignore_brand = false,
                          bool ignore_transform = false) const;

    std::string name(description_level_type type,
                     bool force_visible = false) const;
    std::string pronoun(pronoun_type pro, bool force_visible = false) const;
    std::string conj_verb(const std::string &verb) const;
    std::string hand_name(bool plural, bool *can_plural = NULL) const;
    std::string foot_name(bool plural, bool *can_plural = NULL) const;
    std::string arm_name(bool plural, bool *can_plural = NULL) const;

    bool fumbles_attack(bool verbose = true);
    bool cannot_fight() const;

    void attacking(actor *other);
    bool can_go_berserk() const;
    bool can_go_berserk(bool intentional, bool potion = false) const;
    void go_berserk(bool intentional, bool potion = false);
    bool berserk() const;
    bool has_lifeforce() const;
    bool can_mutate() const;
    bool can_safely_mutate() const;
    bool can_bleed() const;
    bool mutate();
    void backlight();
    void banish(const std::string &who = "");
    void blink(bool allow_partial_control = true);
    void teleport(bool right_now = false,
                  bool abyss_shift = false,
                  bool wizard_tele = false);
    void drain_stat(stat_type stat, int amount, actor* attacker);

    void expose_to_element(beam_type element, int strength = 0);
    void god_conduct(conduct_type thing_done, int level);

    int hunger_level() const { return hunger_state; }
    void make_hungry(int nutrition, bool silent = true);
    bool poison(actor *agent, int amount = 1, bool force = false);
    bool sicken(int amount, bool allow_hint = true);
    void paralyse(actor *, int str, std::string source = "");
    void petrify(actor *);
    bool fully_petrify(actor *foe, bool quiet = false);
    void slow_down(actor *, int str);
    void confuse(actor *, int strength);
    bool heal(int amount, bool max_too = false);
    bool drain_exp(actor *, bool quiet = false, int pow = 3);
    bool rot(actor *, int amount, int immediate = 0, bool quiet = false);
    int hurt(const actor *attacker, int amount,
             beam_type flavour = BEAM_MISSILE,
             bool cleanup_dead = true);

    int warding() const;

    int mons_species() const;

    mon_holy_type holiness() const;
    bool undead_or_demonic() const;
    bool is_holy(bool spells = true) const;
    bool is_unholy(bool spells = true) const;
    bool is_evil(bool spells = true) const;
    bool is_chaotic() const;
    bool is_artificial() const;
    bool is_unbreathing() const;
    bool is_insubstantial() const;
    bool is_cloud_immune(cloud_type) const;
    int res_acid() const;
    int res_fire() const;
    int res_steam() const;
    int res_cold() const;
    int res_elec() const;
    int res_poison(bool temp = true) const;
    int res_rotting(bool temp = true) const;
    int res_asphyx() const;
    int res_water_drowning() const;
    int res_sticky_flame() const;
    int res_holy_energy(const actor *) const;
    int res_negative_energy() const;
    int res_torment() const;
    int res_wind() const;
    int res_petrify(bool temp = true) const;
    int res_magic() const;
    bool confusable() const;
    bool slowable() const;

    flight_type flight_mode() const;
    bool permanent_levitation() const;
    bool permanent_flight() const;

    bool paralysed() const;
    bool cannot_move() const;
    bool cannot_act() const;
    bool confused() const;
    bool caught() const;
    bool backlit(bool check_haloed = true, bool self_halo = true) const;
    bool umbra(bool check_haloed = true, bool self_halo = true) const;
    int halo_radius2() const;
    int silence_radius2() const;
    int liquefying_radius2 () const;
    int umbra_radius2 () const;
    bool glows_naturally() const;
    bool petrifying() const;
    bool petrified() const;
    bool incapacitated() const
    {
        return actor::incapacitated() || stat_zero[STAT_DEX];
    }

    bool asleep() const;
    void hibernate(int power = 0);
    void put_to_sleep(actor *, int power = 0);
    void awake();
    void check_awaken(int disturbance);
    int beam_resists(bolt &beam, int hurted, bool doEffects,
                     std::string source);

    bool can_throw_large_rocks() const;
    bool can_smell() const;

    int armour_class() const;
    int gdr_perc() const;
    int melee_evasion(const actor *attacker,
                      ev_ignore_type evit = EV_IGNORE_NONE) const;

    int stat_hp() const     { return hp; }
    int stat_maxhp() const  { return hp_max; }
    int stealth() const     { return check_stealth(); }

    int shield_bonus() const;
    int shield_block_penalty() const;
    int shield_bypass_ability(int tohit) const;

    void shield_block_succeeded(actor *foe);


    // Combat-related adjusted penalty calculation methods
    int unadjusted_body_armour_penalty() const;
    int adjusted_body_armour_penalty(int scale = 1,
                                     bool use_size = false) const;
    int adjusted_shield_penalty(int scale = 1) const;
    int armour_tohit_penalty(bool random_factor) const;
    int shield_tohit_penalty(bool random_factor) const;

    bool wearing_light_armour(bool with_skill = false) const;
    int  skill(skill_type skill, int scale =1, bool real = false) const;
    int  traps_skill() const;

    bool do_shaft();

    void apply_location_effects(const coord_def &oldpos,
                                killer_type killer = KILL_NONE,
                                int killernum = -1);

    ////////////////////////////////////////////////////////////////

    PlaceInfo& get_place_info() const ; // Current place info
    PlaceInfo& get_place_info(branch_type branch,
                              level_area_type level_type2) const;
    PlaceInfo& get_place_info(branch_type branch) const;
    PlaceInfo& get_place_info(level_area_type level_type2) const;
    void clear_place_info();

    void goto_place(const level_id &level);

    void set_place_info(PlaceInfo info);
    // Returns copies of the PlaceInfo; modifying the vector won't
    // modify the player object.
    std::vector<PlaceInfo> get_all_place_info(bool visited_only = false,
                                              bool dungeon_only = false) const;

    bool did_escape_death() const;
    void reset_escaped_death();

    void add_gold(int delta);
    void del_gold(int delta);
    void set_gold(int amount);

    void increase_duration(duration_type dur, int turns, int cap = 0,
                           const char* msg = NULL);
    void set_duration(duration_type dur, int turns, int cap = 0,
                      const char *msg = NULL);



protected:
    void _removed_beholder();
    bool _possible_beholder(const monster* mon) const;

    void _removed_fearmonger();
    bool _possible_fearmonger(const monster* mon) const;

};

#ifdef DEBUG_GLOBALS
#define you (*real_you)
#endif
extern player you;

struct player_save_info
{
    std::string name;
    unsigned int experience;
    int experience_level;
    bool wizard;
    species_type species;
    std::string species_name;
    std::string class_name;
    god_type religion;
    std::string god_name;
    std::string jiyva_second_name;
    game_type saved_game_type;

#ifdef USE_TILE
    dolls_data doll;
    bool held_in_net;
#endif

    bool save_loadable;
    std::string filename;

    player_save_info& operator=(const player& rhs);
    bool operator<(const player_save_info& rhs) const;
    std::string short_desc() const;
};

class monster;
struct item_def;

// Helper. Use move_player_to_grid or player::apply_location_effects instead.
void moveto_location_effects(dungeon_feature_type old_feat,
                             bool stepped=false, bool allow_shift=true,
                             const coord_def& old_pos=coord_def());

bool check_moveto(const coord_def& p, const std::string &move_verb = "step",
                  const std::string &msg = "");
void move_player_to_grid(const coord_def& p, bool stepped, bool allow_shift);

bool is_map_persistent(void);
bool player_in_branch(int branch);
bool player_in_level_area(level_area_type area);
bool player_in_hell(void);

bool berserk_check_wielded_weapon(void);
int player_equip(equipment_type slot, int sub_type, bool calc_unid = true);
int player_equip_ego_type(int slot, int sub_type, bool calc_unid = true);
bool player_equip_unrand(int unrand_index);
bool player_can_hit_monster(const monster* mon);
bool player_can_hear(const coord_def& p, int hear_distance = 999);

bool player_is_shapechanged(void);

bool is_effectively_light_armour(const item_def *item);
bool player_effectively_in_light_armour();

bool player_under_penance(void);

bool extrinsic_amulet_effect(jewellery_type amulet);
bool wearing_amulet(jewellery_type which_am, bool calc_unid = true,
                    bool ignore_extrinsic = false);

int burden_change(void);

int carrying_capacity(burden_state_type bs = BS_OVERLOADED);

int player_energy(void);

int player_raw_body_armour_evasion_penalty();
int player_adjusted_shield_evasion_penalty(int scale);
int player_armour_shield_spell_penalty();
int player_evasion(ev_ignore_type evit = EV_IGNORE_NONE);

int player_movement_speed(bool ignore_burden = false);

int player_hunger_rate(void);

int calc_hunger(int food_cost);

int player_icemail_armour_class();

int player_mag_abil(bool is_weighted);
int player_magical_power(void);

int player_prot_life(bool calc_unid = true, bool temp = true,
                     bool items = true);

int player_bonus_regen(void);
int player_regen(void);

int player_res_cold(bool calc_unid = true, bool temp = true,
                    bool items = true);
int player_res_acid(bool calc_unid = true, bool items = true);
int player_res_corr(bool calc_unid = true, bool items = true);
int player_acid_resist_factor();

int player_res_torment(bool calc_unid = true, bool temp = true);

bool player_item_conserve(bool calc_unid = true);
int player_mental_clarity(bool calc_unid = true, bool items = true);
int player_spirit_shield(bool calc_unid = true);

int player_likes_chunks(bool permanently = false);
bool player_likes_water(bool permanently = false);

int player_mutation_level(mutation_type mut);

int player_res_electricity(bool calc_unid = true, bool temp = true,
                           bool items = true);

int player_res_fire(bool calc_unid = true, bool temp = true,
                    bool items = true);
int player_res_sticky_flame(bool calc_unid = true, bool temp = true,
                            bool items = true);
int player_res_steam(bool calc_unid = true, bool temp = true,
                     bool items = true);

int player_res_poison(bool calc_unid = true, bool temp = true,
                      bool items = true);
int player_res_magic(bool calc_unid = true, bool temp = true);

bool player_control_teleport(bool calc_unid = true, bool temp = true,
                             bool items = true);

int player_shield_class(void);


int player_spec_air(void);
int player_spec_cold(void);
int player_spec_conj(void);
int player_spec_death(void);
int player_spec_earth(void);
int player_spec_ench(void);
int player_spec_fire(void);
int player_spec_holy(void);
int player_spec_poison(void);
int player_spec_summ(void);

int player_speed(void);
int player_armour_slots();
int player_evokable_levitation();
int player_evokable_invis();

int player_spell_levels(void);

int player_sust_abil(bool calc_unid = true);
int player_warding(bool calc_unid = true);

int player_teleport(bool calc_unid = true);

bool items_give_ability(const int slot, artefact_prop_type abil);
int scan_artefacts(artefact_prop_type which_property, bool calc_unid = true);

int slaying_bonus(weapon_property_type which_affected, bool ranged = false);

unsigned int exp_needed(int lev);

int get_expiration_threshold(duration_type dur);
bool dur_expiring(duration_type dur);
void display_char_status(void);

void forget_map(int chance_forgotten = 100, bool force = false);

int get_exp_progress();
void gain_exp(unsigned int exp_gained, unsigned int* actual_gain = NULL,
              unsigned int* actual_avail_gain = NULL);

bool player_in_bat_form();
bool player_can_open_doors();
bool player_can_reach_floor(std::string feat = "", bool quiet = false);

inline bool player_can_handle_equipment()
{
    return player_can_open_doors();
}

void level_change(bool skip_attribute_increase = false);
void adjust_level(int diff, bool just_xp = false);

bool player_genus(genus_type which_genus,
                   species_type species = SP_UNKNOWN);
bool is_player_same_species(const int mon, bool = false);
monster_type player_mons(bool transform = true);
void update_player_symbol();
void update_vision_range();

bool you_can_wear(int eq, bool special_armour = false);
bool player_has_feet(bool temp = true);
bool player_wearing_slot(int eq);
bool you_tran_can_wear(const item_def &item);
bool you_tran_can_wear(int eq, bool check_mutation = false);

bool enough_hp(int minimum, bool suppress_msg);
bool enough_mp(int minimum, bool suppress_msg, bool include_items = true);
bool enough_zp(int minimum, bool suppress_msg);

void dec_hp(int hp_loss, bool fatal, const char *aux = NULL);
void dec_mp(int mp_loss);

void inc_mp(int mp_gain);
void inc_hp(int hp_gain);

void rot_hp(int hp_loss);
void unrot_hp(int hp_recovered);
int player_rotted();
void rot_mp(int mp_loss);

void inc_max_hp(int hp_gain);
void dec_max_hp(int hp_loss);

void inc_max_mp(int mp_gain);
void dec_max_mp(int mp_loss);

void deflate_hp(int new_level, bool floor);
void set_hp(int new_amount);

int get_real_hp(bool trans, bool rotted = false);
int get_real_mp(bool include_items);

int get_contamination_level();
std::string describe_contamination(int level);

void set_mp(int new_amount);

void contaminate_player(int change, bool controlled = false,
                        bool msg = true);

bool confuse_player(int amount, bool resistable = true);

bool curare_hits_player(int death_source, int amount, const bolt &beam);
bool poison_player(int amount, std::string source,
                   std::string source_aux = "", bool force = false);
void paralyse_player(std::string source, int amount = 0, int factor = 1);
void dec_poison_player();
void reduce_poison_player(int amount);
bool miasma_player(std::string source, std::string source_aux = "");

bool napalm_player(int amount);
void dec_napalm_player(int delay);

bool slow_player(int turns);
void dec_slow_player(int delay);
void dec_exhaust_player(int delay);

bool haste_player(int turns, bool rageext = false);
void dec_haste_player(int delay);
void levitate_player(int pow);
void float_player(bool fly);
bool land_player();

void dec_disease_player(int delay);

void dec_color_smoke_trail();

bool player_weapon_wielded();

// Determines if the given grid is dangerous for the player to enter.
bool is_feat_dangerous(dungeon_feature_type feat, bool permanently = false);

void run_macro(const char *macroname = NULL);

int count_worn_ego(int which_ego);
bool need_expiration_warning(duration_type dur, coord_def p = you.pos());
bool need_expiration_warning(coord_def p = you.pos());
#endif<|MERGE_RESOLUTION|>--- conflicted
+++ resolved
@@ -416,11 +416,8 @@
     int visible_igrd(const coord_def&) const;
     bool is_levitating() const;
     bool can_cling_to_walls() const;
-<<<<<<< HEAD
     bool is_banished() const;
-=======
     bool is_web_immune() const;
->>>>>>> a2c4a496
     bool cannot_speak() const;
     bool invisible() const;
     bool misled() const;
