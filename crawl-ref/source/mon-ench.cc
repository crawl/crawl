/**
 * @file
 * @brief Monster enchantments.
**/

#include "AppHdr.h"

#include "monster.h"

#include <sstream>

#include "act-iter.h"
#include "areas.h"
#include "attitude-change.h"
#include "bloodspatter.h"
#include "cloud.h"
#include "coordit.h"
#include "delay.h"
#include "dgn-shoals.h"
#include "english.h"
#include "env.h"
#include "fight.h"
#include "fprop.h"
#include "hints.h"
#include "libutil.h"
#include "losglobal.h"
#include "message.h"
#include "misc.h"
#include "mon-abil.h"
#include "mon-behv.h"
#include "mon-book.h"
#include "mon-cast.h"
#include "mon-death.h"
#include "mon-place.h"
#include "mon-poly.h"
#include "mon-tentacle.h"
#include "religion.h"
#include "rot.h"
#include "spl-clouds.h"
#include "spl-damage.h"
#include "spl-summoning.h"
#include "state.h"
#include "stepdown.h"
#include "stringutil.h"
#include "teleport.h"
#include "terrain.h"
#include "timed_effects.h"
#include "traps.h"
#include "view.h"
#include "xom.h"

#ifdef DEBUG_DIAGNOSTICS
bool monster::has_ench(enchant_type ench) const
{
    mon_enchant e = get_ench(ench);
    if (e.ench == ench)
    {
        if (!ench_cache[ench])
        {
            die("monster %s has ench '%s' not in cache",
                name(DESC_PLAIN).c_str(),
                string(e).c_str());
        }
    }
    else if (e.ench == ENCH_NONE)
    {
        if (ench_cache[ench])
        {
            die("monster %s has no ench '%s' but cache says it does",
                name(DESC_PLAIN).c_str(),
                string(mon_enchant(ench)).c_str());
        }
    }
    else
    {
        die("get_ench returned '%s' when asked for '%s'",
            string(e).c_str(),
            string(mon_enchant(ench)).c_str());
    }
    return ench_cache[ench];
}
#endif

bool monster::has_ench(enchant_type ench, enchant_type ench2) const
{
    if (ench2 == ENCH_NONE)
        ench2 = ench;

    for (int i = ench; i <= ench2; ++i)
        if (has_ench(static_cast<enchant_type>(i)))
            return true;

    return false;
}

mon_enchant monster::get_ench(enchant_type ench1,
                               enchant_type ench2) const
{
    if (ench2 == ENCH_NONE)
        ench2 = ench1;

    for (int e = ench1; e <= ench2; ++e)
    {
        auto i = enchantments.find(static_cast<enchant_type>(e));

        if (i != enchantments.end())
            return i->second;
    }

    return mon_enchant();
}

void monster::update_ench(const mon_enchant &ench)
{
    if (ench.ench != ENCH_NONE)
    {
        if (mon_enchant *curr_ench = map_find(enchantments, ench.ench))
            *curr_ench = ench;
    }
}

bool monster::add_ench(const mon_enchant &ench)
{
    // silliness
    if (ench.ench == ENCH_NONE)
        return false;

    if (ench.ench == ENCH_FEAR
        && (holiness() == MH_NONLIVING || berserk_or_insane()))
    {
        return false;
    }

    if (ench.ench == ENCH_BLIND && !mons_can_be_blinded(type))
        return false;

    if (ench.ench == ENCH_FLIGHT && has_ench(ENCH_LIQUEFYING))
    {
        del_ench(ENCH_LIQUEFYING);
        invalidate_agrid();
    }

    // If we have never changed shape, mark us as shapeshifter, so that
    // "goblin perm_ench:shapeshifter" reverts on death.
    if (ench.ench == ENCH_SHAPESHIFTER)
    {
        if (!props.exists(ORIGINAL_TYPE_KEY))
            props[ORIGINAL_TYPE_KEY].get_int() = MONS_SHAPESHIFTER;
    }
    else if (ench.ench == ENCH_GLOWING_SHAPESHIFTER)
    {
        if (!props.exists(ORIGINAL_TYPE_KEY))
            props[ORIGINAL_TYPE_KEY].get_int() = MONS_GLOWING_SHAPESHIFTER;
    }

    bool new_enchantment = false;
    mon_enchant *added = map_find(enchantments, ench.ench);
    if (added)
        *added += ench;
    else
    {
        new_enchantment = true;
        added = &(enchantments[ench.ench] = ench);
        ench_cache.set(ench.ench, true);
    }

    // If the duration is not set, we must calculate it (depending on the
    // enchantment).
    if (!ench.duration)
        added->set_duration(this, new_enchantment ? nullptr : &ench);

    if (new_enchantment)
        add_enchantment_effect(ench);

    if (ench.ench == ENCH_CHARM
        || ench.ench == ENCH_NEUTRAL_BRIBED
        || ench.ench == ENCH_FRIENDLY_BRIBED
        || ench.ench == ENCH_HEXED)
    {
        align_avatars(true);
    }
    return true;
}

void monster::add_enchantment_effect(const mon_enchant &ench, bool quiet)
{
    // Check for slow/haste.
    switch (ench.ench)
    {
    case ENCH_BERSERK:
        // Inflate hp.
        scale_hp(3, 2);
        // deliberate fall-through

    case ENCH_INSANE:

        if (has_ench(ENCH_SUBMERGED))
            del_ench(ENCH_SUBMERGED);

        if (mons_is_lurking(this))
        {
            behaviour = BEH_WANDER;
            behaviour_event(this, ME_EVAL);
        }
        calc_speed();
        break;

    case ENCH_HASTE:
        calc_speed();
        break;

    case ENCH_SLOW:
        calc_speed();
        break;

    case ENCH_SUBMERGED:
        mons_clear_trapping_net(this);

        // Don't worry about invisibility. You should be able to see if
        // something has submerged.
        if (!quiet && mons_near(this))
        {
            if (type == MONS_AIR_ELEMENTAL)
            {
                mprf("%s merges itself into the air.",
                     name(DESC_THE, true).c_str());
            }
            else if (type == MONS_TRAPDOOR_SPIDER)
            {
                mprf("%s hides itself under the floor.",
                     name(DESC_A, true).c_str());
            }
            else if (seen_context == SC_SURFACES)
            {
                // The monster surfaced and submerged in the same turn
                // without doing anything else.
                interrupt_activity(AI_SEE_MONSTER,
                                   activity_interrupt_data(this,
                                                           SC_SURFACES_BRIEFLY));
                // Why does this handle only land-capables?  I'd imagine this
                // to happen mostly (only?) for fish. -- 1KB
            }
            else if (crawl_state.game_is_arena())
                mprf("%s submerges.", name(DESC_A, true).c_str());
        }

        // Pacified monsters leave the level when they submerge.
        if (pacified())
            make_mons_leave_level(this);
        break;

    case ENCH_CONFUSION:
    case ENCH_MAD:
        if (type == MONS_TRAPDOOR_SPIDER && has_ench(ENCH_SUBMERGED))
            del_ench(ENCH_SUBMERGED);

        if (mons_is_lurking(this))
        {
            behaviour = BEH_WANDER;
            behaviour_event(this, ME_EVAL);
        }
        break;

    case ENCH_CHARM:
    case ENCH_NEUTRAL_BRIBED:
    case ENCH_FRIENDLY_BRIBED:
    case ENCH_HEXED:
    {
        behaviour = BEH_SEEK;

        actor *source_actor = actor_by_mid(ench.source, true);
        if (!source_actor)
        {
            target = pos();
            foe = MHITNOT;
        }
        else if (source_actor->is_player())
        {
            target = you.pos();
            foe = MHITYOU;
        }
        else
        {
            foe = source_actor->as_monster()->foe;
            if (foe == MHITYOU)
                target = you.pos();
            else if (foe != MHITNOT)
                target = menv[source_actor->as_monster()->foe].pos();
        }

        if (is_patrolling())
        {
            // Enslaved monsters stop patrolling and forget their patrol
            // point; they're supposed to follow you now.
            patrol_point.reset();
            firing_pos.reset();
        }
        mons_att_changed(this);
        // clear any constrictions on/by you
        stop_constricting(MID_PLAYER, true);
        you.stop_constricting(mid, true);

        if (invisible() && mons_near(this) && !you.can_see_invisible()
            && !backlit() && !has_ench(ENCH_SUBMERGED))
        {
            if (!quiet)
            {
                mprf("You %sdetect the %s %s.",
                     friendly() ? "" : "can no longer ",
                     ench.ench == ENCH_HEXED ? "hexed" :
                     ench.ench == ENCH_CHARM ? "charmed"
                                             : "bribed",
                     name(DESC_PLAIN, true).c_str());
            }

            autotoggle_autopickup(!friendly());
            handle_seen_interrupt(this);
        }

        // TODO -- and friends

        if (you.can_see(this) && friendly())
            learned_something_new(HINT_MONSTER_FRIENDLY, pos());
        break;
    }

    case ENCH_LIQUEFYING:
    case ENCH_SILENCE:
    case ENCH_STASIS:
        invalidate_agrid(true);
        break;

    case ENCH_ROLLING:
        calc_speed();
        break;

    case ENCH_FROZEN:
        calc_speed();
        break;

    case ENCH_EPHEMERAL_INFUSION:
    {
        if (!props.exists("eph_amount"))
        {
            int amount = min((ench.degree / 2) + random2avg(ench.degree, 2),
                             max_hit_points - hit_points);
            if (amount > 0 && heal(amount) && !quiet)
                simple_monster_message(this, " seems to gain new vigour!");
            else
                amount = 0;
            props["eph_amount"].get_byte() = amount;
        }
        break;
    }

    case ENCH_INVIS:
        if (testbits(flags, MF_WAS_IN_VIEW))
        {
            went_unseen_this_turn = true;
            unseen_pos = pos();
        }
        break;

    default:
        break;
    }
}

static bool _prepare_del_ench(monster* mon, const mon_enchant &me)
{
    if (me.ench != ENCH_SUBMERGED)
        return true;

    // Unbreathing stuff that can't swim stays on the bottom.
    if (grd(mon->pos()) == DNGN_DEEP_WATER
        && !mon->can_drown()
        && !monster_habitable_grid(mon, DNGN_DEEP_WATER))
    {
        return false;
    }

    // Lurking monsters only unsubmerge when their foe is in sight if the foe
    // is right next to them.
    if (mons_is_lurking(mon))
    {
        const actor* foe = mon->get_foe();
        if (foe != nullptr && mon->can_see(foe)
            && !adjacent(mon->pos(), foe->pos()))
        {
            return false;
        }
    }

    int midx = mon->mindex();

    if (!monster_at(mon->pos()))
        mgrd(mon->pos()) = midx;

    if (mon->pos() != you.pos() && midx == mgrd(mon->pos()))
        return true;

    if (midx != mgrd(mon->pos()))
    {
        monster* other_mon = &menv[mgrd(mon->pos())];

        if (other_mon->type == MONS_NO_MONSTER
            || other_mon->type == MONS_PROGRAM_BUG)
        {
            mgrd(mon->pos()) = midx;

            mprf(MSGCH_ERROR, "mgrd(%d,%d) points to %s monster, even "
                 "though it contains submerged monster %s (see bug 2293518)",
                 mon->pos().x, mon->pos().y,
                 other_mon->type == MONS_NO_MONSTER ? "dead" : "buggy",
                 mon->name(DESC_PLAIN, true).c_str());

            if (mon->pos() != you.pos())
                return true;
        }
        else
            mprf(MSGCH_ERROR, "%s tried to unsubmerge while on same square as "
                 "%s (see bug 2293518)", mon->name(DESC_THE, true).c_str(),
                 mon->name(DESC_A, true).c_str());
    }

    // Monster un-submerging while under player or another monster. Try to
    // move to an adjacent square in which the monster could have been
    // submerged and have it unsubmerge from there.
    coord_def target_square;
    int       okay_squares = 0;

    for (adjacent_iterator ai(mon->pos()); ai; ++ai)
        if (!actor_at(*ai)
            && monster_can_submerge(mon, grd(*ai))
            && one_chance_in(++okay_squares))
        {
            target_square = *ai;
        }

    if (okay_squares > 0)
        return mon->move_to_pos(target_square);

    // No available adjacent squares from which the monster could also
    // have unsubmerged. Can it just stay submerged where it is?
    if (monster_can_submerge(mon, grd(mon->pos())))
        return false;

    // The terrain changed and the monster can't remain submerged.
    // Try to move to an adjacent square where it would be happy.
    for (adjacent_iterator ai(mon->pos()); ai; ++ai)
    {
        if (!actor_at(*ai)
            && monster_habitable_grid(mon, grd(*ai))
            && !find_trap(*ai))
        {
            if (one_chance_in(++okay_squares))
                target_square = *ai;
        }
    }

    if (okay_squares > 0)
        return mon->move_to_pos(target_square);

    return true;
}

bool monster::del_ench(enchant_type ench, bool quiet, bool effect)
{
    auto i = enchantments.find(ench);
    if (i == enchantments.end())
        return false;

    const mon_enchant me = i->second;
    const enchant_type et = i->first;

    if (!_prepare_del_ench(this, me))
        return false;

    enchantments.erase(et);
    ench_cache.set(et, false);
    if (effect)
        remove_enchantment_effect(me, quiet);
    return true;
}

void monster::remove_enchantment_effect(const mon_enchant &me, bool quiet)
{
    switch (me.ench)
    {
    case ENCH_TIDE:
        shoals_release_tide(this);
        break;

    case ENCH_INSANE:
        if (mons_is_elven_twin(this))
        {
            monster* twin = mons_find_elven_twin_of(this);
            if (twin && !twin->has_ench(ENCH_INSANE))
                attitude = twin->attitude;
            else
                attitude = ATT_HOSTILE;
        }
        else
            attitude = static_cast<mon_attitude_type>(props["old_attitude"].get_short());
        mons_att_changed(this);
        break;

    case ENCH_BERSERK:
        scale_hp(2, 3);
        calc_speed();
        break;

    case ENCH_HASTE:
        calc_speed();
        if (!quiet)
            simple_monster_message(this, " is no longer moving quickly.");
        break;

    case ENCH_SWIFT:
        if (!quiet)
        {
            if (type == MONS_ALLIGATOR)
                simple_monster_message(this, " slows down.");
            else
                simple_monster_message(this, " is no longer moving somewhat quickly.");
        }
        break;

    case ENCH_SILENCE:
        invalidate_agrid();
        if (!quiet && !silenced(pos()))
        {
            if (alive())
                simple_monster_message(this, " becomes audible again.");
            else
                mprf("As %s dies, the sound returns.", name(DESC_THE).c_str());
        }
        break;

    case ENCH_MIGHT:
        if (!quiet)
            simple_monster_message(this, " no longer looks unusually strong.");
        break;

    case ENCH_SLOW:
        if (!quiet)
            simple_monster_message(this, " is no longer moving slowly.");
        calc_speed();
        break;

    case ENCH_STONESKIN:
        if (!quiet && you.can_see(this))
        {
            mprf("%s skin looks tender.",
                 apostrophise(name(DESC_THE)).c_str());
        }
        break;

    case ENCH_OZOCUBUS_ARMOUR:
        if (!quiet && you.can_see(this))
        {
            mprf("%s icy armour evaporates.",
                 apostrophise(name(DESC_THE)).c_str());
        }
        break;

    case ENCH_PARALYSIS:
        if (!quiet)
            simple_monster_message(this, " is no longer paralysed.");

        behaviour_event(this, ME_EVAL);
        break;

    case ENCH_PETRIFIED:
        if (!quiet)
            simple_monster_message(this, " is no longer petrified.");
        del_ench(ENCH_PETRIFYING);

        behaviour_event(this, ME_EVAL);
        break;

    case ENCH_PETRIFYING:
        fully_petrify(me.agent(), quiet);

        if (alive()) // losing active flight over lava
            behaviour_event(this, ME_EVAL);
        break;

    case ENCH_FEAR:
    {
        string msg;
        if (holiness() == MH_NONLIVING || berserk_or_insane())
        {
            // This should only happen because of fleeing sanctuary
            msg = " stops retreating.";
        }
        else if (!mons_is_tentacle_or_tentacle_segment(type))
        {
            msg = " seems to regain " + pronoun(PRONOUN_POSSESSIVE, true)
                                      + " courage.";
        }

        if (!quiet)
            simple_monster_message(this, msg.c_str());

        // Reevaluate behaviour.
        behaviour_event(this, ME_EVAL);
        break;
    }

    case ENCH_CONFUSION:
        if (!quiet)
            simple_monster_message(this, " seems less confused.");

        // Reevaluate behaviour.
        behaviour_event(this, ME_EVAL);
        break;

    case ENCH_INVIS:
        // Note: Invisible monsters are not forced to stay invisible, so
        // that they can properly have their invisibility removed just
        // before being polymorphed into a non-invisible monster.
        if (mons_near(this) && !you.can_see_invisible() && !backlit()
            && !has_ench(ENCH_SUBMERGED)
            && !friendly() && !you.duration[DUR_TELEPATHY])
        {
            if (!quiet)
                mprf("%s appears from thin air!", name(DESC_A, true).c_str());

            autotoggle_autopickup(false);
            handle_seen_interrupt(this);
        }
        break;

    case ENCH_CHARM:
    case ENCH_NEUTRAL_BRIBED:
    case ENCH_FRIENDLY_BRIBED:
    case ENCH_HEXED:
        if (invisible() && mons_near(this) && !you.can_see_invisible()
            && !backlit() && !has_ench(ENCH_SUBMERGED))
        {
            if (!quiet)
            {
                if (me.ench == ENCH_CHARM && props.exists("charmed_demon"))
                {
                    mprf("%s breaks free of your control!",
                         name(DESC_THE, true).c_str());
                }
                else
                    mprf("%s is no longer %s.", name(DESC_THE, true).c_str(),
                         me.ench == ENCH_CHARM   ? "charmed"
                         : me.ench == ENCH_HEXED ? "hexed"
                                                 : "bribed");

                mprf("You can %s detect the %s.",
                     friendly() ? "once again" : "no longer",
                     name(DESC_PLAIN, true).c_str());
            }

            autotoggle_autopickup(friendly());
        }
        else
        {
            if (!quiet)
            {
                if (me.ench == ENCH_CHARM && props.exists("charmed_demon"))
                {
                    simple_monster_message(this,
                                           " breaks free of your control!");
                }
                else
                    simple_monster_message(this,
                                        me.ench == ENCH_CHARM
                                        ? " is no longer charmed."
                                        : me.ench == ENCH_HEXED
                                        ? " is no longer hexed."
                                        : " is no longer bribed.");
            }

        }

        if (you.can_see(this))
        {
            // and fire activity interrupts
            interrupt_activity(AI_SEE_MONSTER,
                               activity_interrupt_data(this, SC_UNCHARM));
        }

        if (is_patrolling())
        {
            // Enslaved monsters stop patrolling and forget their patrol point,
            // in case they were on order to wait.
            patrol_point.reset();
        }
        mons_att_changed(this);

        // If a greater demon is breaking free, give the player time to respond
        if (me.ench == ENCH_CHARM && props.exists("charmed_demon"))
        {
            speed_increment -= speed;
            props.erase("charmed_demon");
        }

        // Reevaluate behaviour.
        behaviour_event(this, ME_EVAL);
        break;

    case ENCH_CORONA:
    case ENCH_SILVER_CORONA:
    if (!quiet)
        {
            if (visible_to(&you))
                simple_monster_message(this, " stops glowing.");
            else if (has_ench(ENCH_INVIS) && mons_near(this))
            {
                mprf("%s stops glowing and disappears.",
                     name(DESC_THE, true).c_str());
            }
        }
        break;

    case ENCH_STICKY_FLAME:
        if (!quiet)
            simple_monster_message(this, " stops burning.");
        break;

    case ENCH_POISON:
        if (!quiet)
            simple_monster_message(this, " looks more healthy.");
        break;

    case ENCH_ROT:
        if (!quiet)
            simple_monster_message(this, " is no longer rotting.");
        break;

    case ENCH_HELD:
    {
        int net = get_trapping_net(pos());
        if (net != NON_ITEM)
        {
            free_stationary_net(net);

            if (props.exists(NEWLY_TRAPPED_KEY))
                props.erase(NEWLY_TRAPPED_KEY);

            if (!quiet)
                simple_monster_message(this, " breaks free.");
        }
        break;
    }
    case ENCH_FAKE_ABJURATION:
        if (type == MONS_BATTLESPHERE)
            return end_battlesphere(this, false);
    case ENCH_ABJ:
        if (type == MONS_SPECTRAL_WEAPON)
            return end_spectral_weapon(this, false);
        // Set duration to -1 so that monster_die() and any of its
        // callees can tell that the monster ran out of time or was
        // abjured.
        add_ench(mon_enchant(
            (me.ench != ENCH_FAKE_ABJURATION) ?
                ENCH_ABJ : ENCH_FAKE_ABJURATION, 0, 0, -1));

        if (berserk())
            simple_monster_message(this, " is no longer berserk.");

        monster_die(this, (me.ench == ENCH_FAKE_ABJURATION) ? KILL_MISC :
                            (quiet) ? KILL_DISMISSED : KILL_RESET, NON_MONSTER);
        break;
    case ENCH_SHORT_LIVED:
        // Conjured ball lightnings explode when they time out.
        monster_die(this, KILL_TIMEOUT, NON_MONSTER);
        break;
    case ENCH_SUBMERGED:
        if (mons_is_wandering(this) || mons_is_lurking(this))
        {
            behaviour = BEH_SEEK;
            behaviour_event(this, ME_EVAL);
        }

        if (you.pos() == pos())
        {
            // If, despite our best efforts, it unsubmerged on the same
            // square as the player, teleport it away.
            monster_teleport(this, true, false);
            if (you.pos() == pos())
            {
                mprf(MSGCH_ERROR, "%s is on the same square as you!",
                     name(DESC_A).c_str());
            }
        }

        if (you.can_see(this))
        {
            if (!mons_is_safe(this) && delay_is_run(current_delay_action()))
            {
                // Already set somewhere else.
                if (seen_context)
                    return;

                if (!monster_habitable_grid(this, DNGN_FLOOR))
                    seen_context = SC_FISH_SURFACES;
                else
                    seen_context = SC_SURFACES;
            }
            else if (!quiet)
            {
                msg_channel_type channel = MSGCH_PLAIN;
                if (!seen_context)
                {
                    channel = MSGCH_WARN;
                    seen_context = SC_JUST_SEEN;
                }

                if (type == MONS_AIR_ELEMENTAL)
                {
                    mprf(channel, "%s forms itself from the air!",
                                  name(DESC_THE, true).c_str());
                }
                else if (type == MONS_TRAPDOOR_SPIDER)
                {
                    mprf(channel,
                         "%s leaps out from its hiding place under the floor!",
                         name(DESC_A, true).c_str());
                }
                else if (type == MONS_LOST_SOUL)
                {
                    mprf(channel, "%s flickers into view.",
                                  name(DESC_A).c_str());
                }
                else if (crawl_state.game_is_arena())
                    mprf("%s surfaces.", name(DESC_A, true).c_str());
            }
        }
        else if (mons_near(this)
                 && feat_compatible(grd(pos()), DNGN_DEEP_WATER))
        {
            mpr("Something invisible bursts forth from the water.");
            interrupt_activity(AI_FORCE_INTERRUPT);
        }
        break;

    case ENCH_SOUL_RIPE:
        if (!quiet)
        {
            simple_monster_message(this,
                                   "'s soul is no longer ripe for the taking.");
        }
        break;

    case ENCH_AWAKEN_FOREST:
        env.forest_awoken_until = 0;
        if (!quiet)
            forest_message(pos(), "The forest calms down.");
        break;

    case ENCH_BLEED:
        if (!quiet)
            simple_monster_message(this, " is no longer bleeding.");
        break;

    case ENCH_WITHDRAWN:
        if (!quiet)
            simple_monster_message(this, " emerges from its shell.");
        break;

    case ENCH_LIQUEFYING:
        invalidate_agrid();

        if (!quiet)
            simple_monster_message(this, " is no longer liquefying the ground.");
        break;

    case ENCH_FLIGHT:
        apply_location_effects(pos(), me.killer(), me.kill_agent());
        break;

    case ENCH_DAZED:
        if (!quiet && alive())
                simple_monster_message(this, " is no longer dazed.");
        break;

    case ENCH_INNER_FLAME:
        if (!quiet && alive())
            simple_monster_message(this, "'s inner flame fades away.");
        break;

    case ENCH_ROLLING:
        calc_speed();
        if (!quiet && alive())
            simple_monster_message(this, " stops rolling.");
        break;

    //The following should never happen, but just in case...

    case ENCH_MUTE:
        if (!quiet && alive())
                simple_monster_message(this, " is no longer mute.");
        break;

    case ENCH_BLIND:
        if (!quiet && alive())
            simple_monster_message(this, " is no longer blind.");

        // Reevaluate behaviour.
        behaviour_event(this, ME_EVAL);
        break;

    case ENCH_DUMB:
        if (!quiet && alive())
            simple_monster_message(this, " is no longer stupefied.");

        // Reevaluate behaviour.
        behaviour_event(this, ME_EVAL);
        break;

    case ENCH_MAD:
        if (!quiet && alive())
            simple_monster_message(this, " is no longer mad.");

        // Reevaluate behaviour.
        behaviour_event(this, ME_EVAL);
        break;

    case ENCH_DEATHS_DOOR:
        if (!quiet)
            simple_monster_message(this, " is no longer invulnerable.");
        break;

    case ENCH_REGENERATION:
        if (!quiet)
            simple_monster_message(this, " is no longer regenerating.");
        break;

    case ENCH_WRETCHED:
        if (!quiet)
        {
            const string msg = "seems to return to " +
                               pronoun(PRONOUN_POSSESSIVE, true) +
                               " normal shape.";
            simple_monster_message(this, msg.c_str());
        }
        break;

    case ENCH_FLAYED:
        heal_flayed_effect(this);
        break;

    case ENCH_HAUNTING:
    {
        mon_enchant abj = get_ench(ENCH_ABJ);
        abj.degree = 1;
        abj.duration = min(5 + random2(30), abj.duration);
        update_ench(abj);
        break;
    }

    case ENCH_WEAK:
        if (!quiet)
            simple_monster_message(this, " is no longer weakened.");
        break;

    case ENCH_AWAKEN_VINES:
        unawaken_vines(this, quiet);
        break;

    case ENCH_CONTROL_WINDS:
        if (!quiet && you.can_see(this))
            mprf("The winds cease moving at %s will.", name(DESC_ITS).c_str());
        break;

    case ENCH_TOXIC_RADIANCE:
        if (!quiet && you.can_see(this))
            mprf("%s toxic aura wanes.", name(DESC_ITS).c_str());
        break;

    case ENCH_GRASPING_ROOTS_SOURCE:
        if (!quiet && you.see_cell(pos()))
            mpr("The grasping roots settle back into the ground.");

        // Done here to avoid duplicate messages
        if (you.duration[DUR_GRASPING_ROOTS])
            check_grasping_roots(&you, true);

        break;

    case ENCH_FIRE_VULN:
        if (!quiet)
            simple_monster_message(this, " is no longer more vulnerable to fire.");
        break;

    case ENCH_MERFOLK_AVATAR_SONG:
        props.erase("merfolk_avatar_call");
        break;

    case ENCH_POISON_VULN:
        if (!quiet)
            simple_monster_message(this, " is no longer more vulnerable to poison.");
        break;

    case ENCH_ICEMAIL:
        if (!quiet && you.can_see(this))
        {
            mprf("%s icy envelope dissipates!",
                 apostrophise(name(DESC_THE)).c_str());
        }
        break;

    case ENCH_AGILE:
        if (!quiet)
            simple_monster_message(this, " is no longer unusually agile.");
        break;

    case ENCH_FROZEN:
        if (!quiet)
            simple_monster_message(this, " is no longer encased in ice.");
        calc_speed();
        break;

    case ENCH_EPHEMERAL_INFUSION:
    {
        int dam = 0;
        if (props.exists("eph_amount"))
        {
            dam = props["eph_amount"].get_byte();
            props.erase("eph_amount");
        }
        dam = min(dam, hit_points - 1);
        if (dam > 0)
            hurt(nullptr, dam);
        if (!quiet)
            simple_monster_message(this, " looks less vigorous.");
        break;
    }

    case ENCH_BLACK_MARK:
        if (!quiet)
        {
            simple_monster_message(this, " is no longer absorbing vital"
                                         " energies.");
        }
        calc_speed();
        break;

    case ENCH_SAP_MAGIC:
        if (!quiet)
            simple_monster_message(this, " is no longer being sapped.");
        break;

    case ENCH_CORROSION:
        if (!quiet)
           simple_monster_message(this, " is no longer covered in acid.");
        break;

    case ENCH_GOLD_LUST:
        if (!quiet)
           simple_monster_message(this, " is no longer distracted by gold.");
        break;

    case ENCH_DRAINED:
        if (!quiet)
            simple_monster_message(this, " seems less drained.");
        break;

    case ENCH_REPEL_MISSILES:
        if (!quiet)
            simple_monster_message(this, " is no longer repelling missiles.");
        break;

    case ENCH_DEFLECT_MISSILES:
        if (!quiet)
            simple_monster_message(this, " is no longer deflecting missiles.");
        break;

    case ENCH_CONDENSATION_SHIELD:
        if (!quiet && you.can_see(this))
        {
            mprf("%s icy shield evaporates.",
                 apostrophise(name(DESC_THE)).c_str());
        }

    case ENCH_RESISTANCE:
        if (!quiet)
            simple_monster_message(this, " is no longer unusually resistant.");
        break;
        
    case ENCH_STASIS:
        invalidate_agrid();
        if (!quiet)
        {
            if (alive())
                simple_monster_message(this, " the surroundings become less static.");
            else
                mprf("As %s dies, the surroundings become less static.", name(DESC_THE).c_str());
        }
        break;

    default:
        break;
    }
}

bool monster::lose_ench_levels(const mon_enchant &e, int lev, bool infinite)
{
    if (!lev)
        return false;

    if (e.duration >= INFINITE_DURATION && !infinite)
        return false;
    if (e.degree <= lev)
    {
        del_ench(e.ench);
        return true;
    }
    else
    {
        mon_enchant newe(e);
        newe.degree -= lev;
        update_ench(newe);
        return false;
    }
}

bool monster::lose_ench_duration(const mon_enchant &e, int dur)
{
    if (!dur)
        return false;

    if (e.duration >= INFINITE_DURATION)
        return false;
    if (e.duration <= dur)
    {
        del_ench(e.ench);
        return true;
    }
    else
    {
        mon_enchant newe(e);
        newe.duration -= dur;
        update_ench(newe);
        return false;
    }
}

string monster::describe_enchantments() const
{
    ostringstream oss;
    for (auto i = enchantments.begin(); i != enchantments.end(); ++i)
    {
        if (i != enchantments.begin())
            oss << ", ";
        oss << string(i->second);
    }
    return oss.str();
}

bool monster::decay_enchantment(enchant_type en, bool decay_degree)
{
    if (!has_ench(en))
        return false;

    const mon_enchant& me(get_ench(en));

    if (me.duration >= INFINITE_DURATION)
        return false;

    // Faster monsters can wiggle out of the net more quickly.
    const int spd = (me.ench == ENCH_HELD) ? speed :
                                             10;
    int actdur = speed_to_duration(spd);

    // Don't let ENCH_SLOW time out while a torpor snail is around.
    if (en == ENCH_SLOW)
    {
        if (torpor_slowed())
            actdur = min(actdur, me.duration - 1);
        else
            props.erase(TORPOR_SLOWED_KEY);
    }

    if (lose_ench_duration(me, actdur))
        return true;

    if (!decay_degree)
        return false;

    // Decay degree so that higher degrees decay faster than lower
    // degrees, and a degree of 1 does not decay (it expires when the
    // duration runs out).
    const int level = me.degree;
    if (level <= 1)
        return false;

    const int decay_factor = level * (level + 1) / 2;
    if (me.duration < me.maxduration * (decay_factor - 1) / decay_factor)
    {
        mon_enchant newme = me;
        --newme.degree;
        newme.maxduration = newme.duration;

        if (newme.degree <= 0)
        {
            del_ench(me.ench);
            return true;
        }
        else
            update_ench(newme);
    }
    return false;
}

bool monster::clear_far_engulf(void)
{
    if (you.duration[DUR_WATER_HOLD]
        && (mid_t) you.props["water_holder"].get_int() == mid)
    {
        you.clear_far_engulf();
    }

    const mon_enchant& me = get_ench(ENCH_WATER_HOLD);
    if (me.ench == ENCH_NONE)
        return false;
    const bool nonadj = !me.agent() || !adjacent(me.agent()->pos(), pos());
    if (nonadj)
        del_ench(ENCH_WATER_HOLD);
    return nonadj;
}

static void _entangle_actor(actor* act)
{
    if (act->is_player())
    {
        you.duration[DUR_GRASPING_ROOTS] = 10;
        you.redraw_evasion = true;
        if (you.duration[DUR_FLIGHT] ||  you.attribute[ATTR_PERM_FLIGHT])
        {
            you.duration[DUR_FLIGHT] = 0;
            you.attribute[ATTR_PERM_FLIGHT] = 0;
            land_player(true);
        }
    }
    else
    {
        monster* mact = act->as_monster();
        mact->add_ench(mon_enchant(ENCH_GRASPING_ROOTS, 1, nullptr, INFINITE_DURATION));
    }
}

// Returns true if there are any affectable hostiles are in range of the effect
// (whether they were affected or not this round)
static bool _apply_grasping_roots(monster* mons)
{
    if (you.see_cell(mons->pos()) && one_chance_in(12))
    {
        mprf(MSGCH_TALK_VISUAL, "%s", random_choose(
                "Tangled roots snake along the ground.",
                "The ground creaks as gnarled roots bulge its surface.",
                "A root reaches out and grasps at passing movement."));
    }

    bool found_hostile = false;
    for (actor_near_iterator ai(mons, LOS_NO_TRANS); ai; ++ai)
    {
        if (mons_aligned(mons, *ai) || ai->is_insubstantial()
            || !ai->visible_to(mons))
        {
            continue;
        }

        found_hostile = true;

        // Roots can't reach things over deep water or lava
        if (!feat_has_solid_floor(grd(ai->pos())))
            continue;

        // Some messages are suppressed for monsters, to reduce message spam.
        if (ai->flight_mode())
        {
            if (x_chance_in_y(3, 5))
                continue;

            if (x_chance_in_y(10, 50 - ai->melee_evasion(nullptr)))
            {
                if (ai->is_player())
                    mpr("Roots rise up to grasp you, but you nimbly evade.");
                continue;
            }

            if (you.can_see(*ai))
            {
                mprf("Roots rise up from beneath %s and drag %s %sto the ground.",
                     ai->name(DESC_THE).c_str(),
                     ai->pronoun(PRONOUN_OBJECTIVE).c_str(),
                     ai->is_monster() ? "" : "back ");
            }
        }
        else if (ai->is_player() && !you.duration[DUR_GRASPING_ROOTS])
        {
            mprf("Roots grasp at your %s, making movement difficult.",
                 you.foot_name(true).c_str());
        }

        _entangle_actor(*ai);
    }

    return found_hostile;
}

// Returns true if you resist the merfolk avatar's call.
static bool _merfolk_avatar_movement_effect(const monster* mons)
{
    bool do_resist = (you.attribute[ATTR_HELD]
                      || you.duration[DUR_TIME_STEP]
                      || you.cannot_act()
                      || you.clarity()
                      || you.is_stationary());

    if (!do_resist)
    {
        // We use a beam tracer here since it is better at navigating
        // obstructing walls than merely comparing our relative positions
        bolt tracer;
        tracer.pierce          = true;
        tracer.affects_nothing = true;
        tracer.target          = mons->pos();
        tracer.source          = you.pos();
        tracer.range           = LOS_RADIUS;
        tracer.is_tracer       = true;
        tracer.aimed_at_spot   = true;
        tracer.fire();

        const coord_def newpos = tracer.path_taken[0];

        if (!in_bounds(newpos)
            || is_feat_dangerous(grd(newpos))
            || !you.can_pass_through_feat(grd(newpos))
            || !cell_see_cell(mons->pos(), newpos, LOS_NO_TRANS))
        {
            do_resist = true;
        }
        else
        {
            bool swapping = false;
            monster* mon = monster_at(newpos);
            if (mon)
            {
                coord_def swapdest;
                if (mon->wont_attack()
                    && !mon->is_stationary()
                    && !mon->is_projectile()
                    && !mon->cannot_act()
                    && !mon->asleep()
                    && swap_check(mon, swapdest, true))
                {
                    swapping = true;
                }
                else if (!mon->submerged())
                    do_resist = true;
            }

            if (!do_resist)
            {
                const coord_def oldpos = you.pos();
                mpr("The pull of its song draws you forwards.");

                if (swapping)
                {
                    if (monster_at(oldpos))
                    {
                        mprf("Something prevents you from swapping places "
                             "with %s.",
                             mon->name(DESC_THE).c_str());
                        return do_resist;
                    }

                    int swap_mon = mgrd(newpos);
                    // Pick the monster up.
                    mgrd(newpos) = NON_MONSTER;
                    mon->moveto(oldpos);

                    // Plunk it down.
                    mgrd(mon->pos()) = swap_mon;

                    mprf("You swap places with %s.",
                         mon->name(DESC_THE).c_str());
                }
                move_player_to_grid(newpos, true);

                if (swapping)
                    mon->apply_location_effects(newpos);
            }
        }
    }

    return do_resist;
}

static void _merfolk_avatar_song(monster* mons)
{
    // First, attempt to pull the player, if mesmerised
    if (you.beheld_by(mons) && coinflip())
    {
        // Don't pull the player if they walked forward voluntarily this
        // turn (to avoid making you jump two spaces at once)
        if (!mons->props["foe_approaching"].get_bool())
        {
            _merfolk_avatar_movement_effect(mons);

            // Reset foe tracking position so that we won't automatically
            // veto pulling on a subsequent turn because you 'approached'
            mons->props["foe_pos"].get_coord() = you.pos();
        }
    }

    // Only call up drowned souls if we're largely alone; otherwise our
    // mesmerisation can support the present allies well enough.
    int ally_hd = 0;
    for (monster_near_iterator mi(&you); mi; ++mi)
    {
        if (*mi != mons && mons_aligned(mons, *mi) && !mons_is_firewood(*mi)
            && mi->type != MONS_DROWNED_SOUL)
        {
            ally_hd += mi->get_experience_level();
        }
    }
    if (ally_hd > mons->get_experience_level())
    {
        if (mons->props.exists("merfolk_avatar_call"))
        {
            // Normally can only happen if allies of the merfolk avatar show up
            // during a song that has already summoned drowned souls (though is
            // technically possible if some existing ally gains HD instead)
            if (you.see_cell(mons->pos()))
                mpr("The shadowy forms in the deep grow still as others approach.");
            mons->props.erase("merfolk_avatar_call");
        }

        return;
    }

    // Can only call up drowned souls if there's free deep water nearby
    vector<coord_def> deep_water;
    for (radius_iterator ri(mons->pos(), LOS_RADIUS, C_ROUND); ri; ++ri)
        if (grd(*ri) == DNGN_DEEP_WATER && !actor_at(*ri))
            deep_water.push_back(*ri);

    if (deep_water.size())
    {
        if (!mons->props.exists("merfolk_avatar_call"))
        {
            if (you.see_cell(mons->pos()))
            {
                mprf("Shadowy forms rise from the deep at %s song!",
                     mons->name(DESC_ITS).c_str());
            }
            mons->props["merfolk_avatar_call"].get_bool() = true;
        }

        if (coinflip())
        {
            int num = 1 + one_chance_in(4);
            shuffle_array(deep_water);

            int existing = 0;
            for (monster_near_iterator mi(mons); mi; ++mi)
            {
                if (mi->type == MONS_DROWNED_SOUL)
                    existing++;
            }
            num = min(min(num, 5 - existing), int(deep_water.size()));

            for (int i = 0; i < num; ++i)
            {
                monster* soul = create_monster(mgen_data(MONS_DROWNED_SOUL,
                                 SAME_ATTITUDE(mons), mons, 1, SPELL_NO_SPELL,
                                 deep_water[i], mons->foe, MG_FORCE_PLACE));

                // Scale down drowned soul damage for low level merfolk avatars
                if (soul)
                    soul->set_hit_dice(mons->get_hit_dice());
            }
        }
    }
}

void monster::apply_enchantment(const mon_enchant &me)
{
    enchant_type en = me.ench;
    switch (me.ench)
    {
    case ENCH_INSANE:
        if (decay_enchantment(en))
        {
            simple_monster_message(this, " is no longer in an insane frenzy.");
            const int duration = random_range(70, 130);
            add_ench(mon_enchant(ENCH_FATIGUE, 0, 0, duration));
            add_ench(mon_enchant(ENCH_SLOW, 0, 0, duration));
        }
        break;

    case ENCH_BERSERK:
        if (decay_enchantment(en))
        {
            simple_monster_message(this, " is no longer berserk.");
            const int duration = random_range(70, 130);
            add_ench(mon_enchant(ENCH_FATIGUE, 0, 0, duration));
            add_ench(mon_enchant(ENCH_SLOW, 0, 0, duration));
        }
        break;

    case ENCH_FATIGUE:
        if (decay_enchantment(en))
        {
            simple_monster_message(this, " looks more energetic.");
            del_ench(ENCH_SLOW, true);
        }
        break;

    case ENCH_WITHDRAWN:
        if (hit_points >= (max_hit_points - max_hit_points / 4)
                && !one_chance_in(3))
        {
            del_ench(ENCH_WITHDRAWN);
            break;
        }

        decay_enchantment(en);
        break;

    case ENCH_SLOW:
    case ENCH_HASTE:
    case ENCH_SWIFT:
    case ENCH_MIGHT:
    case ENCH_FEAR:
    case ENCH_PARALYSIS:
    case ENCH_PETRIFYING:
    case ENCH_PETRIFIED:
    case ENCH_SICK:
    case ENCH_CORONA:
    case ENCH_ABJ:
    case ENCH_CHARM:
    case ENCH_SLEEP_WARY:
    case ENCH_LOWERED_MR:
    case ENCH_SOUL_RIPE:
    case ENCH_TIDE:
    case ENCH_REGENERATION:
    case ENCH_RAISED_MR:
    case ENCH_STONESKIN:
    case ENCH_FEAR_INSPIRING:
    case ENCH_LIFE_TIMER:
    case ENCH_FLIGHT:
    case ENCH_DAZED:
    case ENCH_FAKE_ABJURATION:
    case ENCH_RECITE_TIMER:
    case ENCH_INNER_FLAME:
    case ENCH_MUTE:
    case ENCH_BLIND:
    case ENCH_DUMB:
    case ENCH_MAD:
    case ENCH_BREATH_WEAPON:
    case ENCH_WRETCHED:
    case ENCH_SCREAMED:
    case ENCH_WEAK:
    case ENCH_AWAKEN_VINES:
    case ENCH_FIRE_VULN:
    case ENCH_BARBS:
    case ENCH_POISON_VULN:
    case ENCH_DIMENSION_ANCHOR:
    case ENCH_AGILE:
    case ENCH_FROZEN:
    case ENCH_EPHEMERAL_INFUSION:
    case ENCH_SAP_MAGIC:
    case ENCH_CORROSION:
    case ENCH_GOLD_LUST:
    case ENCH_RESISTANCE:
    case ENCH_HEXED:
        decay_enchantment(en);
        break;

    case ENCH_ANTIMAGIC:
        if (!has_ench(ENCH_SAP_MAGIC))
            decay_enchantment(en);
        break;

    case ENCH_MIRROR_DAMAGE:
        if (decay_enchantment(en))
            simple_monster_message(this, "'s dark mirror aura disappears.");
        break;

    case ENCH_SILENCE:
    case ENCH_LIQUEFYING:
    case ENCH_STASIS:
        decay_enchantment(en);
        invalidate_agrid();
        break;

    case ENCH_BATTLE_FRENZY:
    case ENCH_ROUSED:
    case ENCH_DRAINED:
        decay_enchantment(en, false);
        break;

    case ENCH_AQUATIC_LAND:
        // Aquatic monsters lose hit points every turn they spend on dry land.
        ASSERT(mons_habitat(this) == HT_WATER || mons_habitat(this) == HT_LAVA);
        if (monster_habitable_grid(this, grd(pos())))
        {
            del_ench(ENCH_AQUATIC_LAND);
            break;
        }

        // Zombies don't take damage from flopping about on land.
        if (mons_is_zombified(this))
            break;

        hurt(me.agent(), 1 + random2(5), BEAM_NONE);
        break;

    case ENCH_HELD:
        break; // handled in mon-act.cc:struggle_against_net()

    case ENCH_CONFUSION:
        if (!mons_class_flag(type, M_CONFUSED))
            decay_enchantment(en);
        break;

    case ENCH_INVIS:
        if (!mons_class_flag(type, M_INVIS))
            decay_enchantment(en);
        break;

    case ENCH_SUBMERGED:
    {
        // Don't unsubmerge into a harmful cloud
        if (!is_harmless_cloud(cloud_type_at(pos())))
            break;

        // Air elementals are a special case, as their submerging in air
        // isn't up to choice. - bwr
        if (type == MONS_AIR_ELEMENTAL)
        {
            heal(1, one_chance_in(5));

            if (one_chance_in(5))
                del_ench(ENCH_SUBMERGED);

            break;
        }

        // Now we handle the others:
        const dungeon_feature_type grid = grd(pos());

        if (!monster_can_submerge(this, grid))
        {
            // unbreathing stuff can stay on the bottom
            if (grid != DNGN_DEEP_WATER
                || monster_habitable_grid(this, grid)
                || can_drown())
            {
                del_ench(ENCH_SUBMERGED); // forced to surface
            }
        }
        else if (mons_landlubbers_in_reach(this))
        {
            del_ench(ENCH_SUBMERGED);
            make_mons_stop_fleeing(this);
        }
        break;
    }
    case ENCH_POISON:
    {
        const int poisonval = me.degree;
        int dam = (poisonval >= 4) ? 1 : 0;

        if (coinflip())
            dam += roll_dice(1, poisonval + 1);

        if (res_poison() < 0)
            dam += roll_dice(2, poisonval) - 1;

        if (dam > 0)
        {
            dprf("%s takes poison damage: %d", name(DESC_THE).c_str(), dam);

            hurt(me.agent(), dam, BEAM_POISON);
        }

        decay_enchantment(en, true);
        break;
    }
    case ENCH_ROT:
    {
        if (hit_points > 1 && one_chance_in(3))
        {
            hurt(me.agent(), 1);
            if (hit_points < max_hit_points && coinflip())
                --max_hit_points;
        }

        decay_enchantment(en, true);
        break;
    }

    // Assumption: monster::res_fire has already been checked.
    case ENCH_STICKY_FLAME:
    {
        if (feat_is_watery(grd(pos())) && (ground_level()
              || mons_intel(this) >= I_NORMAL && flight_mode()))
        {
            if (mons_near(this) && visible_to(&you))
            {
                mprf(ground_level() ? "The flames covering %s go out."
                     : "%s dips into the water, and the flames go out.",
                     name(DESC_THE, false).c_str());
            }
            del_ench(ENCH_STICKY_FLAME);
            break;
        }
        const int dam = resist_adjust_damage(this, BEAM_FIRE,
                                             roll_dice(2, 4) - 1);

        if (dam > 0)
        {
            simple_monster_message(this, " burns!");
            dprf("sticky flame damage: %d", dam);

            if (type == MONS_SHEEP)
            {
                for (adjacent_iterator ai(pos()); ai; ++ai)
                {
                    monster *mon = monster_at(*ai);
                    if (mon && mon->type == MONS_SHEEP
                        && !mon->has_ench(ENCH_STICKY_FLAME)
                        && coinflip())
                    {
                        const int dur = me.degree/2 + 1 + random2(me.degree);
                        mon->add_ench(mon_enchant(ENCH_STICKY_FLAME, dur,
                                                  me.agent()));
                        mon->add_ench(mon_enchant(ENCH_FEAR, dur + random2(20),
                                                  me.agent()));
                        if (visible_to(&you))
                            mprf("%s catches fire!", mon->name(DESC_A).c_str());
                        behaviour_event(mon, ME_SCARE, me.agent());
                        xom_is_stimulated(100);
                    }
                }
            }

            hurt(me.agent(), dam, BEAM_STICKY_FLAME);
        }

        decay_enchantment(en, true);
        break;
    }

    case ENCH_SHORT_LIVED:
        // This should only be used for ball lightning -- bwr
        if (decay_enchantment(en))
            suicide();
        break;

    case ENCH_SLOWLY_DYING:
        // If you are no longer dying, you must be dead.
        if (decay_enchantment(en))
        {
            if (you.can_see(this))
            {
                if (type == MONS_PILLAR_OF_SALT)
                    mprf("%s crumbles away.", name(DESC_THE, false).c_str());
                else if (type == MONS_BLOCK_OF_ICE)
                    mprf("%s melts away.", name(DESC_THE, false).c_str());
                else
                {
                    mprf("A nearby %s withers and dies.",
                         name(DESC_PLAIN, false).c_str());
                }
            }

            monster_die(this, KILL_MISC, NON_MONSTER, true);
        }
        break;

    case ENCH_SPORE_PRODUCTION:
        // Reduce the timer, if that means we lose the enchantment then
        // spawn a spore and re-add the enchantment.
        if (decay_enchantment(en))
        {
            bool re_add = true;

            for (fair_adjacent_iterator ai(pos()); ai; ++ai)
            {
                if (mons_class_can_pass(MONS_GIANT_SPORE, grd(*ai))
                    && !actor_at(*ai))
                {
                    beh_type plant_attitude = SAME_ATTITUDE(this);

                    if (monster *plant = create_monster(mgen_data(MONS_GIANT_SPORE,
                                                            plant_attitude,
                                                            nullptr,
                                                            0,
                                                            0,
                                                            *ai,
                                                            MHITNOT,
                                                            MG_FORCE_PLACE)))
                    {
                        if (mons_is_god_gift(this, GOD_FEDHAS))
                        {
                            plant->flags |= MF_NO_REWARD;

                            if (plant_attitude == BEH_FRIENDLY)
                            {
                                plant->flags |= MF_ATT_CHANGE_ATTEMPT;

                                mons_make_god_gift(plant, GOD_FEDHAS);
                            }
                        }

                        plant->behaviour = BEH_WANDER;
                        plant->spore_cooldown = 20;

                        if (you.see_cell(*ai) && you.see_cell(pos()))
                            mpr("A ballistomycete spawns a giant spore.");

                        // Decrease the count and maybe become inactive
                        // again.
                        if (ballisto_activity)
                        {
                            ballisto_activity--;
                            if (ballisto_activity == 0)
                            {
                                colour = MAGENTA;
                                del_ench(ENCH_SPORE_PRODUCTION);
                                re_add = false;
                            }
                        }

                    }
                    break;
                }
            }
            // Re-add the enchantment (this resets the spore production
            // timer).
            if (re_add)
                add_ench(ENCH_SPORE_PRODUCTION);
        }

        break;

    case ENCH_EXPLODING:
    {
        // Reduce the timer, if that means we lose the enchantment then
        // spawn a spore and re-add the enchantment
        if (decay_enchantment(en))
        {
            monster_type mtype = type;
            bolt beam;

            setup_spore_explosion(beam, *this);

            beam.explode();

            // The ballisto dying, then a spore being created in its slot
            // env.mons means we can appear to be alive, but in fact be
            // an entirely different monster.
            if (alive() && type == mtype)
                add_ench(ENCH_EXPLODING);
        }

    }
    break;

    case ENCH_PORTAL_TIMER:
    {
        if (decay_enchantment(en))
        {
            coord_def base_position = props["base_position"].get_coord();
            // Do a thing.
            if (you.see_cell(base_position))
                mprf("The portal closes; %s is severed.", name(DESC_THE).c_str());

            if (env.grid(base_position) == DNGN_MALIGN_GATEWAY)
                env.grid(base_position) = DNGN_FLOOR;

            maybe_bloodify_square(base_position);
            add_ench(ENCH_SEVERED);

            // Severed tentacles immediately become "hostile" to everyone (or insane)
            attitude = ATT_NEUTRAL;
            mons_att_changed(this);
            behaviour_event(this, ME_ALERT);
        }
    }
    break;

    case ENCH_PORTAL_PACIFIED:
    {
        if (decay_enchantment(en))
        {
            if (has_ench(ENCH_SEVERED))
                break;

            if (!friendly())
                break;

            if (!silenced(you.pos()))
            {
                if (you.can_see(this))
                    simple_monster_message(this, " suddenly becomes enraged!");
                else
                    mpr("You hear a distant and violent thrashing sound.");
            }

            attitude = ATT_HOSTILE;
            mons_att_changed(this);
            behaviour_event(this, ME_ALERT, &you);
        }
    }
    break;

    case ENCH_SEVERED:
    {
        simple_monster_message(this, " writhes!");
        coord_def base_position = props["base_position"].get_coord();
        maybe_bloodify_square(base_position);
        hurt(me.agent(), 20);
    }

    break;

    case ENCH_GLOWING_SHAPESHIFTER: // This ench never runs out!
        // Number of actions is fine for shapeshifters. Don't change
        // shape while taking the stairs because monster_polymorph() has
        // an assert about it. -cao
        if (!(flags & MF_TAKING_STAIRS)
            && !(paralysed() || petrified() || petrifying() || asleep())
            && (type == MONS_GLOWING_SHAPESHIFTER
                || one_chance_in(4)))
        {
            monster_polymorph(this, RANDOM_MONSTER);
        }
        break;

    case ENCH_SHAPESHIFTER:         // This ench never runs out!
        if (!(flags & MF_TAKING_STAIRS)
            && !(paralysed() || petrified() || petrifying() || asleep())
            && (type == MONS_SHAPESHIFTER
                || x_chance_in_y(1000 / (15 * max(1, get_hit_dice()) / 5),
                                 1000)))
        {
            monster_polymorph(this, RANDOM_MONSTER);
        }
        break;

    case ENCH_TP:
        if (decay_enchantment(en, true) && !no_tele(true, false))
            monster_teleport(this, true);
        break;

    case ENCH_EAT_ITEMS:
        break;

    case ENCH_AWAKEN_FOREST:
        forest_damage(this);
        decay_enchantment(en);
        break;

    case ENCH_TORNADO:
        tornado_damage(this, speed_to_duration(speed));
        if (decay_enchantment(en))
        {
            add_ench(ENCH_TORNADO_COOLDOWN);
            if (you.can_see(this))
            {
                mprf("The winds around %s start to calm down.",
                     name(DESC_THE).c_str());
            }
        }
        break;

    case ENCH_BLEED:
    {
        // 3, 6, 9% of current hp
        int dam = div_rand_round(random2((1 + hit_points)*(me.degree * 3)),100);

        // location, montype, damage (1 hp = 5% chance), spatter, smell_alert
        bleed_onto_floor(pos(), type, 20, false, true);

        if (dam < hit_points)
        {
            hurt(me.agent(), dam);

            dprf("hit_points: %d ; bleed damage: %d ; degree: %d",
                 hit_points, dam, me.degree);
        }

        decay_enchantment(en, true);
        break;
    }

    // This is like Corona, but if silver harms them, it has sticky
    // flame levels of damage.
    case ENCH_SILVER_CORONA:
        if (how_chaotic())
        {
            int dam = roll_dice(2, 4) - 1;
            simple_monster_message(this, " is seared!");
            dprf("Zin's Corona damage: %d", dam);
            hurt(me.agent(), dam);
        }

        decay_enchantment(en, true);
        break;

    case ENCH_WORD_OF_RECALL:
    case ENCH_CHANT_FIRE_STORM:
    case ENCH_CHANT_WORD_OF_ENTROPY:
        // If we've gotten silenced or somehow incapacitated since we started,
        // cancel the recitation
        if (silenced(pos()) || paralysed() || petrified()
            || confused() || asleep() || has_ench(ENCH_FEAR)
            || has_ench(ENCH_BREATH_WEAPON)
            || has_ench(ENCH_WATER_HOLD) && !res_water_drowning()
            || has_ench(ENCH_MUTE))
        {
            speed_increment += me.duration;
            del_ench(en, true, false);
            if (you.can_see(this))
            {
                mprf("%s chant is interrupted.",
                     name(DESC_ITS).c_str());
            }
            break;
        }

        if (decay_enchantment(en))
        {
            int breath_timeout_length;

            if (en == ENCH_WORD_OF_RECALL)
            {
                mons_word_of_recall(this, 3 + random2(5));
                breath_timeout_length = (4 + random2(9)) * BASELINE_DELAY;
            }
            else if (en == ENCH_CHANT_FIRE_STORM
                  || en == ENCH_CHANT_WORD_OF_ENTROPY)
            {
                actor *mons_foe = get_foe();
                coord_def foepos;
                if (mons_foe)
                    foepos = mons_foe->pos();

                if  (mons_foe
                     && !(is_sanctuary(pos())
                        || is_sanctuary(mons_foe->pos()))
                     && can_see(mons_foe))
                {
                    if (en == ENCH_CHANT_FIRE_STORM) {
                        bolt beem;
                        beem.target = foepos;
                        mons_cast(this, beem, SPELL_FIRE_STORM, MON_SPELL_WIZARD,
                                true);
                    }
                    else // word of entropy
                        mons_foe->corrode_equipment("the spell", 5);
                }
                // shorter because you can avoid the effect entirely out of LOS
                breath_timeout_length = random2(5);
            }
            else
                die("Unknown chant type!"); // squash a warning

            // This is the same delay as vault sentinels.
            mon_enchant breath_timeout =
                mon_enchant(ENCH_BREATH_WEAPON, 1, this, breath_timeout_length);
            add_ench(breath_timeout);
        }
        break;

    case ENCH_INJURY_BOND:
        // It's hard to absorb someone else's injuries when you're dead
        if (!me.agent() || !me.agent()->alive()
            || me.agent()->mid == MID_ANON_FRIEND)
        {
            del_ench(ENCH_INJURY_BOND, true, false);
        }
        else
            decay_enchantment(en);
        break;

    case ENCH_WATER_HOLD:
        if (!clear_far_engulf())
        {
            if (res_water_drowning() <= 0)
            {
                lose_ench_duration(me, -speed_to_duration(speed));
                int dam = div_rand_round((50 + stepdown((float)me.duration, 30.0))
                                          * speed_to_duration(speed),
                            BASELINE_DELAY * 10);
                if (res_water_drowning() < 0)
                    dam = dam * 3 / 2;
                hurt(me.agent(), dam);
            }
        }
        break;

    case ENCH_FLAYED:
    {
        bool near_ghost = false;
        for (monster_iterator mi; mi; ++mi)
        {
            if (mi->type == MONS_FLAYED_GHOST && !mons_aligned(this, *mi)
                && see_cell(mi->pos()))
            {
                near_ghost = true;
                break;
            }
        }
        if (!near_ghost)
            decay_enchantment(en);

        break;
    }

    case ENCH_HAUNTING:
        if (!me.agent() || !me.agent()->alive())
            del_ench(ENCH_HAUNTING);
        break;

    case ENCH_CONTROL_WINDS:
        apply_control_winds(this);
        decay_enchantment(en);
        break;

    case ENCH_TOXIC_RADIANCE:
        toxic_radiance_effect(this, 1);
        decay_enchantment(en);
        break;

    case ENCH_GRASPING_ROOTS_SOURCE:
        if (!_apply_grasping_roots(this))
            decay_enchantment(en);
        break;

    case ENCH_GRASPING_ROOTS:
        check_grasping_roots(this);
        break;

    case ENCH_TORNADO_COOLDOWN:
        if (decay_enchantment(en))
        {
            remove_tornado_clouds(mid);
            if (you.can_see(this))
                mprf("The winds around %s calm down.", name(DESC_THE).c_str());
        }
        break;

    case ENCH_DEATHS_DOOR:
        if (decay_enchantment(en))
        {
            add_ench(mon_enchant(ENCH_FATIGUE, 0, 0,
                                 (10 + random2(20)) * BASELINE_DELAY));
        }
        break;

    case ENCH_MERFOLK_AVATAR_SONG:
        // If we've gotten silenced or somehow incapacitated since we started,
        // cancel the song
        if (silenced(pos()) || paralysed() || petrified()
            || confused() || asleep() || has_ench(ENCH_FEAR))
        {
            del_ench(ENCH_MERFOLK_AVATAR_SONG, true, false);
            if (you.can_see(this))
            {
                mprf("%s song is interrupted.",
                     name(DESC_ITS).c_str());
            }
            break;
        }

        _merfolk_avatar_song(this);

        // The merfolk avatar will stop singing without her audience
        if (!see_cell_no_trans(you.pos()))
            decay_enchantment(en);

        break;

    case ENCH_GRAND_AVATAR:
        if (!me.agent() || !me.agent()->alive())
            del_ench(ENCH_GRAND_AVATAR, true, false);
        break;

    default:
        break;
    }
}

void monster::mark_summoned(int longevity, bool mark_items, int summon_type, bool abj)
{
    if (abj)
        add_ench(mon_enchant(ENCH_ABJ, longevity));
    if (summon_type != 0)
        add_ench(mon_enchant(ENCH_SUMMON, summon_type, 0, INT_MAX));

    if (mark_items)
    {
        for (int i = 0; i < NUM_MONSTER_SLOTS; ++i)
        {
            const int item = inv[i];
            if (item != NON_ITEM)
                mitm[item].flags |= ISFLAG_SUMMONED;
        }
    }
}

bool monster::is_summoned(int* duration, int* summon_type) const
{
    const mon_enchant abj = get_ench(ENCH_ABJ);
    if (abj.ench == ENCH_NONE)
    {
        if (duration != nullptr)
            *duration = -1;
        if (summon_type != nullptr)
            *summon_type = 0;

        return false;
    }
    if (duration != nullptr)
        *duration = abj.duration;

    const mon_enchant summ = get_ench(ENCH_SUMMON);
    if (summ.ench == ENCH_NONE)
    {
        if (summon_type != nullptr)
            *summon_type = 0;

        return true;
    }
    if (summon_type != nullptr)
        *summon_type = summ.degree;

    if (mons_is_conjured(type))
        return false;

    switch (summ.degree)
    {
    // Temporarily dancing weapons are really there.
    case SPELL_TUKIMAS_DANCE:

    // A corpse/skeleton which was temporarily animated.
    case SPELL_ANIMATE_DEAD:
    case SPELL_ANIMATE_SKELETON:

    // Conjured stuff (fire vortices, ball lightning, IOOD) is handled above.

    // Clones aren't really summoned (though their equipment might be).
    case MON_SUMM_CLONE:

    // Nor are body parts.
    case SPELL_CREATE_TENTACLES:

    // Some object which was animated, and thus not really summoned.
    case MON_SUMM_ANIMATE:
        return false;
    }

    return true;
}

bool monster::is_perm_summoned() const
{
    return testbits(flags, MF_HARD_RESET | MF_NO_REWARD);
}

void monster::apply_enchantments()
{
    if (enchantments.empty())
        return;

    // We process an enchantment only if it existed both at the start of this
    // function and when getting to it in order; any enchantment can add, modify
    // or remove others -- or even itself.
    FixedBitVector<NUM_ENCHANTMENTS> ec = ench_cache;

    // The ordering in enchant_type makes sure that "super-enchantments"
    // like berserk time out before their parts.
    for (int i = 0; i < NUM_ENCHANTMENTS; ++i)
        if (ec[i] && has_ench(static_cast<enchant_type>(i)))
            apply_enchantment(enchantments.find(static_cast<enchant_type>(i))->second);
}

// Used to adjust time durations in calc_duration() for monster speed.
static inline int _mod_speed(int val, int speed)
{
    if (!speed)
        speed = 10;
    const int modded = val * 10 / speed;
    return modded? modded : 1;
}

/////////////////////////////////////////////////////////////////////////
// mon_enchant

static const char *enchant_names[] =
{
    "none", "berserk", "haste", "might", "fatigue", "slow", "fear",
    "confusion", "invis", "poison", "rot", "summon", "abj", "corona",
    "charm", "sticky_flame", "glowing_shapeshifter", "shapeshifter", "tp",
    "sleep_wary", "submerged", "short_lived", "paralysis", "sick",
#if TAG_MAJOR_VERSION == 34
    "sleepy",
#endif
    "held", "battle_frenzy",
#if TAG_MAJOR_VERSION == 34
    "temp_pacif",
#endif
    "petrifying",
    "petrified", "lowered_mr", "soul_ripe", "slowly_dying", "eat_items",
    "aquatic_land", "spore_production",
#if TAG_MAJOR_VERSION == 34
    "slouch",
#endif
    "swift", "tide",
    "insane", "silenced", "awaken_forest", "exploding", "bleeding",
    "tethered", "severed", "antimagic",
#if TAG_MAJOR_VERSION == 34
    "fading_away", "preparing_resurrect",
#endif
    "regen",
    "magic_res", "mirror_dam", "stoneskin", "fear inspiring", "temporarily pacified",
    "withdrawn", "attached", "guardian_timer", "flight",
    "liquefying", "tornado", "fake_abjuration",
    "dazed", "mute", "blind", "dumb", "mad", "silver_corona", "recite timer",
    "inner_flame", "roused", "breath timer", "deaths_door", "rolling",
    "ozocubus_armour", "wretched", "screamed", "rune_of_recall", "injury bond",
    "drowning", "flayed", "haunting",
#if TAG_MAJOR_VERSION == 34
    "retching",
#endif
    "weak", "dimension_anchor", "awaken vines", "control_winds",
#if TAG_MAJOR_VERSION == 34
    "wind_aided",
#endif
    "summon_capped",
    "toxic_radiance", "grasping_roots_source", "grasping_roots",
    "iood_charged", "fire_vuln", "tornado_cooldown", "merfolk_avatar_song",
    "barbs",
#if TAG_MAJOR_VERSION == 34
    "building_charge",
#endif
    "poison_vuln", "icemail", "agile",
    "frozen", "ephemeral_infusion", "black_mark", "grand_avatar",
    "sap magic", "shroud", "phantom_mirror", "bribed", "permabribed",
    "corrosion", "gold_lust", "drained", "repel missiles",
    "deflect missiles",
#if TAG_MAJOR_VERSION == 34
    "negative_vuln",
#endif
    "condensation_shield", "resistant",
<<<<<<< HEAD
    "hexed", "corpse_armour", "static", "buggy",
=======
    "hexed", "corpse_armour", "chanting_fire_storm",
    "chanting_word_of_entropy", "buggy",
>>>>>>> 2a4c9a48
};

static const char *_mons_enchantment_name(enchant_type ench)
{
    COMPILE_CHECK(ARRAYSZ(enchant_names) == NUM_ENCHANTMENTS+1);

    if (ench > NUM_ENCHANTMENTS)
        ench = NUM_ENCHANTMENTS;

    return enchant_names[ench];
}

enchant_type name_to_ench(const char *name)
{
    for (unsigned int i = ENCH_NONE; i < ARRAYSZ(enchant_names); i++)
        if (!strcmp(name, enchant_names[i]))
            return (enchant_type)i;
    return ENCH_NONE;
}

mon_enchant::mon_enchant(enchant_type e, int deg, const actor* a,
                         int dur)
    : ench(e), degree(deg), duration(dur), maxduration(0)
{
    if (a)
    {
        who = a->kill_alignment();
        source = a->mid;
    }
    else
    {
        who = KC_OTHER;
        source = 0;
    }
}

mon_enchant::operator string () const
{
    const actor *a = agent();
    return make_stringf("%s (%d:%d%s %s)",
                        _mons_enchantment_name(ench),
                        degree,
                        duration,
                        kill_category_desc(who),
                        source == MID_ANON_FRIEND ? "anon friend" :
                        source == MID_YOU_FAULTLESS ? "you w/o fault" :
                            a ? a->name(DESC_PLAIN, true).c_str() : "N/A");
}

const char *mon_enchant::kill_category_desc(kill_category k) const
{
    return k == KC_YOU ?      " you" :
           k == KC_FRIENDLY ? " pet" : "";
}

void mon_enchant::merge_killer(kill_category k, mid_t m)
{
    if (who >= k) // prefer the new one
        who = k, source = m;
}

void mon_enchant::cap_degree()
{
    // Sickness & draining are not capped.
    if (ench == ENCH_SICK || ench == ENCH_DRAINED)
        return;

    // Hard cap to simulate old enum behaviour, we should really throw this
    // out entirely.
    const int max = (ench == ENCH_ABJ || ench == ENCH_FAKE_ABJURATION) ? 6 : 4;
    if (degree > max)
        degree = max;
}

mon_enchant &mon_enchant::operator += (const mon_enchant &other)
{
    if (ench == other.ench)
    {
        degree   += other.degree;
        cap_degree();
        duration += other.duration;
        if (duration > INFINITE_DURATION)
            duration = INFINITE_DURATION;
        merge_killer(other.who, other.source);
    }
    return *this;
}

mon_enchant mon_enchant::operator + (const mon_enchant &other) const
{
    mon_enchant tmp(*this);
    tmp += other;
    return tmp;
}

killer_type mon_enchant::killer() const
{
    return who == KC_YOU      ? KILL_YOU :
           who == KC_FRIENDLY ? KILL_MON
                              : KILL_MISC;
}

int mon_enchant::kill_agent() const
{
    return who == KC_FRIENDLY ? ANON_FRIENDLY_MONSTER : 0;
}

actor* mon_enchant::agent() const
{
    return find_agent(source, who);
}

int mon_enchant::modded_speed(const monster* mons, int hdplus) const
{
    return _mod_speed(mons->get_hit_dice() + hdplus, mons->speed);
}

int mon_enchant::calc_duration(const monster* mons,
                               const mon_enchant *added) const
{
    int cturn = 0;

    const int newdegree = added ? added->degree : degree;
    const int deg = newdegree ? newdegree : 1;

    // Beneficial enchantments (like Haste) should not be throttled by
    // monster HD via modded_speed(). Use _mod_speed instead!
    switch (ench)
    {
    case ENCH_WITHDRAWN:
        cturn = 5000 / _mod_speed(25, mons->speed);
        break;

    case ENCH_SWIFT:
        cturn = 1000 / _mod_speed(25, mons->speed);
        break;
    case ENCH_HASTE:
    case ENCH_MIGHT:
    case ENCH_INVIS:
    case ENCH_FEAR_INSPIRING:
    case ENCH_STONESKIN:
    case ENCH_AGILE:
    case ENCH_BLACK_MARK:
    case ENCH_RESISTANCE:
        cturn = 1000 / _mod_speed(25, mons->speed);
        break;
    case ENCH_LIQUEFYING:
    case ENCH_SILENCE:
    case ENCH_REGENERATION:
    case ENCH_RAISED_MR:
    case ENCH_MIRROR_DAMAGE:
    case ENCH_DEATHS_DOOR:
    case ENCH_SAP_MAGIC:
    case ENCH_STASIS:
        cturn = 300 / _mod_speed(25, mons->speed);
        break;
    case ENCH_SLOW:
    case ENCH_CORROSION:
        cturn = 250 / (1 + modded_speed(mons, 10));
        break;
    case ENCH_FEAR:
        cturn = 150 / (1 + modded_speed(mons, 5));
        break;
    case ENCH_PARALYSIS:
        cturn = max(90 / modded_speed(mons, 5), 3);
        break;
    case ENCH_PETRIFIED:
        cturn = max(8, 150 / (1 + modded_speed(mons, 5)));
        break;
    case ENCH_DAZED:
    case ENCH_PETRIFYING:
        cturn = 50 / _mod_speed(10, mons->speed);
        break;
    case ENCH_CONFUSION:
        cturn = max(100 / modded_speed(mons, 5), 3);
        break;
    case ENCH_HELD:
        cturn = 120 / _mod_speed(25, mons->speed);
        break;
    case ENCH_POISON:
        cturn = 1000 * deg / _mod_speed(125, mons->speed);
        break;
    case ENCH_STICKY_FLAME:
        cturn = 1000 * deg / _mod_speed(200, mons->speed);
        break;
    case ENCH_ROT:
        if (deg > 1)
            cturn = 1000 * (deg - 1) / _mod_speed(333, mons->speed);
        cturn += 1000 / _mod_speed(250, mons->speed);
        break;
    case ENCH_CORONA:
    case ENCH_SILVER_CORONA:
        if (deg > 1)
            cturn = 1000 * (deg - 1) / _mod_speed(200, mons->speed);
        cturn += 1000 / _mod_speed(100, mons->speed);
        break;
    case ENCH_SHORT_LIVED:
        cturn = 1200 / _mod_speed(200, mons->speed);
        break;
    case ENCH_SLOWLY_DYING:
        // This may be a little too direct but the randomization at the end
        // of this function is excessive for toadstools. -cao
        return (2 * FRESHEST_CORPSE + random2(10))
                  * speed_to_duration(mons->speed);
    case ENCH_SPORE_PRODUCTION:
        // This is used as a simple timer, when the enchantment runs out
        // the monster will create a giant spore.
        return random_range(475, 525) * 10;

    case ENCH_EXPLODING:
        return random_range(3, 7) * 10;

    case ENCH_PORTAL_PACIFIED:
        // Must be set by spell.
        return 0;

    case ENCH_BREATH_WEAPON:
        // Must be set by creature.
        return 0;

    case ENCH_PORTAL_TIMER:
        cturn = 30 * 10 / _mod_speed(10, mons->speed);
        break;

    case ENCH_FAKE_ABJURATION:
    case ENCH_ABJ:
        // The duration is:
        // deg = 1     90 aut
        // deg = 2    180 aut
        // deg = 3    270 aut
        // deg = 4    360 aut
        // deg = 5    810 aut
        // deg = 6   1710 aut
        // with a large fuzz
        if (deg >= 6)
            cturn = 1000 / _mod_speed(10, mons->speed);
        if (deg >= 5)
            cturn += 1000 / _mod_speed(20, mons->speed);
        cturn += 1000 * min(4, deg) / _mod_speed(100, mons->speed);
        break;
    case ENCH_CHARM:
    case ENCH_HEXED:
        cturn = 500 / modded_speed(mons, 10);
        break;
    case ENCH_TP:
        cturn = 1000 * deg / _mod_speed(1000, mons->speed);
        break;
    case ENCH_SLEEP_WARY:
        cturn = 1000 / _mod_speed(50, mons->speed);
        break;
    case ENCH_LIFE_TIMER:
        cturn = 10 * (4 + random2(4)) / _mod_speed(10, mons->speed);
        break;
    case ENCH_INNER_FLAME:
        return random_range(25, 35) * 10;
    case ENCH_BERSERK:
        return (16 + random2avg(13, 2)) * 10;
    case ENCH_ROLLING:
        cturn = 10000 / _mod_speed(25, mons->speed);
        break;
    case ENCH_WRETCHED:
        cturn = (20 + roll_dice(3, 10)) * 10 / _mod_speed(10, mons->speed);
        break;
    case ENCH_TORNADO_COOLDOWN:
        cturn = random_range(25, 35) * 10 / _mod_speed(10, mons->speed);
        break;
    case ENCH_EPHEMERAL_INFUSION:
        cturn = 150 / _mod_speed(25, mons->speed);
        break;
    case ENCH_FROZEN:
        cturn = 3 * BASELINE_DELAY;
        break;
    default:
        break;
    }

    cturn = max(2, cturn);

    int raw_duration = (cturn * speed_to_duration(mons->speed));
    // Note: this fuzzing is _not_ symmetric, resulting in 90% of input
    // on the average.
    raw_duration = max(15, fuzz_value(raw_duration, 60, 40));

    dprf("cturn: %d, raw_duration: %d", cturn, raw_duration);

    return raw_duration;
}

// Calculate the effective duration (in terms of normal player time - 10
// duration units being one normal player action) of this enchantment.
void mon_enchant::set_duration(const monster* mons, const mon_enchant *added)
{
    if (duration && !added)
        return;

    if (added && added->duration)
        duration += added->duration;
    else
        duration += calc_duration(mons, added);

    if (duration > maxduration)
        maxduration = duration;
}<|MERGE_RESOLUTION|>--- conflicted
+++ resolved
@@ -2358,12 +2358,8 @@
     "negative_vuln",
 #endif
     "condensation_shield", "resistant",
-<<<<<<< HEAD
-    "hexed", "corpse_armour", "static", "buggy",
-=======
-    "hexed", "corpse_armour", "chanting_fire_storm",
+    "hexed", "corpse_armour", "static", "chanting_fire_storm",
     "chanting_word_of_entropy", "buggy",
->>>>>>> 2a4c9a48
 };
 
 static const char *_mons_enchantment_name(enchant_type ench)
