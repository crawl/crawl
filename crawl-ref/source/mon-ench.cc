--- conflicted
+++ resolved
@@ -1444,11 +1444,11 @@
     case ENCH_WHIRLWIND_PINNED:
     case ENCH_VILE_CLUTCH:
     case ENCH_GRASPING_ROOTS:
-<<<<<<< HEAD
     case ENCH_DEATHS_DOOR:
-=======
-	case ENCH_NIGREDO: case ENCH_ALBEDO: case ENCH_CITRINITAS: case ENCH_VIRIDITAS:
->>>>>>> 7d7285d0
+    case ENCH_NIGREDO:
+    case ENCH_ALBEDO:
+    case ENCH_CITRINITAS:
+    case ENCH_VIRIDITAS:
         decay_enchantment(en);
         break;
 
@@ -2089,6 +2089,7 @@
     "stilling the winds", "thunder_ringed", "pinned_by_whirlwind",
     "vortex", "vortex_cooldown", "vile_clutch", "unshelved armour",
     "natural_abjuration", "stoneskin",
+    "nigredo", "albedo", "citrinitas", "virditas",
     "buggy",
 };
 
