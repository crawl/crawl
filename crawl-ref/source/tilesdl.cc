--- conflicted
+++ resolved
@@ -310,41 +310,6 @@
     m_region_tab->activate_tab(TAB_NAVIGATION);
 }
 
-<<<<<<< HEAD
-int TilesFramework::draw_popup(Popup *popup)
-{
-    PopupRegion reg(m_image, m_fonts[m_crt_font].font);
-    // place popup region to cover screen
-    reg.place(0, 0, 0);
-    reg.resize_to_fit(m_windowsz.x, m_windowsz.y);
-
-    // get menu items to draw
-    int col = 0;
-    while (MenuEntry *me = popup->next_entry())
-    {
-        reg.set_entry(col, me->get_text(true), me->colour, me, false);
-        col++;
-    }
-    // fetch a return value
-    use_control_region(&reg, false);
-    return reg.get_retval();
-}
-
-void TilesFramework::use_control_region(ControlRegion *reg,
-                                        bool use_control_layer)
-{
-    LayerID new_layer = use_control_layer ? LAYER_TILE_CONTROL : m_active_layer;
-    LayerID old_layer = m_active_layer;
-    m_layers[new_layer].m_regions.push_back(reg);
-    m_active_layer = new_layer;
-    set_need_redraw();
-    reg->run();
-    m_layers[new_layer].m_regions.pop_back();
-    m_active_layer = old_layer;
-}
-
-=======
->>>>>>> 77505739
 void TilesFramework::calculate_default_options()
 {
     // Find which set of _screen_sizes to use.
