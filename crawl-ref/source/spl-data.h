/**
 * @file
 * @brief Spell definitions and descriptions. See spell_desc struct in
 *             spl-util.cc.
**/

/*
struct spell_desc
{
    enum, spell name,
    spell schools,
    flags,
    level,
    power_cap,
    min_range, max_range, (-1 if not applicable)
    noise, effect_noise,
    target_prompt
}
*/

static const struct spell_desc spelldata[] =
{

{
    SPELL_TELEPORT_SELF, "Teleport Self",
     SPTYP_TRANSLOCATION,
     SPFLAG_ESCAPE | SPFLAG_EMERGENCY | SPFLAG_UTILITY,
     5,
     0,
     -1, -1,
     4, 0,
     nullptr,
},

{
    SPELL_CAUSE_FEAR, "Cause Fear",
     SPTYP_HEXES,
     SPFLAG_AREA | SPFLAG_MR_CHECK,
     4,
     200,
     LOS_RADIUS, LOS_RADIUS,
     3, 0,
     nullptr,
},

{
    SPELL_MAGIC_DART, "Magic Dart",
     SPTYP_CONJURATION,
     SPFLAG_DIR_OR_TARGET | SPFLAG_NEEDS_TRACER,
     1,
     25,
     LOS_RADIUS, LOS_RADIUS,
     1, 0,
     nullptr,
},

{
    SPELL_FIREBALL, "Fireball",
     SPTYP_CONJURATION | SPTYP_FIRE,
     SPFLAG_DIR_OR_TARGET | SPFLAG_NEEDS_TRACER,
     5,
     200,
     6, 6,
     5, 0,
     nullptr,
},

{
    SPELL_APPORTATION, "Apportation",
     SPTYP_TRANSLOCATION,
     SPFLAG_TARG_OBJ | SPFLAG_NOT_SELF,
     1,
     1000,
     LOS_RADIUS, LOS_RADIUS,
     1, 0,
     "Apport",
},

{
    SPELL_DELAYED_FIREBALL, "Delayed Fireball",
     SPTYP_FIRE | SPTYP_CONJURATION,
     SPFLAG_UTILITY,
     7,
     0,
     -1, -1,
     7, 0,
     nullptr,
},

{
    SPELL_CONJURE_FLAME, "Conjure Flame",
     SPTYP_CONJURATION | SPTYP_FIRE,
     SPFLAG_GRID | SPFLAG_NOT_SELF,
     3,
     100,
     4, 4,
     3, 2,
     nullptr,
},

{
    SPELL_DIG, "Dig",
     SPTYP_EARTH,
     SPFLAG_DIR_OR_TARGET | SPFLAG_NOT_SELF | SPFLAG_NEUTRAL | SPFLAG_UTILITY,
     4,
     200,
     LOS_RADIUS, LOS_RADIUS,
     3, 0,
     nullptr,
},

{
    SPELL_BOLT_OF_FIRE, "Bolt of Fire",
     SPTYP_CONJURATION | SPTYP_FIRE,
     SPFLAG_DIR_OR_TARGET | SPFLAG_NEEDS_TRACER,
     6,
     200,
     7, 7,
     6, 0,
     nullptr,
},

{
    SPELL_BOLT_OF_COLD, "Bolt of Cold",
     SPTYP_CONJURATION | SPTYP_ICE,
     SPFLAG_DIR_OR_TARGET | SPFLAG_NEEDS_TRACER,
     6,
     200,
     6, 6,
     6, 0,
     nullptr,
},

{
    SPELL_LIGHTNING_BOLT, "Lightning Bolt",
     SPTYP_CONJURATION | SPTYP_AIR,
     SPFLAG_DIR_OR_TARGET | SPFLAG_NEEDS_TRACER,
     5,
     200,
     5, 12, // capped at LOS, yet this 12 matters since range increases linearly
     5, 25,
     nullptr,
},

{
    SPELL_BLINKBOLT, "Blinkbolt",
     SPTYP_AIR | SPTYP_TRANSLOCATION,
     SPFLAG_DIR_OR_TARGET | SPFLAG_MONSTER | SPFLAG_NOISY | SPFLAG_NEEDS_TRACER,
     5,
     200,
     5, 12,
     3, 0,
     nullptr,
},

{
    SPELL_BOLT_OF_MAGMA, "Bolt of Magma",
     SPTYP_CONJURATION | SPTYP_FIRE | SPTYP_EARTH,
     SPFLAG_DIR_OR_TARGET | SPFLAG_NEEDS_TRACER,
     5,
     200,
     5, 5,
     5, 0,
     nullptr,
},

{
    SPELL_POLYMORPH, "Polymorph",
     SPTYP_TRANSMUTATION | SPTYP_HEXES,
     SPFLAG_DIR_OR_TARGET | SPFLAG_CHAOTIC | SPFLAG_MONSTER | SPFLAG_NEEDS_TRACER | SPFLAG_MR_CHECK,
     4,
     200,
     LOS_RADIUS, LOS_RADIUS,
     3, 0,
     nullptr,
},

{
    SPELL_SLOW, "Slow",
     SPTYP_HEXES,
     SPFLAG_DIR_OR_TARGET | SPFLAG_NEEDS_TRACER | SPFLAG_MR_CHECK,
     2,
     200,
     LOS_RADIUS, LOS_RADIUS,
     2, 0,
     nullptr,
},

{
    SPELL_HASTE, "Haste",
     SPTYP_CHARMS,
     SPFLAG_DIR_OR_TARGET | SPFLAG_HELPFUL | SPFLAG_HASTY | SPFLAG_SELFENCH
         | SPFLAG_UTILITY,
     6,
     200,
     LOS_RADIUS, LOS_RADIUS,
     5, 0,
     nullptr,
},

{
    SPELL_PETRIFY, "Petrify",
     SPTYP_TRANSMUTATION | SPTYP_EARTH,
     SPFLAG_DIR_OR_TARGET | SPFLAG_NEEDS_TRACER | SPFLAG_MR_CHECK,
     4,
     200,
     LOS_RADIUS, LOS_RADIUS,
     3, 0,
     nullptr,
},

{
    SPELL_CONFUSE, "Confuse",
     SPTYP_HEXES,
     SPFLAG_DIR_OR_TARGET | SPFLAG_NEEDS_TRACER | SPFLAG_MR_CHECK,
     3,
     200,
     LOS_RADIUS, LOS_RADIUS,
     3, 0,
     nullptr,
},

{
    SPELL_INVISIBILITY, "Invisibility",
     SPTYP_HEXES,
     SPFLAG_DIR_OR_TARGET | SPFLAG_HELPFUL | SPFLAG_SELFENCH
         | SPFLAG_EMERGENCY | SPFLAG_NEEDS_TRACER,
     6,
     200,
     LOS_RADIUS, LOS_RADIUS,
     0, 0,
     nullptr,
},

{
    SPELL_THROW_FLAME, "Throw Flame",
     SPTYP_CONJURATION | SPTYP_FIRE,
     SPFLAG_DIR_OR_TARGET | SPFLAG_NEEDS_TRACER,
     2,
     50,
     8, 8,
     2, 0,
     nullptr,
},

{
    SPELL_THROW_FROST, "Throw Frost",
     SPTYP_CONJURATION | SPTYP_ICE,
     SPFLAG_DIR_OR_TARGET | SPFLAG_NEEDS_TRACER,
     2,
     50,
     7, 7,
     2, 0,
     nullptr,
},

{
    SPELL_CONTROLLED_BLINK, "Controlled Blink",
     SPTYP_TRANSLOCATION,
     SPFLAG_ESCAPE | SPFLAG_EMERGENCY | SPFLAG_UTILITY,
     7,
     0,
     -1, -1,
     2, 0, // Not noisier than Blink, to keep this spell relevant
           // for stabbers. [rob]
     nullptr,
},

{
    SPELL_DISJUNCTION, "Disjunction",
     SPTYP_TRANSLOCATION,
     SPFLAG_ESCAPE | SPFLAG_UTILITY,
     8,
     200,
     -1, -1,
     6, 0,
     nullptr,
},

{
    SPELL_FREEZING_CLOUD, "Freezing Cloud",
     SPTYP_CONJURATION | SPTYP_ICE | SPTYP_AIR,
     SPFLAG_GRID | SPFLAG_AREA | SPFLAG_ALLOW_SELF | SPFLAG_NEEDS_TRACER
         | SPFLAG_CLOUD,
     6,
     200,
     6, 6,
     6, 2,
     nullptr,
},

{
    SPELL_MEPHITIC_CLOUD, "Mephitic Cloud",
     SPTYP_CONJURATION | SPTYP_POISON | SPTYP_AIR,
     SPFLAG_DIR_OR_TARGET | SPFLAG_AREA | SPFLAG_ALLOW_SELF
         | SPFLAG_NEEDS_TRACER | SPFLAG_CLOUD,
     3,
     100,
     5, 5,
     3, 0,
     nullptr,
},

{
    SPELL_RING_OF_FLAMES, "Ring of Flames",
     SPTYP_CHARMS | SPTYP_FIRE,
     SPFLAG_AREA,
     7,
     200,
     -1, -1,
     6, 0,
     nullptr,
},

{
    SPELL_VENOM_BOLT, "Venom Bolt",
     SPTYP_CONJURATION | SPTYP_POISON,
     SPFLAG_DIR_OR_TARGET | SPFLAG_NEEDS_TRACER,
     5,
     200,
     6, 6,
     5, 0,
     nullptr,
},

{
    SPELL_OLGREBS_TOXIC_RADIANCE, "Olgreb's Toxic Radiance",
     SPTYP_POISON,
     SPFLAG_AREA | SPFLAG_BATTLE,
     4,
     100,
     -1, -1,
     2, 0,
     nullptr,
},

{
    SPELL_TELEPORT_OTHER, "Teleport Other",
     SPTYP_TRANSLOCATION,
     SPFLAG_DIR_OR_TARGET | SPFLAG_NOT_SELF | SPFLAG_ESCAPE
         | SPFLAG_EMERGENCY | SPFLAG_NEEDS_TRACER | SPFLAG_MR_CHECK,
     3,
     200,
     LOS_RADIUS, LOS_RADIUS,
     3, 0,
     nullptr,
},

{
    SPELL_DEATHS_DOOR, "Death's Door",
     SPTYP_CHARMS | SPTYP_NECROMANCY,
     SPFLAG_EMERGENCY | SPFLAG_UTILITY,
     8,
     200,
     -1, -1,
     6, 0,
     nullptr,
},

{
    SPELL_MASS_CONFUSION, "Mass Confusion",
     SPTYP_HEXES,
     SPFLAG_AREA | SPFLAG_MR_CHECK,
     6,
     200,
     -1, -1,
     5, 0,
     nullptr,
},

{
    SPELL_SMITING, "Smiting",
     SPTYP_NONE,
     SPFLAG_TARGET | SPFLAG_NOT_SELF,
     4,
     200,
     LOS_RADIUS, LOS_RADIUS,
     6, 0,
     "Smite",
},

{
    SPELL_SUMMON_SMALL_MAMMAL, "Summon Small Mammal",
     SPTYP_SUMMONING,
     SPFLAG_BATTLE,
     1,
     25,
     -1, -1,
     1, 0,
     nullptr,
},

{
    SPELL_ABJURATION, "Abjuration",
     SPTYP_SUMMONING,
     SPFLAG_TARGET | SPFLAG_ESCAPE | SPFLAG_NEEDS_TRACER,
     3,
     200,
     LOS_RADIUS, LOS_RADIUS,
     3, 0,
     nullptr,
},

{
    SPELL_AURA_OF_ABJURATION, "Aura of Abjuration",
     SPTYP_SUMMONING,
     SPFLAG_AREA | SPFLAG_NEUTRAL | SPFLAG_ESCAPE,
     6,
     200,
     -1, -1,
     5, 0,
     nullptr,
},

#if TAG_MAJOR_VERSION == 34
{
    SPELL_SUMMON_SCORPIONS, "Summon Scorpions",
     SPTYP_SUMMONING | SPTYP_POISON,
     SPFLAG_BATTLE,
     4,
     200,
     -1, -1,
     3, 0,
     nullptr,
},
#endif

{
    SPELL_BOLT_OF_DRAINING, "Bolt of Draining",
     SPTYP_CONJURATION | SPTYP_NECROMANCY,
     SPFLAG_DIR_OR_TARGET | SPFLAG_NEEDS_TRACER,
     5,
     200,
     6, 6,
     2, 0, //the beam is silent
     nullptr,
},

{
    SPELL_LEHUDIBS_CRYSTAL_SPEAR, "Lehudib's Crystal Spear",
     SPTYP_CONJURATION | SPTYP_EARTH,
     SPFLAG_DIR_OR_TARGET | SPFLAG_NEEDS_TRACER,
     8,
     200,
     4, 4,
     8, 0,
     nullptr,
},

{
    SPELL_BOLT_OF_INACCURACY, "Bolt of Inaccuracy",
     SPTYP_CONJURATION,
     SPFLAG_DIR_OR_TARGET | SPFLAG_NEEDS_TRACER, // rod/tome of destruction
     3,
     1000,
     7, 7,
     3, 0,
     nullptr,
},

{
    SPELL_TORNADO, "Tornado",
     SPTYP_AIR,
     SPFLAG_AREA,
     9,
     200,
     TORNADO_RADIUS, TORNADO_RADIUS,
     5, 0,
     nullptr,
},

{
    SPELL_POISONOUS_CLOUD, "Poisonous Cloud",
     SPTYP_CONJURATION | SPTYP_POISON | SPTYP_AIR,
     SPFLAG_GRID | SPFLAG_AREA | SPFLAG_ALLOW_SELF | SPFLAG_NEEDS_TRACER
         | SPFLAG_CLOUD,
     6,
     200,
     6, 6,
     6, 2,
     nullptr,
},

{
    SPELL_FIRE_STORM, "Fire Storm",
     SPTYP_CONJURATION | SPTYP_FIRE,
     SPFLAG_GRID | SPFLAG_AREA | SPFLAG_NEEDS_TRACER,
     9,
     200,
     6, 6,
     9, 0,
     nullptr,
},

{
    SPELL_HELLFIRE_BURST, "Hellfire Burst",
     SPTYP_CONJURATION | SPTYP_FIRE,
     SPFLAG_GRID | SPFLAG_AREA | SPFLAG_UNHOLY | SPFLAG_NEEDS_TRACER,
     9,
     200,
     LOS_RADIUS, LOS_RADIUS,
     9, 0,
     nullptr,
},

{
    SPELL_BLINK, "Blink",
     SPTYP_TRANSLOCATION,
     SPFLAG_ESCAPE | SPFLAG_SELFENCH | SPFLAG_EMERGENCY | SPFLAG_UTILITY,
     2,
     0,
     -1, -1,
     2, 0,
     nullptr,
},

{
    SPELL_BLINK_RANGE, "Blink Range", // XXX needs better name
     SPTYP_TRANSLOCATION,
     SPFLAG_ESCAPE | SPFLAG_MONSTER | SPFLAG_SELFENCH | SPFLAG_EMERGENCY,
     2,
     0,
     -1, -1,
     2, 0,
     nullptr,
},

{
    SPELL_BLINK_AWAY, "Blink Away",
     SPTYP_TRANSLOCATION,
     SPFLAG_ESCAPE | SPFLAG_MONSTER | SPFLAG_EMERGENCY | SPFLAG_SELFENCH,
     2,
     0,
     -1, -1,
     2, 0,
     nullptr,
},

{
    SPELL_BLINK_CLOSE, "Blink Close",
     SPTYP_TRANSLOCATION,
     SPFLAG_MONSTER,
     2,
     0,
     -1, -1,
     2, 0,
     nullptr,
},

// The following name was found in the hack.exe file of an early version
// of PCHACK - credit goes to its creator (whoever that may be):
{
    SPELL_ISKENDERUNS_MYSTIC_BLAST, "Iskenderun's Mystic Blast",
     SPTYP_CONJURATION,
     SPFLAG_DIR_OR_TARGET | SPFLAG_NEEDS_TRACER,
     4,
     100,
     7, 7,
     4, 10,
     nullptr,
},

{
    SPELL_SUMMON_SWARM, "Summon Swarm",
     SPTYP_SUMMONING,
     SPFLAG_BATTLE,
     5,
     200,
     -1, -1,
     4, 0,
     nullptr,
},

{
    SPELL_SUMMON_HORRIBLE_THINGS, "Summon Horrible Things",
     SPTYP_SUMMONING,
     SPFLAG_UNHOLY | SPFLAG_BATTLE | SPFLAG_CHAOTIC | SPFLAG_MONS_ABJURE,
     8,
     200,
     -1, -1,
     6, 0,
     nullptr,
},

{
    SPELL_MALIGN_GATEWAY, "Malign Gateway",
     SPTYP_SUMMONING | SPTYP_TRANSLOCATION,
     SPFLAG_UNHOLY | SPFLAG_BATTLE | SPFLAG_CHAOTIC,
     7,
     200,
     -1, -1,
     6, 0,
     nullptr,
},

{
    SPELL_ENSLAVEMENT, "Enslavement",
     SPTYP_HEXES,
     SPFLAG_DIR_OR_TARGET | SPFLAG_NOT_SELF | SPFLAG_NEEDS_TRACER
         | SPFLAG_MONSTER | SPFLAG_MR_CHECK,
     4,
     200,
     LOS_RADIUS, LOS_RADIUS,
     3, 0,
     nullptr,
},

{
    SPELL_ANIMATE_DEAD, "Animate Dead",
     SPTYP_NECROMANCY,
     SPFLAG_AREA | SPFLAG_NEUTRAL | SPFLAG_CORPSE_VIOLATING | SPFLAG_UTILITY,
     4,
     0,
     -1, -1,
     3, 0,
     nullptr,
},

{
    SPELL_PAIN, "Pain",
     SPTYP_NECROMANCY,
     SPFLAG_DIR_OR_TARGET | SPFLAG_BATTLE | SPFLAG_NEEDS_TRACER | SPFLAG_MR_CHECK,
     1,
     25,
     6, 6,
     1, 0,
     nullptr,
},

{
    SPELL_CONTROL_UNDEAD, "Control Undead",
     SPTYP_NECROMANCY,
     SPFLAG_MR_CHECK,
     4,
     200,
     -1, -1,
     3, 0,
     nullptr,
},

{
    SPELL_ANIMATE_SKELETON, "Animate Skeleton",
     SPTYP_NECROMANCY,
     SPFLAG_CORPSE_VIOLATING | SPFLAG_UTILITY,
     1,
     0,
     -1, -1,
     1, 0,
     nullptr,
},

{
    SPELL_VAMPIRIC_DRAINING, "Vampiric Draining",
     SPTYP_NECROMANCY,
     SPFLAG_DIR_OR_TARGET | SPFLAG_NOT_SELF | SPFLAG_BATTLE | SPFLAG_EMERGENCY
         | SPFLAG_SELFENCH,
     3,
     200,
     1, 1,
     3, 0,
     nullptr,
},

{
    SPELL_HAUNT, "Haunt",
     SPTYP_SUMMONING | SPTYP_NECROMANCY,
     SPFLAG_TARGET | SPFLAG_NOT_SELF | SPFLAG_MONS_ABJURE,
     7,
     200,
     LOS_RADIUS, LOS_RADIUS,
     6, 0,
     nullptr,
},

{
    SPELL_BORGNJORS_REVIVIFICATION, "Borgnjor's Revivification",
     SPTYP_NECROMANCY,
     SPFLAG_UTILITY,
     8,
     200,
     -1, -1,
     6, 0,
     nullptr,
},

{
    SPELL_FREEZE, "Freeze",
     SPTYP_ICE,
     SPFLAG_DIR_OR_TARGET | SPFLAG_NOT_SELF | SPFLAG_BATTLE,
     1,
     25,
     1, 1,
     1, 0,
     nullptr,
},

#if TAG_MAJOR_VERSION == 34
{
    SPELL_SUMMON_ELEMENTAL, "Summon Elemental",
     SPTYP_SUMMONING,
     SPFLAG_BATTLE,
     4,
     200,
     -1, -1,
     3, 0,
     nullptr,
},
#endif

{
    SPELL_OZOCUBUS_REFRIGERATION, "Ozocubu's Refrigeration",
     SPTYP_ICE,
     SPFLAG_AREA,
     6,
     200,
     -1, -1,
     5, 0,
     nullptr,
},

{
    SPELL_STICKY_FLAME, "Sticky Flame",
     SPTYP_CONJURATION | SPTYP_FIRE,
     SPFLAG_DIR_OR_TARGET | SPFLAG_NEEDS_TRACER,
     4,
     100,
     1, 1,
     4, 0,
     nullptr,
},

{
    SPELL_SUMMON_ICE_BEAST, "Summon Ice Beast",
     SPTYP_ICE | SPTYP_SUMMONING,
     SPFLAG_BATTLE,
     4,
     100,
     -1, -1,
     3, 0,
     nullptr,
},

{
    SPELL_OZOCUBUS_ARMOUR, "Ozocubu's Armour",
     SPTYP_CHARMS | SPTYP_ICE,
     SPFLAG_NO_GHOST,
     3,
     100,
     -1, -1,
     3, 0,
     nullptr,
},

{
    SPELL_CALL_IMP, "Call Imp",
     SPTYP_SUMMONING,
     SPFLAG_UNHOLY | SPFLAG_BATTLE | SPFLAG_SELFENCH,
     2,
     100,
     -1, -1,
     2, 0,
     nullptr,
},

{
    SPELL_REPEL_MISSILES, "Repel Missiles",
     SPTYP_CHARMS | SPTYP_AIR,
     SPFLAG_NONE,
     2,
     50,
     -1, -1,
     1, 0,
     nullptr,
},

{
    SPELL_BERSERKER_RAGE, "Berserker Rage",
     SPTYP_CHARMS,
     SPFLAG_HASTY | SPFLAG_MONSTER,
     3,
     0,
     -1, -1,
     3, 0,
     nullptr,
},

{
    SPELL_FRENZY, "Frenzy",
     SPTYP_CHARMS,
     SPFLAG_HASTY | SPFLAG_MONSTER,
     3,
     0,
     -1, -1,
     3, 0,
     nullptr,
},

{
    SPELL_DISPEL_UNDEAD, "Dispel Undead",
     SPTYP_NECROMANCY,
     SPFLAG_DIR_OR_TARGET | SPFLAG_NEEDS_TRACER,
     5,
     100,
     5, 5,
     4, 0,
     nullptr,
},

#if TAG_MAJOR_VERSION == 34
{
    SPELL_FULSOME_DISTILLATION, "Fulsome Distillation",
     SPTYP_TRANSMUTATION | SPTYP_NECROMANCY,
     SPFLAG_CORPSE_VIOLATING,
     1,
     0,
     -1, -1,
     1, 0,
     nullptr,
},
#endif

{
    SPELL_POISON_ARROW, "Poison Arrow",
     SPTYP_CONJURATION | SPTYP_POISON,
     SPFLAG_DIR_OR_TARGET | SPFLAG_NEEDS_TRACER,
     6,
     200,
     7, 7,
     6, 0,
     nullptr,
},

{
    SPELL_TWISTED_RESURRECTION, "Twisted Resurrection",
     SPTYP_NECROMANCY,
     SPFLAG_CHAOTIC | SPFLAG_CORPSE_VIOLATING | SPFLAG_UTILITY | SPFLAG_MONSTER,
     5,
     200,
     -1, -1,
     4, 0,
     nullptr,
},

{
    SPELL_REGENERATION, "Regeneration",
     SPTYP_CHARMS | SPTYP_NECROMANCY,
     SPFLAG_SELFENCH | SPFLAG_UTILITY,
     3,
     200,
     -1, -1,
     3, 0,
     nullptr,
},

// Monster-only, players can use Lugonu's ability
{
    SPELL_BANISHMENT, "Banishment",
     SPTYP_TRANSLOCATION,
     SPFLAG_DIR_OR_TARGET | SPFLAG_UNHOLY | SPFLAG_CHAOTIC | SPFLAG_MONSTER
         | SPFLAG_EMERGENCY | SPFLAG_NEEDS_TRACER | SPFLAG_MR_CHECK,
     4,
     200,
     LOS_RADIUS, LOS_RADIUS,
     3, 0,
     nullptr,
},

#if TAG_MAJOR_VERSION == 34
{
    SPELL_CIGOTUVIS_DEGENERATION, "Cigotuvi's Degeneration",
     SPTYP_TRANSMUTATION | SPTYP_NECROMANCY,
     SPFLAG_DIR_OR_TARGET | SPFLAG_NOT_SELF | SPFLAG_CHAOTIC,
     5,
     200,
     LOS_RADIUS, LOS_RADIUS,
     4, 0,
     nullptr,
},
#endif

{
    SPELL_STING, "Sting",
     SPTYP_CONJURATION | SPTYP_POISON,
     SPFLAG_DIR_OR_TARGET | SPFLAG_NEEDS_TRACER,
     1,
     25,
     7, 7,
     1, 0,
     nullptr,
},

{
    SPELL_SUBLIMATION_OF_BLOOD, "Sublimation of Blood",
     SPTYP_NECROMANCY,
     SPFLAG_UTILITY,
     2,
     200,
     -1, -1,
     2, 0,
     nullptr,
},

{
    SPELL_TUKIMAS_DANCE, "Tukima's Dance",
     SPTYP_HEXES,
     SPFLAG_DIR_OR_TARGET | SPFLAG_NEEDS_TRACER | SPFLAG_MR_CHECK
         | SPFLAG_NOT_SELF,
     3,
     100,
     LOS_RADIUS, LOS_RADIUS,
     3, 0,
     nullptr,
},

{
    SPELL_SUMMON_DEMON, "Summon Demon",
     SPTYP_SUMMONING,
     SPFLAG_UNHOLY | SPFLAG_BATTLE | SPFLAG_SELFENCH | SPFLAG_MONS_ABJURE,
     5,
     200,
     -1, -1,
     4, 0,
     nullptr,
},

#if TAG_MAJOR_VERSION == 34
{
    SPELL_DEMONIC_HORDE, "Demonic Horde",
     SPTYP_SUMMONING,
     SPFLAG_UNHOLY | SPFLAG_BATTLE,
     6,
     200,
     -1, -1,
     5, 0,
     nullptr,
},
#endif

{
    SPELL_SUMMON_GREATER_DEMON, "Summon Greater Demon",
     SPTYP_SUMMONING,
     SPFLAG_UNHOLY | SPFLAG_BATTLE | SPFLAG_SELFENCH | SPFLAG_MONS_ABJURE,
     7,
     200,
     -1, -1,
     6, 0,
     nullptr,
},

{
    SPELL_CORPSE_ROT, "Corpse Rot",
     SPTYP_NECROMANCY,
     SPFLAG_AREA | SPFLAG_NEUTRAL | SPFLAG_UNCLEAN,
     2,
     0,
     -1, -1,
     2, 0,
     nullptr,
},

#if TAG_MAJOR_VERSION == 34
{
    SPELL_FIRE_BRAND, "Fire Brand",
     SPTYP_CHARMS | SPTYP_FIRE,
     SPFLAG_HELPFUL | SPFLAG_BATTLE,
     2,
     200,
     -1, -1,
     2, 0,
     nullptr,
},

{
    SPELL_FREEZING_AURA, "Freezing Aura",
     SPTYP_CHARMS | SPTYP_ICE,
     SPFLAG_HELPFUL | SPFLAG_BATTLE,
     2,
     200,
     -1, -1,
     2, 0,
     nullptr,
},

{
    SPELL_LETHAL_INFUSION, "Lethal Infusion",
     SPTYP_CHARMS | SPTYP_NECROMANCY,
     SPFLAG_HELPFUL | SPFLAG_BATTLE,
     2,
     200,
     -1, -1,
     2, 0,
     nullptr,
},

#endif
{
    SPELL_IRON_SHOT, "Iron Shot",
     SPTYP_CONJURATION | SPTYP_EARTH,
     SPFLAG_DIR_OR_TARGET | SPFLAG_NEEDS_TRACER,
     6,
     200,
     5, 5,
     6, 0,
     nullptr,
},

{
    SPELL_STONE_ARROW, "Stone Arrow",
     SPTYP_CONJURATION | SPTYP_EARTH,
     SPFLAG_DIR_OR_TARGET | SPFLAG_NEEDS_TRACER,
     3,
     50,
     5, 5,
     3, 0,
     nullptr,
},

{
    SPELL_SHOCK, "Shock",
     SPTYP_CONJURATION | SPTYP_AIR,
     SPFLAG_DIR_OR_TARGET | SPFLAG_NEEDS_TRACER,
     1,
     25,
     8, 8,
     1, 0,
     nullptr,
},

{
    SPELL_SWIFTNESS, "Swiftness",
     SPTYP_CHARMS | SPTYP_AIR,
     SPFLAG_HASTY | SPFLAG_SELFENCH | SPFLAG_UTILITY,
     2,
     100,
     -1, -1,
     2, 0,
     nullptr,
},

{
    SPELL_FLY, "Flight",
     SPTYP_CHARMS | SPTYP_AIR,
     SPFLAG_UTILITY,
     3,
     200,
     -1, -1,
     3, 0,
     nullptr,
},

#if TAG_MAJOR_VERSION == 34
{
    SPELL_INSULATION, "Insulation",
     SPTYP_CHARMS | SPTYP_AIR,
     SPFLAG_NONE,
     4,
     200,
     -1, -1,
     3, 0,
     nullptr,
},
#endif

{
    SPELL_CURE_POISON, "Cure Poison",
     SPTYP_POISON,
     SPFLAG_RECOVERY | SPFLAG_HELPFUL | SPFLAG_UTILITY,
     2,
     200,
     -1, -1,
     1, 0,
     nullptr,
},

{
    SPELL_CONTROL_TELEPORT, "Control Teleport",
     SPTYP_CHARMS | SPTYP_TRANSLOCATION,
     SPFLAG_HELPFUL | SPFLAG_UTILITY,
     4,
     200,
     -1, -1,
     3, 0,
     nullptr,
},

#if TAG_MAJOR_VERSION == 34
{
    SPELL_POISON_WEAPON, "Poison Weapon",
     SPTYP_CHARMS | SPTYP_POISON,
     SPFLAG_HELPFUL | SPFLAG_BATTLE,
     3,
     200,
     -1, -1,
     3, 0,
     nullptr,
},

#endif
{
    SPELL_DEBUGGING_RAY, "Debugging Ray",
     SPTYP_CONJURATION,
     SPFLAG_DIR_OR_TARGET | SPFLAG_TESTING,
     7,
     100,
     LOS_RADIUS, LOS_RADIUS,
     7, 0,
     nullptr,
},

{
    SPELL_RECALL, "Recall",
     SPTYP_SUMMONING | SPTYP_TRANSLOCATION,
     SPFLAG_UTILITY,
     3,
     0,
     -1, -1,
     3, 0,
     nullptr,
},

{
    SPELL_AGONY, "Agony",
     SPTYP_NECROMANCY,
     SPFLAG_DIR_OR_TARGET | SPFLAG_NOT_SELF | SPFLAG_NEEDS_TRACER | SPFLAG_MR_CHECK,
     5,
     200,
     LOS_RADIUS, LOS_RADIUS,
     4, 0,
     nullptr,
},

{
    SPELL_SPIDER_FORM, "Spider Form",
     SPTYP_TRANSMUTATION | SPTYP_POISON,
     SPFLAG_HELPFUL | SPFLAG_CHAOTIC | SPFLAG_UTILITY,
     3,
     200,
     -1, -1,
     2, 0,
     nullptr,
},

{
    SPELL_DISINTEGRATE, "Disintegrate",
     SPTYP_CONJURATION,
     SPFLAG_DIR_OR_TARGET | SPFLAG_NOT_SELF | SPFLAG_NEEDS_TRACER | SPFLAG_MR_CHECK,
     6,
     200,
     6, 6,
     6, 0,
     nullptr,
},

{
    SPELL_BLADE_HANDS, "Blade Hands",
     SPTYP_TRANSMUTATION,
     SPFLAG_HELPFUL | SPFLAG_BATTLE | SPFLAG_CHAOTIC | SPFLAG_UTILITY,
     5,
     200,
     -1, -1,
     4, 0,
     nullptr,
},

{
    SPELL_STATUE_FORM, "Statue Form",
     SPTYP_TRANSMUTATION | SPTYP_EARTH,
     SPFLAG_HELPFUL | SPFLAG_CHAOTIC | SPFLAG_UTILITY,
     6,
     150,
     -1, -1,
     5, 0,
     nullptr,
},

{
    SPELL_ICE_FORM, "Ice Form",
     SPTYP_ICE | SPTYP_TRANSMUTATION,
     SPFLAG_HELPFUL | SPFLAG_CHAOTIC | SPFLAG_UTILITY,
     4,
     100,
     -1, -1,
     3, 0,
     nullptr,
},

{
    SPELL_DRAGON_FORM, "Dragon Form",
     SPTYP_TRANSMUTATION,
     SPFLAG_HELPFUL | SPFLAG_CHAOTIC | SPFLAG_UTILITY,
     7,
     200,
     -1, -1,
     6, 0,
     nullptr,
},

{
    SPELL_HYDRA_FORM, "Hydra Form",
    SPTYP_TRANSMUTATION,
    SPFLAG_HELPFUL | SPFLAG_CHAOTIC | SPFLAG_UTILITY,
    6,
    200,
    -1, -1,
    6, 0,
    nullptr,
},

{
    SPELL_NECROMUTATION, "Necromutation",
     SPTYP_TRANSMUTATION | SPTYP_NECROMANCY,
     SPFLAG_HELPFUL | SPFLAG_CORPSE_VIOLATING | SPFLAG_CHAOTIC,
     8,
     200,
     -1, -1,
     6, 0,
     nullptr,
},

{
    SPELL_DEATH_CHANNEL, "Death Channel",
     SPTYP_NECROMANCY,
     SPFLAG_HELPFUL | SPFLAG_UTILITY,
     6,
     200,
     -1, -1,
     5, 0,
     nullptr,
},

// Monster-only, players can use Kiku's ability
{
    SPELL_SYMBOL_OF_TORMENT, "Symbol of Torment",
     SPTYP_NECROMANCY,
     SPFLAG_AREA | SPFLAG_MONSTER,
     6,
     0,
     -1, -1,
     5, 0,
     nullptr,
},

{
    SPELL_DEFLECT_MISSILES, "Deflect Missiles",
     SPTYP_CHARMS | SPTYP_AIR,
     SPFLAG_HELPFUL | SPFLAG_UTILITY,
     6,
     200,
     -1, -1,
     3, 0,
     nullptr,
},

{
    SPELL_THROW_ICICLE, "Throw Icicle",
     SPTYP_CONJURATION | SPTYP_ICE,
     SPFLAG_DIR_OR_TARGET | SPFLAG_NEEDS_TRACER,
     4,
     100,
     6, 6,
     4, 0,
     nullptr,
},

{
    SPELL_AIRSTRIKE, "Airstrike",
     SPTYP_AIR,
     SPFLAG_TARGET | SPFLAG_NOT_SELF | SPFLAG_BATTLE,
     4,
     200,
     LOS_RADIUS, LOS_RADIUS,
     2, 4,
     nullptr,
},

{
    SPELL_SHADOW_CREATURES, "Shadow Creatures",
     SPTYP_SUMMONING,
     SPFLAG_MONS_ABJURE,
     5,
     0,
     -1, -1,
     4, 0,
     nullptr,
},

{
    SPELL_CONFUSING_TOUCH, "Confusing Touch",
     SPTYP_HEXES,
     SPFLAG_NONE,
     2,
     50,
     -1, -1,
     2, 0,
     nullptr,
},

#if TAG_MAJOR_VERSION == 34
{
    SPELL_SURE_BLADE, "Sure Blade",
     SPTYP_HEXES | SPTYP_CHARMS,
     SPFLAG_HELPFUL | SPFLAG_BATTLE | SPFLAG_UTILITY,
     2,
     200,
     -1, -1,
     2, 0,
     nullptr,
},
#endif
{
    SPELL_FLAME_TONGUE, "Flame Tongue",
     SPTYP_CONJURATION | SPTYP_FIRE,
     SPFLAG_DIR_OR_TARGET | SPFLAG_NOT_SELF | SPFLAG_NEEDS_TRACER,
     1,
     40,                           // cap for range; damage cap is at 25
     2, 5,
     1, 0,
     nullptr,
},

{
    SPELL_PASSWALL, "Passwall",
     SPTYP_TRANSMUTATION | SPTYP_EARTH,
     SPFLAG_DIR | SPFLAG_ESCAPE | SPFLAG_NOT_SELF | SPFLAG_UTILITY,
     3,
     200,
     1, 1,
     0, 0,     // make silent to keep passwall a viable stabbing spell [rob]
     nullptr,
},

{
    SPELL_IGNITE_POISON, "Ignite Poison",
     SPTYP_FIRE | SPTYP_TRANSMUTATION,
     SPFLAG_AREA | SPFLAG_BATTLE,
     5,
     200,
     -1, -1,
     4, 0,
     nullptr,
},

{
    SPELL_STICKS_TO_SNAKES, "Sticks to Snakes",
     SPTYP_TRANSMUTATION,
     SPFLAG_BATTLE | SPFLAG_NO_GHOST,
     2,
     200,
     -1, -1,
     2, 0,
     nullptr,
},

{
    SPELL_CALL_CANINE_FAMILIAR, "Call Canine Familiar",
     SPTYP_SUMMONING,
     SPFLAG_NONE,
     3,
     100,
     -1, -1,
     3, 0,
     nullptr,
},

{
    SPELL_SUMMON_DRAGON, "Summon Dragon",
     SPTYP_SUMMONING,
     SPFLAG_MONS_ABJURE,
     9,
     200,
     -1, -1,
     7, 0,
     nullptr,
},

{
    SPELL_HIBERNATION, "Ensorcelled Hibernation",
     SPTYP_HEXES | SPTYP_ICE,
     SPFLAG_DIR_OR_TARGET | SPFLAG_NOT_SELF | SPFLAG_NEEDS_TRACER | SPFLAG_MR_CHECK,
     2,
     56,
     LOS_RADIUS, LOS_RADIUS,
     0, 0, //putting a monster to sleep should be silent
     nullptr,
},

{
    SPELL_ENGLACIATION, "Metabolic Englaciation",
     SPTYP_HEXES | SPTYP_ICE,
     SPFLAG_AREA,
     5,
     200,
     -1, -1,
     4, 0,
     nullptr,
},

#if TAG_MAJOR_VERSION == 34
{
    SPELL_SEE_INVISIBLE, "See Invisible",
     SPTYP_CHARMS,
     SPFLAG_HELPFUL,
     4,
     200,
     -1, -1,
     3, 0,
     nullptr,
},
#endif

{
    SPELL_PHASE_SHIFT, "Phase Shift",
     SPTYP_TRANSLOCATION,
     SPFLAG_HELPFUL | SPFLAG_UTILITY,
     5,
     200,
     -1, -1,
     4, 0,
     nullptr,
},

{
    SPELL_SUMMON_BUTTERFLIES, "Summon Butterflies",
     SPTYP_SUMMONING,
     SPFLAG_NONE,
     1,
     100,
     -1, -1,
     1, 0,
     nullptr,
},

{
    SPELL_WARP_BRAND, "Warp Weapon",
     SPTYP_CHARMS | SPTYP_TRANSLOCATION,
     SPFLAG_HELPFUL | SPFLAG_BATTLE | SPFLAG_UTILITY,
     5,
     200,
     -1, -1,
     4, 0,
     nullptr,
},

{
    SPELL_SILENCE, "Silence",
     SPTYP_HEXES | SPTYP_AIR,
     SPFLAG_AREA,
     5,
     200,
     -1, -1,
     4, 0,
     nullptr,
},

{
    SPELL_SHATTER, "Shatter",
     SPTYP_EARTH,
     SPFLAG_AREA,
     9,
     200,
     -1, -1,
     7, 30,
     nullptr,
},

{
    SPELL_DISPERSAL, "Dispersal",
     SPTYP_TRANSLOCATION,
     SPFLAG_AREA | SPFLAG_ESCAPE,
     6,
     200,
     1, 4,
     5, 0,
     nullptr,
},

{
    SPELL_DISCHARGE, "Static Discharge",
     SPTYP_CONJURATION | SPTYP_AIR,
     SPFLAG_AREA,
     3,
     100,
     1, 1,
     3, 0,
     nullptr,
},

{
    SPELL_CORONA, "Corona",
     SPTYP_HEXES,
     SPFLAG_DIR_OR_TARGET | SPFLAG_NOT_SELF | SPFLAG_NEEDS_TRACER | SPFLAG_MR_CHECK,
     1,
     200,
     LOS_RADIUS, LOS_RADIUS,
     1, 0,
     nullptr,
},

{
    SPELL_INTOXICATE, "Alistair's Intoxication",
     SPTYP_TRANSMUTATION | SPTYP_POISON,
     SPFLAG_NONE,
     4,
     100,
     -1, -1,
     3, 0,
     nullptr,
},

#if TAG_MAJOR_VERSION == 34
{
    SPELL_EVAPORATE, "Evaporate",
     SPTYP_FIRE | SPTYP_TRANSMUTATION,
     SPFLAG_DIR_OR_TARGET | SPFLAG_AREA | SPFLAG_ALLOW_SELF,
     2,
     50,
     6, 6,
     2, 0,
     nullptr,
},
#endif

{
    SPELL_LRD, "Lee's Rapid Deconstruction",
     SPTYP_EARTH,
     SPFLAG_GRID,
     5,
     200,
     LOS_RADIUS, LOS_RADIUS,
     4, 0,
     "Fragment what (e.g. wall or brittle monster)?",
},

{
    SPELL_SANDBLAST, "Sandblast",
     SPTYP_EARTH,
     SPFLAG_DIR_OR_TARGET | SPFLAG_NOT_SELF | SPFLAG_BATTLE | SPFLAG_NEEDS_TRACER,
     1,
     50,
     2, 2, // more with wielded stones
     1, 0,
     nullptr,
},

{
    SPELL_CONDENSATION_SHIELD, "Condensation Shield",
     SPTYP_ICE,
     SPFLAG_HELPFUL | SPFLAG_UTILITY,
     4,
     200,
     -1, -1,
     3, 0,
     nullptr,
},

{
    SPELL_STONESKIN, "Stoneskin",
     SPTYP_EARTH | SPTYP_TRANSMUTATION,
     SPFLAG_HELPFUL | SPFLAG_UTILITY | SPFLAG_NO_GHOST,
     2,
     100,
     -1, -1,
     2, 0,
     nullptr,
},

{
    SPELL_SIMULACRUM, "Simulacrum",
     SPTYP_ICE | SPTYP_NECROMANCY,
     SPFLAG_CORPSE_VIOLATING,
     6,
     200,
     -1, -1,
     5, 0,
     nullptr,
},

{
    SPELL_CONJURE_BALL_LIGHTNING, "Conjure Ball Lightning",
     SPTYP_AIR | SPTYP_CONJURATION,
     SPFLAG_SELFENCH,
     6,
     200,
     -1, -1,
     6, 0,
     nullptr,
},

{
    SPELL_CHAIN_LIGHTNING, "Chain Lightning",
     SPTYP_AIR | SPTYP_CONJURATION,
     SPFLAG_AREA,
     8,
     200,
     -1, -1,
     8, 25,
     nullptr,
},

{
    SPELL_EXCRUCIATING_WOUNDS, "Excruciating Wounds",
     SPTYP_CHARMS | SPTYP_NECROMANCY,
     SPFLAG_HELPFUL | SPFLAG_BATTLE,
     5,
     200,
     -1, -1,
     4, 15,
     nullptr,
},

{
    SPELL_PORTAL_PROJECTILE, "Portal Projectile",
     SPTYP_TRANSLOCATION,
     SPFLAG_BATTLE,
     3,
     50,
     -1, -1,
     3, 0,
     nullptr,
},

{
    SPELL_MONSTROUS_MENAGERIE, "Monstrous Menagerie",
     SPTYP_SUMMONING,
     SPFLAG_MONS_ABJURE,
     6,
     200,
     -1, -1,
     5, 0,
     nullptr,
},

{
    SPELL_GOLUBRIAS_PASSAGE, "Passage of Golubria",
     SPTYP_TRANSLOCATION,
     SPFLAG_GRID | SPFLAG_NEUTRAL | SPFLAG_ESCAPE | SPFLAG_SELFENCH,
     4,
     0,
     LOS_RADIUS, LOS_RADIUS,
     3, 8, // when it closes
     nullptr,
},

{
    SPELL_FULMINANT_PRISM, "Fulminant Prism",
     SPTYP_CONJURATION | SPTYP_HEXES,
     SPFLAG_GRID | SPFLAG_AREA | SPFLAG_NOT_SELF,
     4,
     200,
     5, 5,
     4, 0,
     nullptr,
},

{
    SPELL_SINGULARITY, "Singularity",
     SPTYP_TRANSLOCATION,
     SPFLAG_GRID | SPFLAG_AREA | SPFLAG_NOT_SELF,
     9,
     200,
     LOS_RADIUS, LOS_RADIUS,
     20, 0,
     nullptr,
},

{
    SPELL_PARALYSE, "Paralyse",
     SPTYP_HEXES,
     SPFLAG_DIR_OR_TARGET | SPFLAG_MONSTER | SPFLAG_NEEDS_TRACER | SPFLAG_MR_CHECK,
     4,
     200,
     LOS_RADIUS, LOS_RADIUS,
     3, 0,
     nullptr,
},

{
    SPELL_MINOR_HEALING, "Minor Healing",
     SPTYP_NONE,
     SPFLAG_RECOVERY | SPFLAG_HELPFUL | SPFLAG_MONSTER | SPFLAG_SELFENCH
         | SPFLAG_EMERGENCY | SPFLAG_UTILITY,
     2,
     0,
     LOS_RADIUS, LOS_RADIUS,
     2, 0,
     nullptr,
},

{
    SPELL_MAJOR_HEALING, "Major Healing",
     SPTYP_NONE,
     SPFLAG_RECOVERY | SPFLAG_HELPFUL | SPFLAG_MONSTER | SPFLAG_SELFENCH
         | SPFLAG_EMERGENCY | SPFLAG_UTILITY,
     6,
     0,
     LOS_RADIUS, LOS_RADIUS,
     5, 0,
     nullptr,
},

{
    SPELL_HELLFIRE, "Hellfire",
     SPTYP_CONJURATION | SPTYP_FIRE,
     SPFLAG_DIR_OR_TARGET | SPFLAG_UNHOLY | SPFLAG_MONSTER | SPFLAG_NEEDS_TRACER,
        // plus DS ability, staff of Dispater & Sceptre of Asmodeus
     9,
     200,
     7, 7,
     9, 0,
     nullptr,
},

#if TAG_MAJOR_VERSION == 34
{
    SPELL_VAMPIRE_SUMMON, "Vampire Summon",
     SPTYP_SUMMONING,
     SPFLAG_UNHOLY | SPFLAG_MONSTER,
     3,
     0,
     -1, -1,
     3, 0,
     nullptr,
},
#endif

{
    SPELL_BRAIN_FEED, "Brain Feed",
     SPTYP_NECROMANCY,
     SPFLAG_TARGET | SPFLAG_MONSTER,
     3,
     0,
     LOS_RADIUS, LOS_RADIUS,
     3, 0,
     nullptr,
},

#if TAG_MAJOR_VERSION == 34
{
    SPELL_FAKE_RAKSHASA_SUMMON, "Rakshasa Summon",
     SPTYP_SUMMONING,
     SPFLAG_UNHOLY | SPFLAG_MONSTER,
     3,
     0,
     -1, -1,
     3, 0,
     nullptr,
},
#endif

{
    SPELL_NOXIOUS_CLOUD, "Noxious Cloud",
     SPTYP_CONJURATION | SPTYP_POISON | SPTYP_AIR,
     SPFLAG_GRID | SPFLAG_AREA | SPFLAG_MONSTER | SPFLAG_NEEDS_TRACER
         | SPFLAG_CLOUD,
     5,
     200,
     6, 6,
     5, 0,
     nullptr,
},

{
    SPELL_STEAM_BALL, "Steam Ball",
     SPTYP_CONJURATION,
     SPFLAG_DIR_OR_TARGET | SPFLAG_MONSTER | SPFLAG_NEEDS_TRACER,
     4,
     0,
     7, 7,
     4, 0,
     nullptr,
},

{
    SPELL_SUMMON_UFETUBUS, "Summon Ufetubus",
     SPTYP_SUMMONING,
     SPFLAG_UNHOLY | SPFLAG_MONSTER | SPFLAG_SELFENCH,
     4,
     0,
     -1, -1,
     3, 0,
     nullptr,
},

{
    SPELL_SUMMON_HELL_BEAST, "Summon Hell Beast",
     SPTYP_SUMMONING,
     SPFLAG_UNHOLY | SPFLAG_MONSTER | SPFLAG_SELFENCH,
     4,
     0,
     -1, -1,
     3, 0,
     nullptr,
},

{
    SPELL_ENERGY_BOLT, "Energy Bolt",
     SPTYP_CONJURATION,
     SPFLAG_DIR_OR_TARGET | SPFLAG_MONSTER | SPFLAG_NEEDS_TRACER,
     4,
     0,
     8, 8,
     4, 0,
     nullptr,
},

{
    SPELL_SPIT_POISON, "Spit Poison",
     SPTYP_POISON,
     SPFLAG_DIR_OR_TARGET | SPFLAG_MONSTER | SPFLAG_NOISY | SPFLAG_NEEDS_TRACER,
     2,
     0,
     7, 7,
     3, 0,
     nullptr,
},

{
    SPELL_SUMMON_UNDEAD, "Summon Undead",
     SPTYP_SUMMONING | SPTYP_NECROMANCY,
     SPFLAG_MONSTER | SPFLAG_MONS_ABJURE,
     7,
     0,
     -1, -1,
     6, 0,
     nullptr,
},

{
    SPELL_CANTRIP, "Cantrip",
     SPTYP_NONE,
     SPFLAG_MONSTER,
     1,
     0,
     -1, -1,
     2, 0,
     nullptr,
},

{
    SPELL_QUICKSILVER_BOLT, "Quicksilver Bolt",
     SPTYP_CONJURATION,
     SPFLAG_DIR_OR_TARGET | SPFLAG_NEEDS_TRACER,
     5,
     200,
     8, 8,
     5, 0,
     nullptr,
},

{
    SPELL_METAL_SPLINTERS, "Metal Splinters",
     SPTYP_CONJURATION,
     SPFLAG_DIR_OR_TARGET | SPFLAG_MONSTER | SPFLAG_NEEDS_TRACER,
     5,
     0,
     5, 5,
     5, 0,
     nullptr,
},

{
    SPELL_MIASMA_BREATH, "Miasma Breath",
     SPTYP_CONJURATION,
     SPFLAG_DIR_OR_TARGET | SPFLAG_UNCLEAN | SPFLAG_MONSTER
         | SPFLAG_NEEDS_TRACER | SPFLAG_CLOUD,
     6,
     0,
     6, 6,
     6, 0,
     nullptr,
},

{
    SPELL_SUMMON_DRAKES, "Summon Drakes",
     SPTYP_SUMMONING | SPTYP_NECROMANCY, // since it can summon shadow dragons
     SPFLAG_UNCLEAN | SPFLAG_MONSTER | SPFLAG_MONS_ABJURE,
     6,
     0,
     -1, -1,
     5, 0,
     nullptr,
},

{
    SPELL_BLINK_OTHER, "Blink Other",
     SPTYP_TRANSLOCATION,
     SPFLAG_DIR_OR_TARGET | SPFLAG_NOT_SELF | SPFLAG_ESCAPE | SPFLAG_MONSTER
         | SPFLAG_EMERGENCY | SPFLAG_NEEDS_TRACER,
     2,
     0,
     LOS_RADIUS, LOS_RADIUS,
     2, 0,
     nullptr,
},

{
    SPELL_BLINK_OTHER_CLOSE, "Blink Other Close",
     SPTYP_TRANSLOCATION,
     SPFLAG_TARGET | SPFLAG_NOT_SELF | SPFLAG_MONSTER | SPFLAG_NEEDS_TRACER,
     2,
     0,
     LOS_RADIUS, LOS_RADIUS,
     2, 0,
     nullptr,
},

{
    SPELL_SUMMON_MUSHROOMS, "Summon Mushrooms",
     SPTYP_SUMMONING,
     SPFLAG_MONSTER | SPFLAG_SELFENCH | SPFLAG_MONS_ABJURE,
     4,
     0,
     -1, -1,
     3, 0,
     nullptr,
},

{
    SPELL_SPIT_ACID, "Spit Acid",
     SPTYP_CONJURATION,
     SPFLAG_DIR_OR_TARGET | SPFLAG_MONSTER | SPFLAG_NOISY | SPFLAG_NEEDS_TRACER,
     5,
     0,
     LOS_RADIUS, LOS_RADIUS,
     5, 0,
     nullptr,
},

// Monster version of the spell (with full range)
{
    SPELL_STICKY_FLAME_RANGE, "Sticky Flame Range",
     SPTYP_CONJURATION | SPTYP_FIRE,
     SPFLAG_DIR_OR_TARGET | SPFLAG_MONSTER | SPFLAG_NEEDS_TRACER,
     4,
     100,
     5, 5,
     4, 0,
     nullptr,
},

{
    SPELL_STICKY_FLAME_SPLASH, "Sticky Flame Splash",
     SPTYP_CONJURATION | SPTYP_FIRE,
     SPFLAG_DIR_OR_TARGET | SPFLAG_MONSTER | SPFLAG_NOISY | SPFLAG_NEEDS_TRACER,
     4,
     100,
     5, 5,
     4, 0,
     nullptr,
},

{
    SPELL_FIRE_BREATH, "Fire Breath",
     SPTYP_CONJURATION | SPTYP_FIRE,
     SPFLAG_DIR_OR_TARGET | SPFLAG_MONSTER | SPFLAG_NOISY | SPFLAG_NEEDS_TRACER,
     5,
     0,
     6, 6,
     5, 0,
     nullptr,
},

{
    SPELL_SEARING_BREATH, "Searing Breath",
     SPTYP_CONJURATION | SPTYP_FIRE,
     SPFLAG_DIR_OR_TARGET | SPFLAG_MONSTER | SPFLAG_NOISY | SPFLAG_NEEDS_TRACER,
     5,
     0,
     6, 6,
     5, 0,
     nullptr,
},

{
    SPELL_CHAOS_BREATH, "Chaos Breath",
     SPTYP_CONJURATION | SPTYP_RANDOM,
     SPFLAG_DIR_OR_TARGET | SPFLAG_MONSTER | SPFLAG_NOISY
         | SPFLAG_NEEDS_TRACER | SPFLAG_CLOUD,
     5,
     0,
     6, 6,
     5, 0,
     nullptr,
},

{
    SPELL_COLD_BREATH, "Cold Breath",
     SPTYP_CONJURATION | SPTYP_ICE,
     SPFLAG_DIR_OR_TARGET | SPFLAG_MONSTER | SPFLAG_NOISY | SPFLAG_NEEDS_TRACER,
     5,
     0,
     6, 6,
     5, 0,
     nullptr,
},

{
    SPELL_CHILLING_BREATH, "Chilling Breath",
     SPTYP_CONJURATION | SPTYP_ICE,
     SPFLAG_DIR_OR_TARGET | SPFLAG_MONSTER | SPFLAG_NOISY | SPFLAG_NEEDS_TRACER,
     5,
     0,
     6, 6,
     5, 0,
     nullptr,
},

#if TAG_MAJOR_VERSION == 34
{
    SPELL_DRACONIAN_BREATH, "Draconian Breath",
     SPTYP_CONJURATION,
     SPFLAG_DIR_OR_TARGET | SPFLAG_MONSTER | SPFLAG_NOISY,
     8,
     0,
     LOS_RADIUS, LOS_RADIUS,
     8, 0,
     nullptr,
},

#endif
{
    SPELL_WATER_ELEMENTALS, "Summon Water Elementals",
     SPTYP_SUMMONING,
     SPFLAG_MONSTER | SPFLAG_MONS_ABJURE,
     5,
     0,
     -1, -1,
     4, 0,
     nullptr,
},

{
    SPELL_PORKALATOR, "Porkalator",
     SPTYP_HEXES | SPTYP_TRANSMUTATION,
     SPFLAG_DIR_OR_TARGET | SPFLAG_CHAOTIC | SPFLAG_NEEDS_TRACER | SPFLAG_MR_CHECK,
     5,
     200,
     LOS_RADIUS, LOS_RADIUS,
     4, 0,
     nullptr,
},

{
    SPELL_CREATE_TENTACLES, "Spawn Tentacles",
     SPTYP_SUMMONING,
     SPFLAG_MONSTER | SPFLAG_SELFENCH,
     5,
     0,
     -1, -1,
     4, 0,
     nullptr,
},

{
    SPELL_TOMB_OF_DOROKLOHE, "Tomb of Doroklohe",
     SPTYP_EARTH,
     SPFLAG_MONSTER | SPFLAG_EMERGENCY,
     5,
     0,
     -1, -1,
     4, 0,
     nullptr,
},

{
    SPELL_SUMMON_EYEBALLS, "Summon Eyeballs",
     SPTYP_SUMMONING,
     SPFLAG_MONSTER | SPFLAG_MONS_ABJURE,
     5,
     0,
     -1, -1,
     4, 0,
     nullptr,
},

{
    SPELL_HASTE_OTHER, "Haste Other",
     SPTYP_HEXES,
     SPFLAG_DIR_OR_TARGET | SPFLAG_NOT_SELF | SPFLAG_HELPFUL
         | SPFLAG_HASTY | SPFLAG_NEEDS_TRACER | SPFLAG_UTILITY,
     6,
     200,
     LOS_RADIUS, LOS_RADIUS,
     5, 0,
     nullptr,
},

{
    SPELL_EARTH_ELEMENTALS, "Summon Earth Elementals",
     SPTYP_SUMMONING,
     SPFLAG_MONSTER | SPFLAG_MONS_ABJURE,
     5,
     0,
     -1, -1,
     4, 0,
     nullptr,
},

{
    SPELL_AIR_ELEMENTALS, "Summon Air Elementals",
     SPTYP_SUMMONING,
     SPFLAG_MONSTER | SPFLAG_MONS_ABJURE,
     5,
     0,
     -1, -1,
     4, 0,
     nullptr,
},

{
    SPELL_FIRE_ELEMENTALS, "Summon Fire Elementals",
     SPTYP_SUMMONING,
     SPFLAG_MONSTER | SPFLAG_MONS_ABJURE,
     5,
     0,
     -1, -1,
     4, 0,
     nullptr,
},

{
    SPELL_IRON_ELEMENTALS, "Summon Iron Elementals",
     SPTYP_SUMMONING,
     SPFLAG_MONSTER | SPFLAG_MONS_ABJURE,
     5,
     0,
     -1, -1,
     4, 0,
     nullptr,
},

{
    SPELL_SLEEP, "Sleep",
     SPTYP_HEXES,
     SPFLAG_DIR_OR_TARGET | SPFLAG_NOT_SELF | SPFLAG_NEEDS_TRACER | SPFLAG_MR_CHECK,
     5,
     200,
     LOS_RADIUS, LOS_RADIUS,
     4, 0,
     nullptr,
},

{
    SPELL_FAKE_MARA_SUMMON, "Mara Summon",
     SPTYP_SUMMONING,
     SPFLAG_MONSTER | SPFLAG_SELFENCH,
     5,
     0,
     -1, -1,
     4, 0,
     nullptr,
},

#if TAG_MAJOR_VERSION == 34
{
    SPELL_SUMMON_RAKSHASA, "Summon Rakshasa",
     SPTYP_SUMMONING,
     SPFLAG_MONSTER,
     5,
     0,
     -1, -1,
     4, 0,
     nullptr,
},

{
    SPELL_MISLEAD, "Mislead",
     SPTYP_HEXES,
     SPFLAG_TARGET | SPFLAG_NOT_SELF,
     5,
     200,
     LOS_RADIUS, LOS_RADIUS,
     4, 0,
     nullptr,
},
#endif

{
    SPELL_SUMMON_ILLUSION, "Summon Illusion",
     SPTYP_SUMMONING,
     SPFLAG_MONSTER,
     5,
     0,
     -1, -1,
     4, 0,
     nullptr,
},

{
    SPELL_PRIMAL_WAVE, "Primal Wave",
     SPTYP_CONJURATION | SPTYP_ICE,
     SPFLAG_DIR_OR_TARGET | SPFLAG_NEEDS_TRACER,
     6,
     200,
     7, 7,
     6, 25,
     nullptr,
},

{
    SPELL_CALL_TIDE, "Call Tide",
     SPTYP_TRANSLOCATION,
     SPFLAG_MONSTER,
     7,
     0,
     -1, -1,
     6, 0,
     nullptr,
},

{
    SPELL_IOOD, "Orb of Destruction",
     SPTYP_CONJURATION,
     SPFLAG_DIR_OR_TARGET | SPFLAG_NOT_SELF | SPFLAG_NEEDS_TRACER,
     7,
     200,
     9, 9,
     7, 0,
     nullptr,
},

{
    SPELL_INK_CLOUD, "Ink Cloud",
     SPTYP_CONJURATION | SPTYP_ICE, // it's a water spell
     SPFLAG_MONSTER | SPFLAG_EMERGENCY | SPFLAG_UTILITY,
     7,
     0,
     -1, -1,
     7, 0,
     nullptr,
},

{
    SPELL_MIGHT, "Might",
     SPTYP_CHARMS,
     SPFLAG_DIR_OR_TARGET | SPFLAG_HELPFUL | SPFLAG_SELFENCH
         | SPFLAG_EMERGENCY | SPFLAG_UTILITY,
     3,
     200,
     LOS_RADIUS, LOS_RADIUS,
     3, 0,
     nullptr,
},

{
    SPELL_MIGHT_OTHER, "Might Other",
     SPTYP_CHARMS,
     SPFLAG_DIR_OR_TARGET | SPFLAG_NOT_SELF | SPFLAG_HELPFUL
         | SPFLAG_NEEDS_TRACER | SPFLAG_UTILITY,
     5,
     200,
     LOS_RADIUS, LOS_RADIUS,
     4, 0,
     nullptr,
},

#if TAG_MAJOR_VERSION == 34
{
    SPELL_SUNRAY, "Sunray",
     SPTYP_CONJURATION,
     SPFLAG_DIR_OR_TARGET,
     6,
     200,
     9, 9,
     -9, 0,
     nullptr,
},
#endif

{
    SPELL_AWAKEN_FOREST, "Awaken Forest",
     SPTYP_HEXES,
     SPFLAG_AREA,
     6,
     200,
     LOS_RADIUS, LOS_RADIUS,
     5, 0,
     nullptr,
},

{
    SPELL_DRUIDS_CALL, "Druid's Call",
     SPTYP_CHARMS,
     SPFLAG_MONSTER,
     6,
     0,
     -1, -1,
     5, 0,
     nullptr,
},

{
    SPELL_BROTHERS_IN_ARMS, "Brothers in Arms",
     SPTYP_SUMMONING,
     SPFLAG_MONSTER | SPFLAG_EMERGENCY,
     6,
     0,
     -1, -1,
     5, 0,
     nullptr,
},

{
    SPELL_TROGS_HAND, "Trog's Hand",
     SPTYP_NONE,
     SPFLAG_MONSTER | SPFLAG_SELFENCH,
     3,
     0,
     -1, -1,
     3, 0,
     nullptr,
},

{
    SPELL_SUMMON_SPECTRAL_ORCS, "Summon Spectral Orcs",
     SPTYP_NECROMANCY,
     SPFLAG_MONSTER | SPFLAG_TARGET,
     4,
     0,
     LOS_RADIUS, LOS_RADIUS,
     4, 0,
     nullptr,
},

#if TAG_MAJOR_VERSION == 34
{
    SPELL_HOLY_LIGHT, "Holy Light",
     SPTYP_CONJURATION,
     SPFLAG_DIR_OR_TARGET,
     6,
     200,
     6, 6,
     6, 0,
     nullptr,
},
#endif

{
    SPELL_SUMMON_HOLIES, "Summon Holies",
     SPTYP_SUMMONING,
     SPFLAG_MONSTER | SPFLAG_MONS_ABJURE,
     5,
     0,
     -1, -1,
     5, 0,
     nullptr,
},

{
    SPELL_HEAL_OTHER, "Heal Other",
     SPTYP_NONE,
     SPFLAG_DIR_OR_TARGET | SPFLAG_NOT_SELF | SPFLAG_HELPFUL
         | SPFLAG_NEEDS_TRACER | SPFLAG_UTILITY,
     6,
     200,
     LOS_RADIUS, LOS_RADIUS,
     5, 0,
     nullptr,
},

{
    SPELL_HOLY_FLAMES, "Holy Flames",
     SPTYP_NONE,
     SPFLAG_TARGET | SPFLAG_NOT_SELF | SPFLAG_BATTLE,
     7,
     200,
     LOS_RADIUS, LOS_RADIUS,
     6, 0,
     nullptr,
},

{
    SPELL_HOLY_BREATH, "Holy Breath",
     SPTYP_CONJURATION,
     SPFLAG_DIR_OR_TARGET | SPFLAG_AREA | SPFLAG_NEEDS_TRACER | SPFLAG_CLOUD,
     5,
     200,
     6, 6,
     5, 2,
     nullptr,
},

{
    SPELL_INJURY_MIRROR, "Injury Mirror",
     SPTYP_NONE,
     SPFLAG_DIR_OR_TARGET | SPFLAG_HELPFUL | SPFLAG_SELFENCH | SPFLAG_EMERGENCY
         | SPFLAG_UTILITY,
     4,
     200,
     LOS_RADIUS, LOS_RADIUS,
     3, 0,
     nullptr,
},

{
    SPELL_DRAIN_LIFE, "Drain Life",
     SPTYP_NECROMANCY,
     SPFLAG_AREA | SPFLAG_EMERGENCY,
     6,
     0,
     -1, -1,
     5, 0,
     nullptr,
},

{
    SPELL_LEDAS_LIQUEFACTION, "Leda's Liquefaction",
     SPTYP_EARTH | SPTYP_HEXES,
     SPFLAG_AREA,
     4,
     200,
     -1, -1,
     3, 0,
     nullptr,
},

{
    SPELL_SUMMON_HYDRA, "Summon Hydra",
     SPTYP_SUMMONING,
     SPFLAG_MONS_ABJURE,
     7,
     200,
     -1, -1,
     6, 0,
     nullptr,
},

{
    SPELL_DARKNESS, "Darkness",
     SPTYP_HEXES,
     SPFLAG_NONE,
     7,
     200,
     -1, -1,
     3, 0,
     nullptr,
},

{
    SPELL_MESMERISE, "Mesmerise",
     SPTYP_HEXES,
     SPFLAG_AREA | SPFLAG_MR_CHECK,
     5,
     200,
     LOS_RADIUS, LOS_RADIUS,
     4, 0,
     nullptr,
},

#if TAG_MAJOR_VERSION == 34
{
    SPELL_MELEE, "Melee",
     SPTYP_NONE,
     SPFLAG_BATTLE,
     1,
     0,
     -1, -1,
     1, 0,
     nullptr,
},
#endif

{
    SPELL_FIRE_SUMMON, "Fire Summon",
     SPTYP_SUMMONING | SPTYP_FIRE,
     SPFLAG_MONSTER | SPFLAG_MONS_ABJURE,
     8,
     0,
     -1, -1,
     6, 0,
     nullptr,
},

{
    SPELL_PETRIFYING_CLOUD, "Petrifying Cloud",
    SPTYP_CONJURATION | SPTYP_EARTH | SPTYP_AIR,
    SPFLAG_DIR_OR_TARGET | SPFLAG_MONSTER | SPFLAG_NEEDS_TRACER,
    5,
    0,
    LOS_RADIUS, LOS_RADIUS,
    5, 0,
    nullptr,
},

{
    SPELL_SHROUD_OF_GOLUBRIA, "Shroud of Golubria",
     SPTYP_CHARMS | SPTYP_TRANSLOCATION,
     SPFLAG_SELFENCH,
     2,
     200,
     -1, -1,
     2, 0,
     nullptr,
},

{
    SPELL_INNER_FLAME, "Inner Flame",
     SPTYP_HEXES | SPTYP_FIRE,
     SPFLAG_DIR_OR_TARGET | SPFLAG_NOT_SELF | SPFLAG_NEUTRAL | SPFLAG_MR_CHECK,
     3,
     200,
     LOS_RADIUS, LOS_RADIUS,
     3, 0,
     nullptr,
},

{
    SPELL_BEASTLY_APPENDAGE, "Beastly Appendage",
     SPTYP_TRANSMUTATION,
     SPFLAG_HELPFUL | SPFLAG_CHAOTIC,
     1,
     50,
     -1, -1,
     1, 0,
     nullptr,
},

#if TAG_MAJOR_VERSION == 34
{
    SPELL_SILVER_BLAST, "Silver Blast",
     SPTYP_CONJURATION,
     SPFLAG_DIR_OR_TARGET,
     5,
     200,
     6, 6,
     0, 0,
     nullptr,
},
#endif

{
    SPELL_ENSNARE, "Ensnare",
     SPTYP_CONJURATION | SPTYP_HEXES,
     SPFLAG_DIR_OR_TARGET | SPFLAG_NEEDS_TRACER,
     6,
     200,
     6, 6,
     6, 0,
     nullptr,
},

{
    SPELL_THUNDERBOLT, "Thunderbolt",
     SPTYP_CONJURATION | SPTYP_AIR,
     SPFLAG_DIR_OR_TARGET,
     2, // 2-5
     200,
     6, 6,
     2, 0,
     nullptr,
},

{
    SPELL_BATTLESPHERE, "Iskenderun's Battlesphere",
      SPTYP_CONJURATION | SPTYP_CHARMS,
      SPFLAG_UTILITY,
      5,
      100,
      -1, -1,
      5, 0,
      nullptr,
},

{
    SPELL_SUMMON_MINOR_DEMON, "Summon Minor Demon",
     SPTYP_SUMMONING,
     SPFLAG_UNHOLY | SPFLAG_BATTLE | SPFLAG_SELFENCH,
     2,
     200,
     -1, -1,
     2, 0,
     nullptr,
},

{
    SPELL_MALMUTATE, "Malmutate",
     SPTYP_TRANSMUTATION | SPTYP_HEXES,
     SPFLAG_DIR_OR_TARGET | SPFLAG_NOT_SELF | SPFLAG_CHAOTIC | SPFLAG_NEEDS_TRACER,
     6,
     200,
     LOS_RADIUS, LOS_RADIUS,
     5, 0,
     nullptr,
},

#if TAG_MAJOR_VERSION == 34
{
    SPELL_SUMMON_TWISTER, "Summon Twister",
     SPTYP_SUMMONING | SPTYP_AIR,
     SPFLAG_UNCLEAN | SPFLAG_MONSTER,
     9,
     0,
     -1, -1,
     0, 0,
     nullptr,
},
#endif

{
    SPELL_DAZZLING_SPRAY, "Dazzling Spray",
     SPTYP_CONJURATION | SPTYP_HEXES,
     SPFLAG_DIR_OR_TARGET | SPFLAG_NOT_SELF,
     3,
     100,
     6, 6,
     3, 0,
     nullptr,
},

{
    SPELL_FORCE_LANCE, "Force Lance",
     SPTYP_CONJURATION | SPTYP_TRANSLOCATION,
     SPFLAG_DIR_OR_TARGET | SPFLAG_NEEDS_TRACER,
     4,
     100,
     4, 4,
     5, 0,
     nullptr,
},

{
    SPELL_SENTINEL_MARK, "Sentinel's Mark",
     SPTYP_HEXES,
     SPFLAG_DIR_OR_TARGET | SPFLAG_NEEDS_TRACER | SPFLAG_MR_CHECK,
     5,
     200,
     LOS_RADIUS, LOS_RADIUS,
     4, 0,
     nullptr,
},

// Ironbrand Convoker version (delayed activation, recalls only humanoids)
{
    SPELL_WORD_OF_RECALL, "Word of Recall",
     SPTYP_SUMMONING | SPTYP_TRANSLOCATION,
     SPFLAG_UTILITY,
     3,
     0,
     -1, -1,
     3, 0,
     nullptr,
},

{
    SPELL_INJURY_BOND, "Injury Bond",
     SPTYP_CHARMS,
     SPFLAG_AREA | SPFLAG_HELPFUL,
     5,
     200,
     LOS_RADIUS, LOS_RADIUS,
     4, 0,
     nullptr,
},

{
    SPELL_GHOSTLY_FLAMES, "Ghostly Flames",
     SPTYP_CONJURATION | SPTYP_NECROMANCY,
     SPFLAG_DIR_OR_TARGET | SPFLAG_MONSTER | SPFLAG_CLOUD,
     5,
     200,
     LOS_RADIUS, LOS_RADIUS,
     5, 0,
     nullptr,
},

{
    SPELL_GHOSTLY_FIREBALL, "Ghostly Fireball",
     SPTYP_CONJURATION | SPTYP_NECROMANCY,
     SPFLAG_DIR_OR_TARGET | SPFLAG_MONSTER | SPFLAG_UNHOLY | SPFLAG_NEEDS_TRACER,
     5,
     200,
     6, 6,
     5, 0,
     nullptr,
},

{
    SPELL_CALL_LOST_SOUL, "Call Lost Soul",
     SPTYP_SUMMONING | SPTYP_NECROMANCY,
     SPFLAG_UNHOLY | SPFLAG_BATTLE | SPFLAG_MONSTER,
     5,
     200,
     -1, -1,
     4, 0,
     nullptr,
},

{
    SPELL_DIMENSION_ANCHOR, "Dimension Anchor",
     SPTYP_TRANSLOCATION | SPTYP_HEXES,
     SPFLAG_DIR_OR_TARGET | SPFLAG_NEEDS_TRACER | SPFLAG_MR_CHECK,
     4,
     200,
     LOS_RADIUS, LOS_RADIUS,
     3, 0,
     nullptr,
},

{
    SPELL_BLINK_ALLIES_ENCIRCLE, "Blink Allies Encircling",
     SPTYP_TRANSLOCATION,
     SPFLAG_AREA,
     6,
     200,
     LOS_RADIUS, LOS_RADIUS,
     5, 0,
     nullptr,
},

#if TAG_MAJOR_VERSION == 34
{
    SPELL_SHAFT_SELF, "Shaft Self",
     SPTYP_EARTH,
     SPFLAG_ESCAPE,
     1,
     0,
     -1, -1,
     100, 0,
     nullptr,
},
#endif

{
    SPELL_AWAKEN_VINES, "Awaken Vines",
     SPTYP_HEXES,
     SPFLAG_AREA | SPFLAG_MONSTER,
     6,
     200,
     LOS_RADIUS, LOS_RADIUS,
     5, 0,
     nullptr,
},

{
    SPELL_CONTROL_WINDS, "Control Winds",
     SPTYP_CHARMS | SPTYP_AIR,
     SPFLAG_AREA | SPFLAG_MONSTER,
     6,
     200,
     LOS_RADIUS, LOS_RADIUS,
     5, 0,
     nullptr,
},

{
    SPELL_THORN_VOLLEY, "Volley of Thorns",
     SPTYP_CONJURATION | SPTYP_EARTH,
     SPFLAG_DIR_OR_TARGET | SPFLAG_NEEDS_TRACER,
     4,
     100,
     6, 6,
     4, 0,
     nullptr,
},

{
    SPELL_WALL_OF_BRAMBLES, "Wall of Brambles",
     SPTYP_CONJURATION | SPTYP_EARTH,
     SPFLAG_AREA | SPFLAG_MONSTER,
     5,
     100,
     LOS_RADIUS, LOS_RADIUS,
     5, 0,
     nullptr,
},

{
    SPELL_WATERSTRIKE, "Waterstrike",
     SPTYP_ICE,
     SPFLAG_TARGET | SPFLAG_NOT_SELF | SPFLAG_BATTLE | SPFLAG_MONSTER,
     4,
     200,
     LOS_RADIUS, LOS_RADIUS,
     3, 0,
     nullptr,
},

{
    SPELL_HASTE_PLANTS, "Haste Plants",
     SPTYP_CHARMS,
     SPFLAG_AREA | SPFLAG_HELPFUL,
     6,
     200,
     LOS_RADIUS, LOS_RADIUS,
     5, 0,
     nullptr,
},

{
    SPELL_WIND_BLAST, "Wind Blast",
     SPTYP_AIR,
     SPFLAG_AREA,
     3,
     200,
     LOS_RADIUS, LOS_RADIUS,
     3, 0,
     nullptr,
},

{
    SPELL_STRIP_RESISTANCE, "Strip Resistance",
     SPTYP_HEXES,
     SPFLAG_DIR_OR_TARGET | SPFLAG_NEEDS_TRACER | SPFLAG_MR_CHECK,
     5,
     200,
     LOS_RADIUS, LOS_RADIUS,
     4, 0,
     nullptr,
},

{
    SPELL_INFUSION, "Infusion",
     SPTYP_CHARMS,
     SPFLAG_BATTLE | SPFLAG_UTILITY,
     1,
     50,
     -1, -1,
     1, 0,
     nullptr,
},

{
    SPELL_SONG_OF_SLAYING, "Song of Slaying",
     SPTYP_CHARMS,
     SPFLAG_BATTLE | SPFLAG_UTILITY,
     2,
     100,
     -1, -1,
     2, 8,
     nullptr,
},

#if TAG_MAJOR_VERSION == 34
{
    SPELL_SONG_OF_SHIELDING, "Song of Shielding",
     SPTYP_CHARMS,
     SPFLAG_BATTLE,
     4,
     100,
     -1, -1,
     0, 0,
     nullptr,
},
#endif

{
    SPELL_SPECTRAL_WEAPON, "Spectral Weapon",
     SPTYP_HEXES | SPTYP_CHARMS,
     SPFLAG_BATTLE | SPFLAG_SELFENCH | SPFLAG_UTILITY | SPFLAG_NO_GHOST,
     3,
     100,
     -1, -1,
     3, 0,
     nullptr,
},

{
    SPELL_SUMMON_VERMIN, "Summon Vermin",
     SPTYP_SUMMONING,
     SPFLAG_MONSTER | SPFLAG_UNHOLY | SPFLAG_SELFENCH | SPFLAG_MONS_ABJURE,
     5,
     0,
     -1, -1,
     4, 0,
     nullptr,
},

{
    SPELL_MALIGN_OFFERING, "Malign Offering",
     SPTYP_NECROMANCY,
     SPFLAG_DIR_OR_TARGET | SPFLAG_NOT_SELF | SPFLAG_NEEDS_TRACER,
     5,
     200,
     LOS_RADIUS, LOS_RADIUS,
     4, 10,
     nullptr,
},

{
    SPELL_SEARING_RAY, "Searing Ray",
     SPTYP_CONJURATION,
     SPFLAG_DIR_OR_TARGET | SPFLAG_NEEDS_TRACER,
     2,
     50,
     4, 4,
     2, 0,
     nullptr,
},

{
    SPELL_DISCORD, "Discord",
     SPTYP_HEXES,
     SPFLAG_AREA | SPFLAG_HASTY,
     8,
     200,
     -1, -1,
     6, 0,
     nullptr,
},

{
    SPELL_INVISIBILITY_OTHER, "Invisibility Other",
     SPTYP_CHARMS | SPTYP_HEXES,
     SPFLAG_DIR_OR_TARGET | SPFLAG_NOT_SELF | SPFLAG_HELPFUL,
     6,
     200,
     LOS_RADIUS, LOS_RADIUS,
     5, 0,
     nullptr,
},

{
    SPELL_VIRULENCE, "Virulence",
     SPTYP_POISON | SPTYP_HEXES,
     SPFLAG_DIR_OR_TARGET | SPFLAG_NEEDS_TRACER | SPFLAG_MR_CHECK,
     4,
     200,
     LOS_RADIUS, LOS_RADIUS,
     2, 0,
     nullptr,
},

{
    SPELL_IGNITE_POISON_SINGLE, "Localized Ignite Poison",
     SPTYP_FIRE | SPTYP_TRANSMUTATION,
     SPFLAG_MONSTER | SPFLAG_DIR_OR_TARGET | SPFLAG_NOT_SELF | SPFLAG_NEEDS_TRACER | SPFLAG_MR_CHECK,
     4,
     200,
     LOS_RADIUS, LOS_RADIUS,
     3, 0,
     nullptr,
},

{
    SPELL_ORB_OF_ELECTRICITY, "Orb of Electricity",
     SPTYP_CONJURATION | SPTYP_AIR,
     SPFLAG_DIR_OR_TARGET | SPFLAG_MONSTER | SPFLAG_NEEDS_TRACER,
     7,
     200,
     LOS_RADIUS, LOS_RADIUS,
     7, 0,
     nullptr,
},

{
    SPELL_EXPLOSIVE_BOLT, "Explosive Bolt",
     SPTYP_CONJURATION | SPTYP_FIRE,
     SPFLAG_DIR_OR_TARGET | SPFLAG_NEEDS_TRACER,
     6,
     200,
     LOS_RADIUS, LOS_RADIUS,
     6, 0,
     nullptr,
},

{
    SPELL_FLASH_FREEZE, "Flash Freeze",
     SPTYP_CONJURATION | SPTYP_ICE,
     SPFLAG_DIR_OR_TARGET | SPFLAG_MONSTER | SPFLAG_NEEDS_TRACER,
     7,
     200,
     LOS_RADIUS, LOS_RADIUS,
     7, 0,
     nullptr,
},

{
    SPELL_LEGENDARY_DESTRUCTION, "Legendary Destruction",
     SPTYP_CONJURATION,
     SPFLAG_DIR_OR_TARGET | SPFLAG_MONSTER | SPFLAG_NEEDS_TRACER,
     8,
     200,
     LOS_RADIUS, LOS_RADIUS,
     8, 0,
     nullptr,
},

{
    SPELL_EPHEMERAL_INFUSION, "Ephemeral Infusion",
     SPTYP_CHARMS | SPTYP_NECROMANCY,
     SPFLAG_MONSTER | SPFLAG_EMERGENCY,
     6,
     200,
     -1, -1,
     5, 0,
     nullptr,
},

{
    SPELL_FORCEFUL_INVITATION, "Forceful Invitation",
     SPTYP_SUMMONING,
     SPFLAG_BATTLE | SPFLAG_MONSTER,
     4,
     200,
     -1, -1,
     3, 0,
     nullptr,
},

{
    SPELL_PLANEREND, "Plane Rend",
     SPTYP_SUMMONING,
     SPFLAG_BATTLE | SPFLAG_MONSTER,
     8,
     200,
     -1, -1,
     6, 0,
     nullptr,
},

{
    SPELL_CHAIN_OF_CHAOS, "Chain of Chaos",
     SPTYP_CONJURATION,
     SPFLAG_AREA | SPFLAG_MONSTER | SPFLAG_CHAOTIC,
     8,
     200,
     -1, -1,
     8, 0,
     nullptr,
},

{
    SPELL_CHAOTIC_MIRROR, "Chaotic Mirror",
     SPTYP_NONE,
     SPFLAG_TARGET | SPFLAG_NOT_SELF | SPFLAG_CHAOTIC | SPFLAG_MONSTER,
     4,
     200,
     LOS_RADIUS, LOS_RADIUS,
     6, 0,
     nullptr,
},

{
    SPELL_BLACK_MARK, "Black Mark",
     SPTYP_CHARMS | SPTYP_NECROMANCY,
     SPFLAG_MONSTER,
     7,
     200,
     -1, -1,
     6, 0,
     nullptr,
},

{
    SPELL_GRAND_AVATAR, "Grand Avatar",
      SPTYP_CONJURATION | SPTYP_CHARMS | SPTYP_HEXES,
      SPFLAG_MONSTER | SPFLAG_UTILITY,
      4,
      100,
      -1, -1,
      4, 0,
      nullptr,
},

{
    SPELL_SAP_MAGIC, "Sap Magic",
     SPTYP_HEXES,
     SPFLAG_DIR_OR_TARGET | SPFLAG_MONSTER | SPFLAG_NEEDS_TRACER | SPFLAG_MR_CHECK,
     5,
     200,
     LOS_RADIUS, LOS_RADIUS,
     4, 0,
     nullptr,
},

{
    SPELL_CORRUPT_BODY, "Corrupt Body",
     SPTYP_TRANSMUTATION | SPTYP_HEXES,
     SPFLAG_DIR_OR_TARGET | SPFLAG_NOT_SELF | SPFLAG_CHAOTIC | SPFLAG_NEEDS_TRACER,
     4,
     200,
     LOS_RADIUS, LOS_RADIUS,
     3, 0,
     nullptr,
},

#if TAG_MAJOR_VERSION == 34
{
    SPELL_REARRANGE_PIECES, "Rearrange the Pieces",
     SPTYP_HEXES,
     SPFLAG_AREA | SPFLAG_MONSTER | SPFLAG_CHAOTIC,
     8,
     200,
     -1, -1,
     0, 0,
     nullptr,
},
#endif

{
    SPELL_MAJOR_DESTRUCTION, "Major Destruction",
     SPTYP_CONJURATION,
     SPFLAG_DIR_OR_TARGET | SPFLAG_CHAOTIC | SPFLAG_NEEDS_TRACER,
     7,
     200,
     7, 7,
     7, 0,
     nullptr,
},

{
    SPELL_BLINK_ALLIES_AWAY, "Blink Allies Away",
     SPTYP_TRANSLOCATION,
     SPFLAG_AREA,
     6,
     200,
     LOS_RADIUS, LOS_RADIUS,
     5, 0,
     nullptr,
},

{
    SPELL_SUMMON_FOREST, "Summon Forest",
     SPTYP_SUMMONING | SPTYP_TRANSLOCATION,
     SPFLAG_NONE,
     5,
     200,
     -1, -1,
     4, 10,
     nullptr,
},

{
    SPELL_SUMMON_LIGHTNING_SPIRE, "Summon Lightning Spire",
     SPTYP_SUMMONING | SPTYP_AIR,
     SPFLAG_GRID | SPFLAG_NOT_SELF | SPFLAG_NEUTRAL,
     4,
     100,
     2, 2,
     2, 0,
     nullptr,
},

{
    SPELL_SUMMON_GUARDIAN_GOLEM, "Summon Guardian Golem",
     SPTYP_SUMMONING | SPTYP_HEXES,
     SPFLAG_NONE,
     3,
     100,
     -1, -1,
     3, 0,
     nullptr,
},

{
    SPELL_SHADOW_SHARD, "Shadow Shard",
     SPTYP_CONJURATION,
     SPFLAG_DIR_OR_TARGET | SPFLAG_MONSTER | SPFLAG_NEEDS_TRACER,
     5,
     200,
     LOS_RADIUS, LOS_RADIUS,
     5, 0,
     nullptr,
},

{
    SPELL_SHADOW_BOLT, "Shadow Bolt",
     SPTYP_CONJURATION,
     SPFLAG_DIR_OR_TARGET | SPFLAG_MONSTER | SPFLAG_NEEDS_TRACER,
     5,
     200,
     LOS_RADIUS, LOS_RADIUS,
     5, 0,
     nullptr,
},

{
    SPELL_CRYSTAL_BOLT, "Crystal Bolt",
     SPTYP_CONJURATION | SPTYP_FIRE | SPTYP_ICE,
     SPFLAG_DIR_OR_TARGET | SPFLAG_NEEDS_TRACER,
     6,
     200,
     7, 7,
     6, 0,
     nullptr,
},

{
    SPELL_RANDOM_BOLT, "Random Bolt",
    SPTYP_CONJURATION,
    SPFLAG_DIR_OR_TARGET | SPFLAG_NEEDS_TRACER,
    4,
    200,
    6, 6,
    4, 0,
    nullptr,
},

{
    SPELL_GLACIATE, "Glaciate",
     SPTYP_CONJURATION | SPTYP_ICE,
     SPFLAG_DIR_OR_TARGET | SPFLAG_AREA | SPFLAG_NOT_SELF,
     9,
     200,
     7, 7,
     9, 25,
     nullptr,
},

{
    SPELL_CLOUD_CONE, "Cloud Cone",
     SPTYP_CONJURATION | SPTYP_AIR,
     SPFLAG_GRID | SPFLAG_NOT_SELF,
     6,
     100,
     3, LOS_RADIUS,
     6, 0,
     nullptr,
},

{
    SPELL_WEAVE_SHADOWS, "Weave Shadows",
     SPTYP_SUMMONING,
     SPFLAG_NONE,
     5,
     0,
     -1, -1,
     4, 0,
     nullptr,
},

{
    SPELL_DRAGON_CALL, "Dragon's Call",
     SPTYP_SUMMONING,
     SPFLAG_NONE,
     9,
     200,
     -1, -1,
     7, 15,
     nullptr,
},

{
    SPELL_SPELLFORGED_SERVITOR, "Spellforged Servitor",
     SPTYP_CONJURATION | SPTYP_SUMMONING,
     SPFLAG_NONE,
     7,
     200,
     -1, -1,
     6, 0,
     nullptr,
},

#if TAG_MAJOR_VERSION == 34
{
    SPELL_FORCEFUL_DISMISSAL, "Forceful Dismissal",
     SPTYP_SUMMONING,
     SPFLAG_AREA,
     6,
     200,
     -1, -1,
     5, 0,
     nullptr,
},
#endif

{
    SPELL_SUMMON_MANA_VIPER, "Summon Mana Viper",
     SPTYP_SUMMONING | SPTYP_HEXES,
     SPFLAG_MONS_ABJURE,
     5,
     100,
     -1, -1,
     4, 0,
     nullptr,
},

{
    SPELL_PHANTOM_MIRROR, "Phantom Mirror",
     SPTYP_CHARMS | SPTYP_HEXES,
     SPFLAG_HELPFUL | SPFLAG_SELFENCH,
     5,
     200,
     -1, -1,
     4, 0,
     nullptr,
},

{
    SPELL_DRAIN_MAGIC, "Drain Magic",
     SPTYP_HEXES,
     SPFLAG_DIR_OR_TARGET | SPFLAG_MONSTER | SPFLAG_NEEDS_TRACER | SPFLAG_MR_CHECK,
     5,
     200,
     LOS_RADIUS, LOS_RADIUS,
     4, 0,
     nullptr,
},

{
    SPELL_CORROSIVE_BOLT, "Corrosive Bolt",
     SPTYP_CONJURATION,
     SPFLAG_DIR_OR_TARGET | SPFLAG_NEEDS_TRACER,
     6,
     200,
     6, 6,
     6, 0,
     nullptr,
},

{
    SPELL_SERPENT_OF_HELL_BREATH, "Serpent of Hell Breath",
    SPTYP_CONJURATION,
    SPFLAG_DIR_OR_TARGET | SPFLAG_MONSTER | SPFLAG_NOISY | SPFLAG_NEEDS_TRACER,
    5,
    0,
    LOS_RADIUS, LOS_RADIUS,
    5, 0,
    nullptr,
},

{
    SPELL_SUMMON_EMPEROR_SCORPIONS, "Summon Emperor Scorpions",
     SPTYP_SUMMONING | SPTYP_POISON,
     SPFLAG_MONS_ABJURE,
     7,
     100,
     -1, -1,
     6, 0,
     nullptr,
},

{
    SPELL_IRRADIATE, "Irradiate",
    SPTYP_CONJURATION | SPTYP_TRANSMUTATION,
    SPFLAG_AREA | SPFLAG_CHAOTIC,
    5,
    200,
    1, 1,
    4, 0,
    nullptr,
},

{
    SPELL_SPIT_LAVA, "Spit Lava",
     SPTYP_CONJURATION | SPTYP_FIRE | SPTYP_EARTH,
     SPFLAG_DIR_OR_TARGET | SPFLAG_MONSTER | SPFLAG_NOISY | SPFLAG_NEEDS_TRACER,
     5,
     0,
     6, 6,
     5, 0,
     nullptr,
},

{
    SPELL_ELECTRICAL_BOLT, "Electrical Bolt",
     SPTYP_CONJURATION | SPTYP_AIR,
     SPFLAG_DIR_OR_TARGET | SPFLAG_MONSTER | SPFLAG_NOISY | SPFLAG_NEEDS_TRACER,
     5,
     0,
     LOS_RADIUS, LOS_RADIUS,
     5, 0,
     nullptr,
},

{
    SPELL_FLAMING_CLOUD, "Flaming Cloud",
     SPTYP_CONJURATION | SPTYP_FIRE,
     SPFLAG_GRID | SPFLAG_AREA | SPFLAG_ALLOW_SELF | SPFLAG_MONSTER
         | SPFLAG_NEEDS_TRACER | SPFLAG_CLOUD,
     5,
     0,
     6, 6,
     5, 0,
     nullptr,
},

{
    SPELL_THROW_BARBS, "Throw Barbs",
     SPTYP_CONJURATION,
     SPFLAG_DIR_OR_TARGET | SPFLAG_MONSTER | SPFLAG_NOISY | SPFLAG_NEEDS_TRACER,
     5,
     0,
     6, 6,
     5, 0,
     nullptr,
},

{
    SPELL_BATTLECRY, "Battlecry",
     SPTYP_CHARMS,
     SPFLAG_AREA | SPFLAG_MONSTER | SPFLAG_SELFENCH,
     6,
     0,
     -1, -1,
     5, 0,
     nullptr,
},

{
    SPELL_SIGNAL_HORN, "Signal Horn",
     SPTYP_HEXES,
     SPFLAG_AREA | SPFLAG_MONSTER | SPFLAG_SELFENCH | SPFLAG_NOISY,
     6,
     0,
     -1, -1,
     25, 0,
     nullptr,
},

{
    SPELL_SEAL_DOORS, "Seal Doors",
     SPTYP_HEXES,
     SPFLAG_AREA | SPFLAG_MONSTER | SPFLAG_SELFENCH,
     6,
     0,
     -1, -1,
     5, 0,
     nullptr,
},

{
    SPELL_FLAY, "Flay",
     SPTYP_NECROMANCY,
     SPFLAG_TARGET | SPFLAG_NOT_SELF | SPFLAG_MONSTER,
     4,
     200,
     LOS_RADIUS, LOS_RADIUS,
     6, 0,
     nullptr,
},

{
    SPELL_BERSERK_OTHER, "Berserk Other",
     SPTYP_CHARMS,
     SPFLAG_HASTY | SPFLAG_MONSTER | SPFLAG_NOT_SELF | SPFLAG_HELPFUL,
     3,
     0,
     4, 4,
     3, 0,
     nullptr,
},

{
    SPELL_TENTACLE_THROW, "Tentacle Throw",
    SPTYP_TRANSLOCATION,
    SPFLAG_MONSTER | SPFLAG_NOT_SELF,
    5,
    200,
    1, 1,
    0, 5,
    nullptr,
},

{
    SPELL_CORRUPTING_PULSE, "Corrupting Pulse",
    SPTYP_HEXES | SPTYP_TRANSMUTATION,
    SPFLAG_AREA | SPFLAG_MONSTER,
    6,
    200,
    LOS_RADIUS, LOS_RADIUS,
    0, 0,
    nullptr,
},

{
    SPELL_SIREN_SONG, "Siren Song",
     SPTYP_HEXES,
     SPFLAG_AREA,
     5,
     200,
     LOS_RADIUS, LOS_RADIUS,
     4, 0,
     nullptr,
},

{
    SPELL_AVATAR_SONG, "Avatar Song",
     SPTYP_HEXES,
     SPFLAG_AREA,
     7,
     200,
     LOS_RADIUS, LOS_RADIUS,
     4, 0,
     nullptr,
},

{
    SPELL_PARALYSIS_GAZE, "Paralysis Gaze",
     SPTYP_HEXES,
     SPFLAG_TARGET | SPFLAG_NOT_SELF | SPFLAG_MONSTER,
     4,
     200,
     LOS_RADIUS, LOS_RADIUS,
     0, 0,
     nullptr,
},

{
    SPELL_CONFUSION_GAZE, "Confusion Gaze",
     SPTYP_HEXES,
     SPFLAG_TARGET | SPFLAG_NOT_SELF | SPFLAG_MONSTER | SPFLAG_MR_CHECK,
     3,
     200,
     LOS_RADIUS, LOS_RADIUS,
     0, 0,
     nullptr,
},

{
    SPELL_DRAINING_GAZE, "Draining Gaze",
     SPTYP_HEXES,
     SPFLAG_TARGET | SPFLAG_NOT_SELF | SPFLAG_MONSTER,
     5,
     200,
     LOS_RADIUS, LOS_RADIUS,
     0, 0,
     nullptr,
},

{
    SPELL_DEATH_RATTLE, "Death Rattle",
     SPTYP_CONJURATION | SPTYP_NECROMANCY | SPTYP_AIR,
     SPFLAG_DIR_OR_TARGET | SPFLAG_MONSTER,
     7,
     0,
     LOS_RADIUS, LOS_RADIUS,
     5, 0,
     nullptr,
},

{
    SPELL_SUMMON_SCARABS, "Summon Scarabs",
     SPTYP_SUMMONING | SPTYP_NECROMANCY,
     SPFLAG_MONS_ABJURE,
     7,
     100,
     -1, -1,
     6, 0,
     nullptr,
},

{
    SPELL_SCATTERSHOT, "Scattershot",
     SPTYP_CONJURATION | SPTYP_EARTH,
     SPFLAG_DIR_OR_TARGET | SPFLAG_NOT_SELF,
     6,
     200,
     6, 6,
     6, 0,
     nullptr,
},

{
    SPELL_GOBLIN_TOSS, "Goblin Toss",
    SPTYP_TRANSLOCATION,
    SPFLAG_MONSTER | SPFLAG_NOT_SELF,
    2,
    50,
    LOS_RADIUS, LOS_RADIUS,
    3, 5,
    nullptr,
},

{
    SPELL_HUNTING_CRY, "Hunting Cry",
    SPTYP_HEXES,
    SPFLAG_AREA | SPFLAG_MONSTER | SPFLAG_SELFENCH | SPFLAG_NOISY,
    6,
    0,
    -1, -1,
    25, 0,
    nullptr,
},

{
    SPELL_CLEANSING_FLAME, "Cleansing Flame",
    SPTYP_NONE,
    SPFLAG_AREA | SPFLAG_MONSTER,
    8,
    200,
    -1, -1,
    20, 0,
    nullptr,
},

{
    SPELL_CIGOTUVIS_EMBRACE, "Cigotuvi's Embrace",
    SPTYP_NECROMANCY,
    SPFLAG_CHAOTIC | SPFLAG_CORPSE_VIOLATING | SPFLAG_UTILITY | SPFLAG_NO_GHOST,
    5,
    200,
    -1, -1,
    4, 0,
    nullptr,
},

{
    SPELL_GRAVITAS, "Gell's Gravitas",
    SPTYP_TRANSLOCATION | SPTYP_HEXES,
    SPFLAG_TARGET | SPFLAG_NOT_SELF | SPFLAG_NEEDS_TRACER,
    3,
    200,
    LOS_RADIUS, LOS_RADIUS,
    3, 0,
    nullptr,
},

{
<<<<<<< HEAD
    SPELL_STASIS, "Stasis",
     SPTYP_HEXES | SPTYP_EARTH,
     SPFLAG_AREA | SPFLAG_MONSTER,
     5,
     200,
     -1, -1,
     4, 0,
     nullptr,
=======
    SPELL_CHANT_FIRE_STORM, "Chant Fire Storm",
    SPTYP_CONJURATION | SPTYP_FIRE,
    SPFLAG_UTILITY,
    6,
    200,
    -1, -1,
    5, 0,
    nullptr,
},

{
    SPELL_CHANT_WORD_OF_ENTROPY, "Chant Word of Entropy",
    SPTYP_HEXES,
    SPFLAG_UTILITY,
    5,
    200,
    -1, -1,
    3, 0,
    nullptr,
>>>>>>> 2a4c9a48
},

{
    SPELL_NO_SPELL, "nonexistent spell",
    SPTYP_NONE,
    SPFLAG_TESTING,
    1,
    0,
    -1, -1,
    1, 0,
    nullptr,
},

};<|MERGE_RESOLUTION|>--- conflicted
+++ resolved
@@ -3597,7 +3597,6 @@
 },
 
 {
-<<<<<<< HEAD
     SPELL_STASIS, "Stasis",
      SPTYP_HEXES | SPTYP_EARTH,
      SPFLAG_AREA | SPFLAG_MONSTER,
@@ -3606,7 +3605,9 @@
      -1, -1,
      4, 0,
      nullptr,
-=======
+}
+
+{
     SPELL_CHANT_FIRE_STORM, "Chant Fire Storm",
     SPTYP_CONJURATION | SPTYP_FIRE,
     SPFLAG_UTILITY,
@@ -3626,7 +3627,6 @@
     -1, -1,
     3, 0,
     nullptr,
->>>>>>> 2a4c9a48
 },
 
 {
