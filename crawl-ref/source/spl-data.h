--- conflicted
+++ resolved
@@ -3463,14 +3463,17 @@
 },
 
 {
-<<<<<<< HEAD
     SPELL_CONJURE_LIVING_SPELLS, "Conjure Living Spells",
     spschool::conjuration,
     spflag::selfench | spflag::monster,
     6,
     200,
     -1, -1,
-=======
+    6, 0,
+    TILEG_GENERIC_MONSTER_SPELL,
+},
+
+{
     SPELL_SUMMON_CACTUS, "Summon Cactus Giant",
     spschool::summoning,
     spflag::none,
@@ -3488,14 +3491,11 @@
     8,
     0,
     -1, -1,
->>>>>>> 0fcadc17
-    6, 0,
-    TILEG_GENERIC_MONSTER_SPELL,
-},
-
-{
-<<<<<<< HEAD
-=======
+    6, 0,
+    TILEG_GENERIC_MONSTER_SPELL,
+},
+
+{
     SPELL_SERACFALL, "Seracfall",
     spschool::conjuration | spschool::ice,
     spflag::monster,
@@ -3529,7 +3529,6 @@
 },
 
 {
->>>>>>> 0fcadc17
     SPELL_NO_SPELL, "nonexistent spell",
     spschool::none,
     spflag::testing,
