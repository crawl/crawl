--- conflicted
+++ resolved
@@ -4784,12 +4784,10 @@
                 && x_chance_in_y(2, 5));
 
     case UNAT_PUNCH:
-<<<<<<< HEAD
         return (is_base && !one_chance_in(3));
-=======
+
     case UNAT_CONSTRICT:
         return (is_base);
->>>>>>> 570a689e
 
     default:
         return (false);
