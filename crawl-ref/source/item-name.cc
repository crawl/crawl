--- conflicted
+++ resolved
@@ -1029,20 +1029,6 @@
 {
     switch (static_cast<special_gizmo_type>(type))
     {
-<<<<<<< HEAD
-    case TALISMAN_BEAST:    return "beast talisman";
-    case TALISMAN_FLUX:    return "flux talisman";
-    case TALISMAN_MAW:      return "maw talisman";
-    case TALISMAN_SERPENT:  return "serpent talisman";
-    case TALISMAN_BLADE:    return "blade talisman";
-    case TALISMAN_SPELLFORGED:    return "spellforging talisman";
-    case TALISMAN_STATUE:   return "granite talisman";
-    case TALISMAN_DRAGON:   return "dragon-blood talisman";
-    case TALISMAN_DEATH:    return "talisman of death";
-    case TALISMAN_STORM:    return "storm talisman";
-    default:
-        return "buggy talisman";
-=======
         case SPGIZMO_MANAREV:       return "RevMP";
         case SPGIZMO_GADGETEER:     return "Gadgeteer";
         case SPGIZMO_PARRYREV:      return "RevParry";
@@ -1050,7 +1036,6 @@
 
         default:
         case SPGIZMO_NORMAL:        return "";
->>>>>>> a6b218e2
     }
 }
 
