--- conflicted
+++ resolved
@@ -136,13 +136,8 @@
         else if (cell.flags & MAP_HOT)
             colour = ETC_FIRE;
 #endif
-<<<<<<< HEAD
-        else if (cell.flags & MAP_GOLDEN)
-            colour = ETC_GOLD;
         else if (cell.flags & MAP_STASISED)
                 colour = BROWN;
-=======
->>>>>>> 2a4c9a48
     }
 
     if (Options.show_travel_trail && travel_trail_index(loc) >= 0)
