/**
 * @file
 * @brief Functions for making use of inventory items.
**/

#include "AppHdr.h"

#include "item-use.h"

#include "ability.h"
#include "act-iter.h"
#include "areas.h"
#include "artefact.h"
#include "art-enum.h"
#include "butcher.h"
#include "chardump.h"
#include "cloud.h"
#include "colour.h"
#include "coordit.h"
#include "database.h"
#include "decks.h"
#include "delay.h"
#include "describe.h"
#include "directn.h"
#include "english.h"
#include "env.h"
#include "evoke.h"
#include "exercise.h"
#include "food.h"
#include "god-abil.h"
#include "god-conduct.h"
#include "god-item.h"
#include "god-passive.h"
#include "hints.h"
#include "invent.h"
#include "item-prop.h"
#include "item-status-flag-type.h"
#include "items.h"
#include "level-state-type.h"
#include "libutil.h"
#include "macro.h"
#include "makeitem.h"
#include "message.h"
#include "misc.h"
#include "mon-behv.h"
#include "mutation.h"
#include "nearby-danger.h"
#include "orb.h"
#include "output.h"
#include "player-equip.h"
#include "player-stats.h"
#include "potion.h"
#include "prompt.h"
#include "religion.h"
#include "rot.h"
#include "shout.h"
#include "skills.h"
#include "sound.h"
#include "spl-book.h"
#include "spl-clouds.h"
#include "spl-goditem.h"
#include "spl-selfench.h"
#include "spl-summoning.h"
#include "spl-transloc.h"
#include "spl-wpnench.h"
#include "spl-zap.h"
#include "state.h"
#include "stringutil.h"
#include "target.h"
#include "terrain.h"
#include "throw.h"
#include "tiles-build-specific.h"
#include "transform.h"
#include "uncancel.h"
#include "unwind.h"
#include "view.h"
#include "xom.h"

// The menu class for using items from either inv or floor.
// Derivative of InvMenu

class UseItemMenu : public InvMenu
{
    bool is_inventory = true;

    void populate_list(int item_type);
    void populate_menu();
    bool process_key(int key) override;

public:
    vector<const item_def*> item_inv;
    vector<const item_def*> item_floor;

    // Constructor
    // Requires int for item filter.
    // Accepts:
    //      OBJ_POTIONS
    //      OBJ_SCROLLS
    UseItemMenu(int selector, const char* prompt);

    void toggle();
};

UseItemMenu::UseItemMenu(int item_type, const char* prompt)
    : InvMenu(MF_SINGLESELECT)
{
    set_title(prompt);
    populate_list(item_type);
    populate_menu();
}

void UseItemMenu::populate_list(int item_type)
{
    // Load inv items first
    for (const auto &item : you.inv)
    {
        // Populate the vector with filter
        if (item.defined() && item_is_selected(item, item_type))
            item_inv.push_back(&item);
    }
    // Load floor items
    item_floor = item_list_on_square(you.visible_igrd(you.pos()));
    // Filter
    erase_if(item_floor, [=](const item_def* item)
    {
        return !item_is_selected(*item,item_type);
    });
}

void UseItemMenu::populate_menu()
{
    if (item_inv.empty())
        is_inventory = false;
    else if (item_floor.empty())
        is_inventory = true;

    if (!item_inv.empty())
    {
        // Only clarify that these are inventory items if there are also floor
        // items.
        if (!item_floor.empty())
        {
            string subtitle_text = "Inventory Items";
            if (!is_inventory)
                subtitle_text += " (',' to select)";
            auto subtitle = new MenuEntry(subtitle_text, MEL_TITLE);
            subtitle->colour = LIGHTGREY;
            add_entry(subtitle);
        }

        // nullptr means using the items' normal hotkeys
        if (is_inventory)
            load_items(item_inv);
        else
        {
            load_items(item_inv,
                        [&](MenuEntry* entry) -> MenuEntry*
                        {
                            entry->hotkeys.clear();
                            return entry;
                        });
        }
    }

    if (!item_floor.empty())
    {
#ifndef USE_TILE
        // vertical padding for console
        if (!item_inv.empty())
            add_entry(new MenuEntry("", MEL_TITLE));
#endif
        // Load floor items to menu
        string subtitle_text = "Floor Items";
        if (is_inventory)
            subtitle_text += " (',' to select)";
        auto subtitle = new MenuEntry(subtitle_text, MEL_TITLE);
        subtitle->colour = LIGHTGREY;
        add_entry(subtitle);

        // nullptr means using a-zA-Z
        if (is_inventory)
        {
            load_items(item_floor,
                        [&](MenuEntry* entry) -> MenuEntry*
                        {
                            entry->hotkeys.clear();
                            return entry;
                        });
        }
        else
            load_items(item_floor);
    }
}

void UseItemMenu::toggle()
{
    is_inventory = !is_inventory;
    deleteAll(items);
    populate_menu();
}

bool UseItemMenu::process_key(int key)
{
    if (isadigit(key) || key == '*' || key == '\\' || key == ',')
    {
        lastch = key;
        return false;
    }
    return Menu::process_key(key);
}

static string _weird_smell()
{
    return getMiscString("smell_name");
}

static string _weird_sound()
{
    return getMiscString("sound_name");
}

/**
 * Prompt use of a consumable from either player inventory or the floor.
 *
 * This function generates a menu containing type_expect items based on the
 * object_class_type to be acted on by another function. First it will list
 * items in inventory, then items on the floor. If player cancels out of menu,
 * nullptr is returned.
 *
 * @param item_type The object_class_type or OSEL_* of items to list.
 * @param oper The operation being done to the selected item.
 * @param prompt The prompt on the menu title
 * @param allowcancel If the user tries to cancel out of the prompt, run this
 *                    function. If it returns false, continue the prompt rather
 *                    than returning null.
 *
 * @return a pointer to the chosen item, or nullptr if none was chosen.
 */
item_def* use_an_item(int item_type, operation_types oper, const char* prompt,
                      function<bool ()> allowcancel)
{
    item_def* target = nullptr;

    // First handle things that will return nullptr

    // No selectable items in inv or floor
    if (!any_items_of_type(item_type, -1, true))
    {
        mprf(MSGCH_PROMPT, "%s",
             no_selectables_message(item_type).c_str());
        return nullptr;
    }

    // Init the menu
    UseItemMenu menu(item_type, prompt);

    while (true)
    {
        vector<MenuEntry*> sel = menu.show(true);
        int keyin = menu.getkey();

        // Handle inscribed item keys
        if (isadigit(keyin))
            target = digit_inscription_to_item(keyin, oper);
        // TODO: handle * key
        else if (keyin == ',')
        {
            if (Options.easy_floor_use && menu.item_floor.size() == 1)
                target = const_cast<item_def*>(menu.item_floor[0]);
            else
            {
                menu.toggle();
                continue;
            }
        }
        else if (keyin == '\\')
        {
            check_item_knowledge();
            continue;
        }
        else if (!sel.empty())
        {
            ASSERT(sel.size() == 1);

            auto ie = dynamic_cast<InvEntry *>(sel[0]);
            target = const_cast<item_def*>(ie->item);
        }

        redraw_screen();
        if (target && !check_warning_inscriptions(*target, oper))
            target = nullptr;
        if (target)
            return target;
        else if (allowcancel())
        {
            prompt_failed(PROMPT_ABORT);
            return nullptr;
        }
        else
            continue;
    }
}

static bool _safe_to_remove_or_wear(const item_def &item, bool remove,
                                    bool quiet = false);

// Rather messy - we've gathered all the can't-wield logic from wield_weapon()
// here.
bool can_wield(const item_def *weapon, bool say_reason,
               bool ignore_temporary_disability, bool unwield, bool only_known)
{
#define SAY(x) {if (say_reason) { x; }}
    if (you.melded[EQ_WEAPON] && unwield)
    {
        SAY(mpr("Your weapon is melded into your body!"));
        return false;
    }

    if (!ignore_temporary_disability && !form_can_wield(you.form))
    {
        SAY(mpr("You can't wield anything in your present form."));
        return false;
    }

    if (!ignore_temporary_disability
        && you.weapon()
        && is_weapon(*you.weapon())
        && you.weapon()->cursed())
    {
        SAY(mprf("You can't unwield your weapon%s!",
                 !unwield ? " to draw a new one" : ""));
        return false;
    }

    // If we don't have an actual weapon to check, return now.
    if (!weapon)
        return true;

    if (you.get_mutation_level(MUT_MISSING_HAND)
            && you.hands_reqd(*weapon) == HANDS_TWO)
    {
        SAY(mpr("You can't wield that without your missing limb."));
        return false;
    }

    for (int i = EQ_MIN_ARMOUR; i <= EQ_MAX_WORN; i++)
    {
        if (you.equip[i] != -1 && &you.inv[you.equip[i]] == weapon)
        {
            SAY(mpr("You are wearing that object!"));
            return false;
        }
    }

    if (!you.could_wield(*weapon, true, true, !say_reason))
        return false;

    // All non-weapons only need a shield check.
    if (weapon->base_type != OBJ_WEAPONS)
    {
        if (!ignore_temporary_disability && is_shield_incompatible(*weapon))
        {
            SAY(mpr("You can't wield that with a shield."));
            return false;
        }
        else
            return true;
    }

    bool id_brand = false;

    if (you.undead_or_demonic() && is_holy_item(*weapon)
        && (item_type_known(*weapon) || !only_known))
    {
        if (say_reason)
        {
            mpr("This weapon is holy and will not allow you to wield it.");
            id_brand = true;
        }
        else
            return false;
    }
    else if (!ignore_temporary_disability
             && you.hunger_state < HS_FULL
             && get_weapon_brand(*weapon) == SPWPN_VAMPIRISM
             && you.undead_state() == US_ALIVE
             && !you_foodless()
             && (item_type_known(*weapon) || !only_known))
    {
        if (say_reason)
        {
            mpr("This weapon is vampiric, and you must be Full or above to equip it.");
            id_brand = true;
        }
        else
            return false;
    }
    if (id_brand)
    {
        auto wwpn = const_cast<item_def*>(weapon);
        if (!is_artefact(*weapon) && !is_blessed(*weapon)
            && !item_type_known(*weapon))
        {
            set_ident_flags(*wwpn, ISFLAG_KNOW_TYPE);
            if (in_inventory(*weapon))
                mprf_nocap("%s", weapon->name(DESC_INVENTORY_EQUIP).c_str());
        }
        else if (is_artefact(*weapon) && !item_type_known(*weapon))
            artefact_learn_prop(*wwpn, ARTP_BRAND);
        return false;
    }

    if (!ignore_temporary_disability && is_shield_incompatible(*weapon))
    {
        SAY(mpr("You can't wield that with a shield."));
        return false;
    }

    // We can wield this weapon. Phew!
    return true;

#undef SAY
}

/**
 * @param auto_wield true if this was initiated by the wield weapon command (w)
 *      false otherwise (e.g. switching between ranged and melee with the
 *      auto_switch option)
 * @param slot Index into inventory of item to equip. Or one of following
 *     special values:
 *      - -1 (default): meaning no particular weapon. We'll either prompt for a
 *        choice of weapon (if auto_wield is false) or choose one by default.
 *      - SLOT_BARE_HANDS: equip nothing (unwielding current weapon, if any)
 */
bool wield_weapon(bool auto_wield, int slot, bool show_weff_messages,
                  bool show_unwield_msg, bool show_wield_msg,
                  bool adjust_time_taken)
{
    if (inv_count() < 1)
    {
        canned_msg(MSG_NOTHING_CARRIED);
        return false;
    }

    // Look for conditions like berserking that could prevent wielding
    // weapons.
    if (!can_wield(nullptr, true, false, slot == SLOT_BARE_HANDS))
        return false;

    int item_slot = 0;          // default is 'a'

    if (auto_wield)
    {
        if (item_slot == you.equip[EQ_WEAPON]
            || you.equip[EQ_WEAPON] == -1
               && !item_is_wieldable(you.inv[item_slot]))
        {
            item_slot = 1;      // backup is 'b'
        }

        if (slot != -1)         // allow external override
            item_slot = slot;
    }

    // If the swap slot has a bad (but valid) item in it,
    // the swap will be to bare hands.
    const bool good_swap = (item_slot == SLOT_BARE_HANDS
                            || item_is_wieldable(you.inv[item_slot]));

    // Prompt if not using the auto swap command, or if the swap slot
    // is empty.
    if (item_slot != SLOT_BARE_HANDS
        && (!auto_wield || !you.inv[item_slot].defined() || !good_swap))
    {
        if (!auto_wield)
        {
            item_slot = prompt_invent_item(
                            "Wield which item (- for none, * to show all)?",
                            MT_INVLIST, OSEL_WIELD,
                            OPER_WIELD, invprompt_flag::no_warning, '-');
        }
        else
            item_slot = SLOT_BARE_HANDS;
    }

    if (prompt_failed(item_slot))
        return false;
    else if (item_slot == you.equip[EQ_WEAPON])
    {
        if (Options.equip_unequip)
            item_slot = SLOT_BARE_HANDS;
        else
        {
            mpr("You are already wielding that!");
            return true;
        }
    }

    // Reset the warning counter.
    you.received_weapon_warning = false;

    if (item_slot == SLOT_BARE_HANDS)
    {
        if (const item_def* wpn = you.weapon())
        {
            bool penance = false;
            // Can we safely unwield this item?
            if (needs_handle_warning(*wpn, OPER_WIELD, penance))
            {
                string prompt =
                    "Really unwield " + wpn->name(DESC_INVENTORY) + "?";
                if (penance)
                    prompt += " This could place you under penance!";

                if (!yesno(prompt.c_str(), false, 'n'))
                {
                    canned_msg(MSG_OK);
                    return false;
                }
            }

            // check if you'd get stat-zeroed
            if (!_safe_to_remove_or_wear(*wpn, true))
                return false;

            if (!unwield_item(show_weff_messages))
                return false;

            if (show_unwield_msg)
            {
#ifdef USE_SOUND
                parse_sound(WIELD_NOTHING_SOUND);
#endif
                canned_msg(MSG_EMPTY_HANDED_NOW);
            }

            // Switching to bare hands is extra fast.
            you.turn_is_over = true;
            if (adjust_time_taken)
            {
                you.time_taken *= 3;
                you.time_taken /= 10;
            }
        }
        else
            canned_msg(MSG_EMPTY_HANDED_ALREADY);

        return true;
    }

    item_def& new_wpn(you.inv[item_slot]);

    // Switching to a launcher while berserk is likely a mistake.
    if (you.berserk() && is_range_weapon(new_wpn))
    {
        string prompt = "You can't shoot while berserk! Really wield " +
                        new_wpn.name(DESC_INVENTORY) + "?";
        if (!yesno(prompt.c_str(), false, 'n'))
        {
            canned_msg(MSG_OK);
            return false;
        }
    }

    // Ensure wieldable
    if (!can_wield(&new_wpn, true))
        return false;

    // Really ensure wieldable, even unknown brand
    if (!can_wield(&new_wpn, true, false, false, false))
        return false;

    // At this point, we know it's possible to equip this item. However, there
    // might be reasons it's not advisable.
    if (!check_warning_inscriptions(new_wpn, OPER_WIELD)
        || !_safe_to_remove_or_wear(new_wpn, false))
    {
        canned_msg(MSG_OK);
        return false;
    }

    // Unwield any old weapon.
    if (you.weapon())
    {
        if (unwield_item(show_weff_messages))
        {
            // Enable skills so they can be re-disabled later
            update_can_train();
        }
        else
            return false;
    }

    const unsigned int old_talents = your_talents(false).size();

    // Go ahead and wield the weapon.
    equip_item(EQ_WEAPON, item_slot, show_weff_messages);

    if (show_wield_msg)
    {
#ifdef USE_SOUND
        parse_sound(WIELD_WEAPON_SOUND);
#endif
        mprf_nocap("%s", new_wpn.name(DESC_INVENTORY_EQUIP).c_str());
    }

    check_item_hint(new_wpn, old_talents);

    // Time calculations.
    if (adjust_time_taken)
        you.time_taken /= 2;

    you.wield_change  = true;
    you.m_quiver.on_weapon_changed();
    you.turn_is_over  = true;

    return true;
}

bool item_is_worn(int inv_slot)
{
    for (int i = EQ_MIN_ARMOUR; i <= EQ_MAX_WORN; ++i)
        if (inv_slot == you.equip[i])
            return true;

    return false;
}

/**
 * Prompt user for carried armour.
 *
 * @param mesg Title for the prompt
 * @param index[out] the inventory slot of the item chosen; not initialised
 *                   if a valid item was not chosen.
 * @param oper if equal to OPER_TAKEOFF, only show items relevant to the 'T'
 *             command.
 * @return whether a valid armour item was chosen.
 */
bool armour_prompt(const string & mesg, int *index, operation_types oper)
{
    ASSERT(index != nullptr);

    if (you.berserk())
        canned_msg(MSG_TOO_BERSERK);
    else
    {
        int selector = OBJ_ARMOUR;
        if (oper == OPER_TAKEOFF && !Options.equip_unequip)
            selector = OSEL_WORN_ARMOUR;
        int slot = prompt_invent_item(mesg.c_str(), MT_INVLIST, selector, oper);

        if (!prompt_failed(slot))
        {
            *index = slot;
            return true;
        }
    }

    return false;
}

/**
 * The number of turns it takes to put on or take off a given piece of armour.
 *
 * @param item      The armour in question.
 * @return          The number of turns it takes to don or doff the item.
 */
static int armour_equip_delay(const item_def &item)
{
    return 5;
}

/**
 * Can you wear this item of armour currently?
 *
 * Ignores whether or not an item is equipped in its slot already.
 * If the item is Lear's hauberk, some of this comment may be incorrect.
 *
 * @param item The item. Only the base_type and sub_type really should get
 *             checked, since you_can_wear passes in a dummy item.
 * @param verbose Whether to print a message about your inability to wear item.
 * @param ignore_temporary Whether to take into account forms/fishtail/2handers.
 *                         Note that no matter what this is set to, all
 *                         mutations will be taken into account, except for
 *                         ones from Beastly Appendage, which are only checked
 *                         if this is false.
 */
bool can_wear_armour(const item_def &item, bool verbose, bool ignore_temporary)
{
    const object_class_type base_type = item.base_type;
    if (base_type != OBJ_ARMOUR || you.species == SP_FELID)
    {
        if (verbose)
            mpr("You can't wear that.");

        return false;
    }

    const int sub_type = item.sub_type;
    const equipment_type slot = get_armour_slot(item);

    if (you.species == SP_OCTOPODE && slot != EQ_HELMET && slot != EQ_SHIELD)
    {
        if (verbose)
            mpr("You can't wear that!");
        return false;
    }

    if (species_is_draconian(you.species) && slot == EQ_BODY_ARMOUR)
    {
        if (verbose)
        {
            mprf("Your wings%s won't fit in that.", you.has_mutation(MUT_BIG_WINGS)
                 ? "" : ", even vestigial as they are,");
        }
        return false;
    }

    if (sub_type == ARM_NAGA_BARDING || sub_type == ARM_CENTAUR_BARDING)
    {
        if (you.species == SP_NAGA && sub_type == ARM_NAGA_BARDING
            || you.species == SP_CENTAUR && sub_type == ARM_CENTAUR_BARDING)
        {
            if (ignore_temporary || !player_is_shapechanged())
                return true;
            else if (verbose)
                mpr("You can wear that only in your normal form.");
        }
        else if (verbose)
            mpr("You can't wear that!");
        return false;
    }

    if (you.get_mutation_level(MUT_MISSING_HAND) && is_shield(item))
    {
        if (verbose)
        {
            if (you.species == SP_OCTOPODE)
                mpr("You need the rest of your tentacles for walking.");
            else
                mprf("You'd need another %s to do that!", you.hand_name(false).c_str());
        }
        return false;
    }

    if (!ignore_temporary && you.weapon()
        && is_shield(item)
        && is_shield_incompatible(*you.weapon(), &item))
    {
        if (verbose)
        {
            if (you.species == SP_OCTOPODE)
                mpr("You need the rest of your tentacles for walking.");
            else
            {
                // Singular hand should have already been handled above.
                mprf("You'd need three %s to do that!",
                     you.hand_name(true).c_str());
            }
        }
        return false;
    }

    // Lear's hauberk covers also head, hands and legs.
    if (is_unrandom_artefact(item, UNRAND_LEAR))
    {
        if (!player_has_feet(!ignore_temporary))
        {
            if (verbose)
                mpr("You have no feet.");
            return false;
        }

        if (you.get_mutation_level(MUT_CLAWS, !ignore_temporary) >= 3)
        {
            if (verbose)
            {
                mprf("The hauberk won't fit your %s.",
                     you.hand_name(true).c_str());
            }
            return false;
        }

        if (you.get_mutation_level(MUT_HORNS, !ignore_temporary) >= 3
            || you.get_mutation_level(MUT_ANTENNAE, !ignore_temporary) >= 3)
        {
            if (verbose)
                mpr("The hauberk won't fit your head.");
            return false;
        }

        if (!ignore_temporary)
        {
            for (int s = EQ_HELMET; s <= EQ_BOOTS; s++)
            {
                // No strange race can wear this.
                const string parts[] = { "head", you.hand_name(true),
                                         you.foot_name(true) };
                COMPILE_CHECK(ARRAYSZ(parts) == EQ_BOOTS - EQ_HELMET + 1);

                // Auto-disrobing would be nice.
                if (you.equip[s] != -1)
                {
                    if (verbose)
                    {
                        mprf("You'd need your %s free.",
                             parts[s - EQ_HELMET].c_str());
                    }
                    return false;
                }

                if (!get_form()->slot_available(s))
                {
                    if (verbose)
                    {
                        mprf("The hauberk won't fit your %s.",
                             parts[s - EQ_HELMET].c_str());
                    }
                    return false;
                }
            }
        }
    }
    else if (slot >= EQ_HELMET && slot <= EQ_BOOTS
             && !ignore_temporary
             && player_equip_unrand(UNRAND_LEAR))
    {
        // The explanation is iffy for loose headgear, especially crowns:
        // kings loved hooded hauberks, according to portraits.
        if (verbose)
            mpr("You can't wear this over your hauberk.");
        return false;
    }

    size_type player_size = you.body_size(PSIZE_TORSO, ignore_temporary);
    int bad_size = fit_armour_size(item, player_size);
#if TAG_MAJOR_VERSION == 34
    if (is_unrandom_artefact(item, UNRAND_TALOS))
    {
        // adjust bad_size for the oversized plate armour
        // negative means levels too small, positive means levels too large
        bad_size = SIZE_LARGE - player_size;
    }
#endif

    if (bad_size)
    {
        if (verbose)
        {
            mprf("This armour is too %s for you!",
                 (bad_size > 0) ? "big" : "small");
        }

        return false;
    }

    if (you.form == transformation::appendage
        && ignore_temporary
        && slot == beastly_slot(you.attribute[ATTR_APPENDAGE])
        && you.has_mutation(static_cast<mutation_type>(you.attribute[ATTR_APPENDAGE])))
    {
        unwind_var<uint8_t> mutv(you.mutation[you.attribute[ATTR_APPENDAGE]], 0);
        // disable the mutation then check again
        return can_wear_armour(item, verbose, ignore_temporary);
    }

    if (sub_type == ARM_GLOVES)
    {
        if (you.has_claws(false) == 3)
        {
            if (verbose)
            {
                mprf("You can't wear a glove with your huge claw%s!",
                     you.get_mutation_level(MUT_MISSING_HAND) ? "" : "s");
            }
            return false;
        }
    }

    if (sub_type == ARM_BOOTS)
    {
        if (you.get_mutation_level(MUT_HOOVES, false) == 3)
        {
            if (verbose)
                mpr("You can't wear boots with hooves!");
            return false;
        }

        if (you.has_talons(false) == 3)
        {
            if (verbose)
                mpr("Boots don't fit your talons!");
            return false;
        }

        if (you.species == SP_NAGA)
        {
            if (verbose)
                mpr("You have no legs!");
            return false;
        }

        if (!ignore_temporary && you.fishtail)
        {
            if (verbose)
                mpr("You don't currently have feet!");
            return false;
        }
    }

    if (slot == EQ_HELMET)
    {
        // Horns 3 & Antennae 3 mutations disallow all headgear
        if (you.get_mutation_level(MUT_HORNS, false) == 3)
        {
            if (verbose)
                mpr("You can't wear any headgear with your large horns!");
            return false;
        }

        if (you.get_mutation_level(MUT_ANTENNAE, false) == 3)
        {
            if (verbose)
                mpr("You can't wear any headgear with your large antennae!");
            return false;
        }

        // Soft helmets (caps and wizard hats) always fit, otherwise.
        if (is_hard_helmet(item))
        {
            if (you.get_mutation_level(MUT_HORNS, false))
            {
                if (verbose)
                    mpr("You can't wear that with your horns!");
                return false;
            }

            if (you.get_mutation_level(MUT_BEAK, false))
            {
                if (verbose)
                    mpr("You can't wear that with your beak!");
                return false;
            }

            if (you.get_mutation_level(MUT_ANTENNAE, false))
            {
                if (verbose)
                    mpr("You can't wear that with your antennae!");
                return false;
            }

            if (species_is_draconian(you.species))
            {
                if (verbose)
                    mpr("You can't wear that with your reptilian head.");
                return false;
            }

            if (you.species == SP_OCTOPODE)
            {
                if (verbose)
                    mpr("You can't wear that!");
                return false;
            }
        }
    }

    // Can't just use Form::slot_available because of shroom caps.
    if (!ignore_temporary && !get_form()->can_wear_item(item))
    {
        if (verbose)
            mpr("You can't wear that in your present form.");
        return false;
    }

    return true;
}

static bool _can_takeoff_armour(int item);

// Like can_wear_armour, but also takes into account currently worn equipment.
// e.g. you may be able to *wear* that robe, but you can't equip it if your
// currently worn armour is cursed, or melded.
// precondition: item is not already worn
static bool _can_equip_armour(const item_def &item)
{
    const object_class_type base_type = item.base_type;
    if (base_type != OBJ_ARMOUR)
    {
        mpr("You can't wear that.");
        return false;
    }

    const equipment_type slot = get_armour_slot(item);
    const int equipped = you.equip[slot];
    if (equipped != -1 && !_can_takeoff_armour(equipped))
        return false;
    return can_wear_armour(item, true, false);
}

// Try to equip the armour in the given inventory slot (or, if slot is -1,
// prompt for a choice of item, then try to wear it).
bool wear_armour(int item)
{
    // Before (possibly) prompting for which item to wear, check for some
    // conditions that would make it impossible to wear any type of armour.
    // TODO: perhaps also worth checking here whether all available armour slots
    // are cursed. Same with jewellery.
    if (you.species == SP_FELID)
    {
        mpr("You can't wear anything.");
        return false;
    }

    if (!form_can_wear())
    {
        mpr("You can't wear anything in your present form.");
        return false;
    }

    if (you.berserk())
    {
        canned_msg(MSG_TOO_BERSERK);
        return false;
    }

    if (item == -1)
    {
        item = prompt_invent_item("Wear which item?", MT_INVLIST, OBJ_ARMOUR,
                                  OPER_WEAR, invprompt_flag::no_warning);
        if (prompt_failed(item))
            return false;
    }

    item_def &invitem = you.inv[item];
    // First, let's check for any conditions that would make it impossible to
    // equip the given item
    if (!invitem.defined())
    {
        mpr("You don't have any such object.");
        return false;
    }

    if (item == you.equip[EQ_WEAPON])
    {
        mpr("You are wielding that object!");
        return false;
    }

    if (item_is_worn(item))
    {
        if (Options.equip_unequip)
            // TODO: huh? Why are we inverting the return value?
            return !takeoff_armour(item);
        else
        {
            mpr("You're already wearing that object!");
            return false;
        }
    }

    if (!_can_equip_armour(invitem))
        return false;

    // At this point, we know it's possible to equip this item. However, there
    // might be reasons it's not advisable. Warn about any dangerous
    // inscriptions, giving the player an opportunity to bail out.
    if (!check_warning_inscriptions(invitem, OPER_WEAR))
    {
        canned_msg(MSG_OK);
        return false;
    }

    bool swapping = false;
    const equipment_type slot = get_armour_slot(invitem);
    if ((slot == EQ_CLOAK
           || slot == EQ_HELMET
           || slot == EQ_GLOVES
           || slot == EQ_BOOTS
           || slot == EQ_SHIELD
           || slot == EQ_BODY_ARMOUR)
        && you.equip[slot] != -1)
    {
        if (!takeoff_armour(you.equip[slot]))
            return false;
        swapping = true;
    }

    you.turn_is_over = true;

    // TODO: It would be nice if we checked this before taking off the item
    // currently in the slot. But doing so is not quite trivial. Also applies
    // to jewellery.
    if (!_safe_to_remove_or_wear(invitem, false))
        return false;

    const int delay = armour_equip_delay(invitem);
    if (delay)
        start_delay<ArmourOnDelay>(delay - (swapping ? 0 : 1), invitem);

    return true;
}

static bool _can_takeoff_armour(int item)
{
    item_def& invitem = you.inv[item];
    if (invitem.base_type != OBJ_ARMOUR)
    {
        mpr("You aren't wearing that!");
        return false;
    }

    if (you.berserk())
    {
        canned_msg(MSG_TOO_BERSERK);
        return false;
    }

    const equipment_type slot = get_armour_slot(invitem);
    if (item == you.equip[slot] && you.melded[slot])
    {
        mprf("%s is melded into your body!",
             invitem.name(DESC_YOUR).c_str());
        return false;
    }

    if (!item_is_worn(item))
    {
        mpr("You aren't wearing that object!");
        return false;
    }

    // If we get here, we're wearing the item.
    if (invitem.cursed())
    {
        mprf("%s is stuck to your body!", invitem.name(DESC_YOUR).c_str());
        return false;
    }
    return true;
}

// TODO: It would be nice if this were made consistent with wear_armour,
// wield_weapon, puton_ring, etc. in terms of taking a default value of -1,
// which has the effect of prompting for an item to take off.
bool takeoff_armour(int item)
{
    if (!_can_takeoff_armour(item))
        return false;

    item_def& invitem = you.inv[item];

    // It's possible to take this thing off, but if it would drop a stat
    // below 0, we should get confirmation.
    if (!_safe_to_remove_or_wear(invitem, true))
        return false;

    const equipment_type slot = get_armour_slot(invitem);

    // TODO: isn't this check covered above by the call to item_is_worn? The
    // only way to return false inside this switch would be if the player is
    // wearing a hat on their feet or something like that.
    switch (slot)
    {
    case EQ_BODY_ARMOUR:
    case EQ_SHIELD:
    case EQ_CLOAK:
    case EQ_HELMET:
    case EQ_GLOVES:
    case EQ_BOOTS:
        if (item != you.equip[slot])
        {
            mpr("You aren't wearing that!");
            return false;
        }
        break;

    default:
        break;
    }

    you.turn_is_over = true;

    const int delay = armour_equip_delay(invitem);
    start_delay<ArmourOffDelay>(delay - 1, invitem);

    return true;
}

// Returns a list of possible ring slots.
static vector<equipment_type> _current_ring_types()
{
    vector<equipment_type> ret;
    if (you.species == SP_OCTOPODE)
    {
        for (int i = 0; i < 8; ++i)
        {
            const equipment_type slot = (equipment_type)(EQ_RING_ONE + i);

            if (you.get_mutation_level(MUT_MISSING_HAND)
                && slot == EQ_RING_EIGHT)
            {
                continue;
            }

            if (get_form()->slot_available(slot))
                ret.push_back(slot);
        }
    }
    else
    {
        if (you.get_mutation_level(MUT_MISSING_HAND) == 0)
            ret.push_back(EQ_LEFT_RING);
        ret.push_back(EQ_RIGHT_RING);
    }
    if (player_equip_unrand(UNRAND_FINGER_AMULET))
        ret.push_back(EQ_RING_AMULET);
    return ret;
}

static vector<equipment_type> _current_jewellery_types()
{
    vector<equipment_type> ret = _current_ring_types();
    ret.push_back(EQ_AMULET);
    return ret;
}

static const char _ring_slot_key(equipment_type slot)
{
    switch (slot)
    {
    case EQ_LEFT_RING:      return '<';
    case EQ_RIGHT_RING:     return '>';
    case EQ_RING_AMULET:    return '^';
    case EQ_RING_ONE:       return '1';
    case EQ_RING_TWO:       return '2';
    case EQ_RING_THREE:     return '3';
    case EQ_RING_FOUR:      return '4';
    case EQ_RING_FIVE:      return '5';
    case EQ_RING_SIX:       return '6';
    case EQ_RING_SEVEN:     return '7';
    case EQ_RING_EIGHT:     return '8';
    default:
        die("Invalid ring slot");
    }
}

static int _prompt_ring_to_remove(int new_ring)
{
    const vector<equipment_type> ring_types = _current_ring_types();
    vector<char> slot_chars;
    vector<item_def*> rings;
    for (auto eq : ring_types)
    {
        rings.push_back(you.slot_item(eq, true));
        ASSERT(rings.back());
        slot_chars.push_back(index_to_letter(rings.back()->link));
    }

    if (slot_chars.size() + 2 > msgwin_lines())
    {
        // force a menu rather than a more().
        return EQ_NONE;
    }

    clear_messages();

    mprf(MSGCH_PROMPT,
         "You're wearing all the rings you can. Remove which one?");
    mprf(MSGCH_PROMPT, "(<w>?</w> for menu, <w>Esc</w> to cancel)");

    // FIXME: Needs TOUCH_UI version

    for (size_t i = 0; i < rings.size(); i++)
    {
        string m = "<w>";
        const char key = _ring_slot_key(ring_types[i]);
        m += key;
        if (key == '<')
            m += '<';

        m += "</w> or " + rings[i]->name(DESC_INVENTORY);
        mprf_nocap("%s", m.c_str());
    }
    flush_prev_message();

    // Deactivate choice from tile inventory.
    // FIXME: We need to be able to get the choice (item letter)n
    //        *without* the choice taking action by itself!
    int eqslot = EQ_NONE;

    mouse_control mc(MOUSE_MODE_PROMPT);
    int c;
    do
    {
        c = getchm();
        for (size_t i = 0; i < slot_chars.size(); i++)
        {
            if (c == slot_chars[i]
                || c == _ring_slot_key(ring_types[i]))
            {
                eqslot = ring_types[i];
                c = ' ';
                break;
            }
        }
    } while (!key_is_escape(c) && c != ' ' && c != '?');

    clear_messages();

    if (c == '?')
        return EQ_NONE;
    else if (key_is_escape(c) || eqslot == EQ_NONE)
        return -2;

    return you.equip[eqslot];
}

// Checks whether a to-be-worn or to-be-removed item affects
// character stats and whether wearing/removing it could be fatal.
// If so, warns the player, or just returns false if quiet is true.
static bool _safe_to_remove_or_wear(const item_def &item, bool remove, bool quiet)
{
    if (remove && !safe_to_remove(item, quiet))
        return false;

    int prop_str = 0;
    int prop_dex = 0;
    int prop_int = 0;
    if (item.base_type == OBJ_JEWELLERY
        && item_ident(item, ISFLAG_KNOW_PLUSES))
    {
        switch (item.sub_type)
        {
        case RING_STRENGTH:
            if (item.plus != 0)
                prop_str = item.plus;
            break;
        case RING_DEXTERITY:
            if (item.plus != 0)
                prop_dex = item.plus;
            break;
        case RING_INTELLIGENCE:
            if (item.plus != 0)
                prop_int = item.plus;
            break;
        default:
            break;
        }
    }
    else if (item.base_type == OBJ_ARMOUR && item_type_known(item))
    {
        switch (item.brand)
        {
        case SPARM_STRENGTH:
            prop_str = 3;
            break;
        case SPARM_INTELLIGENCE:
            prop_int = 3;
            break;
        case SPARM_DEXTERITY:
            prop_dex = 3;
            break;
        default:
            break;
        }
    }

    if (is_artefact(item))
    {
        prop_str += artefact_known_property(item, ARTP_STRENGTH);
        prop_int += artefact_known_property(item, ARTP_INTELLIGENCE);
        prop_dex += artefact_known_property(item, ARTP_DEXTERITY);
    }

    if (!remove)
    {
        prop_str *= -1;
        prop_int *= -1;
        prop_dex *= -1;
    }
    stat_type red_stat = NUM_STATS;
    if (prop_str >= you.strength() && you.strength() > 0)
        red_stat = STAT_STR;
    else if (prop_int >= you.intel() && you.intel() > 0)
        red_stat = STAT_INT;
    else if (prop_dex >= you.dex() && you.dex() > 0)
        red_stat = STAT_DEX;

    if (red_stat == NUM_STATS)
        return true;

    if (quiet)
        return false;

    string verb = "";
    if (remove)
    {
        if (item.base_type == OBJ_WEAPONS)
            verb = "Unwield";
        else
            verb = "Remov"; // -ing, not a typo
    }
    else
    {
        if (item.base_type == OBJ_WEAPONS)
            verb = "Wield";
        else
            verb = "Wear";
    }

    string prompt = make_stringf("%sing this item will reduce your %s to zero "
                                 "or below. Continue?", verb.c_str(),
                                 stat_desc(red_stat, SD_NAME));
    if (!yesno(prompt.c_str(), true, 'n', true, false))
    {
        canned_msg(MSG_OK);
        return false;
    }
    return true;
}

// Checks whether removing an item would cause flight to end and the
// player to fall to their death.
bool safe_to_remove(const item_def &item, bool quiet)
{
    item_info inf = get_item_info(item);

    const bool grants_flight =
         inf.is_type(OBJ_JEWELLERY, RING_FLIGHT)
         || inf.base_type == OBJ_ARMOUR && inf.brand == SPARM_FLYING
         || is_artefact(inf)
            && artefact_known_property(inf, ARTP_FLY);

    // assumes item can't grant flight twice
    const bool removing_ends_flight = you.airborne()
          && !you.racial_permanent_flight()
          && !you.attribute[ATTR_FLIGHT_UNCANCELLABLE]
          && (you.evokable_flight() == 1);

    const dungeon_feature_type feat = grd(you.pos());

    if (grants_flight && removing_ends_flight
        && is_feat_dangerous(feat, false, true))
    {
        if (!quiet)
            mpr("Losing flight right now would be fatal!");
        return false;
    }

    return true;
}

// Assumptions:
// you.inv[ring_slot] is a valid ring.
// EQ_LEFT_RING and EQ_RIGHT_RING are both occupied, and ring_slot is not
// one of the worn rings.
//
// Does not do amulets.
static bool _swap_rings(int ring_slot)
{
    vector<equipment_type> ring_types = _current_ring_types();
    const int num_rings = ring_types.size();
    int unwanted = 0;
    int last_inscribed = 0;
    int cursed = 0;
    int inscribed = 0;
    int melded = 0; // Both melded rings and unavailable slots.
    int available = 0;
    bool all_same = true;
    item_def* first_ring = nullptr;
    for (auto eq : ring_types)
    {
        item_def* ring = you.slot_item(eq, true);
        if (!you_can_wear(eq, true) || you.melded[eq])
            melded++;
        else if (ring != nullptr)
        {
            if (first_ring == nullptr)
                first_ring = ring;
            else if (all_same)
            {
                if (ring->sub_type != first_ring->sub_type
                    || ring->plus  != first_ring->plus
                    || is_artefact(*ring) || is_artefact(*first_ring))
                {
                    all_same = false;
                }
            }

            if (ring->cursed())
                cursed++;
            else if (strstr(ring->inscription.c_str(), "=R"))
            {
                inscribed++;
                last_inscribed = you.equip[eq];
            }
            else
            {
                available++;
                unwanted = you.equip[eq];
            }
        }
    }

    // If the only swappable rings are inscribed =R, go ahead and use them.
    if (available == 0 && inscribed > 0)
    {
        available += inscribed;
        unwanted = last_inscribed;
    }

    // We can't put a ring on, because we're wearing all cursed ones.
    if (melded == num_rings)
    {
        // Shouldn't happen, because hogs and bats can't put on jewellery at
        // all and thus won't get this far.
        mpr("You can't wear that in your present form.");
        return false;
    }
    else if (available == 0)
    {
        mprf("You're already wearing %s cursed ring%s!%s",
             number_in_words(cursed).c_str(),
             (cursed == 1 ? "" : "s"),
             (cursed > 2 ? " Isn't that enough for you?" : ""));
        return false;
    }
    // The simple case - only one available ring.
    // If the jewellery_prompt option is true, always allow choosing the
    // ring slot (even if we still have empty slots).
    else if (available == 1 && !Options.jewellery_prompt)
    {
        if (!remove_ring(unwanted, false))
            return false;
    }
    // We can't put a ring on without swapping - because we found
    // multiple available rings.
    else
    {
        // Don't prompt if all the rings are the same.
        if (!all_same || Options.jewellery_prompt)
            unwanted = _prompt_ring_to_remove(ring_slot);

        if (unwanted == EQ_NONE)
        {
            // do this here rather than in remove_ring so that the custom
            // message is visible. TODO: show only worn rings
            unwanted = prompt_invent_item(
                    "You're wearing all the rings you can. Remove which one?",
                    MT_INVLIST, OBJ_JEWELLERY, OPER_REMOVE,
                    invprompt_flag::no_warning | invprompt_flag::hide_known);
        }

        // Cancelled:
        if (unwanted < 0)
        {
            canned_msg(MSG_OK);
            return false;
        }

        if (!remove_ring(unwanted, false))
            return false;
    }

    // Put on the new ring.
    start_delay<JewelleryOnDelay>(1, you.inv[ring_slot]);

    return true;
}

static equipment_type _choose_ring_slot()
{
    clear_messages();

    mprf(MSGCH_PROMPT,
         "Put ring on which %s? (<w>Esc</w> to cancel)", you.hand_name(false).c_str());

    const vector<equipment_type> slots = _current_ring_types();
    for (auto eq : slots)
    {
        string msg = "<w>";
        const char key = _ring_slot_key(eq);
        msg += key;
        if (key == '<')
            msg += '<';

        item_def* ring = you.slot_item(eq, true);
        if (ring)
            msg += "</w> or " + ring->name(DESC_INVENTORY);
        else
            msg += "</w> - no ring";

        if (eq == EQ_LEFT_RING)
            msg += " (left)";
        else if (eq == EQ_RIGHT_RING)
            msg += " (right)";
        else if (eq == EQ_RING_AMULET)
            msg += " (amulet)";
        mprf_nocap("%s", msg.c_str());
    }
    flush_prev_message();

    equipment_type eqslot = EQ_NONE;
    mouse_control mc(MOUSE_MODE_PROMPT);
    int c;
    do
    {
        c = getchm();
        for (auto eq : slots)
        {
            if (c == _ring_slot_key(eq)
                || (you.slot_item(eq, true)
                    && c == index_to_letter(you.slot_item(eq, true)->link)))
            {
                eqslot = eq;
                c = ' ';
                break;
            }
        }
    } while (!key_is_escape(c) && c != ' ');

    clear_messages();

    return eqslot;
}

// Is it possible to put on the given item in a jewellery slot?
// Preconditions:
// - item_slot is a valid index into inventory
// - item is not already equipped in a jewellery slot
static bool _can_puton_jewellery(int item_slot)
{
    // TODO: between this function, _puton_item, _swap_rings, and remove_ring,
    // there's a bit of duplicated work, and sep. of concerns not clear
    item_def& item = you.inv[item_slot];
    if (item_slot == you.equip[EQ_WEAPON])
    {
        mpr("You are wielding that object.");
        return false;
    }

    if (item.base_type != OBJ_JEWELLERY)
    {
        mpr("You can only put on jewellery.");
        return false;
    }

    const bool is_amulet = jewellery_is_amulet(item);

    if (is_amulet && !you_can_wear(EQ_AMULET, true)
        || !is_amulet && !you_can_wear(EQ_RINGS, true))
    {
        mpr("You can't wear that in your present form.");
        return false;
    }

    // Make sure there's at least one slot where we could equip this item
    if (is_amulet)
    {
        int existing = you.equip[EQ_AMULET];
        if (existing != -1 && you.inv[existing].cursed())
        {
            mprf("%s is stuck to you!",
                 you.inv[existing].name(DESC_YOUR).c_str());
            return false;
        }
        else
            return true;
    }
    // The ring case is a bit more complicated
    else
    {
        const vector<equipment_type> slots = _current_ring_types();
        int melded = 0;
        int cursed = 0;
        for (auto eq : slots)
        {
            if (!you_can_wear(eq, true) || you.melded[eq])
            {
                melded++;
                continue;
            }
            int existing = you.equip[eq];
            if (existing != -1 && you.inv[existing].cursed())
                cursed++;
            else
                // We found an available slot. We're done.
                return true;
        }
        // If we got this far, there are no available slots.
        if (melded == (int)slots.size())
            mpr("You can't wear that in your present form.");
        else
            mprf("You're already wearing %s cursed ring%s!%s",
                 number_in_words(cursed).c_str(),
                 (cursed == 1 ? "" : "s"),
                 (cursed > 2 ? " Isn't that enough for you?" : ""));
        return false;
    }
}

// Put on a particular ring or amulet
static bool _puton_item(int item_slot, bool prompt_slot,
                        bool check_for_inscriptions)
{
    item_def& item = you.inv[item_slot];

    for (int eq = EQ_FIRST_JEWELLERY; eq <= EQ_LAST_JEWELLERY; eq++)
        if (item_slot == you.equip[eq])
        {
            // "Putting on" an equipped item means taking it off.
            if (Options.equip_unequip)
                // TODO: why invert the return value here? failing to remove
                // a ring is equivalent to successfully putting one on?
                return !remove_ring(item_slot);
            else
            {
                mpr("You're already wearing that object!");
                return false;
            }
        }

    if (!_can_puton_jewellery(item_slot))
        return false;

    // It looks to be possible to equip this item. Before going any further,
    // we should prompt the user with any warnings that come with trying to
    // put it on, except when they have already been prompted with them
    // from switching rings.
    if (check_for_inscriptions && !check_warning_inscriptions(item, OPER_PUTON))
    {
        canned_msg(MSG_OK);
        return false;
    }

    const bool is_amulet = jewellery_is_amulet(item);

    const vector<equipment_type> ring_types = _current_ring_types();

    if (!is_amulet)     // i.e. it's a ring
    {
        // Check whether there are any unused ring slots
        bool need_swap = true;
        for (auto eq : ring_types)
        {
            if (!you.slot_item(eq, true))
            {
                need_swap = false;
                break;
            }
        }

        // No unused ring slots. Swap out a worn ring for the new one.
        if (need_swap)
            return _swap_rings(item_slot);
    }
    else if (you.slot_item(EQ_AMULET, true))
    {
        // Remove the previous one.
        if (!remove_ring(you.equip[EQ_AMULET], true))
            return false;

        // Check for stat loss.
        if (!_safe_to_remove_or_wear(item, false))
            return false;

        // Put on the new amulet.
        start_delay<JewelleryOnDelay>(1, item);

        // Assume it's going to succeed.
        return true;
    }
    // At this point, we know there's an empty slot for the ring/amulet we're
    // trying to equip.

    // Check for stat loss.
    if (!_safe_to_remove_or_wear(item, false))
        return false;

    equipment_type hand_used = EQ_NONE;

    if (is_amulet)
        hand_used = EQ_AMULET;
    else if (prompt_slot)
    {
        // Prompt for a slot, even if we have empty ring slots.
        hand_used = _choose_ring_slot();

        if (hand_used == EQ_NONE)
        {
            canned_msg(MSG_OK);
            return false;
        }
        // Allow swapping out a ring.
        else if (you.slot_item(hand_used, true))
        {
            if (!remove_ring(you.equip[hand_used], false))
                return false;

            start_delay<JewelleryOnDelay>(1, item);
            return true;
        }
    }
    else
    {
        for (auto eq : ring_types)
        {
            if (!you.slot_item(eq, true))
            {
                hand_used = eq;
                break;
            }
        }
    }

    const unsigned int old_talents = your_talents(false).size();

    // Actually equip the item.
    equip_item(hand_used, item_slot);

    check_item_hint(you.inv[item_slot], old_talents);
#ifdef USE_TILE_LOCAL
    if (your_talents(false).size() != old_talents)
    {
        tiles.layout_statcol();
        redraw_screen();
    }
#endif

    // Putting on jewellery is fast.
    you.time_taken /= 2;
    you.turn_is_over = true;

    return true;
}

// Put on a ring or amulet. (If slot is -1, first prompt for which item to put on)
bool puton_ring(int slot, bool allow_prompt, bool check_for_inscriptions)
{
    int item_slot;

    if (inv_count() < 1)
    {
        canned_msg(MSG_NOTHING_CARRIED);
        return false;
    }

    if (you.berserk())
    {
        canned_msg(MSG_TOO_BERSERK);
        return false;
    }

    if (slot != -1)
        item_slot = slot;
    else
    {
        item_slot = prompt_invent_item("Put on which piece of jewellery?",
                                       MT_INVLIST, OBJ_JEWELLERY, OPER_PUTON,
                                       invprompt_flag::no_warning);
    }

    if (prompt_failed(item_slot))
        return false;

    bool prompt = allow_prompt ? Options.jewellery_prompt : false;

    return _puton_item(item_slot, prompt, check_for_inscriptions);
}

// Remove the amulet/ring at given inventory slot (or, if slot is -1, prompt
// for which piece of jewellery to remove)
bool remove_ring(int slot, bool announce)
{
    equipment_type hand_used = EQ_NONE;
    int ring_wear_2;
    bool has_jewellery = false;
    bool has_melded = false;
    const vector<equipment_type> jewellery_slots = _current_jewellery_types();

    for (auto eq : jewellery_slots)
    {
        if (you.slot_item(eq))
        {
            if (has_jewellery || Options.jewellery_prompt)
            {
                // At least one other piece, which means we'll have to ask
                hand_used = EQ_NONE;
            }
            else
                hand_used = eq;

            has_jewellery = true;
        }
        else if (you.melded[eq])
            has_melded = true;
    }

    if (!has_jewellery)
    {
        if (has_melded)
            mpr("You aren't wearing any unmelded rings or amulets.");
        else
            mpr("You aren't wearing any rings or amulets.");

        return false;
    }

    if (you.berserk())
    {
        canned_msg(MSG_TOO_BERSERK);
        return false;
    }

    // If more than one equipment slot had jewellery, we need to figure out
    // which one to remove from.
    if (hand_used == EQ_NONE)
    {
        const int equipn =
            (slot == -1)? prompt_invent_item("Remove which piece of jewellery?",
                                             MT_INVLIST,
                                             OBJ_JEWELLERY,
                                             OPER_REMOVE,
                                             invprompt_flag::no_warning
                                                | invprompt_flag::hide_known)
                        : slot;

        if (prompt_failed(equipn))
            return false;

        hand_used = item_equip_slot(you.inv[equipn]);
        if (hand_used == EQ_NONE)
        {
            mpr("You aren't wearing that.");
            return false;
        }
        else if (you.inv[equipn].base_type != OBJ_JEWELLERY)
        {
            mpr("That isn't a piece of jewellery.");
            return false;
        }
    }

    if (you.equip[hand_used] == -1)
    {
        mpr("I don't think you really meant that.");
        return false;
    }
    else if (you.melded[hand_used])
    {
        mpr("You can't take that off while it's melded.");
        return false;
    }
    else if (hand_used == EQ_AMULET
        && you.equip[EQ_RING_AMULET] != -1)
    {
        // This can be removed in the future if more ring amulets are added.
        ASSERT(player_equip_unrand(UNRAND_FINGER_AMULET));

        mpr("The amulet cannot be taken off without first removing the ring!");
        return false;
    }

    if (!check_warning_inscriptions(you.inv[you.equip[hand_used]],
                                    OPER_REMOVE))
    {
        canned_msg(MSG_OK);
        return false;
    }

    if (you.inv[you.equip[hand_used]].cursed())
    {
        if (announce)
        {
            mprf("%s is stuck to you!",
                 you.inv[you.equip[hand_used]].name(DESC_YOUR).c_str());
        }
        else
            mpr("It's stuck to you!");

        set_ident_flags(you.inv[you.equip[hand_used]], ISFLAG_KNOW_CURSE);
        return false;
    }

    ring_wear_2 = you.equip[hand_used];

    // Remove the ring.
    if (!_safe_to_remove_or_wear(you.inv[ring_wear_2], true))
        return false;

#ifdef USE_SOUND
    parse_sound(REMOVE_JEWELLERY_SOUND);
#endif
    mprf("You remove %s.", you.inv[ring_wear_2].name(DESC_YOUR).c_str());
#ifdef USE_TILE_LOCAL
    const unsigned int old_talents = your_talents(false).size();
#endif
    unequip_item(hand_used);
#ifdef USE_TILE_LOCAL
    if (your_talents(false).size() != old_talents)
    {
        tiles.layout_statcol();
        redraw_screen();
    }
#endif

    you.time_taken /= 2;
    you.turn_is_over = true;

    return true;
}

void prompt_inscribe_item()
{
    if (inv_count() < 1)
    {
        mpr("You don't have anything to inscribe.");
        return;
    }

    int item_slot = prompt_invent_item("Inscribe which item?",
                                       MT_INVLIST, OSEL_ANY);

    if (prompt_failed(item_slot))
        return;

    inscribe_item(you.inv[item_slot]);
}

static bool _check_blood_corpses_on_ground()
{
    for (stack_iterator si(you.pos(), true); si; ++si)
    {
        if (si->is_type(OBJ_CORPSES, CORPSE_BODY)
            && mons_has_blood(si->mon_type))
        {
            return true;
        }
    }
    return false;
}

static void _vampire_corpse_help()
{
    if (you.species != SP_VAMPIRE)
        return;

    if (_check_blood_corpses_on_ground())
        mpr("Use <w>e</w> to drain blood from corpses.");
}

void drink(item_def* potion)
{
    if (you_foodless())
    {
        mpr("You can't drink.");
        return;
    }

    if (you.berserk())
    {
        canned_msg(MSG_TOO_BERSERK);
        return;
    }

    if (you.duration[DUR_NO_POTIONS])
    {
        mpr("You cannot drink potions in your current state!");
        return;
    }

    if (!potion)
    {
        potion = use_an_item(OBJ_POTIONS, OPER_QUAFF, "Drink which item?");

        if (!potion)
        {
            _vampire_corpse_help();
            return;
        }
    }

    if (potion->base_type != OBJ_POTIONS)
    {
        mpr("You can't drink that!");
        return;
    }

    const bool alreadyknown = item_type_known(*potion);

    if (alreadyknown && is_bad_item(*potion, true))
    {
        canned_msg(MSG_UNTHINKING_ACT);
        return;
    }

    // The "> 1" part is to reduce the amount of times that Xom is
    // stimulated when you are a low-level 1 trying your first unknown
    // potions on monsters.
    const bool dangerous = (player_in_a_dangerous_place()
                            && you.experience_level > 1);

    if (player_under_penance(GOD_GOZAG) && one_chance_in(3))
    {
        simple_god_message(" petitions for your drink to fail.", GOD_GOZAG);
        you.turn_is_over = true;
        return;
    }

    if (!quaff_potion(*potion))
        return;

    if (!alreadyknown && dangerous)
    {
        // Xom loves it when you drink an unknown potion and there is
        // a dangerous monster nearby...
        xom_is_stimulated(200);
    }
    if (is_blood_potion(*potion))
    {
        // Always drink oldest potion.
        remove_oldest_perishable_item(*potion);
    }

    // We'll need this later, after destroying the item.
    const bool was_exp = potion->sub_type == POT_EXPERIENCE;
    if (in_inventory(*potion))
    {
        dec_inv_item_quantity(potion->link, 1);
        auto_assign_item_slot(*potion);
    }
    else
        dec_mitm_item_quantity(potion->index(), 1);
    count_action(CACT_USE, OBJ_POTIONS);
    you.turn_is_over = true;

    // This got deferred from PotionExperience::effect to prevent SIGHUP abuse.
    if (was_exp)
        level_change();
}

// XXX: there's probably a nicer way of doing this.
bool god_hates_brand(const int brand)
{
    if (is_good_god(you.religion)
        && (brand == SPWPN_DRAINING
            || brand == SPWPN_VAMPIRISM
            || brand == SPWPN_CHAOS
            || brand == SPWPN_PAIN))
    {
        return true;
    }

<<<<<<< HEAD
    if (you_worship(GOD_DITHMENOS)
        && (brand == SPWPN_FLAMING
            || brand == SPWPN_CHAOS))
    {
        return true;
    }
=======
    if (you_worship(GOD_SHINING_ONE) && brand == SPWPN_VENOM)
        return true;
>>>>>>> ab1296ca

    if (you_worship(GOD_CHEIBRIADOS) && (brand == SPWPN_CHAOS
                                         || brand == SPWPN_SPEED))
    {
        return true;
    }

    if (you_worship(GOD_YREDELEMNUL) && brand == SPWPN_HOLY_WRATH)
        return true;

    return false;
}

static void _rebrand_weapon(item_def& wpn)
{
    if (&wpn == you.weapon() && you.duration[DUR_EXCRUCIATING_WOUNDS])
        end_weapon_brand(wpn);
    const brand_type old_brand = get_weapon_brand(wpn);
    brand_type new_brand = old_brand;

    // now try and find an appropriate brand
    while (old_brand == new_brand || god_hates_brand(new_brand))
    {
        if (is_range_weapon(wpn))
        {
            new_brand = random_choose_weighted(
                                    33, SPWPN_FLAMING,
                                    33, SPWPN_FREEZING,
                                    23, SPWPN_VENOM,
                                    23, SPWPN_VORPAL,
                                    5, SPWPN_ELECTROCUTION,
                                    3, SPWPN_CHAOS);
        }
        else
        {
            new_brand = random_choose_weighted(
                                    30, SPWPN_FLAMING,
                                    30, SPWPN_FREEZING,
                                    25, SPWPN_VORPAL,
                                    20, SPWPN_VENOM,
                                    15, SPWPN_DRAINING,
                                    15, SPWPN_ELECTROCUTION,
                                    12, SPWPN_PROTECTION,
                                    8, SPWPN_VAMPIRISM,
                                    3, SPWPN_CHAOS);
        }
    }

    set_item_ego_type(wpn, OBJ_WEAPONS, new_brand);
    convert2bad(wpn);
}

static string _item_name(item_def &item)
{
    return item.name(in_inventory(item) ? DESC_YOUR : DESC_THE);
}

static void _brand_weapon(item_def &wpn)
{
    you.wield_change = true;

    const string itname = _item_name(wpn);

    _rebrand_weapon(wpn);

    bool success = true;
    colour_t flash_colour = BLACK;

    switch (get_weapon_brand(wpn))
    {
    case SPWPN_VORPAL:
        flash_colour = YELLOW;
        mprf("%s emits a brilliant flash of light!",itname.c_str());
        break;

    case SPWPN_PROTECTION:
        flash_colour = YELLOW;
        mprf("%s projects an invisible shield of force!",itname.c_str());
        break;

    case SPWPN_FLAMING:
        flash_colour = RED;
        mprf("%s is engulfed in flames!", itname.c_str());
        break;

    case SPWPN_FREEZING:
        flash_colour = LIGHTCYAN;
        mprf("%s is covered with a thin layer of ice!", itname.c_str());
        break;

    case SPWPN_DRAINING:
        flash_colour = DARKGREY;
        mprf("%s craves living souls!", itname.c_str());
        break;

    case SPWPN_VAMPIRISM:
        flash_colour = DARKGREY;
        mprf("%s thirsts for the lives of mortals!", itname.c_str());
        break;

    case SPWPN_VENOM:
        flash_colour = GREEN;
        mprf("%s drips with poison.", itname.c_str());
        break;

    case SPWPN_ELECTROCUTION:
        flash_colour = LIGHTCYAN;
        mprf("%s crackles with electricity.", itname.c_str());
        break;

    case SPWPN_CHAOS:
        flash_colour = random_colour();
        mprf("%s erupts in a glittering mayhem of colour.", itname.c_str());
        break;

    case SPWPN_ACID:
        flash_colour = ETC_SLIME;
        mprf("%s oozes corrosive slime.", itname.c_str());
        break;

    default:
        success = false;
        break;
    }

    if (success)
    {
        item_set_appearance(wpn);
        // Message would spoil this even if we didn't identify.
        set_ident_flags(wpn, ISFLAG_KNOW_TYPE);
        mprf_nocap("%s", wpn.name(DESC_INVENTORY_EQUIP).c_str());
        // Might be rebranding to/from protection or evasion.
        you.redraw_armour_class = true;
        you.redraw_evasion = true;
        // Might be removing antimagic.
        calc_mp();
        flash_view_delay(UA_PLAYER, flash_colour, 300);
    }
    return;
}

static item_def* _choose_target_item_for_scroll(bool scroll_known, object_selector selector,
                                                const char* prompt)
{
    return use_an_item(selector, OPER_ANY, prompt,
                       [=]()
                       {
                           if (scroll_known
                               || crawl_state.seen_hups
                               || yesno("Really abort (and waste the scroll)?", false, 0))
                           {
                               return true;
                           }
                           return false;
                       });
}

static object_selector _enchant_selector(scroll_type scroll)
{
    if (scroll == SCR_BRAND_WEAPON)
        return OSEL_BRANDABLE_WEAPON;
    else if (scroll == SCR_ENCHANT_WEAPON)
        return OSEL_ENCHANTABLE_WEAPON;
    die("Invalid scroll type %d for _enchant_selector", (int)scroll);
}

// Returns nullptr if no weapon was chosen.
static item_def* _scroll_choose_weapon(bool alreadyknown, const string &pre_msg,
                                       scroll_type scroll)
{
    const bool branding = scroll == SCR_BRAND_WEAPON;

    item_def* target = _choose_target_item_for_scroll(alreadyknown, _enchant_selector(scroll),
                                                      branding ? "Brand which weapon?"
                                                               : "Enchant which weapon?");
    if (!target)
        return target;

    if (alreadyknown)
        mpr(pre_msg);

    return target;
}

// Returns true if the scroll is used up.
static bool _handle_brand_weapon(bool alreadyknown, const string &pre_msg)
{
    item_def* weapon = _scroll_choose_weapon(alreadyknown, pre_msg,
                                             SCR_BRAND_WEAPON);
    if (!weapon)
        return !alreadyknown;

    _brand_weapon(*weapon);
    return true;
}

bool enchant_weapon(item_def &wpn, bool quiet)
{
    bool success = false;

    // Get item name now before changing enchantment.
    string iname = _item_name(wpn);

    if (is_weapon(wpn)
        && !is_artefact(wpn)
        && wpn.base_type == OBJ_WEAPONS
        && wpn.plus < MAX_WPN_ENCHANT)
    {
        wpn.plus++;
        success = true;
        if (!quiet)
            mprf("%s glows red for a moment.", iname.c_str());
    }

    if (!success && !quiet)
        canned_msg(MSG_NOTHING_HAPPENS);

    if (success)
        you.wield_change = true;

    return success;
}

/**
 * Prompt for an item to identify (either in the player's inventory or in
 * the ground), and then, if one is chosen, identify it.
 *
 * @param alreadyknown  Did we know that this was an ID scroll before we
 *                      started reading it?
 * @param pre_msg       'As you read the scroll of foo, it crumbles to dust.'
 * @param link[in,out]  The location of the ID scroll in the player's inventory
 *                      or, if it's on the floor, -1.
 *                      auto_assign_item_slot() may require us to update this.
 * @return  true if the scroll is used up. (That is, whether it was used or
 *          whether it was previously unknown (& thus uncancellable).)
 */
static bool _identify(bool alreadyknown, const string &pre_msg, int &link)
{
    item_def* itemp = _choose_target_item_for_scroll(alreadyknown, OSEL_UNIDENT,
                       "Identify which item? (\\ to view known items)");

    if (!itemp)
        return !alreadyknown;

    item_def& item = *itemp;
    if (alreadyknown)
        mpr(pre_msg);

    set_ident_type(item, true);
    set_ident_flags(item, ISFLAG_IDENT_MASK);

    // Output identified item.
    mprf_nocap("%s", menu_colour_item_name(item, DESC_INVENTORY_EQUIP).c_str());
    if (in_inventory(item))
    {
        if (item.link == you.equip[EQ_WEAPON])
            you.wield_change = true;

        if (item.is_type(OBJ_JEWELLERY, AMU_INACCURACY)
            && item.link == you.equip[EQ_AMULET]
            && !item_known_cursed(item))
        {
            learned_something_new(HINT_INACCURACY);
        }

        const int target_link = item.link;
        item_def* moved_target = auto_assign_item_slot(item);
        if (moved_target != nullptr && moved_target->link == link)
        {
            // auto-swapped ID'd item with scrolls being used to ID it
            // correct input 'link' to the new location of the ID scroll stack
            // so that we decrement *it* instead of the ID'd item (10663)
            ASSERT(you.inv[target_link].defined());
            ASSERT(you.inv[target_link].is_type(OBJ_SCROLLS, SCR_IDENTIFY));
            link = target_link;
        }
    }
    return true;
}

static bool _handle_enchant_weapon(bool alreadyknown, const string &pre_msg)
{
    item_def* weapon = _scroll_choose_weapon(alreadyknown, pre_msg,
                                             SCR_ENCHANT_WEAPON);
    if (!weapon)
        return !alreadyknown;

    enchant_weapon(*weapon, false);
    return true;
}

bool enchant_armour(int &ac_change, bool quiet, item_def &arm)
{
    ASSERT(arm.defined());
    ASSERT(arm.base_type == OBJ_ARMOUR);

    ac_change = 0;

    // Cannot be enchanted.
    if (!is_enchantable_armour(arm))
    {
        if (!quiet)
            canned_msg(MSG_NOTHING_HAPPENS);
        return false;
    }

    // Output message before changing enchantment and curse status.
    if (!quiet)
    {
        const bool plural = armour_is_hide(arm)
                            && arm.sub_type != ARM_TROLL_LEATHER_ARMOUR;
        mprf("%s %s green for a moment.",
             _item_name(arm).c_str(),
             conjugate_verb("glow", plural).c_str());
    }

    arm.plus++;
    ac_change++;

    return true;
}

static int _handle_enchant_armour(bool alreadyknown, const string &pre_msg)
{
    item_def* target = _choose_target_item_for_scroll(alreadyknown, OSEL_ENCHANTABLE_ARMOUR,
                                                      "Enchant which item?");

    if (!target)
        return alreadyknown ? -1 : 0;

    // Okay, we may actually (attempt to) enchant something.
    if (alreadyknown)
        mpr(pre_msg);

    int ac_change;
    bool result = enchant_armour(ac_change, false, *target);

    if (ac_change)
        you.redraw_armour_class = true;

    return result ? 1 : 0;
}

void random_uselessness()
{
    ASSERT(!crawl_state.game_is_arena());

    switch (random2(8))
    {
    case 0:
    case 1:
        mprf("The dust glows %s!", weird_glowing_colour().c_str());
        break;

    case 2:
        if (you.weapon())
        {
            mprf("%s glows %s for a moment.",
                 you.weapon()->name(DESC_YOUR).c_str(),
                 weird_glowing_colour().c_str());
        }
        else
        {
            mpr(you.hands_act("glow", weird_glowing_colour()
                                      + " for a moment."));
        }
        break;

    case 3:
        if (you.species == SP_MUMMY)
            mpr("Your bandages flutter.");
        else // if (you.can_smell())
            mprf("You smell %s.", _weird_smell().c_str());
        break;

    case 4:
        mpr("You experience a momentary feeling of inescapable doom!");
        break;

    case 5:
        if (you.get_mutation_level(MUT_BEAK) || one_chance_in(3))
            mpr("Your brain hurts!");
        else if (you.species == SP_MUMMY || coinflip())
            mpr("Your ears itch!");
        else
            mpr("Your nose twitches suddenly!");
        break;

    case 6:
    case 7:
        mprf(MSGCH_SOUND, "You hear %s.", _weird_sound().c_str());
        noisy(2, you.pos());
        break;
    }
}

static void _handle_read_book(item_def& book)
{
    if (you.berserk())
    {
        canned_msg(MSG_TOO_BERSERK);
        return;
    }

    if (you.duration[DUR_BRAINLESS])
    {
        mpr("Reading books requires mental cohesion, which you lack.");
        return;
    }

    ASSERT(book.sub_type != BOOK_MANUAL);

#if TAG_MAJOR_VERSION == 34
    if (book.sub_type == BOOK_BUGGY_DESTRUCTION)
    {
        mpr("This item has been removed, sorry!");
        return;
    }
#endif

    set_ident_flags(book, ISFLAG_IDENT_MASK);
    read_book(book);
}

static void _vulnerability_scroll()
{
    mon_enchant lowered_mr(ENCH_LOWERED_MR, 1, &you, 400);

    // Go over all creatures in LOS.
    for (radius_iterator ri(you.pos(), LOS_NO_TRANS); ri; ++ri)
    {
        if (monster* mon = monster_at(*ri))
        {
            // If relevant, monsters have their MR halved.
            if (!mons_immune_magic(*mon))
                mon->add_ench(lowered_mr);

            // Annoying but not enough to turn friendlies against you.
            if (!mon->wont_attack())
                behaviour_event(mon, ME_ANNOY, &you);
        }
    }

    you.set_duration(DUR_LOWERED_MR, 40, 0, "Magic quickly surges around you.");
}

static bool _is_cancellable_scroll(scroll_type scroll)
{
    return scroll == SCR_IDENTIFY
           || scroll == SCR_BLINKING
           || scroll == SCR_ENCHANT_ARMOUR
           || scroll == SCR_AMNESIA
           || scroll == SCR_REMOVE_CURSE
#if TAG_MAJOR_VERSION == 34
           || scroll == SCR_CURSE_ARMOUR
           || scroll == SCR_CURSE_JEWELLERY
           || scroll == SCR_RECHARGING
#endif
           || scroll == SCR_BRAND_WEAPON
           || scroll == SCR_ENCHANT_WEAPON
           || scroll == SCR_MAGIC_MAPPING;
}

/**
 * Is the player currently able to use the 'r' command (to read books or
 * scrolls). Being too berserk, confused, or having no reading material will
 * prevent this.
 *
 * Prints corresponding messages. (Thanks, canned_msg().)
 */
bool player_can_read()
{
    if (you.berserk())
    {
        canned_msg(MSG_TOO_BERSERK);
        return false;
    }

    if (you.confused())
    {
        canned_msg(MSG_TOO_CONFUSED);
        return false;
    }

    return true;
}

/**
 * If the player has no items matching the given selector, give an appropriate
 * response to print. Otherwise, if they do have such items, return the empty
 * string.
 */
static string _no_items_reason(object_selector type, bool check_floor = false)
{
    if (!any_items_of_type(type, -1, check_floor))
        return no_selectables_message(type);
    return "";
}

/**
 * If the player is unable to (r)ead the item in the given slot, return the
 * reason why. Otherwise (if they are able to read it), returns "", the empty
 * string.
 */
string cannot_read_item_reason(const item_def &item)
{
    // can read books, except for manuals...
    if (item.base_type == OBJ_BOOKS)
    {
        if (item.sub_type == BOOK_MANUAL)
            return "You can't read that!";
        return "";
    }

    // and scrolls - but nothing else.
    if (item.base_type != OBJ_SCROLLS)
        return "You can't read that!";

    // the below only applies to scrolls. (it's easier to read books, since
    // that's just a UI/strategic thing.)

    if (silenced(you.pos()))
        return "Magic scrolls do not work when you're silenced!";

    // water elementals
    if (you.duration[DUR_WATER_HOLD] && !you.res_water_drowning())
        return "You cannot read scrolls while unable to breathe!";

    // ru
    if (you.duration[DUR_NO_SCROLLS])
        return "You cannot read scrolls in your current state!";

    // don't waste the player's time reading known scrolls in situations where
    // they'd be useless

    if (!item_type_known(item))
        return "";

    switch (item.sub_type)
    {
        case SCR_BLINKING:
        case SCR_TELEPORTATION:
            return you.no_tele_reason(false, item.sub_type == SCR_BLINKING);

        case SCR_AMNESIA:
            if (you.spell_no == 0)
                return "You have no spells to forget!";
            return "";

        case SCR_ENCHANT_ARMOUR:
            return _no_items_reason(OSEL_ENCHANTABLE_ARMOUR, true);

        case SCR_ENCHANT_WEAPON:
            return _no_items_reason(OSEL_ENCHANTABLE_WEAPON, true);

        case SCR_IDENTIFY:
            return _no_items_reason(OSEL_UNIDENT, true);

        case SCR_REMOVE_CURSE:
            return _no_items_reason(OSEL_CURSED_WORN);

#if TAG_MAJOR_VERSION == 34
        case SCR_CURSE_WEAPON:
            if (!you.weapon())
                return "This scroll only affects a wielded weapon!";

            // assumption: wielded weapons always have their curse & brand known
            if (you.weapon()->cursed())
                return "Your weapon is already cursed!";

            if (get_weapon_brand(*you.weapon()) == SPWPN_HOLY_WRATH)
                return "Holy weapons cannot be cursed!";
            return "";

        case SCR_CURSE_ARMOUR:
            return _no_items_reason(OSEL_UNCURSED_WORN_ARMOUR);

        case SCR_CURSE_JEWELLERY:
            return _no_items_reason(OSEL_UNCURSED_WORN_JEWELLERY);
#endif

        default:
            return "";
    }
}

/**
 * Check to see if the player can read the item in the given slot, and if so,
 * reads it. (Examining books, evoking the tome of destruction, & using
 * scrolls.)
 *
 * @param slot      The slot of the item in the player's inventory. If -1, the
 *                  player is prompted to choose a slot.
 */
void read(item_def* scroll)
{
    if (!player_can_read())
        return;

    if (!scroll)
    {
        scroll = use_an_item(OBJ_SCROLLS, OPER_READ, "Read which item?");
        if (!scroll)
            return;
    }

    const string failure_reason = cannot_read_item_reason(*scroll);
    if (!failure_reason.empty())
    {
        mprf(MSGCH_PROMPT, "%s", failure_reason.c_str());
        return;
    }

    if (scroll->base_type == OBJ_BOOKS)
    {
        _handle_read_book(*scroll);
        return;
    }

    // need to handle this before we waste time (with e.g. blurryvis)
    if (scroll->sub_type == SCR_BLINKING && item_type_known(*scroll)
        && orb_limits_translocation()
        && !yesno("Your blink will be uncontrolled - continue anyway?",
                  false, 'n'))
    {
        canned_msg(MSG_OK);
        return;
    }

    if (you.get_mutation_level(MUT_BLURRY_VISION)
        && !i_feel_safe(false, false, true)
        && !yesno("Really read with blurry vision while enemies are nearby?",
                  false, 'n'))
    {
        canned_msg(MSG_OK);
        return;
    }

    // Ok - now we FINALLY get to read a scroll !!! {dlb}
    you.turn_is_over = true;

    if (you.duration[DUR_BRAINLESS] && !one_chance_in(5))
    {
        mpr("You almost manage to decipher the scroll,"
            " but fail in this attempt.");
        return;
    }

    // if we have blurry vision, we need to start a delay before the actual
    // scroll effect kicks in.
    if (you.get_mutation_level(MUT_BLURRY_VISION))
    {
        // takes 0.5, 1, 2 extra turns
        const int turns = max(1, you.get_mutation_level(MUT_BLURRY_VISION) - 1);
        start_delay<BlurryScrollDelay>(turns, *scroll);
        if (you.get_mutation_level(MUT_BLURRY_VISION) == 1)
            you.time_taken /= 2;
    }
    else
        read_scroll(*scroll);
}

/**
 * Read the provided scroll.
 *
 * Does NOT check whether the player can currently read, whether the scroll is
 * currently useless, etc. Likewise doesn't handle blurry vision, setting
 * you.turn_is_over, and other externals. DOES destroy one scroll, unless the
 * player chooses to cancel at the last moment.
 *
 * @param scroll The scroll to be read.
 */
void read_scroll(item_def& scroll)
{
    const scroll_type which_scroll = static_cast<scroll_type>(scroll.sub_type);
    const int prev_quantity = scroll.quantity;
    int link = in_inventory(scroll) ? scroll.link : -1;
    const bool alreadyknown = item_type_known(scroll);

    // For cancellable scrolls leave printing this message to their
    // respective functions.
    const string pre_succ_msg =
            make_stringf("As you read the %s, it crumbles to dust.",
                          scroll.name(DESC_QUALNAME).c_str());
    if (!_is_cancellable_scroll(which_scroll))
    {
        mpr(pre_succ_msg);
        // Actual removal of scroll done afterwards. -- bwr
    }

    const bool dangerous = player_in_a_dangerous_place();

    // ... but some scrolls may still be cancelled afterwards.
    bool cancel_scroll = false;
    bool bad_effect = false; // for Xom: result is bad (or at least dangerous)

    switch (which_scroll)
    {
    case SCR_RANDOM_USELESSNESS:
        random_uselessness();
        break;

    case SCR_BLINKING:
    {
        const string reason = you.no_tele_reason(true, true);
        if (!reason.empty())
        {
            mpr(pre_succ_msg);
            mpr(reason);
            break;
        }

        const bool safely_cancellable
            = alreadyknown && !you.get_mutation_level(MUT_BLURRY_VISION);

        if (orb_limits_translocation())
        {
            mprf(MSGCH_ORB, "The Orb prevents control of your translocation!");
            uncontrolled_blink();
        }
        else
        {
            cancel_scroll = (cast_controlled_blink(false, safely_cancellable)
                             == SPRET_ABORT) && alreadyknown;
        }

        if (!cancel_scroll)
            mpr(pre_succ_msg); // ordering is iffy but w/e
    }
        break;

    case SCR_TELEPORTATION:
        you_teleport();
        break;

    case SCR_REMOVE_CURSE:
        if (!alreadyknown)
        {
            mpr(pre_succ_msg);
            remove_curse(false);
        }
        else
            cancel_scroll = !remove_curse(true, pre_succ_msg);
        break;

    case SCR_ACQUIREMENT:
        if (!alreadyknown)
            mpr("This is a scroll of acquirement!");

        // included in default force_more_message
        // Identify it early in case the player checks the '\' screen.
        set_ident_type(scroll, true);

        if (feat_eliminates_items(grd(you.pos())))
        {
            mpr("Anything you acquired here would fall and be lost!");
            cancel_scroll = true;
            break;
            // yes, we cancel out even if the scroll wasn't known beforehand.
            // there's no plausible abuse of this, and it's much better to
            // never have to worry about "am i over dangerous terrain?" while
            // IDing scrolls. (Not an interesting ID game mechanic!)
        }

        run_uncancel(UNC_ACQUIREMENT, AQ_SCROLL);
        break;

    case SCR_FEAR:
        mpr("You assume a fearsome visage.");
        mass_enchantment(ENCH_FEAR, 1000);
        break;

    case SCR_NOISE:
        noisy(25, you.pos(), "You hear a loud clanging noise!");
        break;

    case SCR_SUMMONING:
        cast_shadow_creatures(MON_SUMM_SCROLL);
        break;

    case SCR_FOG:
        if (alreadyknown && (env.level_state & LSTATE_STILL_WINDS))
        {
            mpr("The air is too still for clouds to form.");
            cancel_scroll = true;
            break;
        }
        mpr("The scroll dissolves into smoke.");
        big_cloud(random_smoke_type(), &you, you.pos(), 50, 8 + random2(8));
        break;

    case SCR_MAGIC_MAPPING:
        if (alreadyknown && !is_map_persistent())
        {
            cancel_scroll = true;
            mpr("It would have no effect in this place.");
            break;
        }
        mpr(pre_succ_msg);
        magic_mapping(500, 100, false);
        break;

    case SCR_TORMENT:
        torment(&you, TORMENT_SCROLL, you.pos());

        // This is only naughty if you know you're doing it.
        did_god_conduct(DID_EVIL, 10, item_type_known(scroll));
        bad_effect = !player_res_torment(false);
        break;

    case SCR_IMMOLATION:
    {
        bool had_effect = false;
        for (monster_near_iterator mi(you.pos(), LOS_NO_TRANS); mi; ++mi)
        {
            if (mons_immune_magic(**mi) || mi->is_summoned())
                continue;

            if (mi->add_ench(mon_enchant(ENCH_INNER_FLAME, 0, &you)))
                had_effect = true;
        }

        if (had_effect)
            mpr("The creatures around you are filled with an inner flame!");
        else
            mpr("The air around you briefly surges with heat, but it dissipates.");

        bad_effect = true;
        break;
    }

#if TAG_MAJOR_VERSION == 34
    case SCR_CURSE_WEAPON:
    {
        // Not you.weapon() because we want to handle melded weapons too.
        item_def * const weapon = you.slot_item(EQ_WEAPON, true);
        if (!weapon || !is_weapon(*weapon) || weapon->cursed())
        {
            bool plural = false;
            const string weapon_name =
                weapon ? weapon->name(DESC_YOUR)
                       : "Your " + you.hand_name(true, &plural);
            mprf("%s very briefly gain%s a black sheen.",
                 weapon_name.c_str(), plural ? "" : "s");
        }
        else
        {
            // Also sets wield_change.
            do_curse_item(*weapon, false);
            learned_something_new(HINT_YOU_CURSED);
            bad_effect = true;
        }
        break;
    }
#endif

    case SCR_ENCHANT_WEAPON:
        if (!alreadyknown)
        {
            mpr(pre_succ_msg);
            mpr("It is a scroll of enchant weapon.");
            // included in default force_more_message (to show it before menu)
        }

        cancel_scroll = !_handle_enchant_weapon(alreadyknown, pre_succ_msg);
        break;

    case SCR_BRAND_WEAPON:
        if (!alreadyknown)
        {
            mpr(pre_succ_msg);
            mpr("It is a scroll of brand weapon.");
            // included in default force_more_message (to show it before menu)
        }

        cancel_scroll = !_handle_brand_weapon(alreadyknown, pre_succ_msg);
        break;

    case SCR_IDENTIFY:
        if (!alreadyknown)
        {
            mpr(pre_succ_msg);
            mpr("It is a scroll of identify.");
            // included in default force_more_message (to show it before menu)
            // Do this here so it doesn't turn up in the ID menu.
            set_ident_type(scroll, true);
        }
        cancel_scroll = !_identify(alreadyknown, pre_succ_msg, link);
        break;

    case SCR_ENCHANT_ARMOUR:
        if (!alreadyknown)
        {
            mpr(pre_succ_msg);
            mpr("It is a scroll of enchant armour.");
            // included in default force_more_message (to show it before menu)
        }
        cancel_scroll =
            (_handle_enchant_armour(alreadyknown, pre_succ_msg) == -1);
        break;
#if TAG_MAJOR_VERSION == 34
    // Should always be identified by Ashenzari.
    case SCR_CURSE_ARMOUR:
    case SCR_CURSE_JEWELLERY:
    {
        const bool armour = which_scroll == SCR_CURSE_ARMOUR;
        cancel_scroll = !curse_item(armour, pre_succ_msg);
        break;
    }

    case SCR_RECHARGING:
    {
        mpr("This item has been removed, sorry!");
        cancel_scroll = true;
        break;
    }
#endif

    case SCR_HOLY_WORD:
    {
        holy_word(100, HOLY_WORD_SCROLL, you.pos(), false, &you);

        // This is always naughty, even if you didn't affect anyone.
        // Don't speak those foul holy words even in jest!
        did_god_conduct(DID_HOLY, 10, item_type_known(scroll));
        bad_effect = you.undead_or_demonic();
        break;
    }

    case SCR_SILENCE:
        cast_silence(30);
        break;

    case SCR_VULNERABILITY:
        _vulnerability_scroll();
        break;

    case SCR_AMNESIA:
        if (!alreadyknown)
        {
            mpr(pre_succ_msg);
            mpr("It is a scroll of amnesia.");
            // included in default force_more_message (to show it before menu)
        }
        if (you.spell_no == 0)
            mpr("You feel forgetful for a moment.");
        else if (!alreadyknown)
            cast_selective_amnesia();
        else
            cancel_scroll = (cast_selective_amnesia(pre_succ_msg) == -1);
        break;

    default:
        mpr("Read a buggy scroll, please report this.");
        break;
    }

    if (cancel_scroll)
        you.turn_is_over = false;

    set_ident_type(scroll, true);
    set_ident_flags(scroll, ISFLAG_KNOW_TYPE); // for notes

    string scroll_name = scroll.name(DESC_QUALNAME);

    if (!cancel_scroll)
    {
        if (in_inventory(scroll))
            dec_inv_item_quantity(link, 1);
        else
            dec_mitm_item_quantity(scroll.index(), 1);
        count_action(CACT_USE, OBJ_SCROLLS);
    }

    if (!alreadyknown
        && which_scroll != SCR_ACQUIREMENT
        && which_scroll != SCR_BRAND_WEAPON
        && which_scroll != SCR_ENCHANT_WEAPON
        && which_scroll != SCR_IDENTIFY
        && which_scroll != SCR_ENCHANT_ARMOUR
#if TAG_MAJOR_VERSION == 34
        && which_scroll != SCR_RECHARGING
#endif
        && which_scroll != SCR_AMNESIA)
    {
        mprf("It %s a %s.",
             scroll.quantity < prev_quantity ? "was" : "is",
             scroll_name.c_str());
    }

    if (!alreadyknown && dangerous)
    {
        // Xom loves it when you read an unknown scroll and there is a
        // dangerous monster nearby... (though not as much as potions
        // since there are no *really* bad scrolls, merely useless ones).
        xom_is_stimulated(bad_effect ? 100 : 50);
    }

    if (!alreadyknown)
        auto_assign_item_slot(scroll);

}

#ifdef USE_TILE
// Interactive menu for item drop/use.

void tile_item_use_floor(int idx)
{
    if (mitm[idx].is_type(OBJ_CORPSES, CORPSE_BODY))
        butchery(&mitm[idx]);
}

void tile_item_pickup(int idx, bool part)
{
    if (item_is_stationary(mitm[idx]))
    {
        mpr("You can't pick that up.");
        return;
    }

    if (part)
    {
        pickup_menu(idx);
        return;
    }
    pickup_single_item(idx, -1);
}

void tile_item_drop(int idx, bool partdrop)
{
    int quantity = you.inv[idx].quantity;
    if (partdrop && quantity > 1)
    {
        quantity = prompt_for_int("Drop how many? ", true);
        if (quantity < 1)
        {
            canned_msg(MSG_OK);
            return;
        }
        if (quantity > you.inv[idx].quantity)
            quantity = you.inv[idx].quantity;
    }
    drop_item(idx, quantity);
}

void tile_item_eat_floor(int idx)
{
    if (can_eat(mitm[idx], false))
        eat_item(mitm[idx]);
}

void tile_item_use_secondary(int idx)
{
    const item_def item = you.inv[idx];

    if (item.base_type == OBJ_WEAPONS && is_throwable(&you, item))
    {
        if (check_warning_inscriptions(item, OPER_FIRE))
            fire_thing(idx); // fire weapons
    }
    else if (you.equip[EQ_WEAPON] == idx)
        wield_weapon(true, SLOT_BARE_HANDS);
    else if (item_is_wieldable(item))
    {
        // secondary wield for several spells and such
        wield_weapon(true, idx); // wield
    }
}

void tile_item_use(int idx)
{
    const item_def item = you.inv[idx];

    // Equipped?
    bool equipped = false;
    bool equipped_weapon = false;
    for (unsigned int i = EQ_FIRST_EQUIP; i < NUM_EQUIP; i++)
    {
        if (you.equip[i] == idx)
        {
            equipped = true;
            if (i == EQ_WEAPON)
                equipped_weapon = true;
            break;
        }
    }

    // Special case for folks who are wielding something
    // that they shouldn't be wielding.
    // Note that this is only a problem for equipables
    // (otherwise it would only waste a turn)
    if (you.equip[EQ_WEAPON] == idx
        && (item.base_type == OBJ_ARMOUR
            || item.base_type == OBJ_JEWELLERY))
    {
        wield_weapon(true, SLOT_BARE_HANDS);
        return;
    }

    const int type = item.base_type;

    // Use it
    switch (type)
    {
        case OBJ_WEAPONS:
        case OBJ_STAVES:
        case OBJ_MISCELLANY:
        case OBJ_WANDS:
            // Wield any unwielded item of these types.
            if (!equipped && item_is_wieldable(item))
            {
                wield_weapon(true, idx);
                return;
            }
            // Evoke misc. items or wands.
            if (item_is_evokable(item, false))
            {
                evoke_item(idx);
                return;
            }
            // Unwield wielded items.
            if (equipped)
                wield_weapon(true, SLOT_BARE_HANDS);
            return;

        case OBJ_MISSILES:
            if (check_warning_inscriptions(item, OPER_FIRE))
                fire_thing(idx);
            return;

        case OBJ_ARMOUR:
            if (!form_can_wear())
            {
                mpr("You can't wear or remove anything in your present form.");
                return;
            }
            if (equipped && !equipped_weapon)
            {
                if (check_warning_inscriptions(item, OPER_TAKEOFF))
                    takeoff_armour(idx);
            }
            else if (check_warning_inscriptions(item, OPER_WEAR))
                wear_armour(idx);
            return;

        case OBJ_CORPSES:
            if (you.species != SP_VAMPIRE
                || item.sub_type == CORPSE_SKELETON)
            {
                break;
            }
            // intentional fall-through for Vampires
        case OBJ_FOOD:
            if (check_warning_inscriptions(item, OPER_EAT))
                eat_food(idx);
            return;

        case OBJ_SCROLLS:
            if (check_warning_inscriptions(item, OPER_READ))
                read(&you.inv[idx]);
            return;

        case OBJ_JEWELLERY:
            if (equipped && !equipped_weapon)
                remove_ring(idx);
            else if (check_warning_inscriptions(item, OPER_PUTON))
                puton_ring(idx);
            return;

        case OBJ_POTIONS:
            if (check_warning_inscriptions(item, OPER_QUAFF))
                drink(&you.inv[idx]);
            return;

        default:
            return;
    }
}
#endif<|MERGE_RESOLUTION|>--- conflicted
+++ resolved
@@ -2151,18 +2151,6 @@
         return true;
     }
 
-<<<<<<< HEAD
-    if (you_worship(GOD_DITHMENOS)
-        && (brand == SPWPN_FLAMING
-            || brand == SPWPN_CHAOS))
-    {
-        return true;
-    }
-=======
-    if (you_worship(GOD_SHINING_ONE) && brand == SPWPN_VENOM)
-        return true;
->>>>>>> ab1296ca
-
     if (you_worship(GOD_CHEIBRIADOS) && (brand == SPWPN_CHAOS
                                          || brand == SPWPN_SPEED))
     {
