/**
 * @file
 * @brief Functions for making use of inventory items.
**/

#include "AppHdr.h"

#include "item-use.h"

#include "ability.h"
#include "acquire.h"
#include "act-iter.h"
#include "areas.h"
#include "artefact.h"
#include "art-enum.h"
#include "chardump.h"
#include "cloud.h"
#include "colour.h"
#include "coordit.h"
#include "corpse.h"
#include "database.h"
#include "delay.h"
#include "describe.h"
#include "directn.h"
#include "english.h"
#include "env.h"
#include "evoke.h"
#include "fight.h"
#include "god-conduct.h"
#include "god-item.h"
#include "god-passive.h"
#include "hints.h"
#include "invent.h"
#include "item-prop.h"
#include "item-status-flag-type.h"
#include "items.h"
#include "known-items.h"
#include "level-state-type.h"
#include "libutil.h"
#include "macro.h"
#include "makeitem.h"
#include "melee-attack.h"
#include "message.h"
#include "misc.h"
#include "mon-behv.h"
#include "mutation.h"
#include "nearby-danger.h"
#include "orb.h"
#include "output.h"
#include "player-equip.h"
#include "player-stats.h"
#include "potion.h"
#include "prompt.h"
#include "religion.h"
#include "shout.h"
#include "skills.h"
#include "sound.h"
#include "spl-book.h"
#include "spl-clouds.h"
#include "spl-goditem.h"
#include "spl-selfench.h"
#include "spl-summoning.h"
#include "spl-transloc.h"
#include "state.h"
#include "stringutil.h"
#include "tag-version.h"
#include "target.h"
#include "terrain.h"
#include "throw.h"
#include "tiles-build-specific.h"
#include "transform.h"
#include "uncancel.h"
#include "unwind.h"
#include "view.h"
#include "xom.h"

static bool _equip_oper(operation_types oper);
static bool _try_unwield_weapons();

// The menu class for using items from either inv or floor.
// Derivative of InvMenu

class UseItemMenu : public InvMenu
{
    void reset(operation_types oper, const char* prompt_override=nullptr);
    bool init_modes();
    bool populate_list(bool check_only=false);
    void populate_menu();
    bool process_key(int key) override;
    void update_sections();
    void clear() override;
    bool examine_index(int i) override;
    bool cycle_mode(bool forward) override;
    void save_hover();
    void restore_hover(bool preserve_pos);
    string get_keyhelp(bool scrollable) const override;
    bool skip_process_command(int keyin) override
    {
        // override superclass behavior for everything except id menu
        if (keyin == '!' && item_type_filter != OSEL_UNIDENT)
            return false;
        return InvMenu::skip_process_command(keyin);
    }

    command_type get_command(int keyin) override
    {
        if (keyin == '?' && item_type_filter != OSEL_UNIDENT)
            return CMD_MENU_EXAMINE;
        return InvMenu::get_command(keyin);
    }

public:
    UseItemMenu(operation_types oper, int selector, const char* prompt);

    bool display_all;
    bool is_inventory;
    int item_type_filter;
    operation_types oper;

    int saved_inv_item;
    int saved_hover;
    int last_inv_pos;

    // XX these probably shouldn't be const...
    vector<const item_def*> item_inv;
    vector<const item_def*> item_floor;

    bool do_easy_floor;

    void toggle_inv_or_floor();
    void set_hovered(int hovered, bool force=false) override;
    bool cycle_headers(bool=true) override;

    bool empty_check() const;
    bool show_unarmed() const
    {
        return oper == OPER_WIELD || oper == OPER_EQUIP;
    }

private:
    MenuEntry *inv_header;
    MenuEntry *floor_header;
    vector<operation_types> available_modes;
};

static string _default_use_title(operation_types oper)
{
    switch (oper)
    {
    case OPER_EQUIP:
        return Options.equip_unequip
            ? "Equip or unequip which item?"
            : "Equip which item?";
    case OPER_WIELD:
        return Options.equip_unequip
            ? "Wield or unwield which item (- for none)?"
            : "Wield which item (- for none)?";
    case OPER_WEAR:
        if (Options.equip_unequip)
            return "Wear or take off which item?";
        return "Wear which item?";
    case OPER_PUTON:
        return Options.equip_unequip
            ? "Put on or remove which piece of jewellery?"
            : "Put on which piece of jewellery?";
    case OPER_QUAFF:
        return "Drink which item?";
    case OPER_READ:
        return "Read which item?";
    case OPER_EVOKE:
        return "Evoke which item?";
    case OPER_TAKEOFF:
        return "Take off which piece of armour?";
    case OPER_REMOVE:
        return "Remove which piece of jewellery?";
    case OPER_UNEQUIP:
        return "Unequip which item?";
    default:
        return "buggy";
    }
}

// XX code dup with invent.cc, _operation_verb
static string _oper_name(operation_types oper)
{
    switch (oper)
    {
    case OPER_EQUIP: return "equip";
    case OPER_WIELD: return "wield";
    case OPER_WEAR:  return "wear";
    case OPER_PUTON: return "put on";
    case OPER_QUAFF: return "quaff";
    case OPER_READ:  return "read";
    case OPER_EVOKE: return "evoke";
    case OPER_TAKEOFF: return "take off";
    case OPER_REMOVE:  return "remove";
    case OPER_UNEQUIP: return "unequip";
    default:
        return "buggy";
    }
}

static int _default_osel(operation_types oper)
{
    switch (oper)
    {
    case OPER_WIELD:
        return OSEL_WIELD; // XX is this different from OBJ_WEAPONS any more?
    case OPER_WEAR:
        return OBJ_ARMOUR;
    case OPER_PUTON:
        return OBJ_JEWELLERY;
    case OPER_QUAFF:
        return OBJ_POTIONS;
    case OPER_READ:
        return OBJ_SCROLLS;
    case OPER_EVOKE:
        return OSEL_EVOKABLE;
    case OPER_EQUIP:
        return OSEL_EQUIPABLE;
    case OPER_TAKEOFF:
        return OSEL_WORN_ARMOUR;
    case OPER_REMOVE:
        return OSEL_WORN_JEWELLERY;
    case OPER_UNEQUIP:
        return OSEL_WORN_EQUIPABLE;
    default:
        return OSEL_ANY; // buggy?
    }
}

static vector<operation_types> _oper_to_mode(operation_types o)
{
    static const vector<operation_types> wearables
        = {OPER_EQUIP, OPER_WIELD, OPER_WEAR, OPER_PUTON};
    static const vector<operation_types> removables
        = {OPER_UNEQUIP, OPER_TAKEOFF, OPER_REMOVE};
    static const vector<operation_types> usables
        = {OPER_READ, OPER_QUAFF, OPER_EVOKE};

    // return a copy
    vector<operation_types> result;
    if (find(wearables.begin(), wearables.end(), o) != wearables.end())
        result = wearables;
    else if (find(usables.begin(), usables.end(), o) != usables.end())
        result = usables;
    else if (find(removables.begin(), removables.end(), o) != removables.end())
        result = removables;

    return result;
}

bool UseItemMenu::init_modes()
{
    available_modes = _oper_to_mode(oper);
    if (available_modes.empty())
        return false;

    {
        unwind_var<operation_types> cur_oper(oper);
        unwind_var<int> cur_filter(item_type_filter);

        erase_if(available_modes, [cur_oper, this](operation_types o) {
            oper = o;
            item_type_filter = _default_osel(oper);
            return !populate_list(true);
        });
    }

    if (available_modes.size() == 0)
        return false;

    // If the originally requested oper did not survive (e.g. because there are
    // no items that match it), abort.
    //
    // (While there may be usable alternate modes, it's more confusing if a
    // player presses a menu button and a different menu appears with no
    // explanation.)
    if (_equip_oper(oper)
        && find(available_modes.begin(), available_modes.end(), oper)
                                                    == available_modes.end())
    {
        return false;
    }

    return true;
}

bool UseItemMenu::cycle_mode(bool forward)
{
    if (available_modes.size() <= 1)
        return false;

    auto it = find(available_modes.begin(), available_modes.end(), oper);
    if (it == available_modes.end())
        return false; // or assert?

    // ugly iterator clock math
    if (forward)
        it = it + 1 == available_modes.end() ? available_modes.begin() : it + 1;
    else
        it = it == available_modes.begin() ? available_modes.end() - 1 : it - 1;

    oper = *it;

    save_hover();
    item_type_filter = _default_osel(oper);

    // always reset display all on mode change
    display_all = false;

    clear();
    populate_list();
    populate_menu();
    update_sections();
    set_title(_default_use_title(oper));
    restore_hover(true);
    return true;
}

class TempUselessnessHighlighter : public MenuHighlighter
{
public:
    int entry_colour(const MenuEntry *entry) const override
    {
        return entry->colour != MENU_ITEM_STOCK_COLOUR ? entry->colour
               : entry->highlight_colour(true);
    }
};

void UseItemMenu::reset(operation_types _oper, const char* prompt_override)
{
    oper = _oper;

    display_all = false;

    clear();
    // init_modes may change oper
    init_modes();
    if (prompt_override)
        set_title(prompt_override);
    else
        set_title(_default_use_title(oper));
    // see `item_is_selected` for more on what can be used for item_type.
    if (item_type_filter == OSEL_ANY)
        item_type_filter = _default_osel(oper);

    populate_list();
    populate_menu();
    // for wield in particular:
    // start hover on wielded item, if there is one, otherwise on -
    if (oper == OPER_WIELD && item_inv.size() > 0 && you.weapon())
        set_hovered(1);
    update_title();
    update_more();
}

UseItemMenu::UseItemMenu(operation_types _oper, int item_type=OSEL_ANY,
                                    const char* prompt=nullptr)
    : InvMenu(MF_SINGLESELECT | MF_ARROWS_SELECT
                | MF_INIT_HOVER | MF_ALLOW_FORMATTING),
        display_all(false), is_inventory(true),
        item_type_filter(item_type), oper(_oper), saved_inv_item(NON_ITEM),
        saved_hover(-1), last_inv_pos(-1), do_easy_floor(false),
        inv_header(nullptr), floor_header(nullptr)
{
    set_tag("use_item");
    set_flags(get_flags() & ~MF_USE_TWO_COLUMNS);
    set_highlighter(new TempUselessnessHighlighter()); // pointer managed by Menu
    menu_action = ACT_EXECUTE;
    reset(oper, prompt);
}

bool UseItemMenu::populate_list(bool check_only)
{
    if (check_only && show_unarmed())
        return true; // any char can go unarmed

    // Load inv items first
    for (const auto &item : you.inv)
    {
        if (item.defined() && item_is_selected(item, item_type_filter))
        {
            if (check_only)
                return true;
            item_inv.push_back(&item);
        }
    }
    // Load floor items...
    vector<const item_def*> floor = const_item_list_on_square(
                                            you.visible_igrd(you.pos()));

    for (const auto *it : floor)
    {
        // ...only stuff that can go into your inventory though
        if (!it->defined() || item_is_stationary(*it) || item_is_spellbook(*it)
            || item_is_collectible(*it) || it->base_type == OBJ_GOLD)
        {
            continue;
        }
        // No evoking wands, etc from the floor!
        if (oper == OPER_EVOKE && it->base_type != OBJ_TALISMANS)
            continue;

        // even with display_all, only show matching floor items.
        if (!item_is_selected(*it, item_type_filter))
            continue;

        if (check_only)
            return true;
        item_floor.push_back(it);
    }

    return !check_only && (item_inv.size() > 0 || item_floor.size() > 0);
}

bool UseItemMenu::empty_check() const
{
    // (if choosing weapons, then bare hands are always a possibility)
    if (show_unarmed())
        return false;
    if (any_items_of_type(item_type_filter, -1, oper != OPER_EVOKE))
        return false;
    // Only talismans can be evoked from the floor.
    if (oper == OPER_EVOKE)
    {
        auto floor_items = item_list_on_square(you.visible_igrd(you.pos()));
        if (any_of(begin(floor_items), end(floor_items),
              [=] (const item_def* item) -> bool
              {
                  return item->defined()
                         && item->base_type == OBJ_TALISMANS
                         && item_is_selected(*item, item_type_filter);
              }))
        {
            return false;
        }
    }

    mprf(MSGCH_PROMPT, "%s",
        no_selectables_message(item_type_filter).c_str());
    return true;
}

static void _note_tele_cancel(MenuEntry* entry)
{
    auto ie = dynamic_cast<InvEntry *>(entry);
    if (ie && ie->item
        && ie->item->base_type == OBJ_SCROLLS
        && ie->item->sub_type == SCR_TELEPORTATION
        && you.duration[DUR_TELEPORT])
    {
        ie->text += " (cancels current teleport)";
    }
}

void UseItemMenu::populate_menu()
{
    const bool use_category_selection = item_type_filter == OSEL_UNIDENT
                                        || _equip_oper(oper);
    if (_equip_oper(oper))
        set_flags(get_flags() | MF_SECONDARY_SCROLL);

    if (item_inv.empty())
        is_inventory = false;
    else if (item_floor.empty())
        is_inventory = true;

    // Entry for unarmed. Hotkey works for either subsection, though selecting
    // it (currently) enables the inv section.
    if (show_unarmed())
    {
        string hands_string = you.unarmed_attack_name("Unarmed");
        if (!you.weapon())
            hands_string += " (current attack)";

        MenuEntry *hands = new MenuEntry(hands_string, MEL_ITEM);
        if (!you.weapon())
            hands->colour = LIGHTGREEN;
        hands->add_hotkey('-');
        hands->on_select = [this](const MenuEntry&)
            {
                lastch = '-';
                return false;
            };
        add_entry(hands);
    }

    if (!item_inv.empty())
    {
        // Only clarify that these are inventory items if there are also floor
        // items.
        if (!item_floor.empty())
        {
            inv_header = new MenuEntry("Inventory Items", MEL_TITLE);
            inv_header->colour = LIGHTCYAN;
            add_entry(inv_header);
        }
        load_items(item_inv,
                    [&](MenuEntry* entry) -> MenuEntry*
                    {
                        if (item_type_filter == OBJ_SCROLLS)
                            _note_tele_cancel(entry);
                        return entry;
                    }, 'a', true, use_category_selection);
    }
    last_inv_pos = items.size() - 1;

    if (!item_floor.empty())
    {
#ifndef USE_TILE
        // vertical padding for console
        if (!item_inv.empty())
            add_entry(new MenuEntry("", MEL_TITLE));
#endif
        // Load floor items to menu. Always add a subtitle, even if there are
        // no inv items.
        floor_header = new MenuEntry("Floor Items", MEL_TITLE);
        floor_header->colour = LIGHTCYAN;
        add_entry(floor_header);

        load_items(item_floor,
                    [&](MenuEntry* entry) -> MenuEntry*
                    {
                        if (item_type_filter == OBJ_SCROLLS)
                            _note_tele_cancel(entry);
                        return entry;
                    }, 'a', true, false);
    }
    update_sections();

    if (last_hovered >= 0 && !item_floor.empty() && !item_inv.empty())
    {
        if (is_inventory && last_hovered > last_inv_pos)
            set_hovered(show_unarmed() ? 1 : 0);
        else if (!is_inventory && last_hovered <= last_inv_pos)
            set_hovered(last_inv_pos + 1);
    }
}

static bool _enable_equip_check(operation_types o, MenuEntry *entry)
{
    auto ie = dynamic_cast<InvEntry *>(entry);
    if (o != OPER_EQUIP && o != OPER_WIELD && o != OPER_PUTON && o != OPER_WEAR)
        return true;
    return !ie || !ie->item || !item_is_equipped(*(ie->item))
           || (item_is_equipped(*(ie->item)) && Options.equip_unequip);
}

static bool _disable_item(const MenuEntry &)
{
    // XX would be nice to show an informative message for this case
    return true;
}

static item_def *_entry_to_item(MenuEntry *me)
{
    if (!me)
        return nullptr;
    auto ie = dynamic_cast<InvEntry *>(me);
    if (!ie)
        return nullptr;
    auto tgt = const_cast<item_def*>(ie->item);
    return tgt;
}

void UseItemMenu::save_hover()
{
    // when switch modes, we want to keep hover on the currently selected item
    // even if it moves around, or failing that, in a similar position in the
    // menu. This code accomplishes that.
    saved_hover = last_hovered;
    if (last_hovered < 0)
    {
        saved_inv_item = NON_ITEM;
        return;
    }

    auto tgt = _entry_to_item(items[last_hovered]);
    if (!tgt || !in_inventory(*tgt))
    {
        saved_inv_item = NON_ITEM;
        return;
    }
    saved_inv_item = tgt->link;
}

void UseItemMenu::restore_hover(bool preserve_pos)
{
    // if there is a saved hovered item, look for that first
    if (saved_inv_item != NON_ITEM)
        for (int i = 0; i < static_cast<int>(items.size()); i++)
            if (auto tgt = _entry_to_item(items[i]))
                if (tgt->link == saved_inv_item)
                {
                    set_hovered(i);
                    saved_inv_item = NON_ITEM;
                    saved_hover = -1;
                    return;
                }

    // nothing found
    saved_inv_item = NON_ITEM;
    const bool use_hover = is_set(MF_ARROWS_SELECT);
    if (!preserve_pos || !use_hover)
        set_hovered(use_hover ? 0 : -1);
    else
    {
        // if preserve_pos is set, try to keep an existing saved hover position
        set_hovered(saved_hover);
    }
    saved_hover = -1;

    // fixup hover in case headings have moved
    if (last_hovered >= 0 && items[last_hovered]->level != MEL_ITEM)
        cycle_hover();
}

void UseItemMenu::update_sections()
{
    // disable unarmed on equip menus if player is unarmed
    if (show_unarmed() && !you.weapon())
        items[0]->on_select = _disable_item;
    int i = show_unarmed() ? 1 : 0;
    for (; i <= last_inv_pos; i++)
        if (items[i]->level == MEL_ITEM)
        {
            items[i]->set_enabled(is_inventory);
            if (is_inventory && !_enable_equip_check(oper, items[i]))
                items[i]->on_select = _disable_item;
        }
    for (; i < static_cast<int>(items.size()); i++)
        if (items[i]->level == MEL_ITEM)
            items[i]->set_enabled(!is_inventory);
    const string cycle_hint = make_stringf("<lightgray> (%s to select)</lightgray>",
            menu_keyhelp_cmd(CMD_MENU_CYCLE_HEADERS).c_str());

    // a `,` will trigger quick activation, rather than cycle headers
    const bool easy_floor = Options.easy_floor_use && item_floor.size() == 1
        && (is_inventory || !inv_header);
    if (inv_header)
    {
        inv_header->text = "Inventory Items";
        if (!is_inventory)
            inv_header->text += cycle_hint;
    }

    if (floor_header)
    {
        floor_header->text = "Floor Items";
        if (easy_floor)
        {
            floor_header->text += make_stringf(" (%s to %s)",
                    menu_keyhelp_cmd(CMD_MENU_CYCLE_HEADERS).c_str(),
                        _oper_name(oper).c_str());
        }
        else if (is_inventory)
            floor_header->text += cycle_hint;
    }

    update_menu(true);
}

void UseItemMenu::clear()
{
    item_inv.clear();
    item_floor.clear();
    inv_header = nullptr;
    floor_header = nullptr;
    last_inv_pos = -1;
    Menu::clear();
}

void UseItemMenu::toggle_inv_or_floor()
{
    if (item_inv.empty() || item_floor.empty())
        return;
    is_inventory = !is_inventory;
    update_sections();
}

// only two sections, and we want to skip inv menu subtitles, so it's simplest
// just to write custom code here
bool UseItemMenu::cycle_headers(bool)
{
    if (item_inv.empty() || item_floor.empty())
        return false;
    if (!is_set(MF_ARROWS_SELECT))
        toggle_inv_or_floor();
    else if (is_inventory)
        set_hovered(last_inv_pos + 1);
    else
        set_hovered(0);
    // XX this skips `unarmed`, should it?
    cycle_hover(); // hover is guaranteed to be a header, get to a selectable item
#ifdef USE_TILE_WEB
    // cycle_headers doesn't currently have a client-side
    // implementation, so force-send the server-side scroll
    webtiles_update_scroll_pos(true);
#endif
    return true;
}

void UseItemMenu::set_hovered(int hovered, bool force)
{
    // need to be a little bit careful about recursion potential here:
    // update_menu calls set_hovered to sanitize low level UI state.
    const bool skip_toggle = hovered == last_hovered;
    InvMenu::set_hovered(hovered, force);
    // keep inv vs floor in sync
    if (!skip_toggle && last_hovered >= 0
        && !item_floor.empty() && !item_inv.empty())
    {
        if (is_inventory && last_hovered > last_inv_pos
            || !is_inventory && last_hovered <= last_inv_pos)
        {
            toggle_inv_or_floor();
        }
    }
}

bool UseItemMenu::examine_index(int i)
{
    if (show_unarmed() && i == 0)
        return true; // no description implemented
    else if (is_inventory)
        return InvMenu::examine_index(i);
    else // floor item
    {
        auto desc_tgt = _entry_to_item(items[i]);
        ASSERT(desc_tgt);
        return describe_item(*desc_tgt, nullptr, false);
    }
}

string UseItemMenu::get_keyhelp(bool) const
{
    string r;

    // XX the logic here is getting convoluted, if only these were widgets...
    const string desc_key = is_set(MF_ARROWS_SELECT)
                                    ? "[<w>?</w>] describe selected" : "";
    string full;
    string eu_modes;
    string modes;
    // OPER_ANY menus are identify, enchant, brand; they disable most of these
    // key shortcuts
    if (oper != OPER_ANY)
    {
        if (_equip_oper(oper))
        {
            eu_modes = "[<w>tab</w>] ";
            eu_modes += (generalize_oper(oper) == OPER_EQUIP)
                ? "<w>equip</w>|unequip  " : "equip|<w>unequip</w>  ";
        }

        if (available_modes.size() > 1)
        {
            vector<string> mode_names;
            for (const auto &o : available_modes)
            {
                string n = _oper_name(o);
                if (o == oper)
                    n = "<w>" + n + "</w>";
                mode_names.push_back(n);
            }
            modes = menu_keyhelp_cmd(CMD_MENU_CYCLE_MODE) + " "
                + join_strings(mode_names.begin(), mode_names.end(), "|")
                + "   ";
        }
    }
    if (eu_modes.size() && desc_key.size() && modes.size() && full.size())
    {
        // too much stuff to fit in one row
        r = pad_more_with(full, desc_key) + "\n";
        r += pad_more_with(modes, eu_modes);
        return r;
    }
    else
    {
        // if both of these are shown, always keep them in a stable position
        if (eu_modes.size() && desc_key.size())
            r = pad_more_with("", desc_key);

        // annoying: I cannot get more height changes to work correctly. So as
        // a workaround, this will produce a two line more, potentially
        // with one blank line (except on menus where mode never changes).
        if (oper != OPER_ANY)
            r += "\n";
        r += modes + full;
        if (eu_modes.size() && desc_key.size())
            return pad_more_with(r, eu_modes); // desc_key on prev line
        else // at most one of these is shown
            return pad_more_with(r, desc_key.size() ? desc_key : eu_modes);
    }
}

bool UseItemMenu::process_key(int key)
{
    // TODO: should check inscriptions here
    if (isadigit(key)
        || key == '-' && show_unarmed())
    {
        lastch = key;
        return false;
    }

    if (key == '\\')
    {
        check_item_knowledge();
        return true;
    }
    else if (key == ','
        && Options.easy_floor_use && item_floor.size() == 1
        && (is_inventory || item_inv.empty()))
    {
        // handle easy_floor_use outside of the menu loop
        lastch = ','; // sanity only
        do_easy_floor = true;
        return false;
    }
    else if (key == CK_TAB && _equip_oper(oper))
    {
        item_type_filter = OSEL_ANY;
        save_hover();
        switch (oper)
        {
        case OPER_EQUIP:
        case OPER_WIELD:   reset(OPER_UNEQUIP); break;
        case OPER_WEAR:    reset(OPER_TAKEOFF); break;
        case OPER_PUTON:   reset(OPER_REMOVE); break;
        case OPER_UNEQUIP: reset(OPER_EQUIP); break;
        case OPER_REMOVE:  reset(OPER_PUTON); break;
        case OPER_TAKEOFF: reset(OPER_WEAR); break;
        default: break;
        }
        restore_hover(false);
        return true;
    }

    return Menu::process_key(key);
}

static operation_types _item_type_to_oper(object_class_type type)
{
    switch (type)
    {
        case OBJ_WANDS:
        case OBJ_TALISMANS:
        case OBJ_MISCELLANY: return OPER_EVOKE;
        case OBJ_POTIONS:    return OPER_QUAFF;
        case OBJ_SCROLLS:    return OPER_READ;
        case OBJ_ARMOUR:     return OPER_WEAR;
        case OBJ_WEAPONS:
        case OBJ_STAVES:     return OPER_WIELD;
        case OBJ_JEWELLERY:  return OPER_PUTON;
        default:             return OPER_NONE;
    }
}

static operation_types _item_type_to_remove_oper(object_class_type type)
{
    switch (type)
    {
    case OBJ_ARMOUR:    return OPER_TAKEOFF;
    case OBJ_WEAPONS:
    case OBJ_STAVES:    return OPER_WIELD;
    case OBJ_JEWELLERY: return OPER_REMOVE;
    default:            return OPER_NONE;
    }
}

static operation_types _item_to_oper(item_def *target)
{
    if (!target)
        return OPER_WIELD; // unwield
    else
        return _item_type_to_oper(target->base_type);
}

static operation_types _item_to_removal(item_def *target)
{
    if (!target)
        return OPER_NONE;
    else
        return _item_type_to_remove_oper(target->base_type);
}

static bool _equip_oper(operation_types oper)
{
    const auto gen = generalize_oper(oper);
    return gen == OPER_EQUIP || gen == OPER_UNEQUIP;
}

string item_equip_verb(const item_def& item)
{
    return _oper_name(_item_type_to_oper(item.base_type));
}

string item_unequip_verb(const item_def& item)
{
    const operation_types oper = _item_type_to_remove_oper(item.base_type);
    if (oper == OPER_WIELD)
        return "unwield";
    else
        return _oper_name(oper);
}

static bool _can_generically_use_armour(bool wear=true)
{
    if (you.berserk())
    {
        canned_msg(MSG_TOO_BERSERK);
        return false;
    }

    if (you.has_mutation(MUT_NO_ARMOUR))
    {
        if (wear)
            mprf(MSGCH_PROMPT, "You can't wear anything.");
        else
        {
            mprf(MSGCH_PROMPT, "You can't remove your %s, sorry.",
                species::skin_name(you.species).c_str());
        }
        return false;
    }

    if (!form_can_wear())
    {
        mprf(MSGCH_PROMPT, "You can't %s anything in your present form.",
            wear ? "wear" : "remove");
        return false;
    }

    return true;
}

static bool _can_wield_anything()
{
    item_def dummy_weapon;
    dummy_weapon.base_type = OBJ_WEAPONS;
    string veto_reason;
    bool ret = can_equip_item(dummy_weapon, true, &veto_reason);
    if (!veto_reason.empty())
        mprf(MSGCH_PROMPT, "%s", veto_reason.c_str());

    return ret;
}

static bool _can_generically_use(operation_types oper)
{
    // check preconditions
    // XX should this be part of the menu?
    string err;
    switch (oper)
    {
    case OPER_QUAFF:
        err = cannot_drink_item_reason();
        break;
    case OPER_READ:
        err = cannot_read_item_reason();
        break;
    case OPER_EVOKE:
        err = cannot_evoke_item_reason();
        break;
    case OPER_WEAR:
        if (!_can_generically_use_armour())
            return false;
        break;
    case OPER_WIELD:
        if (!_can_wield_anything())
            return false;
        break;
    case OPER_REMOVE:
        // TODO: maybe add a worn jewellery check here?
        // intentional fallthrough
    case OPER_PUTON:
        if (you.berserk())
        {
            canned_msg(MSG_TOO_BERSERK);
            return false;
        }
        // can't differentiate between these two at this point
        if (!you_can_wear(SLOT_RING, true) && !you_can_wear(SLOT_AMULET, true))
        {
            mprf(MSGCH_PROMPT, "You can't %s jewellery%s.",
                oper == OPER_PUTON ? "wear" : "remove",
                you.has_mutation(MUT_NO_JEWELLERY) ? "" :  " in your present form");
            return false;
        }
        break;
    case OPER_TAKEOFF:
        if (!_can_generically_use_armour(false))
            return false;
        break;
    default:
        break;
    }

    if (!err.empty())
    {
        mprf(MSGCH_PROMPT, "%s", err.c_str());
        return false;
    }
    return true;
}

static bool _evoke_item(item_def &i)
{
    ASSERT(i.defined());
    if (i.base_type != OBJ_TALISMANS && !in_inventory(i))
    {
        mprf(MSGCH_PROMPT, "You aren't carrying that!");
        return false;
    }

    return evoke_item(i);
}

bool use_an_item(operation_types oper, item_def *target)
{
    if (!_can_generically_use(oper))
        return false;

    // if the player is wearing one piece of jewellery, under some circumstances
    // autoselect instead of prompt.
    if (!target && oper == OPER_REMOVE && !Options.jewellery_prompt)
    {
        vector<item_def*> jewellery = you.equipment.get_slot_items(SLOT_ALL_JEWELLERY);
        if (jewellery.size() == 1)
            target = jewellery[0];
    }

    if (!target)
        oper = use_an_item_menu(target, oper);

    if (oper == OPER_NONE)
        return false; // abort menu

    if (oper == OPER_EQUIP)
        oper = _item_to_oper(target);
    else if (oper == OPER_UNEQUIP)
    {
        oper = _item_to_removal(target);
        if (oper == OPER_WIELD)
            target = nullptr; // unwield
    }

    ASSERT(oper == OPER_WIELD || target);
    // now we have an item and a specific oper: what to do with the item?
    switch (oper)
    {
    case OPER_QUAFF:
        return drink(target);
    case OPER_READ:
        return read(target);
    case OPER_EVOKE:
        return _evoke_item(*target);
    case OPER_WIELD:
        if (!target)
            return _try_unwield_weapons();
        // Deliberate fallthrough
    case OPER_WEAR:
    case OPER_PUTON:
        return try_equip_item(*target);
    case OPER_REMOVE:
    case OPER_TAKEOFF: // fallthrough
        return try_unequip_item(*target);

    default:
        return false; // or ASSERT?
    }
}

/**
 * Helper function for try_equip_item
 * @param  item    item on floor (where the player is standing)
 * @param  quiet   print message or not
 * @return boolean can the player move the item into their inventory, or are
 *                 they out of space?
 */
static bool _can_move_item_from_floor_to_inv(const item_def &item)
{
    if (inv_count() < ENDOFPACK)
        return true;
    if (!is_stackable_item(item))
    {
        mpr("You can't carry that many items.");
        return false;
    }
    for (int i = 0; i < ENDOFPACK; ++i)
    {
        if (items_stack(you.inv[i], item))
            return true;
    }
    mpr("You can't carry that many items.");
    return false;
}

/**
 * Helper function for try_equip_item
 * @param  to_get item on floor (where the player is standing) to move into
                  inventory
 * @return int -1 if failure due to already full inventory; otherwise, index in
 *             you.inv where the item ended up
 */
static int _move_item_from_floor_to_inv(const item_def &to_get)
{
    map<int,int> tmp_l_p = you.last_pickup; // if we need to restore
    you.last_pickup.clear();

    if (!move_item_to_inv(to_get.index(), to_get.quantity, true))
    {
        mpr("You can't carry that many items.");
        you.last_pickup = tmp_l_p;
    }
    // Get the slot of the last thing picked up
    // TODO: this is a bit hacky---perhaps it's worth making a function like
    // move_item_to_inv that returns the slot the item moved into
    else
    {
        ASSERT(you.last_pickup.size() == 1); // Sanity check...
        return you.last_pickup.begin()->first;
    }
    return -1;
}

/**
 * Helper function for try_equip_item
 * @param  item  item on floor (where the player is standing) or in inventory
 * @return ret index in you.inv where the item is (either because it was already
 *               there or just got moved there), or -1 if we tried and failed to
 *               move the item into inventory
 */
static int _get_item_slot_maybe_with_move(const item_def &item)
{
    int ret = item.pos == ITEM_IN_INVENTORY
        ? item.link : _move_item_from_floor_to_inv(item);
    return ret;
}

static char _item_swap_keys[] =
{'<', '>', '^', '1', '2', '3', '4', '5', '6', '7', '8'};

static item_def* _item_swap_menu(const vector<item_def*>& candidates)
{
    // Mark all items we want to display
    for (item_def* item : candidates)
        item->flags |= ISFLAG_MARKED_FOR_MENU;

    int ret = prompt_invent_item(
                "To do this, you must remove one of the following items:",
                menu_type::invlist, OSEL_MARKED_ITEMS, OPER_UNEQUIP,
                invprompt_flag::no_warning | invprompt_flag::hide_known);

    // Immediatey unmark all items
    for (item_def* item : candidates)
        item->flags &= ~ISFLAG_MARKED_FOR_MENU;

    // Cancelled:
    if (ret < 0)
    {
        canned_msg(MSG_OK);
        return nullptr;
    }

    // Now map the result of prompt_invent_item into an index into candidates
    // (which is what our calling function expects).
    for (size_t i = 0; i < candidates.size(); ++i)
        if (candidates[i]->link == ret)
            return candidates[i];

    return nullptr;
}

static item_def* _item_swap_prompt(const vector<item_def*>& candidates)
{
    // Default to a menu for larger choices
    if (candidates.size() > 3 || ui::has_layout())
        return _item_swap_menu(candidates);

    vector<char> slot_chars;
    for (auto item : candidates)
        slot_chars.push_back(index_to_letter(item->link));

    clear_messages();

    mprf(MSGCH_PROMPT,
         "To do this, you must remove one of the following items:");
    mprf(MSGCH_PROMPT, "(<w>?</w> for menu, <w>Esc</w> to cancel)");

    for (size_t i = 0; i < candidates.size(); i++)
    {
        string m = "<w>";
        const char key = _item_swap_keys[i];
        m += key;
        if (key == '<')
            m += '<';

        m += "</w> or " + candidates[i]->name(DESC_INVENTORY);
        mprf_nocap("%s", m.c_str());
    }
    flush_prev_message();

    int chosen = -1;
    mouse_control mc(MOUSE_MODE_PROMPT);
    int c;
    do
    {
        c = getchm();
        for (size_t i = 0; i < slot_chars.size(); i++)
        {
            if (c == slot_chars[i]
                || c == _item_swap_keys[i])
            {
                chosen = i;
                break;
            }
        }
    } while (!key_is_escape(c) && c != ' ' && c != '?' && chosen < 0);

    clear_messages();

    if (c == '?')
        return _item_swap_menu(candidates);
    else if (key_is_escape(c) || c == ' ')
        canned_msg(MSG_OK);

    if (chosen >= 0)
        return candidates[chosen];
    else
        return nullptr;
}

/**
 * Potentially prompt the player about a multitude of things related to changing
 * their current gear. This includes inscriptions, god disapproval, Drain^ and
 * similar mods, as well as losing flight over dangerous terrain
 *
 * @param to_remove  A list of items to be removed (which will be removed in
 *                   sequence from back to front, before any new item is equipped).
 * @param to_equip   The item slated to be equipped. May be nullptr if no item
 *                   is being equipped.
 *
 * @return True, if the changing gear should continue (either because there were
 *         no warnings, or the player chose to accept them). False, if we should
 *         abort the process.
 */
bool warn_about_changing_gear(const vector<item_def*>& to_remove, item_def* to_equip)
{
    // Switching to a launcher while berserk is likely a mistake.
    if (to_equip && you.berserk() && is_range_weapon(*to_equip))
    {
        string prompt = "You can't shoot while berserk! Really wield " +
                        to_equip->name(DESC_INVENTORY) + "?";
        if (!yesno(prompt.c_str(), false, 'n'))
        {
            canned_msg(MSG_OK);
            return false;
        }
    }

    // First, check warnings for equipping this item
    if (to_equip && !check_warning_inscriptions(*to_equip, OPER_EQUIP))
    {
        canned_msg(MSG_OK);
        return false;
    }

    for (const item_def* item : to_remove)
    {
        if (!maybe_warn_about_removing(*item))
        {
            canned_msg(MSG_OK);
            return false;
        }
    }

    // Check whether removing any of this sequence of items would cause us to
    // lose flight over dangerous terrain.
    if (is_feat_dangerous(env.grid(you.pos()), false, !you.permanent_flight(false))
        && (!you.duration[DUR_FLIGHT] || dur_expiring(DUR_FLIGHT)))
    {
        const int equipped_flight = you.equip_flight();
        int removed_flight = 0;
        for (item_def* item : to_remove)
        {
            if (item_grants_flight(*item))
            {
                if (++removed_flight >= equipped_flight)
                {
                    mprf(MSGCH_PROMPT, "Removing %s right now would cause you to %s!",
                            item->name(DESC_YOUR).c_str(),
                            env.grid(you.pos()) == DNGN_DEEP_WATER ? "drown" : "burn");
                    return false;
                }
            }
        }
    }

    return true;
}

bool try_equip_item(item_def& item)
{
    string reason;
    if (!can_equip_item(item, true, &reason))
    {
        mprf(MSGCH_PROMPT, "%s", reason.c_str());
        return false;
    }

    // If we're attempting to equip an item on the floor, test if we have room
    // to even pick it up, first
    if (item.pos != ITEM_IN_INVENTORY && !_can_move_item_from_floor_to_inv(item))
        return false;
    else if (item_is_equipped(item))
    {
        if (Options.equip_unequip)
            return try_unequip_item(item);
        else
            return false;
    }

    vector<vector<item_def*>> removal_candidates;  // Items eligible to be removed
    vector<item_def*> to_remove;                   // Queue of items chosen to remove
    equipment_slot slot = you.equipment.find_slot_to_equip_item(item, removal_candidates);

    // If there is nowhere to put it and nothing the player can do to change
    // this, abort immediately. (If a cursed item was the cause, a message was
    // already printed by find_slot_to_equip_item()
    if (slot == SLOT_UNUSED && removal_candidates.empty())
        return false;

<<<<<<< HEAD
    bool swapping = false;
    // Unwield any old weapon.
    if (old_wpn)
    {
        bool penance = false;
        // check_old_item_warning isn't able to determine which weapon slot we are
        // unwielding, so we have to prompt coglins for unwield effects here.
        // XXX This duplicates code both in unwield_weapon and
        // check_old_item_warning, but it would require a major refactor to fix
        // it, and I'm not brave enough. -- NormalPerson7
        if (you.has_mutation(MUT_WIELD_OFFHAND)
            && (needs_handle_warning(*old_wpn, OPER_WIELD, penance)
            // check specifically for !u inscriptions:
                || needs_handle_warning(*old_wpn, OPER_UNEQUIP, penance)))
        {
            string prompt = "Really unwield ";
            if (old_wpn->cursed())
                prompt += "and destroy ";
            prompt += old_wpn->name(DESC_INVENTORY) + "?";
            if (penance)
                prompt += " This could place you under penance!";

            if (!yesno(prompt.c_str(), false, 'n'))
            {
                canned_msg(MSG_OK);
                return false;
            }
        }

        if (!unwield_item(*old_wpn))
            return false;

        swapping = true;
        // Enable skills so they can be re-disabled later
        update_can_currently_train();
    }
    else if (!as_primary)
=======
    // Otherwise, maybe look into removing items to make room.
    if (!removal_candidates.empty())
>>>>>>> fe11bc45
    {
        for (size_t i = 0; i < removal_candidates.size(); ++i)
        {
            vector<item_def*>& candidates = removal_candidates[i];

            // If one of the candidates has already been removed to free
            // another slot, we don't need to remove anything to free this slot
            bool slot_freed_when_freeing_other_slot = false;
            for (const item_def* removed_item : to_remove)
            {
                for (const item_def* candidate : candidates)
                {
                    if (candidate == removed_item)
                    {
                        slot_freed_when_freeing_other_slot = true;
                        break;
                    }
                }
            }
            if (slot_freed_when_freeing_other_slot)
                continue;

            // Check if some number of items are inscribed with {=R} (but less
            // than all of them), and remove them from the candidates.
            int num_inscribed = 0;
            for (int j = candidates.size() - 1; j >= 0; --j)
            {
                if (strstr(candidates[j]->inscription.c_str(), "=R"))
                    ++num_inscribed;
            }
            if (num_inscribed > 0 && num_inscribed < (int)candidates.size())
            {
                for (int j = candidates.size() - 1; j >= 0; --j)
                {
                    if (strstr(candidates[j]->inscription.c_str(), "=R"))
                    {
                        candidates[j] = candidates.back();
                        candidates.pop_back();
                    }
                }
            }

            if (candidates.size() == 1)
            {
                if (item.base_type == OBJ_JEWELLERY && Options.jewellery_prompt)
                {
                    item_def* ret = _item_swap_prompt(candidates);

                    if (ret)
                        to_remove.push_back(ret);
                    else
                        return false;
                }
                else
                    to_remove.push_back(candidates[0]);
            }
            else
            {
                // Save which item was selected to remove.
                if (item_def* ret = _item_swap_prompt(candidates))
                    to_remove.push_back(ret);
                // User cancelled:
                else
                    return false;
            }

            // If find_slot_to_equip_item didn't give us a more specific slot,
            // the first chosen slot to remove must be the 'primary' slot to put
            // this item in, so save it.
            if (slot == SLOT_UNUSED)
                slot = you.equipment.find_compatible_occupied_slot(*to_remove.back(), item);

            // Handle trying to remove items that may themselves require other
            // items to be removed, due to losing slots (ie: Macabre Finger)
            if (!handle_chain_removal(to_remove, true))
                return false;
        }
    }

    // Now that we have determined it is *possible* to remove enough items to
    // equip this item, and the player has made any selections they wished,
    // let's test whether we need to give any warning prompts.
    //
    // Note: What we pass to this method may be a link to a temporary item copy
    //       in our inventory, if the item we are testing is currently on the
    //       foor.
    if (!warn_about_changing_gear(to_remove, &item))
        return false;

    // Now do the actual removal and equipping.

    // Pick up item, if we need to.
    item_def& real_item = you.inv[_get_item_slot_maybe_with_move(item)];
    do_equipment_change(&real_item, slot, to_remove);

    return true;
}

static bool _is_slow_equip(const item_def& item)
{
    if (item.base_type == OBJ_JEWELLERY)
        return jewellery_is_amulet(item.sub_type);
    else if (item.base_type == OBJ_ARMOUR)
        return true;
    else if (is_weapon(item))
        return you.has_mutation(MUT_SLOW_WIELD);

    // Probably nothing reaches this?
    return true;
}

/**
 * Handles the removal of items that are giving equipment slots which are
 * currently filled (and thus must also have something removed from them at
 * the same time). And those items removed may *also* be giving equipment slots,
 * etc, etc.
 *
  * @param to_remove[in/out] List of items selected to remove. Begins with the
  *                          last item on the list when passed it, and other
  *                          items that shoud be removed will be added to this
  *                          list.
 * @param interactive    Whether the player gets to select which item to remove
 *                       at each step (because they are manually removing
 *                       something). Otherwise, items are selected automatically
 *                       (generally to meld them).
 *
 * @return True if removal may proceed. False if removal is impossible (or the
 *         player chose to cancel).
 */
bool handle_chain_removal(vector<item_def*>& to_remove, bool interactive)
{
    if (to_remove.empty())
        return true;

    for (size_t n = 0; n < to_remove.size(); ++n)
    {
        item_def& item = *to_remove[n];
        if (!item_gives_equip_slots(item))
            continue;

        vector<item_def*> chain_remove;
        int chain_remove_num = you.equipment.needs_chain_removal(item, chain_remove, !interactive);
        if (chain_remove_num > 0)
        {
            if ((int)chain_remove.size() < chain_remove_num)
            {
                mprf(MSGCH_PROMPT, "A cursed item is preventing you from removing %s.",
                        item.name(DESC_INVENTORY).c_str());
                return false;
            }
            // We must remove all of the items found.
            else if ((int)chain_remove.size() == chain_remove_num)
            {
                for (item_def* _item : chain_remove)
                    to_remove.push_back(_item);
            }
            // We must remove some of the items found; let the player decide which.
            else if (interactive)
            {
                for (int i = 0; i < chain_remove_num;  ++i)
                {
                    if (item_def* ret = _item_swap_prompt(chain_remove))
                    {
                        to_remove.push_back(ret);

                        // Remove choice from list of choices, in case we need
                        // to make another choice.
                        for (size_t j = 0; j < chain_remove.size(); ++j)
                        {
                            if (chain_remove[j] == ret)
                            {
                                chain_remove[j] = chain_remove.back();
                                chain_remove.pop_back();
                                break;
                            }
                        }
                    }
                    // User cancelled:
                    else
                        return false;
                }
            }
            // Non-interactive: remove items from the end, as needed
            else
            {
                for (int i = 0; i < chain_remove_num;  ++i)
                    to_remove.push_back(chain_remove[chain_remove.size() - i - 1]);
            }
        }
        else
            break;
    }

    return true;
}

/**
 * Performs the actual changing of gear (or starting the delays to do so).
 *
 * Assumes that all items we've been given are valid to perform these operations
 * on.
 *
 * @param to_equip     An item to equip (possibly nullptr, if we're not putting
 *                     anything new on).
 * @param equip_slot   The slot to equip the new item in (if we're equipping one)
 * @param to_remove    A vector of items to remove (possibly empty, if we're not
 *                     removing anything).
 */
void do_equipment_change(item_def* to_equip, equipment_slot equip_slot,
                         vector<item_def*> to_remove)
{
    const bool is_multi = (to_equip != nullptr && !to_remove.empty())
                            || to_remove.size() > 1;
    bool all_fast = true;

    // Removals happen first
    if (!to_remove.empty())
    {
        // We remove items in reverse of the order they are selected, to account
        // for chain removals (ie: removing our third ring before removing the
        // Macabre Finger)
        for (int i = to_remove.size() - 1; i >= 0; --i)
        {
            item_def* item = to_remove[i];
            if (_is_slow_equip(*item))
            {
                start_delay<EquipOffDelay>(ARMOUR_EQUIP_DELAY, *item);
                all_fast = false;
            }
            // If this removal is queued after another removal, it needs to use
            // a delay. (This means it takes 10 aut instead of 5, but this should
            // matter so rarely that I'm not sure it's worth fixing?)
            else if (!all_fast)
                start_delay<EquipOffDelay>(1, *item);
            else
            {
                mprf("You %s %s.", item_unequip_verb(*item).c_str(),
                                   item->name(DESC_YOUR).c_str());
                unequip_item(*item);
            }
        }
    }

    if (to_equip)
    {
        if (_is_slow_equip(*to_equip))
        {
            start_delay<EquipOnDelay>(ARMOUR_EQUIP_DELAY, *to_equip, equip_slot);
            all_fast = false;
        }
        else if (!all_fast)
            start_delay<EquipOnDelay>(1, *to_equip, equip_slot);
        else
            equip_item(equip_slot, to_equip->link);
    }

    // If we did only a single fast equip action, it only takes half a turn.
    if (all_fast && !is_multi)
        you.time_taken /= 2;
    // If we did slow actions, no time should pass immediately (since time
    // passing will be handled by the delays).
    else if (!all_fast)
        you.time_taken = 0;

    you.turn_is_over = true;
}

bool try_unequip_item(item_def& item)
{
    if (item_is_melded(item))
    {
        mprf(MSGCH_PROMPT, "%s is melded into your body!",
                           item.name(DESC_YOUR).c_str());
        return false;
    }

    if (item.cursed())
    {
        mprf(MSGCH_PROMPT, "%s is stuck to your body!",
                            item.name(DESC_YOUR).c_str());
        return false;
    }

    if (is_unrandom_artefact(item, UNRAND_DEMON_AXE))
    {
        mprf(MSGCH_PROMPT, "Your thirst for blood prevents you from unwielding "
                           "your weapon!");
        return false;
    }

    if (you.duration[DUR_VAINGLORY] && is_unrandom_artefact(item, UNRAND_VAINGLORY))
    {
        mprf(MSGCH_PROMPT, "It would be unfitting for someone so glorious to "
                           "remove their crown in front of an audience.");
        return false;
    }

    vector<item_def*> to_remove = {&item};

    // Handle trying to remove items that may themselves require other
    // items to be removed, due to losing slots (ie: Macabre Finger)
    if (!handle_chain_removal(to_remove, true))
        return false;

    if (!warn_about_changing_gear(to_remove))
        return false;

    do_equipment_change(nullptr, SLOT_UNUSED, to_remove);

    return true;
}

// Attempt to unwield all weapons the player is currently wielding.
//
// Return true if we actually did so.
static bool _try_unwield_weapons()
{
    vector<item_def*> weapons = you.equipment.get_slot_items(SLOT_WEAPON);
    if (weapons.empty())
    {
        canned_msg(MSG_EMPTY_HANDED_ALREADY);
        return false;
    }

    for (item_def* item : weapons)
    {
        if (item->cursed())
        {
            mprf(MSGCH_PROMPT, "%s is stuck to your body!",
                                    item->name(DESC_YOUR).c_str());
            return false;
        }
    }

    if (!warn_about_changing_gear(weapons))
        return false;

    do_equipment_change(nullptr, SLOT_UNUSED, weapons);

    return true;
}

/**
 * Prompt use of an item from either player inventory or the floor.
 *
 * This function generates a menu containing type_expect items based on the
 * object_class_type to be acted on by another function. First it will list
 * items in inventory, then items on the floor. If the prompt is cancelled,
 * false is returned. If something is successfully chosen, then true is
 * returned, and at function exit the parameter target points to the object the
 * player chose or to nullptr if the player chose to wield bare hands (this is
 * only possible if oper is OPER_WIELD).
 *
 * @param target A pointer by reference to indicate the object selected.
 * @param item_type The object_class_type or OSEL_* of items to list.
 * @param oper The operation being done to the selected item.
 * @param prompt The prompt on the menu title
 * @param allowcancel If the user tries to cancel out of the prompt, run this
 *                    function. If it returns false, continue the prompt rather
 *                    than returning null.
 *
 * @return an operation to apply to the chosen item, OPER_NONE if the menu
 *         was aborted
 */
operation_types use_an_item_menu(item_def *&target, operation_types oper, int item_type,
                      const char* prompt, function<bool ()> allowcancel)
{
    UseItemMenu menu(oper, item_type, prompt);

    // First bail if there's nothing appropriate to choose in inv or on floor
    if (menu.empty_check())
        return OPER_NONE;

    bool choice_made = false;
    item_def *tmp_tgt = nullptr; // We'll change target only if the player
                                 // actually chooses

    // XX fully let the menu run its input loop
    // right now this exists because of the cancel check, used only for scrolls'
    // "really abort and waste a scroll" prompt.
    while (true)
    {
        vector<MenuEntry*> sel = menu.show(true);
        int keyin = menu.getkey();

        if (menu.do_easy_floor)
        {
            // handle an Options.easy_floor_use selection
            ASSERT(!menu.item_floor.empty());
            choice_made = true;
            tmp_tgt = const_cast<item_def*>(menu.item_floor[0]);
        }
        else if (isadigit(keyin))
        {
            // select by inscription
            tmp_tgt = digit_inscription_to_item(keyin, oper);
            if (tmp_tgt)
                choice_made = true;
        }
        else if (keyin == '-' && menu.show_unarmed())
        {
            choice_made = true;
            tmp_tgt = nullptr;
        }
        else if (!sel.empty())
        {
            ASSERT(sel.size() == 1);

            choice_made = true;
            tmp_tgt = _entry_to_item(sel[0]);
        }

        redraw_screen();
        update_screen();

        // equip cases are handled in followup calls
        // TODO: cleanup
        if (!_equip_oper(menu.oper)
            && choice_made && tmp_tgt
            && !check_warning_inscriptions(*tmp_tgt, menu.oper))
        {
            choice_made = false;
        }

        if (!choice_made)
        {
            if (!allowcancel())
                continue;
            prompt_failed(PROMPT_ABORT);
        }
        break;
    }

    if (choice_made)
        target = tmp_tgt;

    ASSERT(!choice_made || target || menu.show_unarmed());

    return choice_made ? menu.oper : OPER_NONE;
}

bool auto_wield()
{
    // Abort immediately if there's some condition that could prevent wielding
    // weapons.
    if (!_can_wield_anything())
        return false;

    item_def *to_wield = &you.inv[0]; // default is 'a'
    item_def *cur_wpn = you.weapon();

    if (to_wield == cur_wpn || !cur_wpn && !item_is_wieldable(*to_wield))
        to_wield = &you.inv[1];      // backup is 'b'

    // Don't try to equip a robe or something else that might be in this slot.
    if (!item_is_wieldable(*to_wield))
    {
        if (cur_wpn)
            try_unequip_item(*cur_wpn);
        else
            canned_msg(MSG_EMPTY_HANDED_ALREADY);
        return false;
    }

    return try_equip_item(*to_wield);
}

bool item_is_worn(int inv_slot)
{
    return item_is_equipped(you.inv[inv_slot]);
}

void prompt_inscribe_item()
{
    if (inv_count() < 1)
    {
        mpr("You don't have anything to inscribe.");
        return;
    }

    int item_slot = prompt_invent_item("Inscribe which item?",
                                       menu_type::invlist, OSEL_ANY);

    if (prompt_failed(item_slot))
        return;

    inscribe_item(you.inv[item_slot]);
}

bool has_drunken_brawl_targets()
{
    list<actor*> targets;
    get_cleave_targets(you, coord_def(), targets, -1, true);
    return !targets.empty();
}

// Perform a melee attack against every adjacent hostile target, and print a
// special message if there are any.
bool oni_drunken_swing()
{
    // Use the same logic for target-picking that cleaving does
    list<actor*> targets;
    get_cleave_targets(you, coord_def(), targets, -1, true);

    // Test that we have at least one valid non-prompting attack
    bool valid_swing = false;
    for (actor* victim : targets)
    {
        melee_attack attk(&you, victim);
        if (!attk.would_prompt_player())
            valid_swing = true;
    }

    if (!valid_swing)
        return false;

    if (!targets.empty())
    {
        if (you.weapon())
        {
            mprf("You take a swig of the potion and twirl %s.",
                 you.weapon()->name(DESC_YOUR).c_str());
        }
        else
            mpr("You take a swig of the potion and flex your muscles.");

        for (actor* victim : targets)
        {
            melee_attack attk(&you, victim);
            attk.never_cleave = true;

            if (!attk.would_prompt_player())
                attk.launch_attack_set();
        }

        return true;
    }

    return false;
}

bool drink(item_def* potion)
{
    string r = cannot_drink_item_reason(potion, true, true);
    if (!r.empty())
    {
        mpr(r);
        return false;
    }
    ASSERT(potion);

    const bool alreadyknown = item_type_known(*potion);

    if (alreadyknown && is_bad_item(*potion))
    {
        canned_msg(MSG_UNTHINKING_ACT);
        return false;
    }

    bool penance = god_hates_item(*potion);
    string prompt = make_stringf("Really quaff the %s?%s",
                                 potion->name(DESC_DBNAME).c_str(),
                                 penance ? " This action would place"
                                           " you under penance!" : "");
    if (alreadyknown && (is_dangerous_item(*potion, true) || penance)
        && Options.bad_item_prompt
        && !yesno(prompt.c_str(), false, 'n'))
    {
        canned_msg(MSG_OK);
        return false;
    }

    const bool nearby_mons = there_are_monsters_nearby(true, true, false);
    if (you.unrand_equipped(UNRAND_VICTORY, true)
        && !you.props.exists(VICTORY_CONDUCT_KEY))
    {
        item_def *item = you.equipment.get_first_slot_item(SLOT_BODY_ARMOUR, true);
        string unrand_prompt = make_stringf("Really quaff with monsters nearby "
                                            "while wearing %s?",
                                            item->name(DESC_THE, false, true,
                                                       false).c_str());

        if (item->props[VICTORY_STAT_KEY].get_int() > 0
            && nearby_mons
            && !yesno(unrand_prompt.c_str(), false, 'n'))
        {
            canned_msg(MSG_OK);
            return false;
        }
    }

    // The "> 1" part is to reduce the amount of times that Xom is
    // stimulated when you are a low-level 1 trying your first unknown
    // potions on monsters.
    const bool dangerous = (player_in_a_dangerous_place()
                            && you.experience_level > 1);

    if (player_under_penance(GOD_GOZAG) && one_chance_in(3))
    {
        simple_god_message(" petitions for your drink to fail.", false,
                           GOD_GOZAG);
        you.turn_is_over = true;
        return false;
    }

    // Drunken master, swing!
    // We do this *before* actually drinking the potion for nicer messaging.
    if (you.has_mutation(MUT_DRUNKEN_BRAWLING)
        && oni_likes_potion(static_cast<potion_type>(potion->sub_type)))
    {
        oni_drunken_swing();
    }

    // Check for Delatra's gloves before potentially melding them.
    bool heal_on_id = you.unrand_equipped(UNRAND_DELATRAS_GLOVES);

    if (!quaff_potion(*potion))
        return false;

    if (!alreadyknown)
    {
        if (heal_on_id)
        {
            mpr("The energy of discovery flows from your fingertips!");
            potionlike_effect(POT_HEAL_WOUNDS, 40);
        }

        if (dangerous)
        {
            // Xom loves it when you drink an unknown potion and there is
            // a dangerous monster nearby...
            xom_is_stimulated(200);
        }
    }

    // Drinking with hostile visible mons nearby resets unrand "Victory" stats.
    if (you.unrand_equipped(UNRAND_VICTORY, true) && nearby_mons)
        you.props[VICTORY_CONDUCT_KEY] = true;

    // We'll need this later, after destroying the item.
    const bool was_exp = potion->sub_type == POT_EXPERIENCE;
    if (in_inventory(*potion))
    {
        dec_inv_item_quantity(potion->link, 1);
        auto_assign_item_slot(*potion);
    }
    else
        dec_mitm_item_quantity(potion->index(), 1);
    count_action(CACT_USE, OBJ_POTIONS);
    you.turn_is_over = true;

    // This got deferred from PotionExperience::effect to prevent SIGHUP abuse.
    if (was_exp)
        level_change();
    return true;
}

// XXX: there's probably a nicer way of doing this.
// Conducts, maybe?
bool god_hates_brand(const int brand)
{
    if (is_good_god(you.religion) && is_evil_brand(brand))
        return true;

    if (you_worship(GOD_ZIN) && is_chaotic_brand(brand))
        return true;

    if (you_worship(GOD_CHEIBRIADOS) && is_hasty_brand(brand))
        return true;

    if (you_worship(GOD_YREDELEMNUL) && brand == SPWPN_HOLY_WRATH)
        return true;

    return false;
}

static void _rebrand_weapon(item_def& wpn)
{
    const brand_type old_brand = get_weapon_brand(wpn);
    if (old_brand == SPWPN_SPECTRAL)
    {
        monster* spect = find_spectral_weapon(wpn);
        if (spect)
            end_spectral_weapon(spect, false);
    }
    brand_type new_brand = old_brand;

    // now try and find an appropriate brand
    while (old_brand == new_brand || god_hates_brand(new_brand))
    {
        if (is_range_weapon(wpn))
        {
            new_brand = random_choose_weighted(3, SPWPN_FLAMING,
                                               3, SPWPN_FREEZING,
                                               3, SPWPN_DRAINING,
                                               3, SPWPN_HEAVY,
                                               1, SPWPN_ELECTROCUTION,
                                               1, SPWPN_CHAOS);
        }
        else
        {
            new_brand = random_choose_weighted(2, SPWPN_FLAMING,
                                               2, SPWPN_FREEZING,
                                               2, SPWPN_HEAVY,
                                               2, SPWPN_VENOM,
                                               2, SPWPN_PROTECTION,
                                               1, SPWPN_DRAINING,
                                               1, SPWPN_ELECTROCUTION,
                                               1, SPWPN_SPECTRAL,
                                               1, SPWPN_VAMPIRISM,
                                               1, SPWPN_CHAOS);
        }
    }

    set_item_ego_type(wpn, OBJ_WEAPONS, new_brand);
    convert2bad(wpn);
}

static string _item_name(item_def &item)
{
    return item.name(in_inventory(item) ? DESC_YOUR : DESC_THE);
}

static void _brand_weapon(item_def &wpn)
{
    you.wield_change = true;

    const string itname = _item_name(wpn);

    _rebrand_weapon(wpn);

    bool success = true;
    colour_t flash_colour = BLACK;

    switch (get_weapon_brand(wpn))
    {
    case SPWPN_HEAVY:
        flash_colour = BROWN;
        mprf("%s becomes incredibly heavy!",itname.c_str());
        break;

    case SPWPN_PROTECTION:
        flash_colour = YELLOW;
        mprf("%s projects an invisible shield of force!",itname.c_str());
        break;

    case SPWPN_FLAMING:
        flash_colour = RED;
        mprf("%s is engulfed in flames!", itname.c_str());
        break;

    case SPWPN_FREEZING:
        flash_colour = LIGHTCYAN;
        mprf("%s is covered with a thin layer of ice!", itname.c_str());
        break;

    case SPWPN_DRAINING:
        flash_colour = DARKGREY;
        mprf("%s craves living souls!", itname.c_str());
        break;

    case SPWPN_VAMPIRISM:
        flash_colour = DARKGREY;
        mprf("%s thirsts for the lives of mortals!", itname.c_str());
        break;

    case SPWPN_VENOM:
        flash_colour = GREEN;
        mprf("%s drips with poison.", itname.c_str());
        break;

    case SPWPN_ELECTROCUTION:
        flash_colour = LIGHTCYAN;
        mprf("%s crackles with electricity.", itname.c_str());
        break;

    case SPWPN_CHAOS:
        flash_colour = random_colour();
        mprf("%s erupts in a glittering mayhem of colour.", itname.c_str());
        break;

    case SPWPN_ACID:
        flash_colour = ETC_SLIME;
        mprf("%s oozes corrosive slime.", itname.c_str());
        break;

    case SPWPN_SPECTRAL:
        flash_colour = BLUE;
        mprf("%s acquires a faint afterimage.", itname.c_str());
        break;

    default:
        success = false;
        break;
    }

    if (success)
    {
        item_set_appearance(wpn);
        mprf_nocap("%s", wpn.name(DESC_INVENTORY_EQUIP).c_str());
        // Might be rebranding to/from protection or evasion.
        you.redraw_armour_class = true;
        you.redraw_evasion = true;
        // Might be removing antimagic.
        calc_mp();
        flash_view_delay(UA_PLAYER, flash_colour, 300);
    }
    return;
}

static item_def* _choose_target_item_for_scroll(bool scroll_known, object_selector selector,
                                                const char* prompt)
{
    item_def *target = nullptr;

    auto success = use_an_item_menu(target, OPER_ANY, selector, prompt,
                       [=]()
                       {
                           if (scroll_known
                               || crawl_state.seen_hups
                               || yesno("Really abort (and waste the scroll)?", false, 0))
                           {
                               return true;
                           }
                           return false;
                       });
    return success != OPER_NONE ? target : nullptr;
}

static object_selector _enchant_selector(scroll_type scroll)
{
    if (scroll == SCR_BRAND_WEAPON)
        return OSEL_BRANDABLE_WEAPON;
    else if (scroll == SCR_ENCHANT_WEAPON)
        return OSEL_ENCHANTABLE_WEAPON;
    die("Invalid scroll type %d for _enchant_selector", (int)scroll);
}

// Returns nullptr if no weapon was chosen.
static item_def* _scroll_choose_weapon(bool alreadyknown, const string &pre_msg,
                                       scroll_type scroll)
{
    const bool branding = scroll == SCR_BRAND_WEAPON;

    item_def* target = _choose_target_item_for_scroll(alreadyknown, _enchant_selector(scroll),
                                                      branding ? "Brand which weapon?"
                                                               : "Enchant which weapon?");
    if (!target)
        return target;

    if (alreadyknown)
        mpr(pre_msg);

    return target;
}

// Returns true if the scroll is used up.
static bool _handle_brand_weapon(bool alreadyknown, const string &pre_msg)
{
    item_def* weapon = nullptr;
    string letter = "";
    if (!clua.callfn("c_choose_brand_weapon", ">s", &letter))
    {
        if (!clua.error.empty())
            mprf(MSGCH_ERROR, "Lua error: %s", clua.error.c_str());
    }
    else if (isalpha(letter.c_str()[0]))
    {
        item_def &item = you.inv[letter_to_index(letter.c_str()[0])];
        if (item.defined() && is_brandable_weapon(item, true))
            weapon = &item;
    }

    if (!weapon)
        weapon = _scroll_choose_weapon(alreadyknown, pre_msg, SCR_BRAND_WEAPON);

    if (!weapon)
        return !alreadyknown;

    _brand_weapon(*weapon);
    return true;
}

bool enchant_weapon(item_def &wpn, bool quiet)
{
    bool success = false;

    // Get item name now before changing enchantment.
    string iname = _item_name(wpn);

    if (is_enchantable_weapon(wpn))
    {
        wpn.plus++;
        success = true;
        if (!quiet)
        {
            const char* dur = wpn.plus < MAX_WPN_ENCHANT ? "moment" : "while";
            mprf("%s glows red for a %s.", iname.c_str(), dur);
        }
    }

    if (!success && !quiet)
        canned_msg(MSG_NOTHING_HAPPENS);

    if (success)
        you.wield_change = true;

    return success;
}

/**
 * Prompt for an item to identify (either in the player's inventory or in
 * the ground), and then, if one is chosen, identify it.
 *
 * @param alreadyknown  Did we know that this was an ID scroll before we
 *                      started reading it?
 * @param pre_msg       'As you read the scroll of foo, it crumbles to dust.'
 * @param link[in,out]  The location of the ID scroll in the player's inventory
 *                      or, if it's on the floor, -1.
 *                      auto_assign_item_slot() may require us to update this.
 * @return  true if the scroll is used up. (That is, whether it was used or
 *          whether it was previously unknown (& thus uncancellable).)
 */
static bool _identify(bool alreadyknown, const string &pre_msg, int &link)
{
    item_def* itemp = nullptr;
    string letter = "";
    if (!clua.callfn("c_choose_identify", ">s", &letter))
    {
        if (!clua.error.empty())
            mprf(MSGCH_ERROR, "Lua error: %s", clua.error.c_str());
    }
    else if (isalpha(letter.c_str()[0]))
    {
        item_def &item = you.inv[letter_to_index(letter.c_str()[0])];
        if (item.defined() && !item.is_identified())
            itemp = &item;
    }

    if (!itemp)
    {
        itemp = _choose_target_item_for_scroll(alreadyknown, OSEL_UNIDENT,
            "Identify which item? (\\ to view known items)");
    }

    if (!itemp)
        return !alreadyknown;

    item_def& item = *itemp;
    if (alreadyknown)
        mpr(pre_msg);

    identify_item(item);

    // Output identified item.
    mprf_nocap("%s", menu_colour_item_name(item, DESC_INVENTORY_EQUIP).c_str());
    if (in_inventory(item))
    {
        if (item.base_type == OBJ_WEAPONS && item_is_equipped(item))
            you.wield_change = true;

        const int target_link = item.link;
        item_def* moved_target = auto_assign_item_slot(item);
        if (moved_target != nullptr && moved_target->link == link)
        {
            // auto-swapped ID'd item with scrolls being used to ID it
            // correct input 'link' to the new location of the ID scroll stack
            // so that we decrement *it* instead of the ID'd item (10663)
            ASSERT(you.inv[target_link].defined());
            ASSERT(you.inv[target_link].is_type(OBJ_SCROLLS, SCR_IDENTIFY));
            link = target_link;
        }
    }
    return true;
}

static bool _handle_enchant_weapon(bool alreadyknown, const string &pre_msg)
{
    item_def* weapon = nullptr;
    string letter = "";
    if (!clua.callfn("c_choose_enchant_weapon", ">s", &letter))
    {
        if (!clua.error.empty())
            mprf(MSGCH_ERROR, "Lua error: %s", clua.error.c_str());
    }
    else if (isalpha(letter.c_str()[0]))
    {
        item_def &item = you.inv[letter_to_index(letter.c_str()[0])];
        if (item.defined() && is_enchantable_weapon(item, true))
            weapon = &item;
    }

    if (!weapon)
    {
        weapon = _scroll_choose_weapon(alreadyknown, pre_msg,
                                       SCR_ENCHANT_WEAPON);
    }

    if (!weapon)
        return !alreadyknown;

    const bool success = enchant_weapon(*weapon, false);
    if (success && weapon->plus == MAX_WPN_ENCHANT)
    {
        crawl_state.cancel_cmd_again();
        crawl_state.cancel_cmd_repeat();
    }
    return true;
}

bool enchant_armour(item_def &arm, bool quiet)
{
    ASSERT(arm.defined());
    ASSERT(arm.base_type == OBJ_ARMOUR);

    // Cannot be enchanted.
    if (!is_enchantable_armour(arm))
    {
        if (!quiet)
            canned_msg(MSG_NOTHING_HAPPENS);
        return false;
    }

    string name = _item_name(arm);

    ++arm.plus;

    if (!quiet)
    {
        const bool plural = armour_is_hide(arm)
                            && arm.sub_type != ARM_TROLL_LEATHER_ARMOUR;
        string glow = conjugate_verb("glow", plural);
        const char* dur = is_enchantable_armour(arm) ? "moment" : "while";
        mprf("%s %s green for a %s.", name.c_str(), glow.c_str(), dur);
    }

    return true;
}

/// Returns whether the scroll is used up.
static bool _handle_enchant_armour(bool alreadyknown, const string &pre_msg)
{
    item_def* target= nullptr;
    string letter = "";
    if (!clua.callfn("c_choose_enchant_armour", ">s", &letter))
    {
        if (!clua.error.empty())
            mprf(MSGCH_ERROR, "Lua error: %s", clua.error.c_str());
    }
    else if (isalpha(letter.c_str()[0]))
    {
        item_def &item = you.inv[letter_to_index(letter.c_str()[0])];
        if (item.defined() && is_enchantable_armour(item, true))
            target = &item;
    }

    if (!target)
    {
        target = _choose_target_item_for_scroll(alreadyknown,
            OSEL_ENCHANTABLE_ARMOUR, "Enchant which item?");
    }

    if (!target)
        return !alreadyknown;

    // Okay, we may actually (attempt to) enchant something.
    if (alreadyknown)
        mpr(pre_msg);

    const bool success = enchant_armour(*target, false);
    if (!success)
        return true;

    you.redraw_armour_class = true;
    if (!is_enchantable_armour(*target))
    {
        crawl_state.cancel_cmd_again();
        crawl_state.cancel_cmd_repeat();
    }

    return true;
}

static void _vulnerability_scroll()
{
    const int dur = 30 + random2(20);

    // Go over all creatures in LOS.
    for (radius_iterator ri(you.pos(), LOS_NO_TRANS); ri; ++ri)
    {
        if (monster* mon = monster_at(*ri))
        {
            mon->strip_willpower(&you, dur, true);

            // Annoying but not enough to turn friendlies against you.
            if (!mon->wont_attack())
                behaviour_event(mon, ME_ANNOY, &you);
        }
    }

    you.strip_willpower(&you, dur, true);
    mpr("A wave of despondency washes over your surroundings.");
}

static bool _is_cancellable_scroll(scroll_type scroll)
{
    return scroll == SCR_IDENTIFY
           || scroll == SCR_BLINKING
           || scroll == SCR_ENCHANT_ARMOUR
           || scroll == SCR_AMNESIA
           || scroll == SCR_BRAND_WEAPON
           || scroll == SCR_ENCHANT_WEAPON
           || scroll == SCR_ACQUIREMENT
           || scroll == SCR_POISON;
}

/**
 * Check if a particular scroll type would hurt a monster.
 *
 * @param scr           Scroll type in question
 * @param m             Actor as a potential victim to the scroll
 * @return  true if the provided scroll type is harmful to the actor.
 */
static bool _scroll_will_harm(const scroll_type scr, const actor &m)
{
    return m.alive() && scr == SCR_TORMENT
        && !m.res_torment()
        && !never_harm_monster(&you, m.as_monster());
}

static vector<string> _desc_finite_wl(const monster_info& mi)
{
    vector<string> r;
    const int wl = mi.willpower();
    if (wl == WILL_INVULN)
        r.push_back("infinite will");
    else
        r.push_back("susceptible");
    return r;
}

static vector<string> _desc_res_torment(const monster_info& mi)
{
    if (mi.resists() & (MR_RES_TORMENT))
        return { "not susceptible" };
    else
        return { "susceptible" };
}

class targeter_finite_will : public targeter_multimonster
{
public:
    targeter_finite_will() : targeter_multimonster(&you)
    { }

    bool affects_monster(const monster_info& mon)
    {
        return mon.willpower() != WILL_INVULN;
    }
};

class targeter_torment : public targeter_multimonster
{
public:
    targeter_torment() : targeter_multimonster(&you)
    { }

    bool affects_monster(const monster_info& mon)
    {
        // TODO: if this is ever used for the pain card it will need an
        // override for the player in `is_affected`
        return !bool(mon.resists() & MR_RES_TORMENT);
    }
};

class targeter_silence : public targeter_maybe_radius
{
    targeter_radius inner_rad;
public:
    targeter_silence(int r1, int r2)
        : targeter_maybe_radius(&you, LOS_DEFAULT, r2),
          inner_rad(&you, LOS_DEFAULT, r1)
    {
    }

    aff_type is_affected(coord_def loc) override
    {
        if (inner_rad.is_affected(loc) == AFF_YES)
            return AFF_YES;
        else
            return targeter_maybe_radius::is_affected(loc);
    }
};

class targeter_poison_scroll : public targeter_radius
{
public:
    targeter_poison_scroll();
    aff_type is_affected(coord_def loc) override;
};

targeter_poison_scroll::targeter_poison_scroll()
    : targeter_radius(&you, LOS_NO_TRANS)
{ }

aff_type targeter_poison_scroll::is_affected(coord_def loc)
{
    const aff_type base_aff = targeter_radius::is_affected(loc);
    if (base_aff == AFF_NO)
        return AFF_NO;
    if (cell_is_solid(loc) || cloud_type_at(loc) != CLOUD_NONE)
        return AFF_NO;
    const actor* act = actor_at(loc);
    if (act != nullptr && you.can_see(*act))
        return AFF_NO;
    return AFF_YES;
}

// TODO: why do I have to do this
class scroll_targeting_behaviour : public targeting_behaviour
{
public:
    scroll_targeting_behaviour() : targeting_behaviour(false)
    {
    }

    bool targeted() override
    {
        return false;
    }
};

static unique_ptr<targeter> _get_scroll_targeter(scroll_type which_scroll)
{
    // blinking handled elsewhere
    switch (which_scroll)
    {
    case SCR_FEAR:
        return find_spell_targeter(SPELL_CAUSE_FEAR, 1000, LOS_RADIUS);
    case SCR_BUTTERFLIES: // close enough...
    case SCR_SUMMONING:
        // TODO: shadow creatures targeter doesn't handle band placement very
        // well, and this is more obvious with the scroll
        return find_spell_targeter(SPELL_SHADOW_CREATURES, 1000, LOS_RADIUS);
    case SCR_VULNERABILITY:
    case SCR_IMMOLATION:
        return make_unique<targeter_finite_will>();
    case SCR_SILENCE:
        return make_unique<targeter_silence>(2, 4); // TODO: calculate from power (or simplify the calc)
    case SCR_TORMENT:
        return make_unique<targeter_torment>();
    case SCR_POISON:
        return make_unique<targeter_poison_scroll>();
    default:
        return nullptr;
    }
}

static bool _scroll_targeting_check(scroll_type scroll, dist *target)
{
    // TODO: restructure so that spell scrolls call your_spells, and targeting
    // is handled automatically for such scrolls
    if (target && target->needs_targeting())
    {
        direction_chooser_args args;
        unique_ptr<targeter> hitfunc = _get_scroll_targeter(scroll);
        if (!hitfunc)
            return true; // sanity check
        if (scroll == SCR_FEAR)
        {
            // TODO: can't these be rolled in with the targeter somehow? Will
            // a fear (etc) targeter ever not have this?
            args.get_desc_func = targeter_addl_desc(SPELL_CAUSE_FEAR, 1000,
                get_spell_flags(SPELL_CAUSE_FEAR), hitfunc.get());
        }
        else if (scroll == SCR_VULNERABILITY || scroll == SCR_IMMOLATION)
            args.get_desc_func = _desc_finite_wl;
        else if (scroll == SCR_TORMENT)
            args.get_desc_func = _desc_res_torment;

        args.mode = TARG_ANY;
        args.self = confirm_prompt_type::cancel;
        args.hitfunc = hitfunc.get();
        scroll_targeting_behaviour beh;
        args.behaviour = &beh;

        direction(*target, args);
        return target->isValid && !target->isCancel;
    }
    else
        return true;
}

bool scroll_has_targeter(scroll_type which_scroll)
{
    switch (which_scroll)
    {
    case SCR_BLINKING:
    case SCR_FEAR:
    case SCR_SUMMONING:
    case SCR_BUTTERFLIES:
    case SCR_VULNERABILITY:
    case SCR_IMMOLATION:
    case SCR_POISON:
    case SCR_SILENCE:
    case SCR_TORMENT:
        return true;
    default:
        return false;
    }
}

// If needed, check whether there are hostiles in range that would be affected.
// True means that the scroll either doesn't have such a check, or that there
// are relevant enemies in range. False means that the check failed.
bool scroll_hostile_check(scroll_type which_scroll)
{
    // cf spell_no_hostile_in_range
    if (!in_bounds(you.pos()) || !you.on_current_level)
        return false;

    // no hostile check
    if (which_scroll == SCR_SUMMONING
        || which_scroll == SCR_BLINKING
        || which_scroll == SCR_BUTTERFLIES)
    {
        return true;
    }

    unique_ptr<targeter> hitfunc = _get_scroll_targeter(which_scroll);
    if (!hitfunc)
        return true; // no checks for these

    // all scrolls that have a targeter are los radius
    for (radius_iterator ri(you.pos(), LOS_NO_TRANS, true);
         ri; ++ri)
    {
        const monster* mon = monster_at(*ri);
        if (!mon
            || !mon->visible_to(&you)
            // Plants/fungi don't count.
            || (!mons_is_threatening(*mon) || mon->wont_attack())
                && !mons_class_is_test(mon->type))
        {
            continue;
        }

        if (which_scroll == SCR_POISON)
        {
            monster_info mi(mon);
            if (get_resist(mi.mresists, MR_RES_POISON) <= 0)
                return true;
        }

        if (hitfunc->valid_aim(*ri) && hitfunc->is_affected(*ri) != AFF_NO)
            return true;
    }
    // nothing found: check fails
    return false;
}

/**
 * Read the provided scroll.
 *
 * Check to see if the player can read the provided scroll, and if so,
 * reads it. If no scroll is provided, prompt for a scroll.
 *
 * @param scroll The scroll to be read.
 * @param target targeting information, used by the quiver API
 */
bool read(item_def* scroll, dist *target)
{
    string failure_reason = cannot_read_item_reason(scroll);
    if (!failure_reason.empty())
    {
        mpr(failure_reason);
        return false;
    }
    ASSERT(scroll);

    const scroll_type which_scroll = static_cast<scroll_type>(scroll->sub_type);
    // Handle player cancels before we waste time
    if (item_type_known(*scroll))
    {
        const bool hostile_check = scroll_hostile_check(which_scroll);
        bool penance = god_hates_item(*scroll);
        string verb_object = "read the " + scroll->name(DESC_DBNAME);

        string penance_prompt = make_stringf("Really %s? This action would"
                                             " place you under penance%s!",
                                             verb_object.c_str(),
                                             hostile_check ? ""
                    : " and you can't even see any enemies this would affect");

        targeter_radius hitfunc(&you, LOS_NO_TRANS);

        const bool bad_item = (is_dangerous_item(*scroll, true)
                                    || is_bad_item(*scroll))
                            && Options.bad_item_prompt;

        if (stop_attack_prompt(hitfunc, verb_object.c_str(),
                               [which_scroll] (const actor* m)
                               {
                                   return _scroll_will_harm(which_scroll, *m);
                               },
                               nullptr, nullptr))
        {
            return false;
        }
        else if (penance && !yesno(penance_prompt.c_str(), false, 'n'))
        {
            canned_msg(MSG_OK);
            return false;
        }
        else if (bad_item
                 && !yesno(make_stringf("Really %s?%s",
                                        verb_object.c_str(),
                                        hostile_check ? ""
                        : " You can't even see any enemies this would affect."
                                        ).c_str(),
                           false, 'n'))
        {
            canned_msg(MSG_OK);
            return false;
        }
        else if (!bad_item && !hostile_check && !yesno(make_stringf(
            "You can't see any enemies this would affect, really %s?",
                                        verb_object.c_str()).c_str(),
                                                false, 'n'))
        {
            // is this too nanny dev?
            canned_msg(MSG_OK);
            return false;
        }
    }

    const bool nearby_mons = there_are_monsters_nearby(true, true, false);
    if (you.unrand_equipped(UNRAND_VICTORY, true)
        && !you.props.exists(VICTORY_CONDUCT_KEY))
    {
        item_def *item = you.equipment.get_first_slot_item(SLOT_BODY_ARMOUR, true);
        string unrand_prompt = make_stringf("Really read with monsters nearby "
                                            "while wearing %s?",
                                            item->name(DESC_THE, false, true,
                                                       false).c_str());

        if (item->props[VICTORY_STAT_KEY].get_int() > 0
            && nearby_mons
            && !yesno(unrand_prompt.c_str(), false, 'n'))
        {
            canned_msg(MSG_OK);
            return false;
        }
    }

    // Ok - now we FINALLY get to read a scroll !!! {dlb}
    you.turn_is_over = true;

    const int prev_quantity = scroll->quantity;
    int link = in_inventory(*scroll) ? scroll->link : -1;
    const bool alreadyknown = item_type_known(*scroll);

    if (alreadyknown
        && scroll_has_targeter(which_scroll)
        && which_scroll != SCR_BLINKING // blinking calls its own targeter
        && !_scroll_targeting_check(which_scroll, target))
    {
        // a targeter can't be used for unid'd or uncancellable scrolls, so
        // we can skip the rest of the function
        you.turn_is_over = false;
        return false;
    }

    // For cancellable scrolls leave printing this message to their
    // respective functions.
    const string pre_succ_msg =
            make_stringf("As you read the %s, it %s.",
                          scroll->name(DESC_QUALNAME).c_str(),
                         which_scroll == SCR_FOG ? "dissolves into smoke" : "crumbles to dust");
    if (!_is_cancellable_scroll(which_scroll))
    {
        mpr(pre_succ_msg);
        // Actual removal of scroll done afterwards. -- bwr
    }

    const bool dangerous = player_in_a_dangerous_place();

    // ... but some scrolls may still be cancelled afterwards.
    bool cancel_scroll = false;
    bool bad_effect = false; // for Xom: result is bad (or at least dangerous)

    switch (which_scroll)
    {
    case SCR_BLINKING:
    {
        const string reason = you.no_tele_reason(true);
        if (!reason.empty())
        {
            mpr(pre_succ_msg);
            mpr(reason);
            break;
        }

        cancel_scroll = (controlled_blink(alreadyknown, target)
                         == spret::abort) && alreadyknown;

        if (!cancel_scroll)
            mpr(pre_succ_msg); // ordering is iffy but w/e
    }
        break;

    case SCR_TELEPORTATION:
        you_teleport();
        break;

    case SCR_ACQUIREMENT:
        if (!alreadyknown)
            mpr("This is a scroll of acquirement!");

        // included in default force_more_message
        // Identify it early in case the player checks the '\' screen.
        identify_item(*scroll);

        if (feat_eliminates_items(env.grid(you.pos())))
        {
            mpr("Anything you acquired here would fall and be lost!");
            cancel_scroll = true;
            break;
        }

        cancel_scroll = !acquirement_menu();
        break;

    case SCR_FEAR:
        mpr("You assume a fearsome visage.");
        mass_enchantment(ENCH_FEAR, 1000);
        break;

    case SCR_NOISE:
        noisy(25, you.pos(), "You hear a loud clanging noise!");
        break;

    case SCR_SUMMONING:
        cancel_scroll = summon_shadow_creatures() == spret::abort
                        && alreadyknown;
        break;

    case SCR_BUTTERFLIES:
        cancel_scroll = summon_butterflies() == spret::abort && alreadyknown;
        break;

    case SCR_FOG:
    {
        auto smoke = random_smoke_type();
        big_cloud(smoke, &you, you.pos(), 50, 8 + random2(8));
        break;
    }

    case SCR_REVELATION:
        magic_mapping(GDM, 100, false, false, false, false, false);
        you.duration[DUR_REVELATION] = you.time_taken + 1;
        break;

    case SCR_TORMENT:
        torment(&you, TORMENT_SCROLL, you.pos());

        // This is only naughty if you know you're doing it.
        did_god_conduct(DID_EVIL, 10, item_type_known(*scroll));
        bad_effect = !you.res_torment();
        break;

    case SCR_IMMOLATION:
    {
        bool had_effect = false;
        for (monster_near_iterator mi(you.pos(), LOS_NO_TRANS); mi; ++mi)
        {
            if (mons_invuln_will(**mi))
                continue;

            // Jivya is a killjoy when it comes to slime bombing.
            if (have_passive(passive_t::neutral_slimes) && mons_is_slime(**mi))
                continue;

            if (mi->add_ench(mon_enchant(ENCH_INNER_FLAME, 0, &you)))
                had_effect = true;
        }

        if (had_effect)
            mpr("The creatures around you are filled with an inner flame!");
        else
            mpr("The air around you briefly surges with heat, but it dissipates.");

        bad_effect = true;
        break;
    }

    case SCR_POISON:
    {
        const spret result = scroll_of_poison(!alreadyknown);
        cancel_scroll = result == spret::abort;
        if (!cancel_scroll)
            mpr(pre_succ_msg);
        // amusing to Xom, at least
        bad_effect = result == spret::success && !player_res_poison();
        break;
    }

    case SCR_ENCHANT_WEAPON:
        if (!alreadyknown)
        {
            mpr(pre_succ_msg);
            mpr("It is a scroll of enchant weapon.");
            // included in default force_more_message (to show it before menu)
        }

        cancel_scroll = !_handle_enchant_weapon(alreadyknown, pre_succ_msg);
        break;

    case SCR_BRAND_WEAPON:
        if (!alreadyknown)
        {
            mpr(pre_succ_msg);
            mpr("It is a scroll of brand weapon.");
            // included in default force_more_message (to show it before menu)
        }

        cancel_scroll = !_handle_brand_weapon(alreadyknown, pre_succ_msg);
        break;

    case SCR_IDENTIFY:
        if (!alreadyknown)
        {
            mpr(pre_succ_msg);
            mpr("It is a scroll of identify.");
            // included in default force_more_message (to show it before menu)
            // Do this here so it doesn't turn up in the ID menu.
            identify_item(*scroll);
        }
        {
            const int old_link = link;
            cancel_scroll = !_identify(alreadyknown, pre_succ_msg, link);
            // If we auto-swapped the ID'd item with the stack of ID scrolls,
            // update the pointer to the new place in inventory for the ?ID.
            if (link != old_link)
                scroll = &you.inv[link];
        }
        break;

    case SCR_ENCHANT_ARMOUR:
        if (!alreadyknown)
        {
            mpr(pre_succ_msg);
            mpr("It is a scroll of enchant armour.");
            // included in default force_more_message (to show it before menu)
        }
        cancel_scroll = !_handle_enchant_armour(alreadyknown, pre_succ_msg);
        break;
#if TAG_MAJOR_VERSION == 34
    case SCR_CURSE_WEAPON:
    case SCR_CURSE_ARMOUR:
    case SCR_CURSE_JEWELLERY:
    case SCR_RECHARGING:
    case SCR_RANDOM_USELESSNESS:
    case SCR_HOLY_WORD:
    {
        mpr("This item has been removed, sorry!");
        cancel_scroll = true;
        break;
    }
#endif

    case SCR_SILENCE:
        cast_silence(30);
        break;

    case SCR_VULNERABILITY:
        _vulnerability_scroll();
        break;

    case SCR_AMNESIA:
        if (!alreadyknown)
        {
            mpr(pre_succ_msg);
            mpr("It is a scroll of amnesia.");
            // included in default force_more_message (to show it before menu)
        }
        if (you.spell_no == 0 || you.has_mutation(MUT_INNATE_CASTER))
        {
            mpr("You feel forgetful for a moment.");
            break;
        }
        bool done;
        bool aborted;
        do
        {
            aborted = cast_selective_amnesia() == -1;
            done = !aborted
                   || alreadyknown
                   || crawl_state.seen_hups
                   || yesno("Really abort (and waste the scroll)?",
                            false, 0);
            cancel_scroll = aborted && alreadyknown;
        } while (!done);
        if (aborted)
            canned_msg(MSG_OK);
        break;

    default:
        mpr("Read a buggy scroll, please report this.");
        break;
    }

    if (cancel_scroll)
        you.turn_is_over = false;

    identify_item(*scroll);

    string scroll_name = scroll->name(DESC_QUALNAME);

    if (!cancel_scroll)
    {
        if (in_inventory(*scroll))
            dec_inv_item_quantity(link, 1);
        else
            dec_mitm_item_quantity(scroll->index(), 1);

        count_action(CACT_USE, OBJ_SCROLLS);
    }

    if (!alreadyknown
        && which_scroll != SCR_BRAND_WEAPON
        && which_scroll != SCR_ENCHANT_WEAPON
        && which_scroll != SCR_IDENTIFY
        && which_scroll != SCR_ENCHANT_ARMOUR
        && which_scroll != SCR_AMNESIA
        && which_scroll != SCR_ACQUIREMENT)
    {
        mprf("It %s %s.",
             scroll->quantity < prev_quantity ? "was" : "is",
             article_a(scroll_name).c_str());
    }

    if (!alreadyknown)
    {
        if (you.unrand_equipped(UNRAND_DELATRAS_GLOVES))
        {
            mpr("The energy of discovery flows from your fingertips!");
            potionlike_effect(POT_MAGIC, 40);
        }

        if (dangerous)
        {
            // Xom loves it when you read an unknown scroll and there is a
            // dangerous monster nearby... (though not as much as potions
            // since there are no *really* bad scrolls, merely useless ones).
            xom_is_stimulated(bad_effect ? 100 : 50);
        }
    }

    // Reading with hostile visible mons nearby resets unrand "Victory" stats.
    if (you.unrand_equipped(UNRAND_VICTORY, true)
        && nearby_mons
        && !cancel_scroll)
    {
        you.props[VICTORY_CONDUCT_KEY] = true;
    }

    if (!alreadyknown)
        auto_assign_item_slot(*scroll);
    return true;
}

#ifdef USE_TILE
// Interactive menu for item drop/use.

void tile_item_pickup(int idx, bool part)
{
    if (item_is_stationary(env.item[idx]))
    {
        mpr("You can't pick that up.");
        return;
    }

    int quantity = env.item[idx].quantity;
    if (part && quantity > 1)
    {
        quantity = prompt_for_int("Pick up how many? ", true);
        if (quantity < 1)
        {
            canned_msg(MSG_OK);
            return;
        }
        if (quantity > env.item[idx].quantity)
            quantity = env.item[idx].quantity;
    }
    pickup_single_item(idx, quantity);
}

void tile_item_drop(int idx, bool partdrop)
{
    if (!check_warning_inscriptions(you.inv[idx], OPER_DROP))
    {
        canned_msg(MSG_OK);
        return;
    }
    int quantity = you.inv[idx].quantity;
    if (partdrop && quantity > 1)
    {
        quantity = prompt_for_int("Drop how many? ", true);
        if (quantity < 1)
        {
            canned_msg(MSG_OK);
            return;
        }
        if (quantity > you.inv[idx].quantity)
            quantity = you.inv[idx].quantity;
    }
    drop_item(idx, quantity);
}

void tile_item_use(int idx)
{
    item_def &item = you.inv[idx];

    // Equipped?
    const bool equipped = item_is_equipped(item);

    if (item_ever_evokable(item))
    {
        if (check_warning_inscriptions(item, OPER_EVOKE))
            evoke_item(item);
        return;
    }

    const int type = item.base_type;

    // Use it
    switch (type)
    {

    case OBJ_MISSILES:
        if (check_warning_inscriptions(item, OPER_FIRE))
            quiver::slot_to_action(idx)->trigger(); // TODO: anything more interesting?
        return;

    case OBJ_WEAPONS:
    case OBJ_STAVES:
    case OBJ_ARMOUR:
    case OBJ_JEWELLERY:
        if (equipped)
            try_unequip_item(item);
        else
            try_equip_item(item);
        return;

    case OBJ_SCROLLS:
        if (check_warning_inscriptions(item, OPER_READ))
            read(&you.inv[idx]);
        return;

    case OBJ_POTIONS:
        if (check_warning_inscriptions(item, OPER_QUAFF))
            drink(&you.inv[idx]);
        return;

    default:
        return;
    }
}
#endif<|MERGE_RESOLUTION|>--- conflicted
+++ resolved
@@ -1333,48 +1333,8 @@
     if (slot == SLOT_UNUSED && removal_candidates.empty())
         return false;
 
-<<<<<<< HEAD
-    bool swapping = false;
-    // Unwield any old weapon.
-    if (old_wpn)
-    {
-        bool penance = false;
-        // check_old_item_warning isn't able to determine which weapon slot we are
-        // unwielding, so we have to prompt coglins for unwield effects here.
-        // XXX This duplicates code both in unwield_weapon and
-        // check_old_item_warning, but it would require a major refactor to fix
-        // it, and I'm not brave enough. -- NormalPerson7
-        if (you.has_mutation(MUT_WIELD_OFFHAND)
-            && (needs_handle_warning(*old_wpn, OPER_WIELD, penance)
-            // check specifically for !u inscriptions:
-                || needs_handle_warning(*old_wpn, OPER_UNEQUIP, penance)))
-        {
-            string prompt = "Really unwield ";
-            if (old_wpn->cursed())
-                prompt += "and destroy ";
-            prompt += old_wpn->name(DESC_INVENTORY) + "?";
-            if (penance)
-                prompt += " This could place you under penance!";
-
-            if (!yesno(prompt.c_str(), false, 'n'))
-            {
-                canned_msg(MSG_OK);
-                return false;
-            }
-        }
-
-        if (!unwield_item(*old_wpn))
-            return false;
-
-        swapping = true;
-        // Enable skills so they can be re-disabled later
-        update_can_currently_train();
-    }
-    else if (!as_primary)
-=======
     // Otherwise, maybe look into removing items to make room.
     if (!removal_candidates.empty())
->>>>>>> fe11bc45
     {
         for (size_t i = 0; i < removal_candidates.size(); ++i)
         {
