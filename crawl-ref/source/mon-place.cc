--- conflicted
+++ resolved
@@ -525,20 +525,6 @@
 
     lev_mons = power;
 
-<<<<<<< HEAD
-    if (place == BRANCH_MAIN_DUNGEON && one_chance_in(4))
-        lev_mons = random2(power);
-=======
-#if TAG_MAJOR_VERSION == 32
-    // old magic value, let's check if it is not used anymore.
-    // Please remove in a while.
-    // This has nothing to do with save compat, just using TAG_MAJOR_VERSION
-    // to fool your grep into coming here.
-    if (place.level_type == LEVEL_DUNGEON && lev_mons == DEPTH_ABYSS)
-        die("requested DEPTH_ABYSS monster for %s", place.describe().c_str());
-#endif
->>>>>>> d329d4e2
-
     const int original_level = lev_mons;
 
     // OODs do not apply to the Abyss, Pan, etc.
@@ -873,26 +859,6 @@
     return (chosen);
 }
 
-<<<<<<< HEAD
-// Given a monster_type that includes meta-monster types such as
-// RANDOM_MONSTER, converts them into a level-appropriate monster.
-monster_type resolve_monster_type(monster_type mon_type,
-                                  dungeon_feature_type feat)
-{
-    monster_type base = MONS_NO_MONSTER;
-    coord_def dummy(GXM - 1, GYM - 1);
-    unwind_var<dungeon_feature_type> dummgrid(grd(dummy), feat);
-    dungeon_char_type stair_type = NUM_DCHAR_TYPES;
-    int level = env.absdepth0;
-    bool chose_ood = false;
-
-    return _resolve_monster_type(mon_type, PROX_ANYWHERE, base,
-                                 dummy, 0, &stair_type, &level,
-                                 &chose_ood);
-}
-
-=======
->>>>>>> d329d4e2
 // A short function to check the results of near_stairs().
 // Returns 0 if the point is not near stairs.
 // Returns 1 if the point is near unoccupied stairs.
