--- conflicted
+++ resolved
@@ -194,7 +194,6 @@
     if (mt == MONS_FIRE_ELEMENTAL && feat_is_watery(actual_grid))
         return (false);
 
-<<<<<<< HEAD
     if (actual_grid == DNGN_TEMP_PORTAL)
     {
         if (mt == MONS_ELDRITCH_TENTACLE || mt == MONS_ELDRITCH_TENTACLE_SEGMENT)
@@ -203,8 +202,6 @@
             return (false);
     }
 
-=======
->>>>>>> e9829131
     if (feat_compatible(feat_preferred, actual_grid)
         || (feat_nonpreferred != feat_preferred
             && feat_compatible(feat_nonpreferred, actual_grid)))
@@ -231,15 +228,8 @@
         return (false);
     if (!mon->is_habitable_feat(feat))
         return (false);
-<<<<<<< HEAD
     if (mons_class_flag(mon->type, M_SUBMERGES))
         switch (mons_habitat(mon))
-=======
-    if (!mons->is_habitable_feat(grid))
-        return (false);
-    if (mons_class_flag(mons->type, M_SUBMERGES))
-        switch (mons_habitat(mons))
->>>>>>> e9829131
         {
         case HT_WATER:
         case HT_AMPHIBIOUS:
@@ -248,11 +238,7 @@
             return (feat == DNGN_LAVA);
         case HT_LAND:
             // Currently, trapdoor spider only.
-<<<<<<< HEAD
             return (feat_is_floor(feat));
-=======
-            return (feat_is_floor(grid));
->>>>>>> e9829131
         default:
             return (false);
         }
@@ -745,27 +731,6 @@
         { 
             if (find_mon_place_near_stairs(pos, stair_type, place.branch))
             {
-<<<<<<< HEAD
-                pos = random_in_bounds();
-
-                if (actor_at(pos))
-                    continue;
-
-                // Is the grid verboten?
-                if (!unforbidden(pos, mmask))
-                    continue;
-
-                // Don't generate monsters on top of teleport traps.
-                const trap_def* ptrap = find_trap(pos);
-                if (ptrap && !can_place_on_trap(mon_type, ptrap->type))
-                    continue;
-
-                // Check whether there's a stair
-                // and whether it leads to another branch.
-                pval = near_stairs(pos, 1, *stair_type, place.branch);
-
-=======
->>>>>>> e9829131
                 // No monsters spawned in the Temple.
                 if (branches[place.branch].id == BRANCH_ECUMENICAL_TEMPLE)
                 {
@@ -1316,8 +1281,8 @@
     // Zotdef change - banding allowed on stairs for extra challenge!
     // Frequency reduced, though, and only after 2K turns.
     if (id >= MAX_MONSTERS - 30 
-	|| ( mg.proximity == PROX_NEAR_STAIRS && !game_is_zotdef() && coinflip())
-	|| (game_is_zotdef() && you.num_turns<2000)
+	|| ( mg.proximity == PROX_NEAR_STAIRS && !crawl_state.game_is_zotdef() && coinflip())
+	|| (crawl_state.game_is_zotdef() && you.num_turns<2000)
 	)
         return (id);
 
@@ -2016,10 +1981,7 @@
                 continue;
 
             const monster_type mcls = static_cast<monster_type>(i);
-<<<<<<< HEAD
-
-=======
->>>>>>> e9829131
+
             if (!mons_zombie_size(mcls) || mons_is_unique(mcls))
                 continue;
 
@@ -3160,7 +3122,7 @@
     case LEVEL_DUNGEON:
     default:
         mg.power = you.absdepth0;
-        if (game_is_zotdef())
+        if (crawl_state.game_is_zotdef())
             mg.power =  you.num_turns/(CYCLE_LENGTH * 3);
         break;
     }
