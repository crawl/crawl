--- conflicted
+++ resolved
@@ -3117,15 +3117,9 @@
     case WAND_INVISIBILITY:    result = ZAP_INVISIBILITY;    break;
     case WAND_DIGGING:         result = ZAP_DIG;             break;
     case WAND_FIREBALL:        result = ZAP_FIREBALL;        break;
-<<<<<<< HEAD
     case WAND_TELEPORTATION:   result = ZAP_TELEPORT_OTHER;  break;
-    case WAND_LIGHTNING:       result = ZAP_LIGHTNING_BOLT; break;
-    case WAND_POLYMORPH_OTHER: result = ZAP_POLYMORPH_OTHER; break;
-=======
-    case WAND_TELEPORTATION:   result = ZAP_TELEPORTATION;   break;
-    case WAND_LIGHTNING:       result = ZAP_LIGHTNING;       break;
+    case WAND_LIGHTNING:       result = ZAP_LIGHTNING_BOLT;  break;
     case WAND_POLYMORPH:       result = ZAP_POLYMORPH;       break;
->>>>>>> 361a7477
     case WAND_ENSLAVEMENT:     result = ZAP_ENSLAVEMENT;     break;
     case WAND_DRAINING:        result = ZAP_BOLT_OF_DRAINING; break;
     case WAND_DISINTEGRATION:  result = ZAP_DISINTEGRATE;    break;
