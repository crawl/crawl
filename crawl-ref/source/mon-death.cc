/**
 * @file
 * @brief Contains monster death functionality, including unique code.
**/

#include "AppHdr.h"

#include "mon-death.h"

#include "act-iter.h"
#include "areas.h"
#include "arena.h"
#include "artefact.h"
#include "art-enum.h"
#include "attitude-change.h"
#include "bloodspatter.h"
#include "cloud.h"
#include "cluautil.h"
#include "colour.h"
#include "coordit.h"
#include "corpse.h"
#include "dactions.h"
#include "database.h"
#include "delay.h"
#include "describe.h"
#include "dgn-overview.h"
#include "english.h"
#include "env.h"
#include "fineff.h"
#include "god-abil.h"
#include "god-blessing.h"
#include "god-companions.h"
#include "god-conduct.h"
#include "god-passive.h" // passive_t::bless_followers, share_exp, convert_orcs
#include "hints.h"
#include "hiscores.h"
#include "item-name.h"
#include "item-prop.h"
#include "item-status-flag-type.h"
#include "items.h"
#include "kills.h"
#include "libutil.h"
#include "mapdef.h"
#include "mapmark.h"
#include "message.h"
#include "mon-abil.h"
#include "mon-behv.h"
#include "mon-explode.h"
#include "mon-gear.h"
#include "mon-place.h"
#include "mon-poly.h"
#include "mon-speak.h"
#include "mon-tentacle.h"
#include "mutation.h"
#include "nearby-danger.h"
#include "notes.h"
#include "religion.h"
#include "shout.h"
#include "spl-damage.h"
#include "spl-summoning.h"
#include "sprint.h" // SPRINT_MULTIPLIER
#include "state.h"
#include "stepdown.h"
#include "stringutil.h"
#include "tag-version.h"
#include "target.h"
#include "terrain.h"
#include "tilepick.h"
#include "timed-effects.h"
#include "traps.h"
#include "unwind.h"
#include "viewchar.h"
#include "view.h"

/**
 * Initialise a corpse item.
 *
 * @param mons The monster to use as a template.
 * @param corpse[out] The item that's filled in; no properties it already has
 *                    are checked.
 * @returns whether a corpse could be created.
 */
static bool _fill_out_corpse(const monster& mons, item_def& corpse)
{
    corpse.clear();

    monster_type mtype = mons.type;
    monster_type corpse_class = mons_species(mtype);

    ASSERT(!invalid_monster_type(mtype));
    ASSERT(!invalid_monster_type(corpse_class));

    if (mons_genus(mtype) == MONS_DRACONIAN)
    {
        if (mons.type == MONS_TIAMAT)
            corpse_class = MONS_DRACONIAN;
        else
            corpse_class = draconian_subspecies(mons);
    }

    if (mons.props.exists(ORIGINAL_TYPE_KEY))
    {
        // Shapeshifters too.
        mtype = (monster_type) mons.props[ORIGINAL_TYPE_KEY].get_int();
        corpse_class = mons_species(mtype);
    }

    if (!mons_class_can_leave_corpse(corpse_class))
        return false;

    corpse.base_type      = OBJ_CORPSES;
    corpse.mon_type       = corpse_class;
    corpse.sub_type       = CORPSE_BODY;
    corpse.freshness      = FRESHEST_CORPSE;  // rot time
    corpse.quantity       = 1;
    corpse.rnd            = 1 + random2(255);
    corpse.orig_monnum    = mtype;

    corpse.props[MONSTER_HIT_DICE] = short(mons.get_experience_level());
    if (mons.mons_species() == MONS_HYDRA)
        corpse.props[CORPSE_HEADS] = short(mons.heads());
    if (mons.props.exists(OLD_HEADS_KEY))
        corpse.props[CORPSE_HEADS] = short(mons.props[OLD_HEADS_KEY].get_int());
    COMPILE_CHECK(sizeof(mid_t) == sizeof(int));
    corpse.props[MONSTER_MID]      = int(mons.mid);

    monster_info minfo(corpse_class);
    int col = int(minfo.colour());
    if (col == COLOUR_UNDEF)
    {
        // XXX hack to avoid crashing in wiz mode.
        if (mons_is_ghost_demon(mons.type) && !mons.ghost)
            col = LIGHTRED;
        else
        {
            minfo = monster_info(&mons);
            col = int(minfo.colour());
        }
    }
    if (col == COLOUR_UNDEF)
        col = int(random_colour());
    corpse.props[FORCED_ITEM_COLOUR_KEY] = col;

    if (!mons.mname.empty() && !(mons.flags & MF_NAME_NOCORPSE))
    {
        corpse.props[CORPSE_NAME_KEY] = mons.mname;
        corpse.props[CORPSE_NAME_TYPE_KEY].get_int64() = mons.flags.flags;
    }
    else if (mons_is_unique(mtype))
    {
        corpse.props[CORPSE_NAME_KEY] = mons_type_name(mtype, DESC_PLAIN);
        corpse.props[CORPSE_NAME_TYPE_KEY].get_int64() = 0;
    }

    // 0 mid indicates this is a dummy monster, such as for kiku corpse drop
    if (mons_genus(mons.type) == MONS_ORC && mons.mid != 0)
    {
        auto &saved_mon = corpse.props[ORC_CORPSE_KEY].get_monster();
        saved_mon = mons;

        // Ensure that saved_mon is alive, lest it be cleared on marshall.
        if (saved_mon.max_hit_points <= 0)
            saved_mon.max_hit_points = 1;
        saved_mon.hit_points = saved_mon.max_hit_points;
    }

    return true;
}

static bool _explode_corpse(item_def& corpse, const coord_def& where)
{
    // Don't want results to show up behind the player.
    los_def ld(where, opc_no_actor);

    if (mons_class_leaves_organ(corpse.mon_type))
    {
        // Uh... magical organs are tough stuff and it keeps the monster in
        // one piece?  More importantly, it prevents a flavour feature
        // from becoming a trap for the unwary.

        return false;
    }

    ld.update();

    const int max_chunks = max_corpse_chunks(corpse.mon_type);
    const int nchunks = stepdown_value(1 + random2(max_chunks), 4, 4, 12, 12);

    if (corpse.base_type != OBJ_GOLD)
    {
        blood_spray(where, corpse.mon_type, nchunks * 3); // spray some blood
        return true;
    }

    const int total_gold = corpse.quantity;

    // spray gold everywhere!
    for (int ntries = 0, chunks_made = 0;
         chunks_made < nchunks && ntries < 10000; ++ntries)
    {
        coord_def cp = where;
        cp.x += random_range(-LOS_DEFAULT_RANGE, LOS_DEFAULT_RANGE);
        cp.y += random_range(-LOS_DEFAULT_RANGE, LOS_DEFAULT_RANGE);

        dprf("Trying to scatter gold to %d, %d...", cp.x, cp.y);

        if (!in_bounds(cp))
            continue;

        if (!ld.see_cell(cp))
            continue;

        dprf("Cell is visible...");

        if (cell_is_solid(cp) || actor_at(cp))
            continue;

        ++chunks_made;

        dprf("Success");

        if (corpse.base_type == OBJ_GOLD)
            corpse.quantity = div_rand_round(total_gold, nchunks);
        if (corpse.quantity)
            copy_item_to_grid(corpse, cp);
    }

    return true;
}

static int _calc_monster_experience(monster* victim, killer_type killer,
                                    int killer_index)
{
    const int experience = exper_value(*victim);

    if (!experience || !MON_KILL(killer) || invalid_monster_index(killer_index))
        return 0;

    monster* mon = &env.mons[killer_index];
    if (!mon->alive() || !mons_gives_xp(*victim, *mon))
        return 0;

    return experience;
}

static void _give_monster_experience(int experience, int killer_index)
{
    if (experience <= 0 || invalid_monster_index(killer_index))
        return;

    monster* mon = &env.mons[killer_index];
    if (!mon->alive())
        return;

    if (mon->gain_exp(experience))
    {
        if (!have_passive(passive_t::bless_followers) || !one_chance_in(3))
            return;

        // Randomly bless the follower who gained experience.
        if (random2(you.piety) >= piety_breakpoint(2))
            bless_follower(mon);
    }
}

static void _beogh_spread_experience(int exp)
{
    int total_hd = 0;

    for (monster_near_iterator mi(&you); mi; ++mi)
    {
        if (is_orcish_follower(**mi))
            total_hd += mi->get_experience_level();
    }

    if (total_hd <= 0)
        return;

    for (monster_near_iterator mi(&you); mi; ++mi)
        if (is_orcish_follower(**mi))
        {
            _give_monster_experience(exp * mi->get_experience_level() / total_hd,
                                         mi->mindex());
        }
}

static int _calc_player_experience(const monster* mons)
{
    int experience = exper_value(*mons);
    if (!experience)
        return 0;

    // Already got the XP here.
    if (testbits(mons->flags, MF_PACIFIED))
        return 0;

    if (!mons->damage_total)
    {
        mprf(MSGCH_WARN, "Error, exp for monster with no damage: %s",
             mons->name(DESC_PLAIN, true).c_str());
        return 0;
    }

    experience = (experience * mons->damage_friendly / mons->damage_total
                  + 1) / 2;
    ASSERT(mons->damage_friendly <= 2 * mons->damage_total);

<<<<<<< HEAD
    // All deaths of hostiles grant at least 50% XP in ZotDef.
    if (crawl_state.game_is_zotdef() && experience < half_xp)
        experience = half_xp;

    // Note: This doesn't happen currently since monsters with
    //       MF_PACIFIED have always gone through pacification,
    //       hence also have MF_WAS_NEUTRAL. [rob]
    if (already_got_half_xp)
    {
        experience -= half_xp;
        if (experience < 0)
            experience = 0;
    }

=======
>>>>>>> 92def6ad
    return experience;
}

static void _give_player_experience(int experience, killer_type killer,
                                    bool pet_kill, bool was_visible,
                                    xp_tracking_type xp_tracking)
{
    if (experience <= 0 || crawl_state.game_is_arena())
        return;

    const unsigned int exp_gain = gain_exp(experience);

    kill_category kc =
            (killer == KILL_YOU || killer == KILL_YOU_MISSILE) ? KC_YOU :
            (pet_kill)                                         ? KC_FRIENDLY :
                                                                 KC_OTHER;
    PlaceInfo& curr_PlaceInfo = you.get_place_info();
    PlaceInfo  delta;

    delta.mon_kill_num[kc]++;
    delta.mon_kill_exp += exp_gain;

    you.global_info += delta;
    you.global_info.assert_validity();

    curr_PlaceInfo += delta;
    curr_PlaceInfo.assert_validity();

    LevelXPInfo& curr_xp_info = you.get_level_xp_info();
    LevelXPInfo xp_delta;

    if (xp_tracking == XP_NON_VAULT)
    {
        xp_delta.non_vault_xp += exp_gain;
        xp_delta.non_vault_count++;
    }
    else if (xp_tracking == XP_VAULT)
    {
        xp_delta.vault_xp += exp_gain;
        xp_delta.vault_count++;
    }

    you.global_xp_info += xp_delta;
    you.global_xp_info.assert_validity();

    curr_xp_info += xp_delta;
    curr_xp_info.assert_validity();

    // Give a message for monsters dying out of sight.
    if (exp_gain > 0 && !was_visible)
        mpr("You feel a bit more experienced.");

    if (kc == KC_YOU && have_passive(passive_t::share_exp))
        _beogh_spread_experience(experience / 2);
}

static void _give_experience(int player_exp, int monster_exp,
                             killer_type killer, int killer_index,
                             bool pet_kill, bool was_visible,
                             xp_tracking_type xp_tracking)
{
    _give_player_experience(player_exp, killer, pet_kill, was_visible,
            xp_tracking);
    _give_monster_experience(monster_exp, killer_index);
}

/**
 * Makes an item into gold. Praise Gozag!
 *
 * Gold is random, but correlates weakly with monster mass.
 *
 * Also sets the gold distraction timer on the player.
 *
 * @param corpse[out] The item to be Midasified.
 */
static void _gold_pile(item_def &corpse, monster_type corpse_class)
{
    corpse.clear();

    int base_gold = 7;
    // monsters with more chunks than SIZE_MEDIUM give more than base gold
    const int extra_chunks = (max_corpse_chunks(corpse_class)
                              - max_corpse_chunks(MONS_HUMAN)) * 2;
    if (extra_chunks > 0)
        base_gold += extra_chunks;

    corpse.base_type = OBJ_GOLD;
    corpse.mon_type = corpse_class; // for _explode_corpse
    corpse.quantity = base_gold / 2 + random2avg(base_gold, 2);
    item_colour(corpse);

    // Apply the gold aura effect to the player.
    const int dur = corpse.quantity * 2;
    if (dur > you.duration[DUR_GOZAG_GOLD_AURA])
        you.set_duration(DUR_GOZAG_GOLD_AURA, dur);

    // In sprint, increase the amount of gold from corpses (but not
    // the gold aura duration!)
    if (crawl_state.game_is_sprint())
        corpse.quantity *= SPRINT_MULTIPLIER;

    const int chance = you.props[GOZAG_GOLD_AURA_KEY].get_int();
    if (!x_chance_in_y(chance, GOZAG_GOLD_AURA_MAX))
        ++you.props[GOZAG_GOLD_AURA_KEY].get_int();
    you.redraw_title = true;
}

static void _create_monster_hide(const item_def &corpse, bool silent)
{
    const monster_type mtyp = corpse.mon_type;
    const armour_type type = hide_for_monster(mons_species(mtyp));
    ASSERT(type != NUM_ARMOURS);

    int o = items(false, OBJ_ARMOUR, type, 0);
    squash_plusses(o);

    if (o == NON_ITEM)
        return;
    item_def& item = env.item[o];

    const monster_type montype =
        static_cast<monster_type>(corpse.orig_monnum);
    if (!invalid_monster_type(montype) && mons_is_unique(montype))
        item.inscription = mons_type_name(montype, DESC_PLAIN);

    /// Slightly randomized bonus enchantment for certain uniques' hides
    static const map<monster_type, int> hide_avg_plusses = {
        { MONS_SNORG, 2 },
        { MONS_XTAHUA, 3 },
        { MONS_BAI_SUZHEN, 3 },
        { MONS_BAI_SUZHEN_DRAGON, 3 },
    };

    if (mtyp == MONS_DEEP_TROLL)
    {
        item.props[ITEM_TILE_NAME_KEY] = "deep_troll_leather";
        item.props[WORN_TILE_NAME_KEY] = "deep_troll_leather";
        bind_item_tile(item);
    }
    else if (mtyp == MONS_IRON_TROLL)
    {
        item.props[ITEM_TILE_NAME_KEY] = "iron_troll_leather";
        item.props[WORN_TILE_NAME_KEY] = "iron_troll_leather";
        bind_item_tile(item);
    }

    const int* bonus_plus = map_find(hide_avg_plusses, montype);
    if (bonus_plus)
        item.plus += random_range(*bonus_plus * 2/3, *bonus_plus * 3/2);

    const coord_def pos = item_pos(corpse);
    if (pos.origin())
    {
        set_ident_flags(item, ISFLAG_IDENT_MASK);
        return;
    }

    move_item_to_grid(&o, pos);

    // Don't display this message if the scales were dropped over
    // lava/deep water, because then they are hardly intact.
    if (you.see_cell(pos) && !silent && !feat_eliminates_items(env.grid(pos)))
    {
        // XXX: tweak for uniques/named monsters, somehow?
        mprf("%s %s intact enough to wear.",
             item.name(DESC_THE).c_str(),
             mons_genus(mtyp) == MONS_DRAGON ? "are"  // scales are
                                             : "is"); // troll armour is
                                                      // XXX: refactor
    }

    // after messaging, for better results
    set_ident_flags(item, ISFLAG_IDENT_MASK);
}

static void _create_monster_wand(const item_def &corpse, bool silent)
{

    const coord_def pos = item_pos(corpse);
    if (pos.origin())
        return;

    int w = items(false, OBJ_WANDS, OBJ_RANDOM,
                  mons_class_hit_dice(corpse.mon_type));

    if (w == NON_ITEM)
        return;
    item_def& item = env.item[w];
    move_item_to_grid(&w, pos);

    item.plus *= 2;

    if (you.see_cell(pos) && !silent && !feat_eliminates_items(env.grid(pos)))
    {
        mprf("%s bone magically twists into %s.",
             mons_type_name(corpse.mon_type, DESC_A).c_str(),
             item.name(DESC_A).c_str());
    }

    set_ident_flags(item, ISFLAG_IDENT_MASK);
}

static void _maybe_drop_monster_organ(const item_def &corpse, bool silent)
{
    if (mons_class_leaves_hide(corpse.mon_type) && !one_chance_in(3))
        _create_monster_hide(corpse, silent);

    // corpse RNG is enough for these right now
    if (mons_class_leaves_wand(corpse.mon_type))
        _create_monster_wand(corpse, silent);
}

/**
 * Create this monster's corpse in env.item at its position.
 *
 * @param mons the monster to corpsify
 * @param silent whether to suppress all messages
 * @param force whether to always make a corpse (no 50% chance not to make a
                corpse, no goldification, no organs -- being summoned etc. still
  *             matters, though)
 * @returns a pointer to an item; it may be null, if the monster can't leave a
 *          corpse or if the 50% chance is rolled; it may be gold, if the player
 *          worships Gozag, or it may be the corpse.
 */
item_def* place_monster_corpse(const monster& mons, bool force)
{
    if (mons.is_summoned()
        || mons.flags & (MF_BANISHED | MF_HARD_RESET)
        || mons.props.exists(PIKEL_BAND_KEY))
    {
        return nullptr;
    }

    // Under Gozag, monsters turn into gold on death.
    // Temporary Tukima's Dance weapons stay as weapons (no free gold),
    // permanent dancing weapons turn to gold like other monsters.
    bool goldify = have_passive(passive_t::goldify_corpses)
                   && mons_gives_xp(mons, you)
                   && !force;

    const bool no_coinflip = mons.props.exists(ALWAYS_CORPSE_KEY)
                             || force
                             || goldify;

    // 50/50 chance of getting a corpse, usually.
    if (!no_coinflip && coinflip())
        return nullptr;

    // The game can attempt to place a corpse for an out-of-bounds monster
    // if a shifter turns into a ballistomycete spore and explodes. In this
    // case we place no corpse since the explosion means anything left
    // over would be scattered, tiny chunks of shifter.
    if (!in_bounds(mons.pos()) && !force)
        return nullptr;

    // Don't attempt to place corpses within walls, either.
    if (feat_is_solid(env.grid(mons.pos())) && !force)
        return nullptr;

    // If we were told not to leave a corpse, don't.
    if (mons.props.exists(NEVER_CORPSE_KEY))
        return nullptr;

    int o = get_mitm_slot();

    // Zotdef corpse creation forces cleanup, otherwise starvation
    // kicks in. The magic number 9 is less than the magic number of
    // 10 in get_mitm_slot which indicates that a cull will be initiated
    // if a free slot can't be found.
    if (o == NON_ITEM && crawl_state.game_is_zotdef())
        o = get_mitm_slot(9);

    if (o == NON_ITEM)
        return nullptr;

    item_def& corpse(env.item[o]);
    if (goldify)
    {
        _gold_pile(corpse, mons_species(mons.type));
        // If gold would be destroyed, give it directly to the player instead.
        if (feat_eliminates_items(env.grid(mons.pos())))
        {
            get_gold(corpse, corpse.quantity, false);
            destroy_item(corpse, true);
            return nullptr;
        }
    }
    else if (!_fill_out_corpse(mons, corpse))
        return nullptr;

    origin_set_monster(corpse, &mons);

    if ((mons.flags & MF_EXPLODE_KILL) && _explode_corpse(corpse, mons.pos()))
    {
        // The corpse itself shouldn't remain.
        item_was_destroyed(corpse);
        destroy_item(o);
        return nullptr;
    }

    if (in_bounds(mons.pos()))
        move_item_to_grid(&o, mons.pos(), !mons.swimming());

    if (o == NON_ITEM)
        return nullptr;

    return &env.item[o];
}

static void _hints_inspect_kill()
{
    if (Hints.hints_events[HINT_KILLED_MONSTER])
        learned_something_new(HINT_KILLED_MONSTER);
}

static string _milestone_kill_verb(killer_type killer)
{
    return killer == KILL_BANISHED ? "banished" :
           killer == KILL_PACIFIED ? "pacified" :
           killer == KILL_CHARMD ? "enslaved" :
           killer == KILL_SLIMIFIED ? "slimified" : "killed";
}

void record_monster_defeat(const monster* mons, killer_type killer)
{
    if (crawl_state.game_is_arena())
        return;
    if (killer == KILL_RESET || killer == KILL_DISMISSED)
        return;
    if (mons->has_ench(ENCH_FAKE_ABJURATION) || mons->is_summoned())
        return;
    if (mons->is_named() && mons->friendly()
        && !mons_is_hepliaklqana_ancestor(mons->type))
    {
        take_note(Note(NOTE_ALLY_DEATH, 0, 0, mons->name(DESC_PLAIN, true)));
    }
    else if (mons_is_notable(*mons))
    {
        take_note(Note(NOTE_DEFEAT_MONSTER, mons->type, mons->friendly(),
                       mons->full_name(DESC_A).c_str(),
                       _milestone_kill_verb(killer).c_str()));
    }
    if (mons->type == MONS_PLAYER_GHOST)
    {
        monster_info mi(mons);
        string milestone = _milestone_kill_verb(killer) + " the ghost of ";
        milestone += get_ghost_description(mi, true);
        milestone += ".";
        mark_milestone("ghost", milestone);
    }
    if (mons_is_or_was_unique(*mons) && !testbits(mons->flags, MF_SPECTRALISED))
    {
        mark_milestone("uniq",
                       _milestone_kill_verb(killer)
                       + " "
                       + mons->name(DESC_THE, true)
                       + ".");
    }
}

static bool _is_pet_kill(killer_type killer, int i)
{
    if (!MON_KILL(killer))
        return false;

    if (i == ANON_FRIENDLY_MONSTER)
        return true;

    if (invalid_monster_index(i))
        return false;

    const monster* m = &env.mons[i];
    if (m->friendly()) // This includes enslaved monsters.
        return true;

    // Check if the monster was confused by you or a friendly, which
    // makes casualties to this monster collateral kills.
    const mon_enchant me = m->get_ench(ENCH_CONFUSION);
    const mon_enchant me2 = m->get_ench(ENCH_INSANE);
    return me.ench == ENCH_CONFUSION
           && (me.who == KC_YOU || me.who == KC_FRIENDLY)
           || me2.ench == ENCH_INSANE
              && (me2.who == KC_YOU || me2.who == KC_FRIENDLY);
}

int exp_rate(int killer)
{
    // Damage by Beogh orcs counts for half experience. Hepliaklqana ancestors
    // and all other allies grant full experience.
    if (!invalid_monster_index(killer)
        && env.mons[killer].is_divine_companion()
        && env.mons[killer].god == GOD_BEOGH)
    {
        return 1;
    }

    if (killer == MHITYOU || killer == YOU_FAULTLESS)
        return 2;

    if (_is_pet_kill(KILL_MON, killer))
        return 2;

    return 0;
}

// Elyvilon will occasionally (5% chance) protect the life of one of
// your holy or living allies.
static bool _ely_protect_ally(monster* mons, killer_type killer)
{
    ASSERT(mons); // XXX: change to monster &mons
    if (!have_passive(passive_t::protect_ally))
        return false;

    if (!MON_KILL(killer) && !YOU_KILL(killer))
        return false;

    if (mons->holiness() & ~(MH_HOLY | MH_NATURAL | MH_PLANT)
        || !mons->friendly()
        || !you.can_see(*mons) // for simplicity
        || !one_chance_in(20))
    {
        return false;
    }

    mons->hit_points = 1;

    const string msg = " protects " + mons->name(DESC_THE) + " from harm!";
    simple_god_message(msg.c_str());

    return true;
}

// Elyvilon retribution effect: Heal hostile monsters that were about to
// be killed by you or one of your friends.
static bool _ely_heal_monster(monster* mons, killer_type killer, int i)
{
    god_type god = GOD_ELYVILON;

    if (!player_under_penance(god) || !god_hates_your_god(god))
        return false;

    if (mons->wont_attack()
        || mons_is_firewood(*mons)
        || mons_is_object(mons->type)
        || mons_is_tentacle_or_tentacle_segment(mons->type)
        || mons->props.exists(ELY_WRATH_HEALED_KEY)
        || mons->get_experience_level() < random2(you.experience_level)
        || !one_chance_in(3))
    {
        return false;
    }

    if (MON_KILL(killer) && !invalid_monster_index(i))
    {
        monster* mon = &env.mons[i];
        if (!mon->friendly())
            return false;

        if (!you.see_cell(mons->pos()))
            return false;
    }
    else if (!YOU_KILL(killer))
        return false;

    dprf("monster hp: %d, max hp: %d", mons->hit_points, mons->max_hit_points);

    mons->hit_points = 1 + random2(mons->max_hit_points);
    mons->props[ELY_WRATH_HEALED_KEY] = true;

    dprf("new hp: %d", mons->hit_points);

    const string msg = make_stringf("%s heals %s%s",
             god_name(god, false).c_str(),
             mons->name(DESC_THE).c_str(),
             mons->hit_points * 2 <= mons->max_hit_points ? "." : "!");

    god_speaks(god, msg.c_str());

    return true;
}

static bool _yred_bound_soul(monster* mons, killer_type killer)
{
    if (you_worship(GOD_YREDELEMNUL) && mons_bound_body_and_soul(*mons)
        && you.see_cell(mons->pos()) && killer != KILL_RESET
        && killer != KILL_DISMISSED
        && killer != KILL_BANISHED)
    {
        record_monster_defeat(mons, killer);
        record_monster_defeat(mons, KILL_CHARMD);
        yred_make_bound_soul(mons, player_under_penance());
        return true;
    }

    return false;
}


/**
 * Attempt to get a deathbed conversion for the given orc.
 *
 * @param mons          A dying orc.
 * @param killer        The way in which the monster was killed (or 'killed').
 * @return              Whether the monster's life was saved (praise Beogh)
 */
static bool _beogh_forcibly_convert_orc(monster &mons, killer_type killer)
{
    // Orcs may convert to Beogh under threat of death, either from
    // you or, less often, your followers. In both cases, the
    // checks are made against your stats. You're the potential
    // messiah, after all.
#ifdef DEBUG_DIAGNOSTICS
    mprf(MSGCH_DIAGNOSTICS, "Death convert attempt on %s, HD: %d, "
         "your xl: %d",
         mons.name(DESC_PLAIN).c_str(),
         mons.get_hit_dice(),
         you.experience_level);
#endif
    if (random2(you.piety) >= piety_breakpoint(0)
        && random2(you.experience_level) >= random2(mons.get_hit_dice())
        // Bias beaten-up-conversion towards the stronger orcs.
        && random2(mons.get_experience_level()) > 2)
    {
        beogh_convert_orc(&mons, MON_KILL(killer) ? conv_t::deathbed_follower :
                                                    conv_t::deathbed);
        return true;
    }

    return false;
}

/**
 * Attempt to get a deathbed conversion for the given monster.
 *
 * @param mons          A dying monster (not necessarily an orc)
 * @param killer        The way in which the monster was killed (or 'killed').
 * @param killer_index  The mindex of the killer, if known.
 * @return              Whether the monster's life was saved (praise Beogh)
 */
static bool _beogh_maybe_convert_orc(monster &mons, killer_type killer,
                                    int killer_index)
{
    if (!have_passive(passive_t::convert_orcs)
        || mons_genus(mons.type) != MONS_ORC
        || mons.is_summoned() || mons.is_shapeshifter()
        || !you.see_cell(mons.pos()) || mons_is_god_gift(mons))
    {
        return false;
    }

    if (YOU_KILL(killer))
        return _beogh_forcibly_convert_orc(mons, killer);

    if (MON_KILL(killer) && !invalid_monster_index(killer_index))
    {
        const monster* responsible_monster = &env.mons[killer_index];
        if (is_follower(*responsible_monster) && !one_chance_in(3))
            return _beogh_forcibly_convert_orc(mons, killer);
    }

    return false;
}

/**
 * Attempt to save the given monster's life at the last moment.
 *
 * Checks lost souls & various divine effects (Yred, Beogh, Ely).
 *
 * @param mons          A dying monster.
 * @param killer        The way in which the monster was killed (or 'killed').
 * @param killer_index  The mindex of the killer, if known.
 */
static bool _monster_avoided_death(monster* mons, killer_type killer,
                                   int killer_index)
{
    if (mons->max_hit_points <= 0 || mons->get_hit_dice() < 1)
        return false;

    // Before the hp check since this should not care about the power of the
    // finishing blow
    if (lost_soul_revive(*mons, killer))
        return true;

    // Yredelemnul special.
    if (_yred_bound_soul(mons, killer))
        return true;

    // Beogh special.
    if (_beogh_maybe_convert_orc(*mons, killer, killer_index))
        return true;

    if (mons->hit_points < -25 || mons->hit_points < -mons->max_hit_points)
        return false;

    // Elyvilon specials.
    if (_ely_protect_ally(mons, killer))
        return true;
    if (_ely_heal_monster(mons, killer, killer_index))
        return true;

    return false;
}

static void _jiyva_died()
{
    if (you_worship(GOD_JIYVA))
        return;

    add_daction(DACT_JIYVA_DEAD);

    if (!player_in_branch(BRANCH_SLIME))
        return;

    if (silenced(you.pos()))
    {
        god_speaks(GOD_JIYVA, "With an infernal shudder, the power ruling "
                   "this place vanishes!");
    }
    else
    {
        god_speaks(GOD_JIYVA, "With an infernal noise, the power ruling this "
                   "place vanishes!");
    }
}

void fire_monster_death_event(monster* mons,
                              killer_type killer,
                              bool polymorph)
{
    int type = mons->type;

    // Treat whatever the Royal Jelly polymorphed into as if it were still
    // the Royal Jelly (but if a player chooses the character name
    // "shaped Royal Jelly" don't unlock the vaults when the player's
    // ghost is killed).
    if (mons->mname == "shaped Royal Jelly"
        && !mons_is_pghost(mons->type))
    {
        type = MONS_ROYAL_JELLY;
    }

    if (!polymorph)
    {
        dungeon_events.fire_event(
            dgn_event(DET_MONSTER_DIED, mons->pos(), 0,
                      mons->mid, killer));
    }

    bool terrain_changed = false;

    for (map_marker *mark : env.markers.get_all(MAT_TERRAIN_CHANGE))
    {
        map_terrain_change_marker *marker =
                dynamic_cast<map_terrain_change_marker*>(mark);

        if (marker->mon_num != 0 && monster_by_mid(marker->mon_num) == mons)
        {
            terrain_changed = true;
            marker->duration = 0;
        }
    }

    if (terrain_changed)
        timeout_terrain_changes(0, true);

    if (killer == KILL_BANISHED)
        return;

    los_monster_died(mons);

    if (type == MONS_ROYAL_JELLY && !mons->is_summoned() && !polymorph)
    {
        you.royal_jelly_dead = true;

        if (jiyva_is_dead())
            _jiyva_died();
    }
}

int mummy_curse_power(monster_type type)
{
    // Plain mummies (and Menkaure) are too weak to curse you!
    switch (type)
    {
        case MONS_GUARDIAN_MUMMY:
        case MONS_MUMMY_PRIEST:
        case MONS_ROYAL_MUMMY:
        case MONS_KHUFU:
            return mons_class_hit_dice(type);
        default:
            return 0;
    }
}

template<typename valid_T, typename connect_T>
static void _search_dungeon(const coord_def & start,
                    valid_T & valid_target,
                    connect_T & connecting_square,
                    set<position_node> & visited,
                    vector<set<position_node>::iterator> & candidates,
                    bool exhaustive = true,
                    int connect_mode = 8)
{
    if (connect_mode < 1 || connect_mode > 8)
        connect_mode = 8;

    // Ordering the default compass index this way gives us the non
    // diagonal directions as the first four elements - so by just
    // using the first 4 elements instead of the whole array we
    // can have 4-connectivity.
    int compass_idx[] = {0, 2, 4, 6, 1, 3, 5, 7};

    position_node temp_node;
    temp_node.pos = start;
    temp_node.last = nullptr;

    queue<set<position_node>::iterator > fringe;

    auto current = visited.insert(temp_node).first;
    fringe.push(current);

    while (!fringe.empty())
    {
        current = fringe.front();
        fringe.pop();

        shuffle_array(compass_idx, connect_mode);

        for (int i=0; i < connect_mode; ++i)
        {
            coord_def adjacent = current->pos + Compass[compass_idx[i]];
            if (in_bounds(adjacent))
            {
                temp_node.pos = adjacent;
                temp_node.last = &(*current);
                auto res = visited.insert(temp_node);

                if (!res.second)
                    continue;

                if (valid_target(adjacent))
                {
                    candidates.push_back(res.first);
                    if (!exhaustive)
                        return;
                }

                if (connecting_square(adjacent))
                    fringe.push(res.first);
            }
        }
    }
}

static void _infestation_create_scarab(monster* mons)
{
    mons->flags |= MF_EXPLODE_KILL;
    infestation_death_fineff::schedule(mons->pos(), mons->name(DESC_THE));
}

static void _monster_die_cloud(const monster* mons, bool corpse, bool silent,
                               bool summoned)
{
    // Don't bother placing a cloud for living spells.
    if (mons->type == MONS_LIVING_SPELL)
        return;

    // Chaos spawn always leave behind a cloud of chaos.
    if (mons->type == MONS_CHAOS_SPAWN)
    {
        summoned = true;
        corpse   = false;
    }

    if (!summoned)
        return;

    if (cell_is_solid(mons->pos()))
        return;

    string prefix = " ";
    if (corpse && mons_class_can_leave_corpse(mons_species(mons->type)))
        prefix = "'s corpse ";

    string msg = summoned_poof_msg(mons) + "!";

    cloud_type cloud = CLOUD_NONE;
    if (msg.find("smoke") != string::npos)
        cloud = random_smoke_type();
    else if (msg.find("chaos") != string::npos)
        cloud = CLOUD_CHAOS;

    if (!silent)
        simple_monster_message(*mons, (prefix + msg).c_str());

    if (cloud != CLOUD_NONE)
        place_cloud(cloud, mons->pos(), 1 + random2(3), mons);
}

static string _killer_type_name(killer_type killer)
{
    switch (killer)
    {
    case KILL_NONE:
        return "none";
    case KILL_YOU:
        return "you";
    case KILL_MON:
        return "mon";
    case KILL_YOU_MISSILE:
        return "you_missile";
    case KILL_MON_MISSILE:
        return "mon_missile";
    case KILL_YOU_CONF:
        return "you_conf";
    case KILL_MISCAST:
        return "miscast";
    case KILL_MISC:
        return "misc";
    case KILL_RESET:
        return "reset";
    case KILL_DISMISSED:
        return "dismissed";
    case KILL_BANISHED:
        return "banished";
    case KILL_TIMEOUT:
        return "timeout";
#if TAG_MAJOR_VERSION == 34
    case KILL_UNSUMMONED:
        return "unsummoned";
#endif
    case KILL_PACIFIED:
        return "pacified";
    case KILL_CHARMD:
        return "enslaved";
    case KILL_SLIMIFIED:
        return "slimified";
    }
    die("invalid killer type");
}

/**
 * Make derived undead out of a dying/dead monster.
 *
 * @param mons       the monster that died
 * @param quiet      whether to print flavour messages
 * @param which_z    the kind of zombie
 * @param beh        the zombie's behavior
 * @param spell      the spell used (if any)
 * @param god        the god involved (if any)
 */
static void _make_derived_undead(monster* mons, bool quiet,
                                 monster_type which_z, beh_type beh,
                                 spell_type spell, god_type god)
{
    // This function is used by several different sorts of things, each with
    // their own validity conditions that are enforced here
    // - Death Channel and Yred reaping of unzombifiable things:
    if (which_z == MONS_SPECTRAL_THING && !mons_can_be_spectralised(*mons))
        return;
    // - Monster Bind Souls
    if (spell == SPELL_BIND_SOULS && !(mons->holiness() & MH_NATURAL
                                       && mons_can_be_zombified(*mons)))
    {
        return;
    }
    // - all other reaping (brand, chaos, and Yred)
    if (which_z != MONS_SPECTRAL_THING && !mons_can_be_zombified(*mons))
        return;

    // Use the original monster type as the zombified type here, to
    // get the proper stats from it.
    mgen_data mg(which_z,
                 beh,
                 mons->pos(),
                 // XXX: is MHITYOU really correct here?
                 crawl_state.game_is_arena() ? MHITNOT : MHITYOU);
    // Don't link monster-created derived undead to the summoner, they
    // shouldn't poof
    mg.set_summoned(beh == BEH_FRIENDLY ? &you : nullptr,
                    0,
                    spell, god);
    mg.set_base(mons->type);

    if (!mons->mname.empty() && !(mons->flags & MF_NAME_NOCORPSE))
        mg.mname = mons->mname;
    else if (mons_is_unique(mons->type))
        mg.mname = mons_type_name(mons->type, DESC_PLAIN);
    mg.extra_flags = mons->flags & (MF_NAME_SUFFIX
                                      | MF_NAME_ADJECTIVE
                                      | MF_NAME_DESCRIPTOR);

    const char* mist = which_z == MONS_SIMULACRUM ? "freezing" :
                       god == GOD_YREDELEMNUL ? "black" :
                       "glowing";

    if (mons->mons_species() == MONS_HYDRA)
    {
        // No undead 0-headed hydras, sorry.
        if (mons->heads() == 0)
        {
            if (!quiet)
                mprf("A %s mist gathers momentarily, then fades.", mist);
            return;
        }
        else
            mg.props[MGEN_NUM_HEADS] = mons->heads();
    }

    string agent_name = "";
    if (mons->has_ench(ENCH_BOUND_SOUL))
    {
        const auto agent = mons->get_ench(ENCH_BOUND_SOUL).agent();
        if (agent)
            agent_name = agent->as_monster()->full_name(DESC_A);
    }

    string monster_name = "";

    string message = quiet ? "" :
        make_stringf("A %s mist starts to gather...", mist);

    make_derived_undead_fineff::schedule(mons->pos(), mg,
            mons->get_experience_level(), agent_name, message);
}

static void _druid_final_boon(const monster* mons)
{
    vector<monster*> beasts;
    for (monster_near_iterator mi(mons); mi; ++mi)
    {
        if (mons_is_beast(mons_base_type(**mi)) && mons_aligned(mons, *mi))
            beasts.push_back(*mi);
    }

    if (!beasts.size())
        return;

    if (you.can_see(*mons))
    {
        mprf(MSGCH_MONSTER_SPELL, "With its final breath, %s offers up its power "
                                  "to the beasts of the wild!",
                                  mons->name(DESC_THE).c_str());
    }

    shuffle_array(beasts);
    int num = min((int)beasts.size(),
                  random_range(mons->get_hit_dice() / 3,
                               mons->get_hit_dice() / 2 + 1));

    // Healing and empowering done in two separate loops for tidier messages
    for (int i = 0; i < num; ++i)
    {
        if (beasts[i]->heal(roll_dice(3, mons->get_hit_dice()))
            && you.can_see(*beasts[i]))
        {
            mprf("%s %s healed.", beasts[i]->name(DESC_THE).c_str(),
                                  beasts[i]->conj_verb("are").c_str());
        }
    }

    for (int i = 0; i < num; ++i)
    {
        simple_monster_message(*beasts[i], " seems to grow more fierce.");
        beasts[i]->add_ench(mon_enchant(ENCH_MIGHT, 1, mons,
                                        random_range(100, 160)));
    }
}

static bool _mons_reaped(actor &killer, monster& victim)
{
    beh_type beh;

    if (killer.is_player())
        beh     = BEH_FRIENDLY;
    else
    {
        monster* mon = killer.as_monster();
        beh = SAME_ATTITUDE(mon);
    }

    _make_derived_undead(&victim, true, MONS_ZOMBIE, beh,
                         SPELL_NO_SPELL, GOD_NO_GOD);

    return true;
}

static void _yred_reap(monster &mons, bool expl)
{
    monster_type which_z = !expl && mons_can_be_zombified(mons) ? MONS_ZOMBIE :
                           MONS_SPECTRAL_THING;

    _make_derived_undead(&mons, false, which_z, BEH_FRIENDLY,
                         SPELL_NO_SPELL, you.religion);
}

static bool _reaping(monster &mons)
{
    if (!mons.props.exists(REAPING_DAMAGE_KEY))
        return false;

    int rd = mons.props[REAPING_DAMAGE_KEY].get_int();
    dprf("Reaping chance: %d/%d", rd, mons.damage_total);
    if (!x_chance_in_y(rd, mons.damage_total))
        return false;

    actor *killer = actor_by_mid(mons.props[REAPER_KEY].get_int());
    if (!killer)
        return false;
    if (killer->is_player() && you.allies_forbidden())
        return false;
    return _mons_reaped(*killer, mons);
}

static bool _god_will_bless_follower(monster* victim)
{
    return have_passive(passive_t::bless_followers)
           && random2(you.piety) >= piety_breakpoint(2)
           || have_passive(passive_t::bless_followers_vs_evil)
              && victim->evil()
              && random2(you.piety) >= piety_breakpoint(0);
}

/**
 * Trigger the appropriate god conducts for a monster's death.
 *
 * @param mons              The dying monster.
 * @param killer            The responsibility for the death.
 *                          (KILL_YOU, KILL_MON...)
 * @param killer_index      The mindex of the killer, if known.
 * @param maybe_good_kill   Whether the kill can be rewarding in piety.
 *                          (Not summoned, etc)
 */
static void _fire_kill_conducts(monster &mons, killer_type killer,
                                int killer_index, bool maybe_good_kill)
{
    const bool your_kill = killer == KILL_YOU ||
                           killer == KILL_YOU_CONF ||
                           killer == KILL_YOU_MISSILE ||
                           killer_index == YOU_FAULTLESS;
    const bool pet_kill = _is_pet_kill(killer, killer_index);

    // Pretend the monster is already dead, so that make_god_gifts_disappear
    // (and similar) don't kill it twice.
    unwind_var<int> fake_hp(mons.hit_points, 0);

    // if you or your pets didn't do it, no one cares
    if (!your_kill && !pet_kill)
        return;

    // player gets credit for reflection kills, but not blame
    const bool blameworthy = god_hates_killing(you.religion, mons)
                             && killer_index != YOU_FAULTLESS;

    // if you can't get piety for it & your god won't give penance/-piety for
    // it, no one cares
    // XXX: this will break holy death curses if they're added back...
    // but tbh that shouldn't really be in conducts anyway
    if (!maybe_good_kill && !blameworthy)
        return;

    mon_holy_type holiness = mons.holiness();

    if (holiness & MH_DEMONIC)
        did_kill_conduct(DID_KILL_DEMON, mons);
    else if (holiness & (MH_NATURAL | MH_PLANT))
    {
        did_kill_conduct(DID_KILL_LIVING, mons);

        // TSO hates natural evil and unholy beings.
        if (mons.evil())
            did_kill_conduct(DID_KILL_NATURAL_EVIL, mons);
    }
    else if (holiness & MH_UNDEAD)
        did_kill_conduct(DID_KILL_UNDEAD, mons);
    else if (holiness & MH_NONLIVING)
        did_kill_conduct(DID_KILL_NONLIVING, mons);

    // Zin hates unclean and chaotic beings.
    if (mons.how_unclean())
        did_kill_conduct(DID_KILL_UNCLEAN, mons);
    else if (mons.how_chaotic())
        did_kill_conduct(DID_KILL_CHAOTIC, mons);

    // jmf: Trog hates wizards.
    if (mons.is_actual_spellcaster())
        did_kill_conduct(DID_KILL_WIZARD, mons);

    // Beogh hates priests of other gods.
    if (mons.is_priest())
        did_kill_conduct(DID_KILL_PRIEST, mons);

    // Jiyva hates you killing slimes, but eyeballs
    // mutation can confuse without you meaning it.
    if (mons_is_slime(mons) && killer != KILL_YOU_CONF)
        did_kill_conduct(DID_KILL_SLIME, mons);

    if (mons.is_holy())
        did_kill_conduct(DID_KILL_HOLY, mons);

    // Fedhas shrooms cause confusion which leads to subsequent
    // confusion kills, sometimes of the player's own plants
    if (fedhas_protects(&mons) && killer != KILL_YOU_CONF)
        did_kill_conduct(DID_KILL_PLANT, mons);

    // Cheibriados hates fast monsters.
    if (cheibriados_thinks_mons_is_fast(mons) && !mons.cannot_act())
        did_kill_conduct(DID_KILL_FAST, mons);
}

item_def* monster_die(monster& mons, const actor *killer, bool silent,
                      bool wizard, bool fake)
{
    killer_type ktype = KILL_YOU;
    int kindex = NON_MONSTER;

    if (!killer)
        ktype = KILL_NONE;
    else if (killer->is_monster())
    {
        const monster *kmons = killer->as_monster();
        ktype = kmons->confused_by_you() ? KILL_YOU_CONF : KILL_MON;
        kindex = kmons->mindex();
    }

    return monster_die(mons, ktype, kindex, silent, wizard, fake);
}

/**
 * Print messages for dead monsters returning to their 'true form' on death.
 *
 * @param mons      The monster currently dying.
 */
static void _special_corpse_messaging(monster &mons)
{
    if (!mons.props.exists(ORIGINAL_TYPE_KEY) && mons.type != MONS_BAI_SUZHEN)
        return;

    const monster_type orig
        = mons.type == MONS_BAI_SUZHEN ? mons.type :
                (monster_type) mons.props[ORIGINAL_TYPE_KEY].get_int();

    if (orig == MONS_SHAPESHIFTER || orig == MONS_GLOWING_SHAPESHIFTER)
    {
        // No message for known shifters, unless they were originally
        // something else.
        if (!(mons.flags & MF_KNOWN_SHIFTER))
        {
            const string message = "'s shape twists and changes as "
                + mons.pronoun(PRONOUN_SUBJECTIVE) + " "
                + conjugate_verb("die", mons.pronoun_plurality()) + ".";
            simple_monster_message(mons, message.c_str());
        }

        return;
    }

    // Avoid "Sigmund returns to its original shape as it dies.".
    unwind_var<monster_type> mt(mons.type, orig);
    const int num = mons.mons_species() == MONS_HYDRA
                    ? mons.props[OLD_HEADS_KEY].get_int()
                    : mons.number;
    unwind_var<unsigned int> number(mons.number, num);
    const string message = " returns to " +
                            mons.pronoun(PRONOUN_POSSESSIVE) +
                            " original shape as " +
                            mons.pronoun(PRONOUN_SUBJECTIVE) + " " +
                            conjugate_verb("die", mons.pronoun_plurality()) +
                            ".";
    simple_monster_message(mons, message.c_str());
}

/**
 * Kill off a monster.
 *
 * @param mons The monster to be killed
 * @param killer The method in which it was killed (XXX: these aren't properly
 *               documented/coded)
 * @param killer_index The mindex of the killer (TODO: always use an actor*)
 * @param silent whether to print any messages about the death
 * @param wizard various switches
 * @param fake   The death of the mount of a mounted monster (spriggan rider).
 * @returns a pointer to the created corpse, possibly null
 */
item_def* monster_die(monster& mons, killer_type killer,
                      int killer_index, bool silent, bool wizard, bool fake)
{
    ASSERT(!invalid_monster(&mons));

    const bool was_visible = you.can_see(mons);

    // If a monster was banished to the Abyss and then killed there,
    // then its death wasn't a banishment.
    if (player_in_branch(BRANCH_ABYSS))
        mons.flags &= ~MF_BANISHED;

    const bool spectralised = testbits(mons.flags, MF_SPECTRALISED);

    if (!silent && !fake
        && _monster_avoided_death(&mons, killer, killer_index))
    {
        mons.flags &= ~MF_EXPLODE_KILL;

        // revived by a lost soul?
        if (!spectralised && testbits(mons.flags, MF_SPECTRALISED))
            return place_monster_corpse(mons);
        return nullptr;
    }

    // If the monster was calling the tide, let go now.
    mons.del_ench(ENCH_TIDE);

    // Same for silencers.
    mons.del_ench(ENCH_SILENCE);

    // ... and liquefiers.
    mons.del_ench(ENCH_LIQUEFYING);

    // ... and wind-stillers.
    mons.del_ench(ENCH_STILL_WINDS, true);

    // and webbed monsters
    monster_web_cleanup(mons, true);

    // Clean up any blood from the flayed effect
    if (mons.has_ench(ENCH_FLAYED))
        heal_flayed_effect(&mons, true, true);

    crawl_state.inc_mon_acting(&mons);

    ASSERT(!(YOU_KILL(killer) && crawl_state.game_is_arena()));

    if (mons.props.exists(MONSTER_DIES_LUA_KEY))
    {
        lua_stack_cleaner clean(dlua);

        dlua_chunk &chunk = mons.props[MONSTER_DIES_LUA_KEY];

        if (!chunk.load(dlua))
        {
            push_monster(dlua, &mons);
            clua_pushcxxstring(dlua, _killer_type_name(killer));
            dlua.callfn(nullptr, 2, 0);
        }
        else
        {
            mprf(MSGCH_ERROR,
                 "Lua death function for monster '%s' didn't load: %s",
                 mons.full_name(DESC_PLAIN).c_str(),
                 dlua.error.c_str());
        }
    }

    mons_clear_trapping_net(&mons);
    mons.stop_constricting_all();
    mons.stop_being_constricted();

    you.remove_beholder(mons);
    you.remove_fearmonger(&mons);
    // Uniques leave notes and milestones, so this information is already leaked.
    remove_unique_annotation(&mons);

          int  duration      = 0;
    const bool summoned      = mons.is_summoned(&duration);
    const int monster_killed = mons.mindex();
    const bool hard_reset    = testbits(mons.flags, MF_HARD_RESET);
    const bool timeout       = killer == KILL_TIMEOUT;
    const bool fake_abjure   = mons.has_ench(ENCH_FAKE_ABJURATION);
    const bool gives_player_xp = mons_gives_xp(mons, you);
    bool drop_items          = !hard_reset;
    const bool submerged     = mons.submerged();
    bool in_transit          = false;
    const bool was_banished  = (killer == KILL_BANISHED);
    const bool mons_reset    = (killer == KILL_RESET
                                || killer == KILL_DISMISSED);
    const bool leaves_corpse = !summoned && !fake_abjure && !timeout
                               && !mons_reset
                               && !mons_is_tentacle_segment(mons.type);
    // Award experience for suicide if the suicide was caused by the
    // player.
    if (MON_KILL(killer) && monster_killed == killer_index)
    {
        if (mons.confused_by_you())
        {
            ASSERT(!crawl_state.game_is_arena());
            killer = KILL_YOU_CONF;
        }
    }
    else if (MON_KILL(killer) && mons.has_ench(ENCH_CHARM))
    {
        bool arena = crawl_state.game_is_arena();
        mon_enchant ench = mons.get_ench(ENCH_CHARM);
        if (ench.who == KC_YOU || (!arena && ench.who == KC_FRIENDLY))
        {
            ASSERT(!arena);
            killer = KILL_YOU_CONF; // Well, it was confused in a sense... (jpeg)
        }
    }

    // Kills by the spectral weapon are considered as kills by the player
    // instead. Ditto Dithmenos shadow melee and shadow throw.
    if (MON_KILL(killer)
        && !invalid_monster_index(killer_index)
        && ((env.mons[killer_index].type == MONS_SPECTRAL_WEAPON
             && env.mons[killer_index].summoner == MID_PLAYER)
            || mons_is_player_shadow(env.mons[killer_index])))
    {
        killer_index = you.mindex();
    }

    // Set an appropriate killer; besides the cases in the preceding if,
    // this handles Dithmenos shadow spells, which look like they come from
    // you because the shadow's mid is MID_PLAYER.
    if (MON_KILL(killer) && killer_index == you.mindex())
        killer = (killer == KILL_MON_MISSILE) ? KILL_YOU_MISSILE : KILL_YOU;

    // Take notes and mark milestones.
    record_monster_defeat(&mons, killer);

    // Various sources of berserk extension on kills.
    if (killer == KILL_YOU && you.berserk())
    {
        if (have_passive(passive_t::extend_berserk)
            && you.piety > random2(1000))
        {
            const int bonus = (3 + random2avg(10, 2)) / 2;

            you.increase_duration(DUR_BERSERK, bonus);

            mprf(MSGCH_GOD, you.religion,
                 "You feel the power of %s in you as your rage grows.",
                 uppercase_first(god_name(you.religion)).c_str());
        }
        else if (player_equip_unrand(UNRAND_BLOODLUST) && coinflip())
        {
            const int bonus = (2 + random2(4)) / 2;
            you.increase_duration(DUR_BERSERK, bonus);
            mpr("The necklace of Bloodlust glows a violent red.");
        }
        else if (player_equip_unrand(UNRAND_TROG) && coinflip())
        {
            const int bonus = (2 + random2(4)) / 2;
            you.increase_duration(DUR_BERSERK, bonus);
            mpr("You feel the ancient rage of your axe.");
        }
    }

    if (you.prev_targ == monster_killed)
    {
        you.prev_targ = MHITNOT;
        crawl_state.cancel_cmd_repeat();
    }

    if (killer == KILL_YOU)
        crawl_state.cancel_cmd_repeat();

    const bool pet_kill = _is_pet_kill(killer, killer_index);

    bool did_death_message = false;


    if (monster_explodes(mons))
    {
        did_death_message =
            explode_monster(&mons, killer, pet_kill, wizard);
    }
    else if (mons.type == MONS_FULMINANT_PRISM && mons.prism_charge == 0)
    {
        if (!silent && !hard_reset && !was_banished)
        {
            simple_monster_message(mons, " detonates feebly.",
                                   MSGCH_MONSTER_DAMAGE, MDAM_DEAD);
            silent = true;
        }
    }
    else if (mons.type == MONS_FIRE_VORTEX
             || mons.type == MONS_SPATIAL_VORTEX
             || mons.type == MONS_TWISTER
             || (mons.type == MONS_FOXFIRE && mons.steps_remaining == 0))
    {
        if (!silent && !mons_reset && !was_banished)
        {
            simple_monster_message(mons, " dissipates!",
                                   MSGCH_MONSTER_DAMAGE, MDAM_DEAD);
            silent = true;
        }

        if (mons.type == MONS_FIRE_VORTEX && !wizard && !mons_reset
            && !submerged && !was_banished && !cell_is_solid(mons.pos()))
        {
            place_cloud(CLOUD_FIRE, mons.pos(), 2 + random2(4), &mons);
        }

        if (killer == KILL_RESET)
            killer = KILL_DISMISSED;
    }
    else if (mons.type == MONS_FOXFIRE)
    {
        // Foxfires are unkillable, they either dissapate by timing out
        // or hit something.
        silent = true;
    }
    else if (mons.type == MONS_SIMULACRUM)
    {
        if (!silent && !mons_reset && !was_banished)
        {
            simple_monster_message(mons, " vaporises!",
                                   MSGCH_MONSTER_DAMAGE, MDAM_DEAD);
            silent = true;
        }

        if (!wizard && !mons_reset && !submerged && !was_banished
            && !cell_is_solid(mons.pos()))
        {
            place_cloud(CLOUD_COLD, mons.pos(), 2 + random2(4), &mons);
        }

        if (killer == KILL_RESET)
            killer = KILL_DISMISSED;
    }
    else if (mons.type == MONS_DANCING_WEAPON)
    {
        // TODO: does any of the following ever need to happen for other
        // animated objects?
        if (!hard_reset)
        {
            if (killer == KILL_RESET)
                killer = KILL_DISMISSED;
        }

        int w_idx = mons.inv[MSLOT_WEAPON];
        ASSERT(w_idx != NON_ITEM);

        bool summoned_it = mons.is_summoned();

        // Let summoned dancing weapons be handled like normal summoned creatures.
        if (!was_banished && !summoned_it && !silent && !hard_reset)
        {
            // Under Gozag, permanent dancing weapons get turned to gold.
            if (have_passive(passive_t::goldify_corpses))
            {
                simple_monster_message(mons,
                                       " turns to gold and falls from the air.",
                                       MSGCH_MONSTER_DAMAGE, MDAM_DEAD);
                killer = KILL_RESET;
            }
            else
            {
                simple_monster_message(mons, " falls from the air.",
                                       MSGCH_MONSTER_DAMAGE, MDAM_DEAD);
                silent = true;
            }
        }

        if (was_banished && !summoned_it && !hard_reset)
        {
            if (is_unrandom_artefact(env.item[w_idx]))
                set_unique_item_status(env.item[w_idx], UNIQ_LOST_IN_ABYSS);

            destroy_item(w_idx);
        }
    }
    else if (mons.type == MONS_ELDRITCH_TENTACLE)
    {
        if (!silent && !mons_reset && !mons.has_ench(ENCH_SEVERED)
            && !was_banished)
        {
            if (you.can_see(mons))
            {
                mprf(MSGCH_MONSTER_DAMAGE, MDAM_DEAD, silenced(mons.pos()) ?
                    "The tentacle is hauled back through the portal!" :
                    "With a roar, the tentacle is hauled back through the portal!");
            }
            silent = true;
        }

        if (killer == KILL_RESET)
            killer = KILL_DISMISSED;
    }
    else if (mons.type == MONS_BATTLESPHERE)
    {
        if (!wizard && !mons_reset && !was_banished
            && !cell_is_solid(mons.pos()))
        {
            place_cloud(CLOUD_MAGIC_TRAIL, mons.pos(), 3 + random2(3), &mons);
        }
        end_battlesphere(&mons, true);
    }
    else if (mons.type == MONS_BRIAR_PATCH)
    {
        if (timeout && !silent)
            simple_monster_message(mons, " crumbles away.");
    }
    else if (mons.type == MONS_SPECTRAL_WEAPON)
    {
        end_spectral_weapon(&mons, true, killer == KILL_RESET);
        silent = true;
    }
    else if (mons.type == MONS_DROWNED_SOUL)
    {
        // Suppress death message if 'killed' by touching something
        if (mons.hit_points == -1000)
            silent = true;
    }
    else if (mons.type == MONS_SPRIGGAN_DRUID && !silent && !was_banished
             && !wizard && !mons_reset)
    {
        _druid_final_boon(&mons);
    }

    const bool death_message = !silent && !did_death_message
                               && you.can_see(mons);
    const bool exploded {mons.flags & MF_EXPLODE_KILL};
    bool anon = (killer_index == ANON_FRIENDLY_MONSTER);
    const mon_holy_type targ_holy = mons.holiness();

    // Adjust song of slaying bonus & add heals if applicable. Kills by
    // relevant avatars are adjusted by now to KILL_YOU and are counted.
    if (you.duration[DUR_WEREBLOOD]
        && (killer == KILL_YOU || killer == KILL_YOU_MISSILE)
        && gives_player_xp)
    {
        const int wereblood_bonus = you.props[WEREBLOOD_KEY].get_int();
        if (wereblood_bonus <= 8) // cap at +9 slay
            you.props[WEREBLOOD_KEY] = wereblood_bonus + 1;
        if (you.hp < you.hp_max
            && !you.duration[DUR_DEATHS_DOOR]
            && !mons_is_object(mons.type)
            && adjacent(mons.pos(), you.pos()))
        {
            const int hp = you.hp;
            you.heal(random_range(1, 3));
            if (you.hp > hp)
                mpr("You feel a bit better.");
        }
    }

    switch (killer)
    {
        case KILL_YOU:          // You kill in combat.
        case KILL_YOU_MISSILE:  // You kill by missile or beam.
        case KILL_YOU_CONF:     // You kill by confusion.
        {
            if (death_message)
            {
                if (killer == KILL_YOU_CONF
                    && (anon || !invalid_monster_index(killer_index)))
                {
                    mprf(MSGCH_MONSTER_DAMAGE, MDAM_DEAD, "%s is %s!",
                         mons.name(DESC_THE).c_str(),
                         exploded                        ? "blown up" :
                         wounded_damaged(targ_holy)      ? "destroyed"
                                                         : "killed");
                }
                else
                {
                    mprf(MSGCH_MONSTER_DAMAGE, MDAM_DEAD, "You %s %s!",
                         exploded                        ? "blow up" :
                         wounded_damaged(targ_holy)      ? "destroy"
                                                         : "kill",
                         mons.name(DESC_THE).c_str());
                }
                // If this monster would otherwise give xp but didn't because
                // it grants no reward or was neutral, give a message.
                if (!gives_player_xp
                    && mons_class_gives_xp(mons.type)
                    && !summoned
                    && !fake_abjure
                    && !mons.friendly())
                {
                    mpr("That felt strangely unrewarding.");
                }
            }

            // Killing triggers hints mode lesson.
            if (gives_player_xp)
                _hints_inspect_kill();

            _fire_kill_conducts(mons, killer, killer_index, gives_player_xp);

            // Divine and innate health and mana restoration doesn't happen when
            // killing born-friendly monsters.
            if (gives_player_xp
                && !mons_is_object(mons.type)
                && (you.species == SP_GHOUL
                    || (have_passive(passive_t::restore_hp)
                        || have_passive(passive_t::mp_on_kill)
                        || have_passive(passive_t::restore_hp_mp_vs_evil)
                           && mons.evil())
                       && !player_under_penance()
                       && (random2(you.piety) >= piety_breakpoint(0))
#if TAG_MAJOR_VERSION == 34
                    || you_worship(GOD_PAKELLAS)
#endif
                   )
                )
            {
                int hp_heal = 0, mp_heal = 0;

                if (have_passive(passive_t::restore_hp))
                {
                    hp_heal = (1 + mons.get_experience_level()) / 2
                            + random2(mons.get_experience_level() / 2);
                }
                if (you.species == SP_GHOUL
                    && mons.holiness() & (MH_NATURAL | MH_PLANT)
                    && coinflip())
                {
                    hp_heal += 1 + random2avg(1 + you.experience_level, 3);
                }
                if (have_passive(passive_t::restore_hp_mp_vs_evil))
                {
                    hp_heal = random2(1 + 2 * mons.get_experience_level());
                    mp_heal = random2(2 + mons.get_experience_level() / 3);
                }

                if (have_passive(passive_t::mp_on_kill))
                {
                    mp_heal = 1 + random2(mons.get_experience_level() / 2);
#if TAG_MAJOR_VERSION == 34
                    if (you.religion == GOD_PAKELLAS)
                        mp_heal = random2(2 + mons.get_experience_level() / 6);
#endif
                }

                if (hp_heal && you.hp < you.hp_max
                    && !you.duration[DUR_DEATHS_DOOR])
                {
                    canned_msg(MSG_GAIN_HEALTH);
                    inc_hp(hp_heal);
                }

                if (mp_heal && you.magic_points < you.max_magic_points)
                {
                    int tmp = min(you.max_magic_points - you.magic_points,
                                  mp_heal);
                    canned_msg(MSG_GAIN_MAGIC);
                    inc_mp(mp_heal);
                    mp_heal -= tmp;
                }

#if TAG_MAJOR_VERSION == 34
                // perhaps this should go to its own function
                if (mp_heal
                    && have_passive(passive_t::bottle_mp)
                    && you.can_drink(false))
                {
                    simple_god_message(" collects the excess magic power.");
                    you.attribute[ATTR_PAKELLAS_EXTRA_MP] -= mp_heal;

                    if (you.attribute[ATTR_PAKELLAS_EXTRA_MP] <= 0
                        && (feat_has_solid_floor(env.grid(you.pos()))
                            || feat_is_watery(env.grid(you.pos()))
                               && species::likes_water(you.species)))
                    {
                        int thing_created = items(true, OBJ_POTIONS,
                                                  POT_MAGIC, 1, 0,
                                                  GOD_PAKELLAS);
                        if (thing_created != NON_ITEM)
                        {
                            move_item_to_grid(&thing_created, you.pos(), true);
                            env.item[thing_created].quantity = 1;
                            env.item[thing_created].flags |= ISFLAG_KNOW_TYPE;
                            // not a conventional gift, but use the same
                            // messaging
                            simple_god_message(" grants you a gift!");
                            you.attribute[ATTR_PAKELLAS_EXTRA_MP]
                                += POT_MAGIC_MP;
                        }
                    }
                }
#endif
            }

            if (gives_player_xp && you_worship(GOD_RU) && you.piety < 200
                && one_chance_in(2))
            {
                ASSERT(you.props.exists(RU_SACRIFICE_PROGRESS_KEY));
                int current_progress =
                        you.props[RU_SACRIFICE_PROGRESS_KEY].get_int();
                you.props[RU_SACRIFICE_PROGRESS_KEY] = current_progress + 1;
            }

            // Randomly bless a follower.
            if (gives_player_xp
                && !mons_is_object(mons.type)
                && _god_will_bless_follower(&mons))
            {
                bless_follower();
            }
            break;
        }

        case KILL_MON:          // Monster kills in combat.
        case KILL_MON_MISSILE:  // Monster kills by missile or beam.
        {
            if (death_message)
            {
                const char* msg =
                    exploded                   ? " is blown up!" :
                    wounded_damaged(targ_holy) ? " is destroyed!"
                                               : " dies!";
                simple_monster_message(mons, msg, MSGCH_MONSTER_DAMAGE,
                                       MDAM_DEAD);
            }

            if (crawl_state.game_is_arena())
                break;

            _fire_kill_conducts(mons, killer, killer_index, gives_player_xp);

            // Trying to prevent summoning abuse here, so we're trying to
            // prevent summoned creatures from being done_good kills. Only
            // affects creatures which were friendly when summoned.
            if (!gives_player_xp
                || !pet_kill
                || !anon && invalid_monster_index(killer_index))
            {
                break;
            }

            monster* killer_mon = nullptr;
            if (!anon)
                killer_mon = &env.mons[killer_index];

            if (!invalid_monster_index(killer_index)
                && _god_will_bless_follower(&mons))
            {
                // Randomly bless the follower who killed.
                bless_follower(killer_mon);
            }
            break;
        }

        // Monster killed by trap/inanimate thing/itself/poison not from you.
        case KILL_MISC:
        case KILL_MISCAST:
            if (death_message)
            {
                if (fake_abjure)
                {
                    // Sticks to Snakes
                    if (mons_genus(mons.type) == MONS_SNAKE)
                        simple_monster_message(mons, " withers and dies!");
                    // ratskin cloak
                    else if (mons_genus(mons.type) == MONS_RAT)
                    {
                        simple_monster_message(mons, " returns to the shadows"
                                                      " of the Dungeon!");
                    }
                    // Death Channel
                    else if (mons.type == MONS_SPECTRAL_THING)
                        simple_monster_message(mons, " fades into mist!");
                    // Animate Skeleton/Animate Dead/Infestation
                    else if (mons.type == MONS_ZOMBIE
                             || mons.type == MONS_SKELETON
                             || mons.type == MONS_DEATH_SCARAB)
                    {
                        simple_monster_message(mons, " crumbles into dust!");
                    }
                    else
                    {
                        string msg = " " + summoned_poof_msg(&mons) + "!";
                        simple_monster_message(mons, msg.c_str());
                    }
                }
                else
                {
                    const char* msg =
                        exploded                     ? " is blown up!" :
                        wounded_damaged(targ_holy)   ? " is destroyed!"
                                                     : " dies!";
                    simple_monster_message(mons, msg, MSGCH_MONSTER_DAMAGE,
                                           MDAM_DEAD);
                }
            }
            break;

        case KILL_BANISHED:
            // Monster doesn't die, just goes back to wherever it came from.
            // This must only be called by monsters running out of time (or
            // abjuration), because it uses the beam variables!  Or does it???
            // Pacified monsters leave the level when this happens.

            // Monster goes to the Abyss.
            mons.flags |= MF_BANISHED;
            // KILL_RESET monsters no longer lose their whole inventory, only
            // items they were generated with.
            if (mons.pacified() || !mons.needs_abyss_transit())
            {
                // A banished monster that doesn't go on the transit list
                // loses all items.
                if (!mons.is_summoned())
                    drop_items = false;
                break;
            }

            {
                unwind_var<int> dt(mons.damage_total, 0);
                unwind_var<int> df(mons.damage_friendly, 0);
                mons.set_transit(level_id(BRANCH_ABYSS));
            }
            set_unique_annotation(&mons, BRANCH_ABYSS);
            in_transit = true;
            drop_items = false;
            mons.firing_pos.reset();
            // Make monster stop patrolling and/or travelling.
            mons.patrol_point.reset();
            mons.travel_path.clear();
            mons.travel_target = MTRAV_NONE;
            break;

        case KILL_RESET:
            drop_items = false;
            break;

        case KILL_TIMEOUT:
        case KILL_DISMISSED:
            break;

        default:
            drop_items = false;
            break;
    }

    // Make sure Boris has a foe to address.
    if (mons.foe == MHITNOT)
    {
        if (!mons.wont_attack() && !crawl_state.game_is_arena())
            mons.foe = MHITYOU;
        else if (!invalid_monster_index(killer_index))
            mons.foe = killer_index;
    }

    // Make sure that the monster looks dead.
    if (mons.alive() && (!summoned || duration > 0))
    {
        dprf("Non-damage %s of %s.", mons_reset ? "reset" : "kill",
                                        mons.name(DESC_A, true).c_str());
        if (YOU_KILL(killer))
            mons.damage_friendly += mons.hit_points * 2;
        else if (pet_kill)
            mons.damage_friendly += mons.hit_points;
        mons.damage_total += mons.hit_points;

        if (!in_transit) // banishment only
            mons.hit_points = -1;
    }

    if (!silent && !wizard && you.see_cell(mons.pos()))
    {
        // Make sure that the monster looks dead.
        if (mons.alive() && !in_transit && (!summoned || duration > 0))
            mons.hit_points = -1;
        // Hack: with cleanup_dead=false, a tentacle [segment] of a dead
        // [malign] kraken has no valid head reference.
        if (!mons_is_tentacle_or_tentacle_segment(mons.type))
        {
            // Make sure Natasha gets her say even if she got polymorphed.
            const monster_type orig =
                mons_is_mons_class(&mons, MONS_NATASHA) ? MONS_NATASHA
                                                       : mons.type;
            unwind_var<monster_type> mt(mons.type, orig);
            mons_speaks(&mons);
        }
    }

    // None of these effects should trigger on illusory copies.
    if (!mons.is_illusion())
    {
        if (mons.type == MONS_BORIS && !in_transit && !mons.pacified())
        {
            // XXX: Actual blood curse effect for Boris? - bwr

            // Now that Boris is dead, he can be replaced when new levels
            // are generated.
            you.unique_creatures.set(mons.type, false);
            you.props[KILLED_BORIS_KEY] = true;
        }
        if (mons.type == MONS_JORY && !in_transit)
            blood_spray(mons.pos(), MONS_JORY, 50);
        else if (mons_is_mons_class(&mons, MONS_KIRKE)
                 && !in_transit
                 && !testbits(mons.flags, MF_WAS_NEUTRAL))
        {
            hogs_to_humans();
        }
        else if ((mons_is_mons_class(&mons, MONS_NATASHA))
                 && !in_transit && !mons.pacified()
                 && mons_felid_can_revive(&mons))
        {
            drop_items = false;

            // Like Boris, but regenerates immediately
            if (mons_is_mons_class(&mons, MONS_NATASHA))
                you.unique_creatures.set(MONS_NATASHA, false);
            if (!mons_reset && !wizard)
                mons_felid_revive(&mons);
        }
        else if (mons_is_mons_class(&mons, MONS_PIKEL))
        {
            // His slaves don't care if he's dead or not, just whether or not
            // he goes away.
            pikel_band_neutralise();
        }
        else if (mons_is_elven_twin(&mons))
            elven_twin_died(&mons, in_transit, killer, killer_index);
        else if (mons.type == MONS_BENNU && !in_transit && !was_banished
                 && !mons_reset && !mons.pacified()
                 && (!summoned || duration > 0) && !wizard
                 && mons_bennu_can_revive(&mons))
        {
            // All this information may be lost by the time the monster revives.
            const int revives = (mons.props.exists(BENNU_REVIVES_KEY))
                                ? mons.props[BENNU_REVIVES_KEY].get_byte() : 0;
            const bool duel = mons.props.exists(OKAWARU_DUEL_CURRENT_KEY);
            const beh_type att = mons.has_ench(ENCH_CHARM)
                                 ? BEH_HOSTILE : SAME_ATTITUDE(&mons);

            // Don't consider this a victory yet, and duel the new bennu.
            if (duel)
                mons.props.erase(OKAWARU_DUEL_CURRENT_KEY);

            bennu_revive_fineff::schedule(mons.pos(), revives, att, mons.foe,
                                          duel);
        }
    }

    if (mons_is_tentacle_head(mons_base_type(mons)))
    {
        if (destroy_tentacles(&mons)
            && !in_transit
            && you.see_cell(mons.pos())
            && !was_banished)
        {
            if (mons_base_type(mons) == MONS_KRAKEN)
                mpr("The dead kraken's tentacles slide back into the water.");
            else if (mons.type == MONS_TENTACLED_STARSPAWN)
                mpr("The starspawn's tentacles wither and die.");
        }
    }
    else if (mons_is_tentacle_or_tentacle_segment(mons.type)
             && killer != KILL_MISC
                 || mons.type == MONS_ELDRITCH_TENTACLE
                 || mons.type == MONS_SNAPLASHER_VINE)
    {
        if (mons.type == MONS_SNAPLASHER_VINE)
        {
            if (mons.props.exists(VINE_AWAKENER_KEY))
            {
                monster* awakener =
                        monster_by_mid(mons.props[VINE_AWAKENER_KEY].get_int());
                if (awakener)
                    awakener->props[VINES_AWAKENED_KEY].get_int()--;
            }
        }
        destroy_tentacle(&mons);
    }
    else if (mons.type == MONS_ELDRITCH_TENTACLE_SEGMENT
             && killer != KILL_MISC)
    {
       monster_die(*monster_by_mid(mons.tentacle_connect), killer,
                   killer_index, silent, wizard, fake);
    }
    else if (mons.type == MONS_FLAYED_GHOST)
        end_flayed_effect(&mons);
    // Give the treant a last chance to release its hornets if it is killed in a
    // single blow from above half health
    else if (mons.type == MONS_SHAMBLING_MANGROVE && !was_banished
             && !mons.pacified() && (!summoned || duration > 0) && !wizard
             && !mons_reset)
    {
        treant_release_fauna(mons);
    }
    else if (!mons.is_summoned() && mummy_curse_power(mons.type) > 0)
    {
        // TODO: set attacker better? (Player attacker is handled by checking
        // killer when running the fineff.)
        mummy_death_curse_fineff::schedule(
                invalid_monster_index(killer_index)
                                            ? nullptr : &env.mons[killer_index],
                mons.name(DESC_A),
                killer,
                mummy_curse_power(mons.type));
    }

    // Necromancy
    bool corpse_consumed = false;
    if (!was_banished && !mons_reset)
    {
        if (mons.has_ench(ENCH_INFESTATION))
            _infestation_create_scarab(&mons);

        // Yred worship and death channel aren't stronger than this enchantment
        if (mons.has_ench(ENCH_BOUND_SOUL))
        {
            _make_derived_undead(&mons, !death_message, MONS_SIMULACRUM,
                                 SAME_ATTITUDE(&mons),
                                 SPELL_BIND_SOULS, GOD_NO_GOD);
            corpse_consumed = true;
        }
        else if (was_visible && gives_player_xp)
        {
            // no doubling up with yred and death channel
            if (have_passive(passive_t::reaping))
            {
                if (yred_reap_chance())
                    _yred_reap(mons, exploded);
                corpse_consumed = true;
            }
            else if (you.duration[DUR_DEATH_CHANNEL])
            {
                _make_derived_undead(&mons, !death_message, MONS_SPECTRAL_THING,
                                     BEH_FRIENDLY,
                                     SPELL_DEATH_CHANNEL,
                                     static_cast<god_type>(you.attribute[ATTR_DIVINE_DEATH_CHANNEL]));
            }
        }

        if (!corpse_consumed && coinflip() && _reaping(mons))
            corpse_consumed = true;
    }

    if (!wizard && !submerged && !was_banished)
    {
        _monster_die_cloud(&mons, !fake_abjure && !timeout && !mons_reset,
                           silent, summoned);
    }

    item_def* corpse = nullptr;
    if (leaves_corpse && !was_banished && !spectralised && !corpse_consumed)
    {
        // Have to add case for disintegration effect here? {dlb}
        item_def* daddy_corpse = nullptr;

        if (mons.type == MONS_SPRIGGAN_RIDER)
        {
            daddy_corpse = mounted_kill(&mons, MONS_HORNET, killer, killer_index);
            mons.type = MONS_SPRIGGAN;
        }
        corpse = place_monster_corpse(mons);
        if (!corpse)
            corpse = daddy_corpse;
    }

    const unsigned int player_xp = gives_player_xp
        ? _calc_player_experience(&mons) : 0;
    const unsigned int monster_xp = _calc_monster_experience(&mons, killer,
                                                             killer_index);

    // Player Powered by Death
    if (gives_player_xp && you.get_mutation_level(MUT_POWERED_BY_DEATH)
        && (killer == KILL_YOU
            || killer == KILL_YOU_MISSILE
            || killer == KILL_YOU_CONF
            || pet_kill))
    {
        // Enable the status
        reset_powered_by_death_duration();

        // Maybe increase strength. The chance decreases with number
        // of existing stacks.
        const int pbd_level = you.get_mutation_level(MUT_POWERED_BY_DEATH);
        const int pbd_str = you.props[POWERED_BY_DEATH_KEY].get_int();
        if (x_chance_in_y(10 - pbd_str, 10))
        {
            const int pbd_inc = random2(1 + pbd_level);
            you.props[POWERED_BY_DEATH_KEY] = pbd_str + pbd_inc;
            dprf("Powered by Death strength +%d=%d", pbd_inc,
                 pbd_str + pbd_inc);
        }
    }

    if (!crawl_state.game_is_arena() && leaves_corpse && !in_transit)
        you.kills.record_kill(&mons, killer, pet_kill);

    if (fake)
    {
        _give_experience(player_xp, monster_xp, killer, killer_index,
                         pet_kill, was_visible, mons.xp_tracking);
        crawl_state.dec_mon_acting(&mons);

        return corpse;
    }

    // If there are other duel targets alive (due to a slime splitting), don't
    // count this as winning the duel.
    if (mons.props.exists(OKAWARU_DUEL_CURRENT_KEY))
    {
        for (monster_iterator mi; mi; ++mi)
        {
            if (mi->props.exists(OKAWARU_DUEL_CURRENT_KEY) && *mi != &mons)
            {
                mons.props.erase(OKAWARU_DUEL_CURRENT_KEY);
                break;
            }
        }
    }

    mons_remove_from_grid(mons);
    fire_monster_death_event(&mons, killer, false);

    if (crawl_state.game_is_arena())
        arena_monster_died(&mons, killer, killer_index, silent, corpse);

    const coord_def mwhere = mons.pos();
    if (drop_items)
    {
        // monster_drop_things may lead to a level excursion (via
        // god_id_item -> ... -> ShoppingList::item_type_identified),
        // which fails to save/restore the dead monster. Keep it alive
        // since we still need it.
        unwind_var<int> fakehp(mons.hit_points, 1);
        monster_drop_things(&mons, YOU_KILL(killer) || pet_kill);
    }
    else
    {
        // Destroy the items belonging to MF_HARD_RESET monsters so they
        // don't clutter up env.item[].
        mons.destroy_inventory();
    }

    if (leaves_corpse && corpse)
    {
        if (!silent && !wizard)
            _special_corpse_messaging(mons);
        // message ordering... :(
        if (corpse->base_type == OBJ_CORPSES) // not gold
            _maybe_drop_monster_organ(*corpse, silent);
    }

    if (mons.is_divine_companion()
        && killer != KILL_RESET
        && !(mons.flags & MF_BANISHED))
    {
        remove_companion(&mons);
        if (mons_is_hepliaklqana_ancestor(mons.type))
        {
            if (!you.can_see(mons))
            {
                mprf("%s has departed this plane of existence.",
                     hepliaklqana_ally_name().c_str());
            }

            // respawn in ~30-60 turns, if there wasn't another ancestor through
            // some strange circumstance (wizmode? bug?)
            if (hepliaklqana_ancestor() == MID_NOBODY)
                you.duration[DUR_ANCESTOR_DELAY] = random_range(300, 600);
        }
    }

    // If we kill an invisible monster reactivate autopickup.
    // We need to check for actual invisibility rather than whether we
    // can see the monster. There are several edge cases where a monster
    // is visible to the player but we still need to turn autopickup
    // back on, such as TSO's halo or sticky flame. (jpeg)
    if (you.see_cell(mons.pos()) && mons.has_ench(ENCH_INVIS)
        && !mons.friendly())
    {
        autotoggle_autopickup(false);
    }

    crawl_state.dec_mon_acting(&mons);
    monster_cleanup(&mons);

    // Force redraw for monsters that die.
    if (in_bounds(mwhere) && you.see_cell(mwhere))
    {
        view_update_at(mwhere);
        update_screen();
    }

    if (!mons_reset)
    {
        _give_experience(player_xp, monster_xp, killer, killer_index,
                pet_kill, was_visible, mons.xp_tracking);
    }
    return corpse;
}

void unawaken_vines(const monster* mons, bool quiet)
{
    int vines_seen = 0;
    for (monster_iterator mi; mi; ++mi)
    {
        if (mi->type == MONS_SNAPLASHER_VINE
            && mi->props.exists(VINE_AWAKENER_KEY)
            && monster_by_mid(mi->props[VINE_AWAKENER_KEY].get_int()) == mons)
        {
            if (you.can_see(**mi))
                ++vines_seen;
            monster_die(**mi, KILL_RESET, NON_MONSTER);
        }
    }

    if (!quiet && vines_seen)
    {
        mprf("The vine%s fall%s limply to the ground.",
              (vines_seen > 1 ? "s" : ""), (vines_seen == 1 ? "s" : ""));
    }
}

void heal_flayed_effect(actor* act, bool quiet, bool blood_only)
{
    ASSERT(act); // XXX: change to actor &act
    if (!blood_only)
    {
        if (act->is_player())
            you.duration[DUR_FLAYED] = 0;
        else
            act->as_monster()->del_ench(ENCH_FLAYED, true, false);

        if (you.can_see(*act) && !quiet)
        {
            mprf("The terrible wounds on %s body vanish.",
                 act->name(DESC_ITS).c_str());
        }

        act->heal(act->props[FLAY_DAMAGE_KEY].get_int());
        act->props.erase(FLAY_DAMAGE_KEY);
    }

    for (const CrawlStoreValue& store : act->props[FLAY_BLOOD_KEY].get_vector())
        env.pgrid(store.get_coord()) &= ~FPROP_BLOODY;
    act->props.erase(FLAY_BLOOD_KEY);
}

void end_flayed_effect(monster* ghost)
{
    if (you.duration[DUR_FLAYED] && !ghost->wont_attack())
        heal_flayed_effect(&you);

    for (monster_iterator mi; mi; ++mi)
    {
        if (mi->has_ench(ENCH_FLAYED) && !mons_aligned(ghost, *mi))
            heal_flayed_effect(*mi);
    }
}

// Clean up after a dead monster.
void monster_cleanup(monster* mons)
{
    crawl_state.mon_gone(mons);

    if (mons->has_ench(ENCH_AWAKEN_FOREST))
    {
        forest_message(mons->pos(), "The forest abruptly stops moving.");
        env.forest_awoken_until = 0;
    }

    if (mons->has_ench(ENCH_AWAKEN_VINES))
        unawaken_vines(mons, false);

    // Monsters haloes should be removed when they die.
    if (mons->halo_radius()
        || mons->umbra_radius()
        || mons->silence_radius())
    {
        invalidate_agrid();
    }

    // May have been constricting something. No message because that depends
    // on the order in which things are cleaned up: If the constrictee is
    // cleaned up first, we wouldn't get a message anyway.
    mons->stop_constricting_all(false, true);

    mons->clear_far_engulf();

    if (mons_is_tentacle_head(mons_base_type(*mons)))
        destroy_tentacles(mons);

    const mid_t mid = mons->mid;
    env.mid_cache.erase(mid);

    mons->remove_summons();

    unsigned int monster_killed = mons->mindex();
    for (monster_iterator mi; mi; ++mi)
    {
        if (mi->foe == monster_killed)
            mi->foe = MHITNOT;
    }

    if (you.pet_target == monster_killed)
        you.pet_target = MHITNOT;

    mons->reset();
}

item_def* mounted_kill(monster* daddy, monster_type mc, killer_type killer,
                       int killer_index)
{
    monster mon;
    mon.type = mc;
    mon.moveto(daddy->pos());
    define_monster(mon); // assumes mc is not a zombie
    mon.flags = daddy->flags;

    // Need to copy ENCH_ABJ etc. or we could get real XP/meat from a summon.
    mon.enchantments = daddy->enchantments;
    mon.ench_cache = daddy->ench_cache;

    mon.attitude = daddy->attitude;
    mon.damage_friendly = daddy->damage_friendly;
    mon.damage_total = daddy->damage_total;
    // Keep the rider's name, if it had one (Mercenary card).
    if (!daddy->mname.empty() && mon.type == MONS_SPRIGGAN)
        mon.mname = daddy->mname;
    if (daddy->props.exists(REAPING_DAMAGE_KEY))
    {
        dprf("Mounted kill: marking the other monster as reaped as well.");
        mon.props[REAPING_DAMAGE_KEY].get_int() = daddy->props[REAPING_DAMAGE_KEY].get_int();
        mon.props[REAPER_KEY].get_int() = daddy->props[REAPER_KEY].get_int();
    }

    return monster_die(mon, killer, killer_index, false, false, true);
}

/**
 * Applies harmful environmental effects from the current tile to monsters.
 *
 * @param mons      The monster to maybe drown/incinerate.
 * @param oldpos    Their previous tile, before landing up here.
 * @param killer    Who's responsible for killing them, if they die here.
 * @param killnum   The mindex of the killer, if any.
 */
void mons_check_pool(monster* mons, const coord_def &oldpos,
                     killer_type killer, int killnum)
{
    // Flying monsters don't make contact with the terrain.
    if (!mons->ground_level())
        return;

    dungeon_feature_type grid = env.grid(mons->pos());
    if (grid != DNGN_LAVA && grid != DNGN_DEEP_WATER
        || monster_habitable_grid(mons, grid))
    {
        return;
    }


    // Don't worry about invisibility. You should be able to see if
    // something has fallen into the lava.
    if (you.see_cell(mons->pos()) && (oldpos == mons->pos() || env.grid(oldpos) != grid))
    {
         mprf("%s falls into the %s!",
             mons->name(DESC_THE).c_str(),
             grid == DNGN_LAVA ? "lava" : "water");
    }

    // Even fire resistant monsters perish in lava.
    if (grid == DNGN_LAVA && mons->res_fire() < 2)
    {
        simple_monster_message(*mons, " is incinerated.",
                               MSGCH_MONSTER_DAMAGE, MDAM_DEAD);
    }
    else if (mons->can_drown())
    {
        simple_monster_message(*mons, " drowns.",
                               MSGCH_MONSTER_DAMAGE, MDAM_DEAD);
    }
    else
    {
        simple_monster_message(*mons, " falls apart.",
                               MSGCH_MONSTER_DAMAGE, MDAM_DEAD);
    }

    if (killer == KILL_NONE)
    {
        // Self-kill.
        killer  = KILL_MON;
        killnum = mons->mindex();
    }

    // Yredelemnul special, redux: It's the only one that can
    // work on drowned monsters.
    if (!_yred_bound_soul(mons, killer))
        monster_die(*mons, killer, killnum, true);
}

// Make all of the monster's original equipment disappear, unless it's a fixed
// artefact or unrand artefact.
static void _vanish_orig_eq(monster* mons)
{
    for (mon_inv_iterator ii(*mons); ii; ++ii)
    {
        if (origin_known(*ii) || ii->orig_monnum != 0
            || !ii->inscription.empty()
            || is_unrandom_artefact(*ii)
            || (ii->flags & (ISFLAG_DROPPED | ISFLAG_THROWN
                              | ISFLAG_NOTED_GET)))
        {
            continue;
        }
        ii->flags |= ISFLAG_SUMMONED;
    }
}

int dismiss_monsters(string pattern)
{
    // Make all of the monsters' original equipment disappear unless "keepitem"
    // is found in the regex (except for fixed arts and unrand arts).
    const bool keep_item = strip_tag(pattern, "keepitem");
    const bool harmful = pattern == "harmful";
    const bool mobile  = pattern == "mobile";
    const bool los     = pattern == "los";

    // Dismiss by regex.
    text_pattern tpat(pattern);
    int ndismissed = 0;
    for (monster_iterator mi; mi; ++mi)
    {
        if (mi->alive()
            && (mobile ? !mons_class_is_stationary(mi->type) :
                harmful ? mons_is_threatening(**mi) && !mi->wont_attack() :
                los ? you.see_cell(mi->pos())
                : tpat.empty() || tpat.matches(mi->name(DESC_PLAIN, true))))
        {
            if (!keep_item)
                _vanish_orig_eq(*mi);
            monster_die(**mi, KILL_DISMISSED, NON_MONSTER, false, true);
            ++ndismissed;
        }
    }

    return ndismissed;
}

string summoned_poof_msg(const monster* mons, bool plural)
{
    int  summon_type = 0;
    bool valid_mon   = false;
    if (mons != nullptr && !invalid_monster(mons))
    {
        (void) mons->is_summoned(nullptr, &summon_type);
        valid_mon = true;
    }

    string msg      = "disappear%s in a puff of smoke";
    bool   no_chaos = false;

    switch (summon_type)
    {
    case SPELL_SHADOW_CREATURES:
    case MON_SUMM_SCROLL:
        msg      = "dissolve%s into shadows";
        no_chaos = true;
        break;

    case MON_SUMM_CHAOS:
        msg = "degenerate%s into a cloud of primal chaos";
        break;

    case MON_SUMM_WRATH:
    case MON_SUMM_AID:
        if (valid_mon && is_good_god(mons->god))
        {
            msg      = "dissolve%s into sparkling lights";
            no_chaos = true;
        }
        break;

    case SPELL_SPECTRAL_CLOUD:
    case SPELL_CALL_LOST_SOUL:
        msg = "fade%s away";
        break;
    }

    if (valid_mon)
    {
        if (mons->god == GOD_XOM && !no_chaos && one_chance_in(10)
            || mons->type == MONS_CHAOS_SPAWN)
        {
            msg = "degenerate%s into a cloud of primal chaos";
        }

        if (mons->is_holy()
            && summon_type != SPELL_SHADOW_CREATURES
            && summon_type != MON_SUMM_CHAOS)
        {
            msg = "dissolve%s into sparkling lights";
        }

        if (mons_is_slime(*mons)
            && mons->god == GOD_JIYVA)
        {
            msg = "dissolve%s into a puddle of slime";
        }

        if (mons->type == MONS_DROWNED_SOUL)
            msg = "return%s to the deep";

        if (mons->has_ench(ENCH_PHANTOM_MIRROR))
            msg = "shimmer%s and vanish" + string(plural ? "" : "es"); // Ugh

        if (mons->type == MONS_LIVING_SPELL)
            msg = "disperses";
    }

    // Conjugate.
    msg = make_stringf(msg.c_str(), plural ? "" : "s");

    return msg;
}

string summoned_poof_msg(const monster* mons, const item_def &item)
{
    ASSERT(item.flags & ISFLAG_SUMMONED);

    return summoned_poof_msg(mons, item.quantity > 1);
}

/**
 * Determine if a specified monster is or was a specified monster type.
 *
 * Checks both the monster type and the ORIGINAL_TYPE_KEY prop, thus allowing
 * the type to be transferred through polymorph.
 *
 * @param mons    The monster to be checked.
 * @param type    The type it might be.
 * @return        True if the monster was or is the type, otherwise false.
**/
bool mons_is_mons_class(const monster* mons, monster_type type)
{
    return mons->type == type
           || mons->props.exists(ORIGINAL_TYPE_KEY)
              && mons->props[ORIGINAL_TYPE_KEY].get_int() == type;
}

/**
 * Perform neutralisation for members of Pikel's band upon Pikel's 'death'.
 *
 * This neutralisation occurs in multiple instances: when Pikel is neutralised,
 * enslaved, when Pikel dies, when Pikel is banished.
 * It is handled by a daction (as a fineff) to preserve across levels.
 **/
void pikel_band_neutralise()
{
    int visible_minions = 0;
    for (monster_iterator mi; mi; ++mi)
    {
        if (mi->type == MONS_LEMURE
            && testbits(mi->flags, MF_BAND_MEMBER)
            && mi->props.exists(PIKEL_BAND_KEY)
            && mi->observable())
        {
            visible_minions++;
        }
    }
    string final_msg;
    if (visible_minions > 0 && you.num_turns > 0)
    {
        if (you.get_mutation_level(MUT_NO_LOVE))
        {
            const char *substr = visible_minions > 1 ? "minions" : "minion";
            final_msg = make_stringf("Pikel's spell is broken, but his former "
                                     "%s can only feel hate for you!", substr);
        }
        else
        {
            const char *substr = visible_minions > 1
                ? "minions thank you for their"
                : "minion thanks you for its";
            final_msg = make_stringf("With Pikel's spell broken, his former %s "
                                     "freedom.", substr);
        }
    }
    delayed_action_fineff::schedule(DACT_PIKEL_MINIONS, final_msg);
}

/**
 * Revert porkalated hogs.
 *
 * Called upon Kirke's death. Hogs either from Kirke's band or
 * subsequently porkalated should be reverted to their original form.
 * This takes place as a daction to preserve behaviour across levels;
 * this function simply checks if any are visible and raises a fineff
 * containing an appropriate message. The fineff raises the actual
 * daction.
 */
void hogs_to_humans()
{
    int any = 0, human = 0;

    for (monster_iterator mi; mi; ++mi)
    {
        if (mons_genus(mi->type) != MONS_HOG)
            continue;

        if (!mi->props.exists(KIRKE_BAND_KEY)
            && !mi->props.exists(ORIG_MONSTER_KEY))
        {
            continue;
        }

        // Shapeshifters will stop being a hog when they feel like it.
        if (mi->is_shapeshifter())
            continue;

        const bool could_see = you.can_see(**mi);

        if (could_see) any++;

        if (!mi->props.exists(ORIG_MONSTER_KEY) && could_see)
            human++;
    }

    string final_msg;
    if (any > 0 && you.num_turns > 0)
    {
        final_msg = make_stringf("No longer under Kirke's spell, the %s %s %s!",
                                 any > 1 ? "hogs return to their"
                                         : "hog returns to its",
                                 any == human ? "human" : "original",
                                 any > 1 ? "forms" : "form");
    }
    kirke_death_fineff::schedule(final_msg);
}

/**
 * Determine if a monster is either Dowan or Duvessa.
 *
 * Tracks through type and ORIGINAL_TYPE_KEY, thus tracking through polymorph.
 * Used to determine if a death function should be called for the monster
 * in question.
 *
 * @param mons    The monster to check.
 * @return        True if either Dowan or Duvessa, otherwise false.
**/
bool mons_is_elven_twin(const monster* mons)
{
    return mons_is_mons_class(mons, MONS_DOWAN)
           || mons_is_mons_class(mons, MONS_DUVESSA);
}

/**
 * Find Duvessa or Dowan, given the other.
 *
 * @param mons    The monster whose twin we seek.
 * @return        A pointer to the other elven twin, or nullptr if the twin
 *                no longer exists, or if given a mons that is not an elven twin.
**/
monster* mons_find_elven_twin_of(const monster* mons)
{
    if (!mons_is_elven_twin(mons))
        return nullptr;

    for (monster_iterator mi; mi; ++mi)
    {
        if (*mi == mons)
            continue;

        if (mons_is_elven_twin(*mi))
            return *mi;
    }

    return nullptr;
}

/**
 * Perform functional changes Dowan or Duvessa upon the other's death.
 *
 * This functional is called when either Dowan or Duvessa are killed or
 * banished. It performs a variety of changes in both attitude, spells, flavour,
 * speech, etc.
 *
 * @param twin          The monster who died.
 * @param in_transit    True if banished, otherwise false.
 * @param killer        The kill-type related to twin.
 * @param killer_index  The index of the actor who killed twin.
**/
void elven_twin_died(monster* twin, bool in_transit, killer_type killer, int killer_index)
{
    if (killer == KILL_DISMISSED || killer == KILL_RESET)
        return;

    // Sometimes, if you pacify one twin near a staircase, they leave
    // in the same turn. Convert, in those instances. The strict_neutral check
    // is intended to cover the slimify case, we don't want to pacify the other
    // if a slimified twin dies.
    if (twin->neutral() && !twin->has_ench(ENCH_INSANE)
                                                    && !twin->strict_neutral())
    {
        elven_twins_pacify(twin);
        return;
    }

    monster* mons = mons_find_elven_twin_of(twin);

    if (!mons)
        return;

    // Don't consider already neutralised monsters.
    if (mons->good_neutral() || mons->strict_neutral())
        return;

    // Okay, let them climb stairs now.
    mons->props[CAN_CLIMB_KEY] = true;
    if (!in_transit)
        mons->props[SPEECH_PREFIX_KEY] = "twin_died";
    else
        mons->props[SPEECH_PREFIX_KEY] = "twin_banished";

    // If you've stabbed one of them, the other one is likely asleep still.
    if (mons->asleep())
        behaviour_event(mons, ME_DISTURB, 0, mons->pos());

    // Will generate strings such as 'Duvessa_Duvessa_dies' or, alternately
    // 'Dowan_Dowan_dies', but as neither will match, these can safely be
    // ignored.
    string key = mons->name(DESC_THE, true) + "_"
                 + twin->name(DESC_THE, true) + "_dies_";

    if (you.see_cell(mons->pos()))
    {
        if (!mons->visible_to(&you))
            key += "invisible_";
    }
    else
        key += "distance_";

    bool i_killed = ((killer == KILL_MON || killer == KILL_MON_MISSILE)
                      && mons->mindex() == killer_index);

    if (i_killed)
    {
        key += "bytwin_";
        mons->props[SPEECH_PREFIX_KEY] = "twin_ikilled";
    }

    // Drop the final '_'.
    key.erase(key.length() - 1);

    string death_message = getSpeakString(key);

    // Check if they can speak or not: they may have been polymorphed.
    if (you.see_cell(mons->pos()) && !death_message.empty() && mons->can_speak())
        mons_speaks_msg(mons, death_message, MSGCH_TALK, silenced(you.pos()));
    else if (mons->can_speak())
        mpr(death_message);

    // Upgrade the spellbook here, as elven_twin_energize
    // may not be called due to lack of visibility.
    if (mons_is_mons_class(mons, MONS_DOWAN)
                                        && !(mons->flags & MF_POLYMORPHED))
    {
        // Don't mess with Dowan's spells if he's been polymorphed: most
        // possible forms have no spells, and the few that do (e.g. boggart)
        // have way more fun spells than this. If this ever changes, the
        // following code would need to be rewritten, as it'll crash.
        // TODO: this is a fairly brittle way of upgrading Dowan...
        ASSERT(mons->spells.size() >= 5);
        mons->spells[0].spell = SPELL_STONE_ARROW;
        mons->spells[1].spell = SPELL_THROW_ICICLE;
        mons->spells[3].spell = SPELL_BLINK;
        // Nothing with 6.

        // Indicate that he has an updated spellbook.
        mons->props[CUSTOM_SPELLS_KEY] = true;
    }

    // Finally give them new energy
    if (mons->can_see(you) && !mons->has_ench(ENCH_INSANE))
        elven_twin_energize(mons);
    else
        mons->props[ELVEN_ENERGIZE_KEY] = true;
}

void elven_twin_energize(monster* mons)
{
    if (mons_is_mons_class(mons, MONS_DUVESSA))
    {
        if (mons->go_berserk(true))
        {
            // only mark Duvessa energized once she's successfully gone berserk
            mons->props[ELVEN_IS_ENERGIZED_KEY] = true;
            mon_enchant zerk = mons->get_ench(ENCH_BERSERK);
            zerk.duration = INFINITE_DURATION;
            mons->update_ench(zerk);
        }
        else
            mons->props[ELVEN_ENERGIZE_KEY] = true;
    }
    else
    {
        ASSERT(mons_is_mons_class(mons, MONS_DOWAN));
        if (mons->observable())
            simple_monster_message(*mons, " seems to find hidden reserves of power!");

        mons->add_ench(mon_enchant(ENCH_HASTE, 1, mons, INFINITE_DURATION));
        mons->props[ELVEN_IS_ENERGIZED_KEY] = true;
    }
}

/**
 * Pacification effects for Dowan and Duvessa.
 *
 * As twins, pacifying one pacifies the other.
 *
 * @param twin    The original monster pacified.
**/
void elven_twins_pacify(monster* twin)
{
    monster* mons = mons_find_elven_twin_of(twin);

    if (!mons)
        return;

    // Don't consider already neutralised monsters.
    if (mons->neutral())
        return;

    simple_monster_message(*mons, " likewise turns neutral.");

    record_monster_defeat(mons, KILL_PACIFIED);
    mons_pacify(*mons, ATT_NEUTRAL);
}

/**
 * Unpacification effects for Dowan and Duvessa.
 *
 * If they are both pacified and you attack one, the other will not remain
 * neutral. This is both for flavour (they do things together), and
 * functionality (so Dowan does not begin beating on Duvessa, etc).
 *
 * @param twin    The monster attacked.
**/
void elven_twins_unpacify(monster* twin)
{
    monster* mons = mons_find_elven_twin_of(twin);

    if (!mons)
        return;

    // Don't consider already un-neutralised monsters.
    if (!mons->neutral() || mons->has_ench(ENCH_INSANE))
        return;
    simple_monster_message(*mons, " gets angry again!");

    behaviour_event(mons, ME_WHACK, &you, you.pos(), false);
}

bool mons_felid_can_revive(const monster* mons)
{
    return !mons->props.exists(FELID_REVIVES_KEY)
           || mons->props[FELID_REVIVES_KEY].get_byte() < 2;
}

void mons_felid_revive(monster* mons)
{
    // FIXME: this should be a fineff like bennu_revive_fineff. But that
    // is tricky because the original actor will be dead (and not carrying
    // its items) by the time the fineff fires.

    // Mostly adapted from bring_to_safety()
    coord_def revive_place;
    int tries = 10000;
    while (tries > 0) // Don't try too hard.
    {
        revive_place.x = random2(GXM);
        revive_place.y = random2(GYM);
        if (!in_bounds(revive_place)
            || env.grid(revive_place) != DNGN_FLOOR
            || cloud_at(revive_place)
            || monster_at(revive_place)
            || env.pgrid(revive_place) & FPROP_NO_TELE_INTO
            || grid_distance(revive_place, mons->pos()) < 9)
        {
            tries--;
            continue;
        }
        else
            break;
    }
    if (tries == 0)
        return;

    monster_type type = mons_is_mons_class(mons, MONS_NATASHA) ? MONS_NATASHA
                                                               : mons->type;
    const int revives = (mons->props.exists(FELID_REVIVES_KEY))
                        ? mons->props[FELID_REVIVES_KEY].get_byte() + 1
                        : 1;

    monster *newmons =
        create_monster(
            mgen_data(type, (mons->has_ench(ENCH_CHARM) ? BEH_HOSTILE
                             : SAME_ATTITUDE(mons)), revive_place, mons->foe));

    if (newmons)
    {
        for (mon_inv_iterator ii(*mons); ii; ++ii)
        {
            give_specific_item(newmons, *ii);
            destroy_item(ii->index());
        }

        newmons->props[FELID_REVIVES_KEY].get_byte() = revives;
    }
}

bool mons_bennu_can_revive(const monster* mons)
{
    return !mons->props.exists(BENNU_REVIVES_KEY)
           || mons->props[BENNU_REVIVES_KEY].get_byte() < 1;
}<|MERGE_RESOLUTION|>--- conflicted
+++ resolved
@@ -305,23 +305,14 @@
                   + 1) / 2;
     ASSERT(mons->damage_friendly <= 2 * mons->damage_total);
 
-<<<<<<< HEAD
-    // All deaths of hostiles grant at least 50% XP in ZotDef.
-    if (crawl_state.game_is_zotdef() && experience < half_xp)
+    // All deaths of hostiles used to grant at least 50% XP in ZotDef.
+    // TODO: decide whether to change xp in zotdef i suppose.
+	/* 
+	if (crawl_state.game_is_zotdef() && experience < half_xp)
         experience = half_xp;
-
-    // Note: This doesn't happen currently since monsters with
-    //       MF_PACIFIED have always gone through pacification,
-    //       hence also have MF_WAS_NEUTRAL. [rob]
-    if (already_got_half_xp)
-    {
-        experience -= half_xp;
-        if (experience < 0)
-            experience = 0;
-    }
-
-=======
->>>>>>> 92def6ad
+	
+	*/
+
     return experience;
 }
 
