--- conflicted
+++ resolved
@@ -209,11 +209,7 @@
     bool        view_lock_y;
 
     // For an unlocked viewport, this will centre the viewport when scrolling.
-<<<<<<< HEAD
-    bool        center_on_scroll;
-=======
     bool        centre_on_scroll;
->>>>>>> baef9634
 
     // If symmetric_scroll is set, for diagonal moves, if the view
     // scrolls at all, it'll scroll diagonally.
