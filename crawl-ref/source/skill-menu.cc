--- conflicted
+++ resolved
@@ -1016,33 +1016,18 @@
 }
 
 /**
-<<<<<<< HEAD
- * Does the player need to enable a skill?
- * Side effect: will set an error message in the help line if so.
-=======
  * Does the player have at least one skill enabled?
  * Side effect: will set an error message in the help line if not.
->>>>>>> 77505739
  *
  * @return true if the check passes: either a skill is enabled or no skills
  *         can be enabled.
  */
 bool SkillMenu::do_skill_enabled_check()
 {
-<<<<<<< HEAD
-    for (int i = 0; i < NUM_SKILLS; ++i)
-    {
-        if (skill_trained(i))
-            return true;
-    }
-
-    if (!all_skills_maxed())
-=======
     if (skills_being_trained())
         return true;
 
     if (trainable_skills())
->>>>>>> 77505739
     {
         // Shouldn't happen, but crash rather than locking the player in the
         // menu. Training will be fixed up on load.
@@ -1052,21 +1037,6 @@
     }
     return true;
 }
-<<<<<<< HEAD
-
-// Before we exit, make sure there's at least one skill enabled.
-bool SkillMenu::exit()
-{
-    if (crawl_state.seen_hups)
-    {
-        clear();
-        return true;
-    }
-
-    if (!do_skill_enabled_check())
-        return false;
-=======
->>>>>>> 77505739
 
 bool SkillMenu::exit(bool just_reset)
 {
