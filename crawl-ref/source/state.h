/**
 * @file
 * @brief Game state.
**/

#pragma once

#include <vector>

#include "command-type.h"
#include "disable-type.h"
#include "end.h"
#include "game-exit-type.h"
#include "player.h"

class monster;
class mon_acting;
class targeter;
struct activity_interrupt_data;

struct god_act_state
{
public:

    god_act_state();
    void reset();

    god_type which_god;
    bool     retribution;
    int      depth;
};

// Track various aspects of Crawl game state.
struct game_state
{
    vector<string> command_line_arguments;

    bool game_crashed;      // The game crashed and is now in the process of
                            // dumping crash info.

    bool mouse_enabled;     // True if mouse input is currently relevant.

    bool waiting_for_command; // True when the game is waiting for a command.
    bool terminal_resized;   // True if the term was resized and we need to
                             // take action to handle it.
    time_t last_winch;       // Time of last resize, for crash dumps.

    bool io_inited;         // Is curses or the equivalent initialised?
    bool need_save;         // Set to true when game can be saved, false when the game ends.
    bool game_started;      // Set to true when a game has started.
    bool saving_game;       // Set to true while in save_game.
    bool updating_scores;   // Set to true while updating hiscores.
    const char* no_gdb;     // reason for not running gdb

    int  seen_hups;         // Set to true if SIGHUP received.

    bool map_stat_gen;      // Set if we're generating stats on maps.
    bool map_stat_dump_disconnect; // Set if we dump disconnected maps and exit
                                   // under mapstat.
    bool obj_stat_gen;      // Set if we're generating object stats.

    string force_map;       // Set if we're forcing a specific map to generate.

    game_type type;
    game_type last_type;
    game_ended_condition last_game_exit;
    bool marked_as_won;
    bool arena_suspended;   // Set if the arena has been temporarily
                            // suspended.
    bool generating_level;

    bool dump_maps;         // Dump map Lua to stderr on fresh parse.
    bool test;              // Set if we want to run self-tests and exit.
    bool test_list;         // Show available tests and exit.
    bool script;            // Set if we want to run a Lua script and exit.
    bool build_db;          // Set if we want to rebuild the db and exit.
    vector<string> tests_selected; // Tests to be run.
    vector<string> script_args;    // Arguments to scripts.

    bool throttle;
    bool bypassed_startup_menu;

    bool show_more_prompt;  // Set to false to disable --more-- prompts.

    string sprint_map;      // Sprint map set on command line, if any.

    string map;             // Map selected in the newgame menu

    void (*terminal_resize_handler)();
    void (*terminal_resize_check)();

    bool            doing_prev_cmd_again;
    command_type    prev_cmd;
    deque<int>      prev_cmd_keys;

    command_type    repeat_cmd;
    bool            cmd_repeat_start;
    command_type    prev_repeat_cmd;
    int             prev_cmd_repeat_goal;
    bool            cmd_repeat_started_unsafe;
    int             lua_calls_no_turn;
    bool            stat_gain_prompt;

    bool            simulating_xp_gain; // is the skill menu in xp potion mode?

    bool level_annotation_shown;
    bool viewport_monster_hp;
    bool viewport_weapons;

    bool tiles_disabled; // ignored unless USE_TILE_LOCAL is defined
    bool title_screen; // ignored unless USE_TILE_LOCAL is defined

    bool invisible_targeting;

    // Area beyond which view should be darkened,  0 = disabled.
    targeter *darken_range;

    // Monsters to highlight on the screen, 0 = disabled.
    vector<monster *> *flash_monsters;

    // Any changes to macros that need to be changed?
    bool unsaved_macros;

    FixedBitVector<NUM_DISABLEMENTS> disables;

    // Version of the last character save.
    int minor_version;

    // Git version of the character save. This will be empty unless the
    // character has been loaded from a previous save.
    std::string save_rcs_version;

    string default_startup_name;

<<<<<<< HEAD
=======
    // Should flushing a nonempty key buffer error or crash? Used for tests.
    bool nonempty_buffer_flush_errors;

>>>>>>> 77505739
protected:
    void reset_cmd_repeat();
    void reset_cmd_again();

    god_act_state         god_act;
    vector<god_act_state> god_act_stack;

    monster*          mon_act;
    vector<monster* > mon_act_stack;

public:
    game_state();

    void reset_game();

    void add_startup_error(const string &error);

    bool is_replaying_keys() const;

    bool is_repeating_cmd() const;

    void cancel_cmd_repeat(string reason = "", bool force=false);
    void cancel_cmd_again(string reason = "", bool force=false);
    void cancel_cmd_all(string reason = "");

    void cant_cmd_repeat(string reason = "");
    void cant_cmd_again(string reason = "");
    void cant_cmd_any(string reason = "");

    void zero_turns_taken();

    void check_term_size() const
    {
        if (terminal_resize_check)
            (*terminal_resize_check)();
    }

    bool     is_god_acting() const;
    bool     is_god_retribution() const;
    god_type which_god_acting() const;
    void     inc_god_acting(bool is_retribution = false);
    void     inc_god_acting(god_type which_god, bool is_retribution = false);
    void     dec_god_acting();
    void     dec_god_acting(god_type which_god);
    void     clear_god_acting();

    vector<god_act_state> other_gods_acting() const;

    bool      is_mon_acting() const;
    monster* which_mon_acting() const;
    void      inc_mon_acting(monster* mon);
    void      dec_mon_acting(monster* mon);
    void      clear_mon_acting();
    void      mon_gone(monster* mon);

    void dump();
    bool player_is_dead() const;

    bool game_standard_levelgen() const;
    bool game_is_normal() const;
    bool game_is_tutorial() const;
    bool game_is_arena() const;
    bool game_is_sprint() const;
    bool game_is_hints() const;
    bool game_is_hints_tutorial() const;

    // Save subdirectory used for games such as Sprint.
    string game_type_name() const;
    string game_savedir_path() const;
    string game_type_qualifier() const;

    static string game_type_name_for(game_type gt);

    inline void mark_last_game_won()
    {
        marked_as_won = true;
    }

    friend class mon_acting;
};

#ifdef DEBUG_GLOBALS
#define crawl_state (*real_crawl_state)
#endif
extern game_state crawl_state;

class god_acting
{
public:
    god_acting(bool is_retribution = false)
        : god(you.religion)
    {
        crawl_state.inc_god_acting(god, is_retribution);
    }
    god_acting(god_type who, bool is_retribution = false)
        : god(who)
    {
        crawl_state.inc_god_acting(god, is_retribution);
    }
    ~god_acting()
    {
        crawl_state.dec_god_acting(god);
    }
private:
    god_type god;
};

class mon_acting
{
public:
    mon_acting(monster* _mon) : mon(_mon)
    {
        crawl_state.inc_mon_acting(_mon);
    }

    ~mon_acting()
    {
        // Monster might have died in the meantime.
        if (mon == crawl_state.mon_act)
            crawl_state.dec_mon_acting(mon);
    }

private:
    monster* mon;
};

bool interrupt_cmd_repeat(activity_interrupt_type ai,
                          const activity_interrupt_data &at);<|MERGE_RESOLUTION|>--- conflicted
+++ resolved
@@ -132,12 +132,9 @@
 
     string default_startup_name;
 
-<<<<<<< HEAD
-=======
     // Should flushing a nonempty key buffer error or crash? Used for tests.
     bool nonempty_buffer_flush_errors;
 
->>>>>>> 77505739
 protected:
     void reset_cmd_repeat();
     void reset_cmd_again();
