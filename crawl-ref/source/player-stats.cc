--- conflicted
+++ resolved
@@ -106,7 +106,6 @@
 stat_type choose_stat(string title, string message, string prompt, bool increase_attribute)
 {
 #ifdef TOUCH_UI
-<<<<<<< HEAD
     if (increase_attribute)
     {
         learned_something_new(HINT_CHOOSE_STAT);
@@ -130,23 +129,6 @@
         me->add_tile(tile_def(TILEG_PROMPT_NO, TEX_GUI));
         pop->push_entry(me);
     }
-=======
-    learned_something_new(HINT_CHOOSE_STAT);
-    Popup pop{"Increase Attributes"};
-    MenuEntry * const status = new MenuEntry("", MEL_SUBTITLE);
-    MenuEntry * const s_me = new MenuEntry("Strength", MEL_ITEM, 0, 'S');
-    s_me->add_tile(tile_def(TILEG_FIGHTING_ON, TEX_GUI));
-    MenuEntry * const i_me = new MenuEntry("Intelligence", MEL_ITEM, 0, 'I');
-    i_me->add_tile(tile_def(TILEG_SPELLCASTING_ON, TEX_GUI));
-    MenuEntry * const d_me = new MenuEntry("Dexterity", MEL_ITEM, 0, 'D');
-    d_me->add_tile(tile_def(TILEG_DODGING_ON, TEX_GUI));
-
-    pop.push_entry(new MenuEntry(stat_gain_message + " Increase:", MEL_TITLE));
-    pop.push_entry(status);
-    pop.push_entry(s_me);
-    pop.push_entry(i_me);
-    pop.push_entry(d_me);
->>>>>>> bb444f25
 #else
     if (increase_attribute)
     {
