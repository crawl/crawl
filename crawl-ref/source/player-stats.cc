#include "AppHdr.h"

#include "player-stats.h"

#include "artefact.h"
#include "clua.h"
#include "delay.h"
#include "duration-type.h"
#include "equipment-type.h"
#include "files.h"
#include "god-passive.h"
#include "hints.h"
#include "item-status-flag-type.h"
#include "item-use.h"
#include "libutil.h"
#include "macro.h"
#ifdef TOUCH_UI
#include "menu.h"
#endif
#include "message.h"
#include "misc.h"
#include "monster.h"
#include "mon-util.h"
#include "notes.h"
#include "ouch.h"
#include "output.h"
#include "player.h"
#include "religion.h"
#include "stat-type.h"
#include "state.h"
#include "stringutil.h"
#ifdef TOUCH_UI
#include "tiledef-gui.h"
#include "tilepick.h"
#endif
#include "transform.h"

int player::stat(stat_type s, bool nonneg) const
{
    const int val = max_stat(s) - stat_loss[s];
    return nonneg ? max(val, 0) : val;
}

int player::strength(bool nonneg) const
{
    return stat(STAT_STR, nonneg);
}

int player::intel(bool nonneg) const
{
    return stat(STAT_INT, nonneg);
}

int player::dex(bool nonneg) const
{
    return stat(STAT_DEX, nonneg);
}

static int _stat_modifier(stat_type stat, bool innate_only);

/**
 * What's the player's current maximum for a stat, before ability damage is
 * applied?
 *
 * @param s      The stat in question (e.g. STAT_STR).
 * @param innate Whether to disregard stat modifiers other than those from
 *               innate mutations.
 * @return      The player's maximum for the given stat; capped at
 *              MAX_STAT_VALUE.
 */
int player::max_stat(stat_type s, bool innate) const
{
    return min(base_stats[s] + _stat_modifier(s, innate), MAX_STAT_VALUE);
}

int player::max_strength() const
{
    return max_stat(STAT_STR);
}

int player::max_intel() const
{
    return max_stat(STAT_INT);
}

int player::max_dex() const
{
    return max_stat(STAT_DEX);
}

// Base stat including innate mutations (which base_stats does not)
int innate_stat(stat_type s)
{
    return you.max_stat(s, true);
}


static void _handle_stat_change(stat_type stat);

/**
 * Handle manual, permanent character stat increases. (Usually from every third
 * XL.
 *
 * @return Whether the stat was actually increased (HUPs can interrupt this).
 */
bool attribute_increase()
{
    if(you.species == SP_GOLEM)
        return true;

    const string stat_gain_message = make_stringf("Your experience leads to a%s "
                                                  "increase in your attributes!",
                                                  you.species == SP_DEMIGOD ?
                                                  " dramatic" : "n");
    crawl_state.stat_gain_prompt = true;
#ifdef TOUCH_UI
    learned_something_new(HINT_CHOOSE_STAT);
    Menu pop(MF_SINGLESELECT | MF_ANYPRINTABLE);
    MenuEntry * const status = new MenuEntry("", MEL_SUBTITLE);
    MenuEntry * const s_me = new MenuEntry("Strength", MEL_ITEM, 1, 'S');
    s_me->add_tile(tile_def(TILEG_FIGHTING_ON, TEX_GUI));
    MenuEntry * const i_me = new MenuEntry("Intelligence", MEL_ITEM, 1, 'I');
    i_me->add_tile(tile_def(TILEG_SPELLCASTING_ON, TEX_GUI));
    MenuEntry * const d_me = new MenuEntry("Dexterity", MEL_ITEM, 1, 'D');
    d_me->add_tile(tile_def(TILEG_DODGING_ON, TEX_GUI));

    pop.set_title(new MenuEntry("Increase Attributes", MEL_TITLE));
    pop.add_entry(new MenuEntry(stat_gain_message + " Increase:", MEL_TITLE));
    pop.add_entry(status);
    pop.add_entry(s_me);
    pop.add_entry(i_me);
    pop.add_entry(d_me);
#else
    mprf(MSGCH_INTRINSIC_GAIN, "%s", stat_gain_message.c_str());
    learned_something_new(HINT_CHOOSE_STAT);
    if (innate_stat(STAT_STR) != you.strength()
        || innate_stat(STAT_INT) != you.intel()
        || innate_stat(STAT_DEX) != you.dex())
    {
        mprf(MSGCH_PROMPT, "Your base attributes are Str %d, Int %d, Dex %d.",
             innate_stat(STAT_STR),
             innate_stat(STAT_INT),
             innate_stat(STAT_DEX));
    }
    mprf(MSGCH_PROMPT, "Increase (S)trength, (I)ntelligence, or (D)exterity? ");
#endif
    mouse_control mc(MOUSE_MODE_PROMPT);

    const int statgain = you.species == SP_DEMIGOD ? 2 : 1;

    bool tried_lua = false;
    int keyin;
    while (true)
    {
        // Calling a user-defined lua function here to let players reply to
        // the prompt automatically. Either returning a string or using
        // crawl.sendkeys will work.
        if (!tried_lua && clua.callfn("choose_stat_gain", 0, 1))
        {
            string result;
            clua.fnreturns(">s", &result);
            keyin = toupper(result[0]);
        }
        else
        {
#ifdef TOUCH_UI
            pop.show();
            keyin = pop.getkey();
#else
            while ((keyin = getchm()) == CK_REDRAW)
                redraw_screen();
#endif
        }
        tried_lua = true;

        switch (keyin)
        {
        CASE_ESCAPE
            // It is unsafe to save the game here; continue with the turn
            // normally, when the player reloads, the game will re-prompt
            // for their level-up stat gain.
            if (crawl_state.seen_hups)
                return false;
            break;

        case 'S':
            for (int i = 0; i < statgain; i++)
                modify_stat(STAT_STR, 1, false);
            return true;

        case 'I':
            for (int i = 0; i < statgain; i++)
                modify_stat(STAT_INT, 1, false);
            return true;

        case 'D':
            for (int i = 0; i < statgain; i++)
                modify_stat(STAT_DEX, 1, false);
            return true;

        case 's':
        case 'i':
        case 'd':
<<<<<<< HEAD
            mprf(MSGCH_PROMPT, "Uppercase letters only, please.");
=======
#ifdef TOUCH_UI
            status->text = "Uppercase letters only, please.";
#else
            mprf(MSGCH_PROMPT, "Uppercase letters only, please.");
#endif
>>>>>>> 77505739
            break;
#ifdef TOUCH_UI
        default:
            status->text = "Please choose an option below"; // too naggy?
#endif
        }
    }
}

/*
 * Have Jiyva increase a player stat by one and decrease a different stat by
 * one.
 *
 * This considers armour evp and skills to determine which stats to change. A
 * target stat vector is created based on these factors, which is then fuzzed,
 * and then a shuffle of the player's stat points that doesn't increase the l^2
 * distance to the target vector is chosen.
*/
void jiyva_stat_action()
{
    int cur_stat[NUM_STATS];
    int stat_total = 0;
    int target_stat[NUM_STATS];
    for (int x = 0; x < NUM_STATS; ++x)
    {
        cur_stat[x] = you.stat(static_cast<stat_type>(x), false);
        stat_total += cur_stat[x];
    }

    int evp = you.unadjusted_body_armour_penalty();
    target_stat[STAT_STR] = max(9, evp);
    target_stat[STAT_INT] = 9;
    target_stat[STAT_DEX] = 9;
    int remaining = stat_total - 18 - target_stat[0];

    // Divide up the remaining stat points between Int and either Str or Dex,
    // based on skills.
    if (remaining > 0)
    {
        int magic_weights = 0;
        int other_weights = 0;
        for (skill_type sk = SK_FIRST_SKILL; sk < NUM_SKILLS; ++sk)
        {
            int weight = you.skills[sk];

            if (sk >= SK_SPELLCASTING && sk < SK_INVOCATIONS)
                magic_weights += weight;
            else
                other_weights += weight;
        }
        // We give pure Int weighting if the player is sufficiently
        // focused on magic skills.
        other_weights = max(other_weights - magic_weights / 2, 0);

        // Now scale appropriately and apply the Int weighting
        magic_weights = div_rand_round(remaining * magic_weights,
                                       magic_weights + other_weights);
        other_weights = remaining - magic_weights;
        target_stat[STAT_INT] += magic_weights;

        // Heavy armour weights towards Str, Dodging skill towards Dex.
        int str_weight = 10 * evp;
        int dex_weight = 10 + you.skill(SK_DODGING, 10);

        // Now apply the Str and Dex weighting.
        const int str_adj = div_rand_round(other_weights * str_weight,
                                           str_weight + dex_weight);
        target_stat[STAT_STR] += str_adj;
        target_stat[STAT_DEX] += (other_weights - str_adj);
    }
    // Add a little fuzz to the target.
    for (int x = 0; x < NUM_STATS; ++x)
        target_stat[x] += random2(5) - 2;
    int choices = 0;
    int stat_up_choice = 0;
    int stat_down_choice = 0;
    // Choose a random stat shuffle that doesn't increase the l^2 distance to
    // the (fuzzed) target.
    for (int gain = 0; gain < NUM_STATS; ++gain)
        for (int lose = 0; lose < NUM_STATS; ++lose)
        {
            if (gain != lose && cur_stat[lose] > 1
                && target_stat[gain] - cur_stat[gain] > target_stat[lose] - cur_stat[lose]
                && cur_stat[gain] < MAX_STAT_VALUE && you.base_stats[lose] > 1)
            {
                choices++;
                if (one_chance_in(choices))
                {
                    stat_up_choice = gain;
                    stat_down_choice = lose;
                }
            }
        }
    if (choices)
    {
        simple_god_message("'s power touches on your attributes.");
        modify_stat(static_cast<stat_type>(stat_up_choice), 1, false);
        modify_stat(static_cast<stat_type>(stat_down_choice), -1, false);
    }
}

static const char* descs[NUM_STATS][NUM_STAT_DESCS] =
{
    { "strength", "weakened", "weaker", "stronger" },
    { "intelligence", "dopey", "stupid", "clever" },
    { "dexterity", "clumsy", "clumsy", "agile" }
};

const char* stat_desc(stat_type stat, stat_desc_type desc)
{
    return descs[stat][desc];
}

void modify_stat(stat_type which_stat, int amount, bool suppress_msg)
{
    ASSERT(!crawl_state.game_is_arena());

    // sanity - is non-zero amount?
    if (amount == 0)
        return;

    // Stop delays if a stat drops.
    if (amount < 0)
        interrupt_activity(AI_STAT_CHANGE);

    if (which_stat == STAT_RANDOM)
        which_stat = static_cast<stat_type>(random2(NUM_STATS));

    if (!suppress_msg)
    {
        mprf((amount > 0) ? MSGCH_INTRINSIC_GAIN : MSGCH_WARN,
             "You feel %s.",
             stat_desc(which_stat, (amount > 0) ? SD_INCREASE : SD_DECREASE));
    }

    you.base_stats[which_stat] += amount;

    _handle_stat_change(which_stat);
}

void notify_stat_change(stat_type which_stat, int amount, bool suppress_msg)
{
    ASSERT(!crawl_state.game_is_arena());

    // sanity - is non-zero amount?
    if (amount == 0)
        return;

    // Stop delays if a stat drops.
    if (amount < 0)
        interrupt_activity(AI_STAT_CHANGE);

    if (which_stat == STAT_RANDOM)
        which_stat = static_cast<stat_type>(random2(NUM_STATS));

    if (!suppress_msg)
    {
        mprf((amount > 0) ? MSGCH_INTRINSIC_GAIN : MSGCH_WARN,
             "You feel %s.",
             stat_desc(which_stat, (amount > 0) ? SD_INCREASE : SD_DECREASE));
    }

    _handle_stat_change(which_stat);
}

void notify_stat_change()
{
    for (int i = 0; i < NUM_STATS; ++i)
        _handle_stat_change(static_cast<stat_type>(i));
}

static int _mut_level(mutation_type mut, bool innate_only)
{
    return you.get_base_mutation_level(mut, true, !innate_only, !innate_only);
}

static int _strength_modifier(bool innate_only)
{
    int result = 0;

    if (!innate_only)
    {
        if (you.duration[DUR_MIGHT] || you.duration[DUR_BERSERK])
            result += 5;

        if (you.duration[DUR_DIVINE_STAMINA])
            result += you.attribute[ATTR_DIVINE_STAMINA];

        result += chei_stat_boost();

        // ego items of strength
        result += 3 * count_worn_ego(SPARM_STRENGTH);

        // rings of strength
        result += you.wearing(EQ_RINGS_PLUS, RING_STRENGTH);

        // randarts of strength
        result += you.scan_artefacts(ARTP_STRENGTH);

        // form
        result += get_form()->str_mod;
    }

    // mutations
    result += 2 * (_mut_level(MUT_STRONG, innate_only)
                   - _mut_level(MUT_WEAK, innate_only));
#if TAG_MAJOR_VERSION == 34
    result += _mut_level(MUT_STRONG_STIFF, innate_only)
              - _mut_level(MUT_FLEXIBLE_WEAK, innate_only);
#endif

    return result;
}

static int _int_modifier(bool innate_only)
{
    int result = 0;

    if (!innate_only)
    {
        if (you.duration[DUR_BRILLIANCE])
            result += 5;

        if (you.duration[DUR_DIVINE_STAMINA])
            result += you.attribute[ATTR_DIVINE_STAMINA];

        result += chei_stat_boost();

        // ego items of intelligence
        result += 3 * count_worn_ego(SPARM_INTELLIGENCE);

        // rings of intelligence
        result += you.wearing(EQ_RINGS_PLUS, RING_INTELLIGENCE);

        // randarts of intelligence
        result += you.scan_artefacts(ARTP_INTELLIGENCE);
    }

    // mutations
    result += 2 * (_mut_level(MUT_CLEVER, innate_only)
                   - _mut_level(MUT_DOPEY, innate_only));

    return result;
}

static int _dex_modifier(bool innate_only)
{
    int result = 0;

    if (!innate_only)
    {
        if (you.duration[DUR_AGILITY])
            result += 5;

        if (you.duration[DUR_DIVINE_STAMINA])
            result += you.attribute[ATTR_DIVINE_STAMINA];

        result += chei_stat_boost();

        // ego items of dexterity
        result += 3 * count_worn_ego(SPARM_DEXTERITY);

        // rings of dexterity
        result += you.wearing(EQ_RINGS_PLUS, RING_DEXTERITY);

        // randarts of dexterity
        result += you.scan_artefacts(ARTP_DEXTERITY);

        // form
        result += get_form()->dex_mod;
    }

    // mutations
    result += 2 * (_mut_level(MUT_AGILE, innate_only)
                  - _mut_level(MUT_CLUMSY, innate_only));
#if TAG_MAJOR_VERSION == 34
    result += _mut_level(MUT_FLEXIBLE_WEAK, innate_only)
              - _mut_level(MUT_STRONG_STIFF, innate_only);
    result -= _mut_level(MUT_ROUGH_BLACK_SCALES, innate_only);
#endif
    result += 2 * _mut_level(MUT_THIN_SKELETAL_STRUCTURE, innate_only);

    return result;
}

static int _stat_modifier(stat_type stat, bool innate_only)
{
    switch (stat)
    {
    case STAT_STR: return _strength_modifier(innate_only);
    case STAT_INT: return _int_modifier(innate_only);
    case STAT_DEX: return _dex_modifier(innate_only);
    default:
        mprf(MSGCH_ERROR, "Bad stat: %d", stat);
        return 0;
    }
}

static string _stat_name(stat_type stat)
{
    switch (stat)
    {
    case STAT_STR:
        return "strength";
    case STAT_INT:
        return "intelligence";
    case STAT_DEX:
        return "dexterity";
    default:
        die("invalid stat");
    }
}

int stat_loss_roll()
{
    const int loss = 30 + random2(30);
    dprf("Stat loss points: %d", loss);

    return loss;
}

bool lose_stat(stat_type which_stat, int stat_loss, bool force)
{
    if (stat_loss <= 0)
        return false;

    if (which_stat == STAT_RANDOM)
        which_stat = static_cast<stat_type>(random2(NUM_STATS));

    if (!force)
    {
        if (you.duration[DUR_DIVINE_STAMINA] > 0)
        {
            mprf("Your divine stamina protects you from %s loss.",
                 _stat_name(which_stat).c_str());
            return false;
        }
    }

    mprf(MSGCH_WARN, "You feel %s.", stat_desc(which_stat, SD_LOSS));

    you.stat_loss[which_stat] = min<int>(100,
                                         you.stat_loss[which_stat] + stat_loss);
    if (!you.attribute[ATTR_STAT_LOSS_XP])
        you.attribute[ATTR_STAT_LOSS_XP] = stat_loss_roll();
    _handle_stat_change(which_stat);
    return true;
}

stat_type random_lost_stat()
{
    stat_type choice = NUM_STATS;
    int found = 0;
    for (int i = 0; i < NUM_STATS; ++i)
        if (you.stat_loss[i] > 0)
        {
            found++;
            if (one_chance_in(found))
                choice = static_cast<stat_type>(i);
        }
    return choice;
}

// Restore the stat in which_stat by the amount in stat_gain, displaying
// a message if suppress_msg is false, and doing so in the recovery
// channel if recovery is true. If stat_gain is 0, restore the stat
// completely.
bool restore_stat(stat_type which_stat, int stat_gain,
                  bool suppress_msg, bool recovery)
{
    // A bit hackish, but cut me some slack, man! --
    // Besides, a little recursion never hurt anyone {dlb}:
    if (which_stat == STAT_ALL)
    {
        bool stat_restored = false;
        for (int i = 0; i < NUM_STATS; ++i)
            if (restore_stat((stat_type) i, stat_gain, suppress_msg))
                stat_restored = true;

        return stat_restored;
    }

    if (which_stat == STAT_RANDOM)
        which_stat = random_lost_stat();

    if (which_stat >= NUM_STATS || you.stat_loss[which_stat] == 0)
        return false;

    if (!suppress_msg)
    {
        mprf(recovery ? MSGCH_RECOVERY : MSGCH_PLAIN,
             "You feel your %s returning.",
             _stat_name(which_stat).c_str());
    }

    if (stat_gain == 0 || stat_gain > you.stat_loss[which_stat])
        stat_gain = you.stat_loss[which_stat];

    you.stat_loss[which_stat] -= stat_gain;

    // If we're fully recovered, clear out stat loss recovery timer.
    if (random_lost_stat() == NUM_STATS)
        you.attribute[ATTR_STAT_LOSS_XP] = 0;

    _handle_stat_change(which_stat);
    return true;
}

static void _normalize_stat(stat_type stat)
{
    ASSERT(you.stat_loss[stat] >= 0);
    you.base_stats[stat] = min<int8_t>(you.base_stats[stat], MAX_STAT_VALUE);
}

static void _handle_stat_change(stat_type stat)
{
    ASSERT_RANGE(stat, 0, NUM_STATS);

    if (you.stat(stat) <= 0 && !you.duration[stat_zero_duration(stat)])
    {
        // Time required for recovery once the stat is restored, randomised slightly.
        you.duration[stat_zero_duration(stat)] =
            (20 + random2(20)) * BASELINE_DELAY;
        mprf(MSGCH_WARN, "You have lost your %s.", stat_desc(stat, SD_NAME));
        take_note(Note(NOTE_MESSAGE, 0, 0, make_stringf("Lost %s.",
            stat_desc(stat, SD_NAME)).c_str()), true);
        // 2 to 5 turns of paralysis (XXX: decremented right away?)
        you.increase_duration(DUR_PARALYSIS, 2 + random2(3));
    }

    you.redraw_stats[stat] = true;
    _normalize_stat(stat);

    switch (stat)
    {
    case STAT_STR:
        you.redraw_armour_class = true; // includes shields
        you.redraw_evasion = true; // Might reduce EV penalty
        break;

    case STAT_INT:
        break;

    case STAT_DEX:
        you.redraw_evasion = true;
        you.redraw_armour_class = true; // includes shields
        break;

    default:
        break;
    }
}

duration_type stat_zero_duration(stat_type stat)
{
    switch (stat)
    {
    case STAT_STR:
        return DUR_COLLAPSE;
    case STAT_INT:
        return DUR_BRAINLESS;
    case STAT_DEX:
        return DUR_CLUMSY;
    default:
        die("invalid stat");
    }
}

bool have_stat_zero()
{
    for (int i = 0; i < NUM_STATS; ++i)
        if (you.duration[stat_zero_duration(static_cast<stat_type> (i))])
            return true;

    return false;
}<|MERGE_RESOLUTION|>--- conflicted
+++ resolved
@@ -201,15 +201,11 @@
         case 's':
         case 'i':
         case 'd':
-<<<<<<< HEAD
-            mprf(MSGCH_PROMPT, "Uppercase letters only, please.");
-=======
 #ifdef TOUCH_UI
             status->text = "Uppercase letters only, please.";
 #else
             mprf(MSGCH_PROMPT, "Uppercase letters only, please.");
 #endif
->>>>>>> 77505739
             break;
 #ifdef TOUCH_UI
         default:
