<!DOCTYPE HTML>
<html>

<head>
  <title>WebTiles - Dungeon Crawl Stone Soup</title>
  <link rel="icon" href="/static/stone_soup_icon-32x32.png" type="image/png">
  <script type="text/javascript">
    var socket_server = "{{ socket_server }}";
  </script>
  <script src="/static/scripts/contrib/require.js" data-main="/static/scripts/app"></script>
  <link rel="stylesheet" type="text/css" href="/static/style.css">
  <meta name="apple-mobile-web-app-capable" content="yes">
  <meta name="apple-mobile-web-app-status-bar-style" content="black-translucent">
</head>

<body>
  <noscript>Please enable javascript!</noscript>

  <div id="lobby" style="display: none;">
    <div class="login_placeholder">
      <div id="login">
        <span id="login_message"></span>
        <span id="oauth_login_link"><a href='{{ auth_url }}'>Sign In</a></span>
        <span class="extra_links">|
          <a id="logout_link" href="javascript:" style="display: none;">Logout</a>
        </span>
      </div>
    </div>

    <div id="register" class="floating_dialog" style="display: none;">
      <span id="register_message"></span>
      <form action="#" id="register_form">
        <label for="username">Username:</label>
        <input class="text" type="text" name="username" id="reg_username">
        <br>
        <label for="reg_password">Password:</label>
        <input class="text" type="password" name="reg_password" id="reg_password">
        <br>
        <label for="reg_repeat_password">Repeat password:</label>
        <input class="text" type="password" name="reg_repeat_password" id="reg_repeat_password">
        <br>
        <label for="reg_email">Email address:</label>
        <input class="text" type="text" name="reg_email" id="reg_email">
        <br>
        <p>If you do not enter an email, you can't recover your password.</p>
        <input class="button" type="button" name="cancel" id="reg_cancel" value="Cancel">
        <input class="button" type="submit" name="submit" id="reg_submit" value="Submit">
      </form>
    </div>

    <div id="change_password" class="floating_dialog" style="display: none;">
      <span id="chpw_message"></span>
      <form action="#" id="chpw_form">
        <label for="change_cur_password">Current password:</label>
        <input class="text" type="password" name="change_cur_password" id="change_cur_password">
        <br>
        <label for="change_password">New password:</label>
        <input class="text" type="password" name="change_new_password" id="change_new_password">
        <br>
        <label for="change_repeat_password">Repeat password:</label>
        <input class="text" type="password" name="change_repeat_password" id="change_repeat_password">
        <br><br>
        <input class="button" type="button" name="cancel" id="chpw_cancel" value="Cancel">
        <input class="button" type="submit" name="submit" id="chpw_submit" value="Submit">
      </form>
    </div>

    <div id="change_email" class="floating_dialog" style="display: none;">
      <p>Your current email address is: <span id="chem_current"></span></p>
      <span id="chem_message"></span>
      <form action="#" id="chem_form">
        <label for="chem_email">Email:</label>
        <input class="text" type="text" name="chem_email" id="chem_email">
        <br />
        <p>If you do not enter an email, you can't recover your password.</p>
        <input class="button" type="button" name="cancel" id="chem_cancel" value="Cancel">
        <input class="button" type="submit" name="submit" id="chem_submit" value="Submit">
      </form>
    </div>

    <div id="floating_ok_message" class="floating_dialog" style="display: none;">
      <span id="ok_message_content"></span>
      <input class="button" type="submit" name="submit" value="OK">
    </div>

    {% if getattr(config, "allow_password_reset", False) %}
    <div id="forgot" class="floating_dialog" style="display: none;">
      <span id="forgot_message"></span>
      <form action="#" id="forgot_form">
        <label for="forgot_email">Email address:</label>
        <input class="text" type="text" name="forgot_email" id="forgot_email">
        <br>
        <input class="button" type="button" name="cancel" id="forgot_cancel" value="Cancel">
        <input class="button" type="submit" name="submit" id="forgot_submit" value="Submit">
      </form>
    </div>

    <div id="forgot_2" class="floating_dialog" style="display: none;">
      <span>If a matching account was found, then an email was sent to reset your password.</span>
      <input class="button" type="submit" name="submit" value="OK">
    </div>
    {% end %}

    {% if reset_token %}
    <div id="reset_pw" class="floating_dialog" style="display: none;">
      {% if reset_token_error %}
      <form action="#" id="reset_pw_form">
        <span>{{ reset_token_error }}</span>
        <br><br>
        <input class="button" type="button" name="cancel" id="reset_pw_cancel" value="Cancel">
      </form>
      {% else %}
      <span>Please choose a new password.</span>
      <br>
      <span id="reset_pw_message"></span>
      <form action="#" id="reset_pw_form">
        <input class="text" type="hidden" readonly="readonly" name="reset_pw_token" id="reset_pw_token"
          value="{{ reset_token }}">
        <br>
        <label for="reset_pw_password">Password:</label>
        <input class="text" type="password" name="reset_pw_password" id="reset_pw_password">
        <br>
        <label for="reset_pw_repeat_password">Repeat password:</label>
        <input class="text" type="password" name="reset_pw_repeat_password" id="reset_pw_repeat_password">
        <br>
        <input class="button" type="button" name="cancel" id="reset_pw_cancel" value="Cancel">
        <input class="button" type="submit" name="submit" id="reset_pw_submit" value="Submit">
      </form>
      {% end %}
    </div>
    {% end %}

    <div id="rc_edit" class="floating_dialog" style="display: none;">
      <form action="#" id="rc_edit_form">
        <textarea class="text" name="rc_file_contents" id="rc_file_contents" cols="80" rows="25">
          </textarea>
        <br>
        <input class="button" type="submit" name="submit" id="rc_submit" value="Save" style="float: right;">
      </form>
    </div>

    <div id="exit_game" class="floating_dialog" style="display: none;">
      <p id="exit_game_reason"></p>
      <pre id="exit_game_message"></pre>
      <p id="exit_game_dump"></p>
      <a class="hide_dialog" href="javascript:">Close</a>
    </div>

    <div id="banner">{% include banner.html %}</div>

    <div>
      <div id="admin_panel_button" style="display:none;">
        <span><a href="javascript:">Toggle admin panel</a></span>
      </div>
      <div id="admin_panel" style="display: none;">
        <div><span><b>Admin panel</b></span></div>
        <hr />
        <div id="admin_announcements">
          <span>Enter text to broadcast to all players. Please do not use this frivolously!</span>
          <form>
            <label for="announcement_text">Announcement: </label>
            <input class="text" type="text" name="announcement_text" id="announcement_text" />
            <span><a href="javascript:" id="announcement_submit">send announcement</a></span>
          </form>
        </div>
        <hr />
        {% if getattr(config, "admin_password_reset", False) %}
        <div id="user_control">
          <form action="#" id="admin_user_control">
            <label for="admin_username">User:</label>
            <input class="text" type="text" name="admin_username" id="admin_username">
            <input class="button" type="button" name="admin_pw_reset" id="admin_pw_reset"
              value="Generate password token">
            <input class="button" type="button" name="admin_pw_reset_clear" id="admin_pw_reset_clear"
              value="Clear password token">
          </form>
        </div>
        <hr />
        {% end %}
        <div id="admin_panel_log"></div>
      </div>
    </div>

    <div id="play_now"></div>

    <br>

    <div id="lobby_body">
      <span>
        Games currently running:
      </span>
      <table id="player_list" class="no_game_times">
        <thead>
          <tr>
            <th class="username">User</th>
            <th class="game_id">Game</th>
            <th class="xl">XL</th>
            <th class="char">Char</th>
            <th class="place">Place</th>
            <th class="turn">Turn</th>
            <th class="dur">Time</th>
            <th class="god">God</th>
            <th class="idle_time">Idle</th>
            <th class="spectator_count">Specs</th>
            <th class="milestone_col">Milestone</th>
          </tr>
        </thead>
        <tbody>
        </tbody>
      </table>
      <div style="display: none">
        <table>
          <tr id="game_entry_template">
            <td class="username"></td>
            <td class="game_id"></td>
            <td class="xl"></td>
            <td class="char"></td>
            <td class="place"></td>
            <td class="turn"></td>
            <td class="dur"></td>
            <td class="god"></td>
            <td class="idle_time"></td>
            <td class="spectator_count"></td>
            <td class="milestone_col">
              <div class="milestone_container">
                <div class="milestone">&nbsp;</div>
                <div class="new_milestone"></div>
              </div>
            </td>
          </tr>
        </table>
      </div>
    </div>

    <div id="footer">{% include footer.html %}</div>
  </div>

<<<<<<< HEAD
  <div id="game">
    <div id="crt" style="display: none;"></div>
  </div>
=======
    <div id="loader">
      <div id="loader_center">
        <span id="loader_text">Loading...</span><br>

        <img style="display:none;" alt="" src="{{ static_url("title_anon_octopus_wizard.png") }}">
        <img style="display:none;" alt="" src="{{ static_url("title_arbituhhh_tesu.png") }}">
        <img style="display:none;" alt="" src="{{ static_url("title_baconkid_duvessa_dowan.png") }}">
        <img style="display:none;" alt="" src="{{ static_url("title_baconkid_gastronok.png") }}">
        <img style="display:none;" alt="" src="{{ static_url("title_baconkid_mnoleg.png") }}">
        <img style="display:none;" alt="" src="{{ static_url("title_Cws_Minotauros.png") }}">
        <img style="display:none;" alt="" src="{{ static_url("title_denzi_dragon.png") }}">
        <img style="display:none;" alt="" src="{{ static_url("title_denzi_evil_mage.png") }}">
        <img style="display:none;" alt="" src="{{ static_url("title_denzi_invasion.png") }}">
        <img style="display:none;" alt="" src="{{ static_url("title_denzi_kitchen_duty.png") }}">
        <img style="display:none;" alt="" src="{{ static_url("title_denzi_summoner.png") }}">
        <img style="display:none;" alt="" src="{{ static_url("title_denzi_undead_warrior.png") }}">
        <img style="display:none;" alt="" src="{{ static_url("title_e_m_fields.png") }}">
        <img style="display:none;" alt="" src="{{ static_url("title_firemage.png") }}">
        <img style="display:none;" alt="" src="{{ static_url("title_froggy_goodgod_tengu_gold.png") }}">
        <img style="display:none;" alt="" src="{{ static_url("title_froggy_jiyva_felid.png") }}">
        <img style="display:none;" alt="" src="{{ static_url("title_froggy_natasha_and_boris.png") }}">
        <img style="display:none;" alt="" src="{{ static_url("title_froggy_rune_and_run_failed_on_dis.png") }}">
        <img style="display:none;" alt="" src="{{ static_url("title_froggy_thunder_fist_nikola.png") }}">
        <img style="display:none;" alt="" src="{{ static_url("title_kaonedong_ignis_the_dying_flame.png") }}">
        <img style="display:none;" alt="" src="{{ static_url("title_kaonedong_menkaure_prince_of_dust.png") }}">
        <img style="display:none;" alt="" src="{{ static_url("title_nibiki_octopode.png") }}">
        <img style="display:none;" alt="" src="{{ static_url("title_omndra_zot_demon.png") }}">
        <img style="display:none;" alt="" src="{{ static_url("title_peileppe_bloax_eye.png") }}">
        <img style="display:none;" alt="" src="{{ static_url("title_ploomutoo_ijyb.png") }}">
        <img style="display:none;" alt="" src="{{ static_url("title_pooryurik_knight.png") }}">
        <img style="display:none;" alt="" src="{{ static_url("title_psiweapon_kiku.png") }}">
        <img style="display:none;" alt="" src="{{ static_url("title_psiweapon_roxanne.png") }}">
        <img style="display:none;" alt="" src="{{ static_url("title_sastrei_chei.png") }}">
        <img style="display:none;" alt="" src="{{ static_url("title_shadyamish_octm.png") }}">
        <img style="display:none;" alt="" src="{{ static_url("title_white_noise_entering_the_dungeon.png") }}">
        <img style="display:none;" alt="" src="{{ static_url("title_white_noise_grabbing_the_orb.png") }}">
      </div>
>>>>>>> 0687ed57

  <div id="loader">
    <div id="loader_center">
      <span id="loader_text">Loading...</span><br>

      <img style="display:none;" alt="" src="{{ static_url(" title_anon_octopus_wizard.png") }}">
      <img style="display:none;" alt="" src="{{ static_url(" title_arbituhhh_tesu.png") }}">
      <img style="display:none;" alt="" src="{{ static_url(" title_baconkid_duvessa_dowan.png") }}">
      <img style="display:none;" alt="" src="{{ static_url(" title_baconkid_gastronok.png") }}">
      <img style="display:none;" alt="" src="{{ static_url(" title_baconkid_mnoleg.png") }}">
      <img style="display:none;" alt="" src="{{ static_url(" title_Cws_Minotauros.png") }}">
      <img style="display:none;" alt="" src="{{ static_url(" title_denzi_dragon.png") }}">
      <img style="display:none;" alt="" src="{{ static_url(" title_denzi_evil_mage.png") }}">
      <img style="display:none;" alt="" src="{{ static_url(" title_denzi_invasion.png") }}">
      <img style="display:none;" alt="" src="{{ static_url(" title_denzi_kitchen_duty.png") }}">
      <img style="display:none;" alt="" src="{{ static_url(" title_denzi_summoner.png") }}">
      <img style="display:none;" alt="" src="{{ static_url(" title_denzi_undead_warrior.png") }}">
      <img style="display:none;" alt="" src="{{ static_url(" title_e_m_fields.png") }}">
      <img style="display:none;" alt="" src="{{ static_url(" title_firemage.png") }}">
      <img style="display:none;" alt="" src="{{ static_url(" title_froggy_goodgod_tengu_gold.png") }}">
      <img style="display:none;" alt="" src="{{ static_url(" title_froggy_jiyva_felid.png") }}">
      <img style="display:none;" alt="" src="{{ static_url(" title_froggy_natasha_and_boris.png") }}">
      <img style="display:none;" alt="" src="{{ static_url(" title_froggy_rune_and_run_failed_on_dis.png") }}">
      <img style="display:none;" alt="" src="{{ static_url(" title_froggy_thunder_fist_nikola.png") }}">
      <img style="display:none;" alt="" src="{{ static_url(" title_nibiki_octopode.png") }}">
      <img style="display:none;" alt="" src="{{ static_url(" title_omndra_zot_demon.png") }}">
      <img style="display:none;" alt="" src="{{ static_url(" title_peileppe_bloax_eye.png") }}">
      <img style="display:none;" alt="" src="{{ static_url(" title_ploomutoo_ijyb.png") }}">
      <img style="display:none;" alt="" src="{{ static_url(" title_pooryurik_knight.png") }}">
      <img style="display:none;" alt="" src="{{ static_url(" title_psiweapon_kiku.png") }}">
      <img style="display:none;" alt="" src="{{ static_url(" title_psiweapon_roxanne.png") }}">
      <img style="display:none;" alt="" src="{{ static_url(" title_sastrei_chei.png") }}">
      <img style="display:none;" alt="" src="{{ static_url(" title_shadyamish_octm.png") }}">
      <img style="display:none;" alt="" src="{{ static_url(" title_white_noise_entering_the_dungeon.png") }}">
      <img style="display:none;" alt="" src="{{ static_url(" title_white_noise_grabbing_the_orb.png") }}">
    </div>

    <div id="stale_processes_message" class="floating_dialog" style="display: none;" tabindex="1000">
      There are some stale <span class="game_name"></span> processes.
      They'll be stopped in <span class="recover_timeout"></span> seconds.
      Press a key now if you don't want this to happen!
    </div>

    <div id="force_terminate" class="floating_dialog" style="display: none;" tabindex="1001">
      Couldn't stop one of your stale <span class="game_name"></span> processes
      gracefully. Force its termination? [yn]
      <br>
      <input class="button" type="button" name="force_terminate_no" id="force_terminate_no" value="No"
        style="float: right;">
      <input class="button" type="button" name="force_terminate_yes" id="force_terminate_yes" value="Yes"
        style="float: right;">
    </div>
  </div>

  <div id="overlay"></div>

  <div id="chat_hidden" style="display: none;"><span><a href="javascript:">+</a></span></div>

  <div id="chat" style="display: none;">
    <a href="javascript:" id="chat_hide_button">
      <span id="chat_hide_button_span">(-)</span>
    </a>
    <a href="javascript:" id="chat_caption">
      <span id="spectator_count">0 spectators</span>
      <span id="message_count">0 new messages</span>
    </a>

    <div id="chat_body" style="display: none;">
      <span id="spectator_list">&nbsp;</span>

      <div id="chat_history_container">
        <span id="chat_history"></span>
      </div>

      <input class="text" type="text" name="chat_input" id="chat_input" style="display: none">
      <div id="chat_login_text">
        <a id="chat_login_link" href="javascript:">Login</a> to chat
      </div>
    </div>
  </div>

  <div id="prompt" style="display: none;">
    <div>
      <div id="prompt_title"></div>

      <div class="login_placeholder"></div>

      <div id="prompt_footer"></div>
    </div>
  </div>
</body>

</html><|MERGE_RESOLUTION|>--- conflicted
+++ resolved
@@ -235,11 +235,6 @@
     <div id="footer">{% include footer.html %}</div>
   </div>
 
-<<<<<<< HEAD
-  <div id="game">
-    <div id="crt" style="display: none;"></div>
-  </div>
-=======
     <div id="loader">
       <div id="loader_center">
         <span id="loader_text">Loading...</span><br>
@@ -277,43 +272,6 @@
         <img style="display:none;" alt="" src="{{ static_url("title_white_noise_entering_the_dungeon.png") }}">
         <img style="display:none;" alt="" src="{{ static_url("title_white_noise_grabbing_the_orb.png") }}">
       </div>
->>>>>>> 0687ed57
-
-  <div id="loader">
-    <div id="loader_center">
-      <span id="loader_text">Loading...</span><br>
-
-      <img style="display:none;" alt="" src="{{ static_url(" title_anon_octopus_wizard.png") }}">
-      <img style="display:none;" alt="" src="{{ static_url(" title_arbituhhh_tesu.png") }}">
-      <img style="display:none;" alt="" src="{{ static_url(" title_baconkid_duvessa_dowan.png") }}">
-      <img style="display:none;" alt="" src="{{ static_url(" title_baconkid_gastronok.png") }}">
-      <img style="display:none;" alt="" src="{{ static_url(" title_baconkid_mnoleg.png") }}">
-      <img style="display:none;" alt="" src="{{ static_url(" title_Cws_Minotauros.png") }}">
-      <img style="display:none;" alt="" src="{{ static_url(" title_denzi_dragon.png") }}">
-      <img style="display:none;" alt="" src="{{ static_url(" title_denzi_evil_mage.png") }}">
-      <img style="display:none;" alt="" src="{{ static_url(" title_denzi_invasion.png") }}">
-      <img style="display:none;" alt="" src="{{ static_url(" title_denzi_kitchen_duty.png") }}">
-      <img style="display:none;" alt="" src="{{ static_url(" title_denzi_summoner.png") }}">
-      <img style="display:none;" alt="" src="{{ static_url(" title_denzi_undead_warrior.png") }}">
-      <img style="display:none;" alt="" src="{{ static_url(" title_e_m_fields.png") }}">
-      <img style="display:none;" alt="" src="{{ static_url(" title_firemage.png") }}">
-      <img style="display:none;" alt="" src="{{ static_url(" title_froggy_goodgod_tengu_gold.png") }}">
-      <img style="display:none;" alt="" src="{{ static_url(" title_froggy_jiyva_felid.png") }}">
-      <img style="display:none;" alt="" src="{{ static_url(" title_froggy_natasha_and_boris.png") }}">
-      <img style="display:none;" alt="" src="{{ static_url(" title_froggy_rune_and_run_failed_on_dis.png") }}">
-      <img style="display:none;" alt="" src="{{ static_url(" title_froggy_thunder_fist_nikola.png") }}">
-      <img style="display:none;" alt="" src="{{ static_url(" title_nibiki_octopode.png") }}">
-      <img style="display:none;" alt="" src="{{ static_url(" title_omndra_zot_demon.png") }}">
-      <img style="display:none;" alt="" src="{{ static_url(" title_peileppe_bloax_eye.png") }}">
-      <img style="display:none;" alt="" src="{{ static_url(" title_ploomutoo_ijyb.png") }}">
-      <img style="display:none;" alt="" src="{{ static_url(" title_pooryurik_knight.png") }}">
-      <img style="display:none;" alt="" src="{{ static_url(" title_psiweapon_kiku.png") }}">
-      <img style="display:none;" alt="" src="{{ static_url(" title_psiweapon_roxanne.png") }}">
-      <img style="display:none;" alt="" src="{{ static_url(" title_sastrei_chei.png") }}">
-      <img style="display:none;" alt="" src="{{ static_url(" title_shadyamish_octm.png") }}">
-      <img style="display:none;" alt="" src="{{ static_url(" title_white_noise_entering_the_dungeon.png") }}">
-      <img style="display:none;" alt="" src="{{ static_url(" title_white_noise_grabbing_the_orb.png") }}">
-    </div>
 
     <div id="stale_processes_message" class="floating_dialog" style="display: none;" tabindex="1000">
       There are some stale <span class="game_name"></span> processes.
