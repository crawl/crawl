--- conflicted
+++ resolved
@@ -23,16 +23,10 @@
     function menu_title_indent()
     {
         if (!options.get("tile_menu_icons")
-<<<<<<< HEAD
-            || !(menu.tag === "ability" || menu.tag === "spell"))
-            return 0;
-        return dungeon_renderer.cell_width + 2; // menu <ol> has a 2px margin
-=======
             || options.get("tile_display_mode") !== "tiles"
             || !(menu.tag === "ability" || menu.tag === "spell"))
             return 0;
         return 32 + 2; // menu <ol> has a 2px margin
->>>>>>> 77505739
     }
 
     function set_item_contents(item, elem)
@@ -368,14 +362,9 @@
 
     function update_title()
     {
-<<<<<<< HEAD
-        $("#menu_title").html(util.formatted_string_to_html(menu.title.text));
-        $("#menu_title").css("padding-left", menu_title_indent()+"px");
-=======
         var title = menu.elem.find(".menu_title")
         title.html(util.formatted_string_to_html(menu.title.text));
         title.css("padding-left", menu_title_indent()+"px");
->>>>>>> 77505739
     }
 
     function pattern_select()
