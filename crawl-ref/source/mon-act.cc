--- conflicted
+++ resolved
@@ -1908,12 +1908,8 @@
         aura_of_brilliance(mons);
 
     if (you.duration[DUR_GOZAG_GOLD_AURA]
-<<<<<<< HEAD
-        && in_good_standing(GOD_GOZAG)
+        && have_passive(passive_t::gold_aura)
         && you.see_cell(mons->pos())
-=======
-        && have_passive(passive_t::gold_aura)
->>>>>>> 00f806d6
         && !mons->asleep()
         && !mons_is_conjured(mons->type)
         && !mons_is_tentacle_or_tentacle_segment(mons->type)
