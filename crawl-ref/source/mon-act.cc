/**
 * @file
 * @brief Monsters doing stuff (monsters acting).
**/

#include "AppHdr.h"
#include "mon-act.h"

#include "areas.h"
#include "arena.h"
#include "artefact.h"
#include "attitude-change.h"
#include "beam.h"
#include "cloud.h"
#include "coordit.h"
#include "dbg-scan.h"
#include "delay.h"
#include "directn.h"
#include "dungeon.h"
#include "effects.h"
#include "env.h"
#include "food.h"
#include "fight.h"
#include "fineff.h"
#include "godpassive.h"
#include "godprayer.h"
#include "itemname.h"
#include "itemprop.h"
#include "items.h"
#include "item_use.h"
#include "map_knowledge.h"
#include "message.h"
#include "misc.h"
#include "mon-abil.h"
#include "mon-behv.h"
#include "mon-cast.h"
#include "mon-death.h"
#include "mon-iter.h"
#include "mon-place.h"
#include "mon-project.h"
#include "mgen_data.h"
#include "mon-stuff.h"
#include "mon-util.h"
#include "notes.h"
#include "player.h"
#include "random.h"
#include "religion.h"
#include "shopping.h" // for item values
#include "spl-book.h"
#include "spl-damage.h"
#include "spl-util.h"
#include "state.h"
#include "teleport.h"
#include "terrain.h"
#include "throw.h"
#include "traps.h"
#include "hints.h"
#include "view.h"
#include "shout.h"

static bool _handle_pickup(monster* mons);
static void _mons_in_cloud(monster* mons);
static bool _is_trap_safe(const monster* mons, const coord_def& where,
                          bool just_check = false);
static bool _monster_move(monster* mons);
static spell_type _map_wand_to_mspell(int wand_type);
static void _shedu_movement_clamp(monster* mons);

// [dshaligram] Doesn't need to be extern.
static coord_def mmov;

static const coord_def mon_compass[8] = {
    coord_def(-1,-1), coord_def(0,-1), coord_def(1,-1), coord_def(1,0),
    coord_def(1, 1), coord_def(0, 1), coord_def(-1,1), coord_def(-1,0)
};

static int _compass_idx(const coord_def& mov)
{
    for (int i = 0; i < 8; i++)
        if (mon_compass[i] == mov)
            return i;
    return -1;
}

static bool immobile_monster[MAX_MONSTERS];

static inline bool _mons_natural_regen_roll(monster* mons)
{
    const int regen_rate = mons_natural_regen_rate(mons);
    return x_chance_in_y(regen_rate, 25);
}

// Do natural regeneration for monster.
static void _monster_regenerate(monster* mons)
{
    if (crawl_state.disables[DIS_MON_REGEN])
        return;

    if (mons->has_ench(ENCH_SICK) || mons->has_ench(ENCH_DEATHS_DOOR) ||
        (!mons_can_regenerate(mons) && !(mons->has_ench(ENCH_REGENERATION))))
    {
        return;
    }

    // Non-land creatures out of their element cannot regenerate.
    if (mons_primary_habitat(mons) != HT_LAND
        && !monster_habitable_grid(mons, grd(mons->pos())))
    {
        return;
    }

    if (monster_descriptor(mons->type, MDSC_REGENERATES)
        || (mons->type == MONS_FIRE_ELEMENTAL
            && (grd(mons->pos()) == DNGN_LAVA
                || cloud_type_at(mons->pos()) == CLOUD_FIRE))

        || (mons->type == MONS_WATER_ELEMENTAL
            && feat_is_watery(grd(mons->pos())))

        || (mons->type == MONS_AIR_ELEMENTAL
            && env.cgrid(mons->pos()) == EMPTY_CLOUD
            && one_chance_in(3))

        || mons->has_ench(ENCH_REGENERATION)

        || mons->has_ench(ENCH_WITHDRAWN)

        || _mons_natural_regen_roll(mons))
    {
        mons->heal(1);
    }
}

static bool _swap_monsters(monster* mover, monster* moved)
{
    // Can't swap with a stationary monster.
    // Although nominally stationary kraken tentacles can be swapped
    // with the main body.
    if (mons_is_stationary(moved)
        && moved->type != MONS_KRAKEN_TENTACLE)
        return false;

    // If the target monster is constricted it is stuck
    // and not eligible to be swapped with
    if (moved->is_constricted())
    {
        dprf("%s fails to swap with %s, constricted.",
            mover->name(DESC_THE).c_str(),
            moved->name(DESC_THE).c_str());
            return false;
    }

    // Swapping is a purposeful action.
    if (mover->confused())
        return false;

    // Right now just happens in sanctuary.
    if (!is_sanctuary(mover->pos()) || !is_sanctuary(moved->pos()))
        return false;

    // A friendly or good-neutral monster moving past a fleeing hostile
    // or neutral monster, or vice versa.
    if (mover->wont_attack() == moved->wont_attack()
        || mons_is_retreating(mover) == mons_is_retreating(moved))
    {
        return false;
    }

    // Don't swap places if the player explicitly ordered their pet to
    // attack monsters.
    if ((mover->friendly() || moved->friendly())
        && you.pet_target != MHITYOU && you.pet_target != MHITNOT)
    {
        return false;
    }

    if (!mover->can_pass_through(moved->pos())
        || !moved->can_pass_through(mover->pos()))
    {
        return false;
    }

    if (!monster_habitable_grid(mover, grd(moved->pos()))
            && !mover->can_cling_to(moved->pos())
        || !monster_habitable_grid(moved, grd(mover->pos()))
            && !moved->can_cling_to(mover->pos()))
    {
        return false;
    }

    // Okay, we can do the swap.
    const coord_def mover_pos = mover->pos();
    const coord_def moved_pos = moved->pos();

    mover->set_position(moved_pos);
    moved->set_position(mover_pos);

    mover->clear_far_constrictions();
    moved->clear_far_constrictions();

    mover->check_clinging(true);
    moved->check_clinging(true);

    mgrd(mover->pos()) = mover->mindex();
    mgrd(moved->pos()) = moved->mindex();

    if (you.can_see(mover) && you.can_see(moved))
    {
        mprf("%s and %s swap places.", mover->name(DESC_THE).c_str(),
             moved->name(DESC_THE).c_str());
    }

    return true;
}

static bool _do_mon_spell(monster* mons, bolt &beem)
{
    // Shapeshifters don't get spells.
    if (!mons->is_shapeshifter() || !mons->is_actual_spellcaster())
    {
        if (handle_mon_spell(mons, beem))
        {
            // If a Pan lord/pghost is known to be a spellcaster, it's safer
            // to assume it has ranged spells too.  For others, it'd just
            // lead to unnecessary false positives.
            if (mons_is_ghost_demon(mons->type))
                mons->flags |= MF_SEEN_RANGED;

            mmov.reset();
            return true;
        }
    }

    return false;
}

static void _swim_or_move_energy(monster* mon, bool diag = false)
{
    const dungeon_feature_type feat = grd(mon->pos());

    // FIXME: Replace check with mons_is_swimming()?
    mon->lose_energy((feat >= DNGN_LAVA && feat <= DNGN_SHALLOW_WATER
                      && mon->ground_level()) ? EUT_SWIM : EUT_MOVE,
                      diag ? 10 : 1, diag ? 14 : 1);
}

// Check up to eight grids in the given direction for whether there's a
// monster of the same alignment as the given monster that happens to
// have a ranged attack. If this is true for the first monster encountered,
// returns true. Otherwise returns false.
static bool _ranged_allied_monster_in_dir(monster* mon, coord_def p)
{
    coord_def pos = mon->pos();

    for (int i = 1; i <= LOS_RADIUS; i++)
    {
        pos += p;
        if (!in_bounds(pos))
            break;

        const monster* ally = monster_at(pos);
        if (ally == NULL)
            continue;

        if (mons_aligned(mon, ally))
        {
            // Hostile monsters of normal intelligence only move aside for
            // monsters of the same type.
            if (mons_intel(mon) <= I_NORMAL && !mon->wont_attack()
                && mons_genus(mon->type) != mons_genus(ally->type))
            {
                return false;
            }

            if (mons_has_ranged_attack(ally))
                return true;
        }
        break;
    }
    return false;
}

// Check whether there's a monster of the same type and alignment adjacent
// to the given monster in at least one of three given directions (relative to
// the monster position).
static bool _allied_monster_at(monster* mon, coord_def a, coord_def b,
                               coord_def c)
{
    std::vector<coord_def> pos;
    pos.push_back(mon->pos() + a);
    pos.push_back(mon->pos() + b);
    pos.push_back(mon->pos() + c);

    for (unsigned int i = 0; i < pos.size(); i++)
    {
        if (!in_bounds(pos[i]))
            continue;

        const monster* ally = monster_at(pos[i]);
        if (ally == NULL)
            continue;

        if (mons_is_stationary(ally) || ally->reach_range() > REACH_NONE)
            continue;

        // Hostile monsters of normal intelligence only move aside for
        // monsters of the same genus.
        if (mons_intel(mon) <= I_NORMAL && !mon->wont_attack()
            && mons_genus(mon->type) != mons_genus(ally->type))
        {
            continue;
        }

        if (mons_aligned(mon, ally))
            return true;
    }

    return false;
}

// Altars as well as branch entrances are considered interesting for
// some monster types.
static bool _mon_on_interesting_grid(monster* mon)
{
    // Patrolling shouldn't happen all the time.
    if (one_chance_in(4))
        return false;

    const dungeon_feature_type feat = grd(mon->pos());

    switch (feat)
    {
    // Holy beings will tend to patrol around altars to the good gods.
    case DNGN_ALTAR_ELYVILON:
        if (!one_chance_in(3))
            return false;
        // else fall through
    case DNGN_ALTAR_ZIN:
    case DNGN_ALTAR_SHINING_ONE:
        return mon->is_holy();

    // Orcs will tend to patrol around altars to Beogh, and guard the
    // stairway from and to the Orcish Mines.
    case DNGN_ALTAR_BEOGH:
    case DNGN_ENTER_ORCISH_MINES:
    case DNGN_RETURN_FROM_ORCISH_MINES:
        return mons_is_native_in_branch(mon, BRANCH_ORCISH_MINES);

    // Same for elves and the Elven Halls.
    case DNGN_ENTER_ELVEN_HALLS:
    case DNGN_RETURN_FROM_ELVEN_HALLS:
        return mons_is_native_in_branch(mon, BRANCH_ELVEN_HALLS);

    // Same for dwarves and the Dwarven Hall.
    case DNGN_ENTER_DWARVEN_HALL:
    case DNGN_RETURN_FROM_DWARVEN_HALL:
        return mons_is_native_in_branch(mon, BRANCH_DWARVEN_HALL);

    // Spiders...
    case DNGN_ENTER_SPIDER_NEST:
        return mons_is_native_in_branch(mon, BRANCH_SPIDER_NEST);

    // And spriggans.
    case DNGN_ENTER_FOREST:
        return mons_is_native_in_branch(mon, BRANCH_FOREST);

    default:
        return false;
    }
}

// If a hostile monster finds itself on a grid of an "interesting" feature,
// while unoccupied, it will remain in that area, and try to return to it
// if it left it for fighting, seeking etc.
static void _maybe_set_patrol_route(monster* mons)
{
    if (mons_is_wandering(mons)
        && !mons->friendly()
        && !mons->is_patrolling()
        && _mon_on_interesting_grid(mons))
    {
        mons->patrol_point = mons->pos();
    }
}

static void _set_mons_move_dir(const monster* mons,
                               coord_def* dir, coord_def* delta)
{
    ASSERT(dir && delta);

    // Some calculations.
    if (mons_class_flag(mons->type, M_BURROWS) && mons->foe == MHITYOU)
    {
        // Boring beetles always move in a straight line in your
        // direction.
        *delta = you.pos() - mons->pos();
    }
    else
    {
        *delta = (mons->firing_pos.zero() ? mons->target : mons->firing_pos)
                 - mons->pos();
    }

    // Move the monster.
    *dir = delta->sgn();

    if (mons_is_retreating(mons) && mons->travel_target != MTRAV_WALL
        && (!mons->friendly() || mons->target != you.pos()))
    {
        *dir *= -1;
    }
}

static void _tweak_wall_mmov(const coord_def& monpos)
{
    // The rock worm will try to move along through rock for as long as
    // possible. If the player is walking through a corridor, for example,
    // moving along in the wall beside him is much preferable to actually
    // leaving the wall.
    // This might cause the rock worm to take detours but it still
    // comes off as smarter than otherwise.

    int dir = _compass_idx(mmov);
    ASSERT(dir != -1);

    int count = 0;
    int choice = dir; // stick with mmov if none are good
    for (int i = -1; i <= 1; ++i)
    {
        const int altdir = (dir + i + 8) % 8;
        const coord_def t = monpos + mon_compass[altdir];
        const bool good = in_bounds(t) && feat_is_rock(grd(t))
                          && !feat_is_permarock(grd(t));
        if (good && one_chance_in(++count))
            choice = altdir;
    }
    mmov = mon_compass[choice];
}

typedef FixedArray< bool, 3, 3 > move_array;

static void _fill_good_move(const monster* mons, move_array* good_move)
{
    for (int count_x = 0; count_x < 3; count_x++)
        for (int count_y = 0; count_y < 3; count_y++)
        {
            const int targ_x = mons->pos().x + count_x - 1;
            const int targ_y = mons->pos().y + count_y - 1;

            // Bounds check: don't consider moving out of grid!
            if (!in_bounds(targ_x, targ_y))
            {
                (*good_move)[count_x][count_y] = false;
                continue;
            }

            (*good_move)[count_x][count_y] =
                mon_can_move_to_pos(mons, coord_def(count_x-1, count_y-1));
        }
}

// This only tracks movement, not whether hitting an
// adjacent monster is a possible move.
bool mons_can_move_towards_target(const monster* mon)
{
    coord_def mov, delta;
    _set_mons_move_dir(mon, &mov, &delta);

    move_array good_move;
    _fill_good_move(mon, &good_move);

    int dir = _compass_idx(mov);
    for (int i = -1; i <= 1; ++i)
    {
        const int altdir = (dir + i + 8) % 8;
        const coord_def p = mon_compass[altdir] + coord_def(1, 1);
        if (good_move(p))
            return true;
    }

    return false;
}


//---------------------------------------------------------------
//
// handle_movement
//
// Move the monster closer to its target square.
//
//---------------------------------------------------------------
static void _handle_movement(monster* mons)
{
    _maybe_set_patrol_route(mons);

    // Monsters will try to flee out of a sanctuary.
    if (is_sanctuary(mons->pos())
        && mons_is_influenced_by_sanctuary(mons)
        && !mons_is_fleeing_sanctuary(mons))
    {
        mons_start_fleeing_from_sanctuary(mons);
    }
    else if (mons_is_fleeing_sanctuary(mons)
             && !is_sanctuary(mons->pos()))
    {
        // Once outside there's a chance they'll regain their courage.
        // Nonliving and berserking monsters always stop immediately,
        // since they're only being forced out rather than actually
        // scared.
        if (mons->holiness() == MH_NONLIVING
            || mons->berserk()
            || x_chance_in_y(2, 5))
        {
            mons_stop_fleeing_from_sanctuary(mons);
        }
    }

    coord_def delta;
    _set_mons_move_dir(mons, &mmov, &delta);

    // Don't allow monsters to enter a sanctuary or attack you inside a
    // sanctuary, even if you're right next to them.
    if (is_sanctuary(mons->pos() + mmov)
        && (!is_sanctuary(mons->pos())
            || mons->pos() + mmov == you.pos()))
    {
        mmov.reset();
    }

    // Bounds check: don't let fleeing monsters try to run off the grid.
    const coord_def s = mons->pos() + mmov;
    if (!in_bounds_x(s.x))
        mmov.x = 0;
    if (!in_bounds_y(s.y))
        mmov.y = 0;

    if (delta.rdist() > 3)
    {
        // Reproduced here is some semi-legacy code that makes monsters
        // move somewhat randomly along oblique paths.  It is an
        // exceedingly good idea, given crawl's unique line of sight
        // properties.
        //
        // Added a check so that oblique movement paths aren't used when
        // close to the target square. -- bwr

        // Sometimes we'll just move parallel the x axis.
        if (abs(delta.x) > abs(delta.y) && coinflip())
            mmov.y = 0;

        // Sometimes we'll just move parallel the y axis.
        if (abs(delta.y) > abs(delta.x) && coinflip())
            mmov.x = 0;
    }

    // Now quit if we can't move.
    if (mmov.origin())
        return;

    const coord_def newpos(mons->pos() + mmov);

    move_array good_move;
    _fill_good_move(mons, &good_move);

    // Make rock worms prefer wall.
    if (mons_wall_shielded(mons) && mons->target != mons->pos() + mmov)
        _tweak_wall_mmov(mons->pos());

    // If the monster is moving in your direction, whether to attack or
    // protect you, or towards a monster it intends to attack, check
    // whether we first need to take a step to the side to make sure the
    // reinforcement can follow through. Only do this with 50% chance,
    // though, so it's not completely predictable.

    // First, check whether the monster is smart enough to even consider
    // this.
    if ((newpos == you.pos()
           || monster_at(newpos) && mons->foe == mgrd(newpos))
        && mons_intel(mons) >= I_ANIMAL
        && coinflip()
        && !mons_is_confused(mons) && !mons->caught()
        && !mons->berserk())
    {
        // If the monster is moving parallel to the x or y axis, check
        // whether
        //
        // a) the neighbouring grids are blocked
        // b) there are other unblocked grids adjacent to the target
        // c) there's at least one allied monster waiting behind us.
        //
        // (For really smart monsters, also check whether there's a
        // monster farther back in the corridor that has some kind of
        // ranged attack.)
        if (mmov.y == 0)
        {
            if (!good_move[1][0] && !good_move[1][2]
                && (good_move[mmov.x+1][0] || good_move[mmov.x+1][2])
                && (_allied_monster_at(mons, coord_def(-mmov.x, -1),
                                       coord_def(-mmov.x, 0),
                                       coord_def(-mmov.x, 1))
                    || mons_intel(mons) >= I_NORMAL
                       && !mons->wont_attack()
                       && _ranged_allied_monster_in_dir(mons,
                                                        coord_def(-mmov.x, 0))))
            {
                if (good_move[mmov.x+1][0])
                    mmov.y = -1;
                if (good_move[mmov.x+1][2] && (mmov.y == 0 || coinflip()))
                    mmov.y = 1;
            }
        }
        else if (mmov.x == 0)
        {
            if (!good_move[0][1] && !good_move[2][1]
                && (good_move[0][mmov.y+1] || good_move[2][mmov.y+1])
                && (_allied_monster_at(mons, coord_def(-1, -mmov.y),
                                       coord_def(0, -mmov.y),
                                       coord_def(1, -mmov.y))
                    || mons_intel(mons) >= I_NORMAL
                       && !mons->wont_attack()
                       && _ranged_allied_monster_in_dir(mons,
                                                        coord_def(0, -mmov.y))))
            {
                if (good_move[0][mmov.y+1])
                    mmov.x = -1;
                if (good_move[2][mmov.y+1] && (mmov.x == 0 || coinflip()))
                    mmov.x = 1;
            }
        }
        else // We're moving diagonally.
        {
            if (good_move[mmov.x+1][1])
            {
                if (!good_move[1][mmov.y+1]
                    && (_allied_monster_at(mons, coord_def(-mmov.x, -1),
                                           coord_def(-mmov.x, 0),
                                           coord_def(-mmov.x, 1))
                        || mons_intel(mons) >= I_NORMAL
                           && !mons->wont_attack()
                           && _ranged_allied_monster_in_dir(mons,
                                                coord_def(-mmov.x, -mmov.y))))
                {
                    mmov.y = 0;
                }
            }
            else if (good_move[1][mmov.y+1]
                     && (_allied_monster_at(mons, coord_def(-1, -mmov.y),
                                            coord_def(0, -mmov.y),
                                            coord_def(1, -mmov.y))
                         || mons_intel(mons) >= I_NORMAL
                            && !mons->wont_attack()
                            && _ranged_allied_monster_in_dir(mons,
                                                coord_def(-mmov.x, -mmov.y))))
            {
                mmov.x = 0;
            }
        }
    }

    // Now quit if we can't move.
    if (mmov.origin())
        return;

    // Try to stay in sight of the player if we're moving towards
    // him/her, in order to avoid the monster coming into view,
    // shouting, and then taking a step in a path to the player which
    // temporarily takes it out of view, which can lead to the player
    // getting "comes into view" and shout messages with no monster in
    // view.

    // Doesn't matter for arena mode.
    if (crawl_state.game_is_arena())
        return;

    // Did we just come into view?
    // TODO: This doesn't seem to work right. Fix, or remove?

    if (mons->seen_context != SC_JUST_SEEN)
        return;
    if (testbits(mons->flags, MF_WAS_IN_VIEW))
        return;

    const coord_def old_pos  = mons->pos();
    const int       old_dist = grid_distance(you.pos(), old_pos);

    // We're already staying in the player's LOS.
    if (you.see_cell(old_pos + mmov))
        return;

    // We're not moving towards the player.
    if (grid_distance(you.pos(), old_pos + mmov) >= old_dist)
    {
        // Instead of moving out of view, we stay put.
        if (you.see_cell(old_pos))
            mmov.reset();
        return;
    }

    // Try to find a move that brings us closer to the player while
    // keeping us in view.
    int matches = 0;
    for (int i = 0; i < 3; i++)
        for (int j = 0; j < 3; j++)
        {
            if (i == 0 && j == 0)
                continue;

            if (!good_move[i][j])
                continue;

            coord_def d(i - 1, j - 1);
            coord_def tmp = old_pos + d;

            if (grid_distance(you.pos(), tmp) < old_dist && you.see_cell(tmp))
            {
                if (one_chance_in(++matches))
                    mmov = d;
                break;
            }
        }

    // We haven't been able to find a visible cell to move to. If previous
    // position was visible, we stay put.
    if (you.see_cell(old_pos) && !you.see_cell(old_pos + mmov))
        mmov.reset();
}

//---------------------------------------------------------------
//
// _handle_potion
//
// Give the monster a chance to quaff a potion. Returns true if
// the monster imbibed.
//
//---------------------------------------------------------------
static bool _handle_potion(monster* mons, bolt & beem)
{
    if (mons->asleep()
        || mons->inv[MSLOT_POTION] == NON_ITEM
        || !one_chance_in(3))
    {
        return false;
    }

    if (mons_itemuse(mons) < MONUSE_STARTING_EQUIPMENT)
        return false;

    // Make sure the item actually is a potion.
    if (mitm[mons->inv[MSLOT_POTION]].base_type != OBJ_POTIONS)
        return false;

    bool rc = false;

    const int potion_idx = mons->inv[MSLOT_POTION];
    item_def& potion = mitm[potion_idx];
    const potion_type ptype = static_cast<potion_type>(potion.sub_type);

    if (mons->can_drink_potion(ptype) && mons->should_drink_potion(ptype))
    {
        const bool was_visible = you.can_see(mons);

        // Drink the potion.
        const item_type_id_state_type id = mons->drink_potion_effect(ptype);

        // Give ID if necessary.
        if (was_visible && id != ID_UNKNOWN_TYPE)
            set_ident_type(OBJ_POTIONS, ptype, id);

        // Remove it from inventory.
        if (dec_mitm_item_quantity(potion_idx, 1))
            mons->inv[MSLOT_POTION] = NON_ITEM;
        else if (is_blood_potion(potion))
            remove_oldest_blood_potion(potion);

        mons->lose_energy(EUT_ITEM);
        rc = true;
    }

    return rc;
}

static bool _handle_evoke_equipment(monster* mons, bolt & beem)
{
    // TODO: check non-ring, non-amulet equipment
    if (mons->asleep()
        || mons->inv[MSLOT_JEWELLERY] == NON_ITEM
        || !one_chance_in(3))
    {
        return false;
    }

    if (mons_itemuse(mons) < MONUSE_STARTING_EQUIPMENT)
        return false;

    // Make sure the item actually is a ring or amulet.
    if (mitm[mons->inv[MSLOT_JEWELLERY]].base_type != OBJ_JEWELLERY)
        return false;

    bool rc = false;

    const int jewellery_idx = mons->inv[MSLOT_JEWELLERY];
    item_def& jewellery = mitm[jewellery_idx];
    const jewellery_type jtype =
        static_cast<jewellery_type>(jewellery.sub_type);

    if (mons->can_evoke_jewellery(jtype) &&
        mons->should_evoke_jewellery(jtype))
    {
        const bool was_visible = you.can_see(mons);

        // Drink the potion.
        const item_type_id_state_type id = mons->evoke_jewellery_effect(jtype);

        // Give ID if necessary.
        if (was_visible && id != ID_UNKNOWN_TYPE)
            set_ident_type(OBJ_JEWELLERY, jtype, id);

        mons->lose_energy(EUT_ITEM);
        rc = true;
    }

    return rc;
}

static bool _handle_reaching(monster* mons)
{
    bool       ret = false;
    const reach_type range = mons->reach_range();
    actor *foe = mons->get_foe();

    if (!foe || range <= REACH_NONE)
        return false;

    if (mons->submerged())
        return false;

    if (mons_aligned(mons, foe))
        return false;

    // Greatly lowered chances if the monster is fleeing or pacified and
    // leaving the level.
    if ((mons_is_fleeing(mons) || mons->pacified()) && !one_chance_in(8))
        return false;

    const coord_def foepos(foe->pos());
    const coord_def delta(foepos - mons->pos());
    const int grid_distance(delta.rdist());
    const coord_def first_middle(mons->pos() + delta / 2);
    const coord_def second_middle(foepos - delta / 2);

    if (grid_distance == 2
        // The monster has to be attacking the correct position.
        && mons->target == foepos
        // With a reaching attack with a large enough range:
        && delta.abs() <= range
        // And with no dungeon furniture in the way of the reaching
        // attack;
        && (feat_is_reachable_past(grd(first_middle))
            || feat_is_reachable_past(grd(second_middle)))
        // The foe should be on the map (not stepped from time).
        && in_bounds(foepos))
    {
        ret = true;

        ASSERT(foe->is_player() || foe->is_monster());

        fight_melee(mons, foe);

        if (mons->alive())
        {
            // Player saw the item reach.
            item_def *wpn = mons->weapon(0);
            if (wpn && !is_artefact(*wpn) && you.can_see(mons)
                // Don't auto-identify polearm brands
                && get_weapon_brand(*wpn) == SPWPN_REACHING)
            {
                set_ident_flags(*wpn, ISFLAG_KNOW_TYPE);
            }
        }
    }

    return ret;
}

//---------------------------------------------------------------
//
// handle_scroll
//
// Give the monster a chance to read a scroll. Returns true if
// the monster read something.
//
//---------------------------------------------------------------
static bool _handle_scroll(monster* mons)
{
    // Yes, there is a logic to this ordering {dlb}:
    if (mons->asleep()
        || mons_is_confused(mons)
        || mons->submerged()
        || mons->inv[MSLOT_SCROLL] == NON_ITEM
        || !one_chance_in(3))
    {
        return false;
    }

    if (mons_itemuse(mons) < MONUSE_STARTING_EQUIPMENT)
        return false;

    if (silenced(mons->pos()))
        return false;

    // Make sure the item actually is a scroll.
    if (mitm[mons->inv[MSLOT_SCROLL]].base_type != OBJ_SCROLLS)
        return false;

    bool                    read        = false;
    item_type_id_state_type ident       = ID_UNKNOWN_TYPE;
    bool                    was_visible = you.can_see(mons);

    // Notice how few cases are actually accounted for here {dlb}:
    const int scroll_type = mitm[mons->inv[MSLOT_SCROLL]].sub_type;
    switch (scroll_type)
    {
    case SCR_TELEPORTATION:
        if (!mons->has_ench(ENCH_TP) && !mons->no_tele(true, false))
        {
            if (mons->caught() || mons_is_fleeing(mons) || mons->pacified())
            {
                simple_monster_message(mons, " reads a scroll.");
                read = true;
                ident = ID_KNOWN_TYPE;
                monster_teleport(mons, false);
            }
        }
        break;

    case SCR_BLINKING:
        if ((mons->caught() || mons_is_fleeing(mons) || mons->pacified())
            && mons_near(mons) && !mons->no_tele(true, false))
        {
            simple_monster_message(mons, " reads a scroll.");
            read = true;
            if (mons->caught())
            {
                ident = ID_KNOWN_TYPE;
                monster_blink(mons);
            }
            else if (blink_away(mons))
                ident = ID_KNOWN_TYPE;
        }
        break;

    case SCR_UNHOLY_CREATION:
        if (mons_near(mons))
        {
            simple_monster_message(mons, " reads a scroll.");
            read = true;
            if (monster *mon = create_monster(
                mgen_data(MONS_ABOMINATION_SMALL, SAME_ATTITUDE(mons),
                          mons, 0, 0, mons->pos(), mons->foe,
                          MG_FORCE_BEH)))
            {
                if (you.can_see(mon))
                {
                    ident = ID_KNOWN_TYPE;
                    mprf("%s appears!", mon->name(DESC_A).c_str());
                }
                player_angers_monster(mon);
            }
            else if (you.can_see(mons))
                canned_msg(MSG_NOTHING_HAPPENS);
        }
        break;
    }

    if (read)
    {
        if (dec_mitm_item_quantity(mons->inv[MSLOT_SCROLL], 1))
            mons->inv[MSLOT_SCROLL] = NON_ITEM;

        if (ident != ID_UNKNOWN_TYPE && was_visible)
            set_ident_type(OBJ_SCROLLS, scroll_type, ident);

        mons->lose_energy(EUT_ITEM);
    }

    return read;
}

static int _generate_rod_power(monster *mons, int overriding_power = 0)
{
    // power is actually 5 + Evocations + 2d(Evocations)
    // modified by shield and shield skill
    int shield_num = 1;
    int shield_den = 1;
    int shield_base = 1;

    if (mons->inv[MSLOT_SHIELD] != NON_ITEM)
    {
        item_def *shield = mons->mslot_item(MSLOT_SHIELD);
        switch (shield->sub_type)
        {
        case ARM_BUCKLER:
            shield_base += 4;
            break;
        case ARM_SHIELD:
            shield_base += 2;
            break;
        case ARM_LARGE_SHIELD:
            shield_base++;
            break;
        default:
            break;
        }
    }

    const int power_base = mons->skill(SK_EVOCATIONS);
    int power            = 5 + power_base + (2 * random2(power_base));

    if (shield_base > 1)
    {
        const int shield_mod = ((power / shield_base) * shield_num) / shield_den;
        power -= shield_mod;
    }

    if (overriding_power > 0)
        power = overriding_power;

    return power;
}

static bolt& _generate_item_beem(bolt &beem, bolt& from, monster* mons)
{
    beem.name         = from.name;
    beem.beam_source  = mons->mindex();
    beem.source       = mons->pos();
    beem.colour       = from.colour;
    beem.range        = from.range;
    beem.damage       = from.damage;
    beem.ench_power   = from.ench_power;
    beem.hit          = from.hit;
    beem.glyph        = from.glyph;
    beem.flavour      = from.flavour;
    beem.thrower      = from.thrower;
    beem.is_beam      = from.is_beam;
    beem.is_explosion = from.is_explosion;
    return beem;
}

static void _rod_fired_pre(monster* mons)
{
    make_mons_stop_fleeing(mons);

    if (!simple_monster_message(mons, " zaps a rod.")
        && !silenced(you.pos()))
    {
        mpr("You hear a zap.", MSGCH_SOUND);
    }
}

static bool _rod_fired_post(monster* mons, item_def &rod, int idx, bolt &beem,
    int rate, bool was_visible)
{
    rod.plus -= rate;
    dprf("rod charge: %d, %d", rod.plus, rod.plus2);

    if (was_visible)
    {
        if (!beem.is_enchantment() || beem.obvious_effect)
            set_ident_flags(rod, ISFLAG_KNOW_TYPE);
    }

    mons->lose_energy(EUT_ITEM);
    return true;
}

static bool _get_rod_spell_and_cost(const item_def& rod, spell_type& spell,
                                    int& cost)
{
    bool success = false;

    for (int i = 0; i < SPELLBOOK_SIZE; ++i)
    {
        spell_type s = which_spell_in_book(rod, i);
        int c = spell_difficulty(spell) * ROD_CHARGE_MULT;

        if (s == SPELL_NO_SPELL || rod.plus < c)
            continue;

        success = true;

        spell = s;
        cost = c;

        if (one_chance_in(SPELLBOOK_SIZE - i + 1))
            break;
    }

    return success;
}

static bool _thunderbolt_tracer(monster *caster, int pow, coord_def aim)
{
    coord_def prev;
    if (caster->props.exists("thunderbolt_last")
        && caster->props["thunderbolt_last"].get_int() + 1 == you.num_turns)
    {
        prev = caster->props["thunderbolt_aim"].get_coord();
    }

    targetter_thunderbolt hitfunc(caster, spell_range(SPELL_THUNDERBOLT, pow),
                                  prev);
    hitfunc.set_aim(aim);

    mon_attitude_type castatt = caster->temp_attitude();
    int friendly = 0, enemy = 0;

    for (std::map<coord_def, aff_type>::const_iterator p = hitfunc.zapped.begin();
         p != hitfunc.zapped.end(); ++p)
    {
        if (p->second <= 0)
            continue;

        const actor *victim = actor_at(p->first);
        if (!victim)
            continue;

        int dam = 4 >> victim->res_elec();
        if (mons_atts_aligned(castatt, victim->temp_attitude()))
            friendly += dam;
        else
            enemy += dam;
    }

    return enemy > friendly;

    return false;
}

// handle_rod
// -- implemented as a dependent to handle_wand currently
// (no wand + rod turns this way)
// notes:
// shamelessly repurposing handle_wand code
// not one word about the name of this function!
static bool _handle_rod(monster *mons, bolt &beem)
{
    const int weapon = mons->inv[MSLOT_WEAPON];
    item_def &rod(mitm[weapon]);

    // Make sure the item actually is a rod.
    ASSERT(rod.base_type == OBJ_RODS);

    // was the player visible when we started?
    bool was_visible = you.can_see(mons);

    bool check_validity   = true;
    bool is_direct_effect = false;
    spell_type mzap       = SPELL_NO_SPELL;
    int rate              = 0;

    if (!_get_rod_spell_and_cost(rod, mzap, rate))
        return false;

    // XXX: There should be a better way to do this than hardcoding
    // monster-castable rod spells!
    switch (mzap)
    {
    case SPELL_BOLT_OF_COLD:
    case SPELL_BOLT_OF_FIRE:
    case SPELL_BOLT_OF_INACCURACY:
    case SPELL_BOLT_OF_MAGMA:
    case SPELL_IRON_SHOT:
    case SPELL_LIGHTNING_BOLT:
    case SPELL_POISON_ARROW:
    case SPELL_THROW_FLAME:
    case SPELL_THROW_FROST:
    case SPELL_VENOM_BOLT:
        break;

    case SPELL_STRIKING:
    case SPELL_FIREBALL:
        if (mons->foe_distance() < 2)
            return false;
        break;

    case SPELL_FREEZING_CLOUD:
    case SPELL_POISONOUS_CLOUD:
        if (mons->foe_distance() <= 2)
            return false;
        break;

    case SPELL_THUNDERBOLT:
        if (mons->props.exists("thunderbolt_last")
            && mons->props["thunderbolt_last"].get_int() + 1 == you.num_turns)
        {
            int oomph = std::max(1, std::min(5, rod.plus / ROD_CHARGE_MULT));
            mons->props["thunderbolt_mana"].get_int() = oomph;
            rate = oomph * ROD_CHARGE_MULT;
        }
        break;

    case SPELL_CALL_IMP:
    case SPELL_CAUSE_FEAR:
    case SPELL_SUMMON_DEMON:
    case SPELL_SUMMON_SWARM:
        _rod_fired_pre(mons);
        mons_cast(mons, beem, mzap, false);
        _rod_fired_post(mons, rod, weapon, beem, rate, was_visible);
        return true;

    default:
        return false;
    }

    bool zap = false;

    // set up the beam
    const int power = std::max(_generate_rod_power(mons), 1);

    dprf("using rod with power %d", power);

    bolt theBeam = mons_spells(mons, mzap, power, check_validity);
    beem         = _generate_item_beem(beem, theBeam, mons);

    if (mons->confused())
    {
        beem.target = dgn_random_point_from(mons->pos(), LOS_RADIUS);
        if (beem.target.origin())
            return false;
        zap = true;
    }
    else if (mzap == SPELL_THUNDERBOLT)
        zap = _thunderbolt_tracer(mons, power, beem.target);
    else
    {
        fire_tracer(mons, beem);
        zap = mons_should_fire(beem);
    }

    if (is_direct_effect)
    {
        actor* foe = mons->get_foe();
        if (!foe)
<<<<<<< HEAD
            return false;
        _rod_fired_pre(mons, nice_spell);
=======
            return (false);
        _rod_fired_pre(mons);
>>>>>>> 6b1a93f7
        direct_effect(mons, mzap, beem, foe);
        return _rod_fired_post(mons, rod, weapon, beem, rate, was_visible);
    }
    else if (mzap == SPELL_THUNDERBOLT)
    {
        _rod_fired_pre(mons);
        cast_thunderbolt(mons, power, beem.target);
        return (_rod_fired_post(mons, rod, weapon, beem, rate, was_visible));
    }
    else if (zap)
    {
        _rod_fired_pre(mons);
        beem.is_tracer = false;
        beem.fire();
        return _rod_fired_post(mons, rod, weapon, beem, rate, was_visible);
    }

    return false;
}

//---------------------------------------------------------------
//
// handle_wand
//
// Give the monster a chance to zap a wand or rod. Returns true
// if the monster zapped.
//
//---------------------------------------------------------------
static bool _handle_wand(monster* mons, bolt &beem)
{
    // Yes, there is a logic to this ordering {dlb}:
    // FIXME: monsters should be able to use wands or rods
    //        out of sight of the player [rob]
    if (!mons_near(mons)
        || mons->asleep()
        || mons->has_ench(ENCH_SUBMERGED)
        || coinflip())
    {
        return false;
    }

    if (mons_itemuse(mons) < MONUSE_STARTING_EQUIPMENT)
        return false;

    if (mons->inv[MSLOT_WEAPON] != NON_ITEM
        && mitm[mons->inv[MSLOT_WEAPON]].base_type == OBJ_RODS)
    {
        return _handle_rod(mons, beem);
    }

    if (mons->inv[MSLOT_WAND] == NON_ITEM
        || mitm[mons->inv[MSLOT_WAND]].plus <= 0)
    {
        return false;
    }

    // Make sure the item actually is a wand.
    if (mitm[mons->inv[MSLOT_WAND]].base_type != OBJ_WANDS)
        return false;

    bool niceWand    = false;
    bool zap         = false;
    bool was_visible = you.can_see(mons);

    item_def &wand(mitm[mons->inv[MSLOT_WAND]]);

    // map wand type to monster spell type
    const spell_type mzap = _map_wand_to_mspell(wand.sub_type);
    if (mzap == SPELL_NO_SPELL)
        return false;

    // set up the beam
    int power         = 30 + mons->hit_dice;
    bolt theBeam      = mons_spells(mons, mzap, power);
    beem = _generate_item_beem(beem, theBeam, mons);

    beem.aux_source =
        wand.name(DESC_QUALNAME, false, true, false, false);

    const int wand_type = wand.sub_type;
    switch (wand_type)
    {
    case WAND_DISINTEGRATION:
        // Dial down damage from wands of disintegration, since
        // disintegration beams can do large amounts of damage.
        beem.damage.size = beem.damage.size * 2 / 3;
        break;

    case WAND_ENSLAVEMENT:
    case WAND_DIGGING:
    case WAND_RANDOM_EFFECTS:
        // These have been deemed "too tricky" at this time {dlb}:
        return false;

    case WAND_POLYMORPH_OTHER:
         // Monsters can be very trigger happy with wands, reduce this
         // for polymorph.
         if (!one_chance_in(5))
             return false;
         break;

    // These are wands that monsters will aim at themselves {dlb}:
    case WAND_HASTING:
        if (!mons->has_ench(ENCH_HASTE))
        {
            beem.target = mons->pos();
            niceWand = true;
            break;
        }
        return false;

    case WAND_HEAL_WOUNDS:
        if (mons->hit_points <= mons->max_hit_points / 2)
        {
            beem.target = mons->pos();
            niceWand = true;
            break;
        }
        return false;

    case WAND_INVISIBILITY:
        if (!mons->has_ench(ENCH_INVIS)
            && !mons->has_ench(ENCH_SUBMERGED)
            && !mons->glows_naturally()
            && (!mons->friendly() || you.can_see_invisible(false)))
        {
            beem.target = mons->pos();
            niceWand = true;
            break;
        }
        return false;

    case WAND_TELEPORTATION:
        if (mons->hit_points <= mons->max_hit_points / 2
            || mons->caught())
        {
            if (!mons->has_ench(ENCH_TP)
                && !one_chance_in(20))
            {
                beem.target = mons->pos();
                niceWand = true;
                break;
            }
            // This break causes the wand to be tried on the player.
            break;
        }
        return false;
    }

    if (mons->confused())
    {
        beem.target = dgn_random_point_from(mons->pos(), LOS_RADIUS);
        if (beem.target.origin())
            return false;
        zap = true;
    }
    else if (!niceWand)
    {
        // Fire tracer, if necessary.
        fire_tracer(mons, beem);

        // Good idea?
        zap = mons_should_fire(beem);
    }

    if (niceWand || zap)
    {
        if (!niceWand)
            make_mons_stop_fleeing(mons);

        if (!simple_monster_message(mons, " zaps a wand."))
        {
            if (!silenced(you.pos()))
                mpr("You hear a zap.", MSGCH_SOUND);
        }

        // charge expenditure {dlb}
        wand.plus--;
        beem.is_tracer = false;
        beem.fire();

        if (was_visible)
        {
            if (niceWand || !beem.is_enchantment() || beem.obvious_effect)
            {
                set_ident_type(OBJ_WANDS, wand_type, ID_KNOWN_TYPE);
                mons->props["wand_known"] = true;
            }
            else
            {
                set_ident_type(OBJ_WANDS, wand_type, ID_MON_TRIED_TYPE);
                mons->props["wand_known"] = false;
            }

            // Increment zap count.
            if (wand.plus2 >= 0)
                wand.plus2++;

            mons->flags |= MF_SEEN_RANGED;
        }

        mons->lose_energy(EUT_ITEM);

        return true;
    }

    return false;
}

static bool _mons_has_launcher(const monster* mons)
{
    for (int i = MSLOT_WEAPON; i <= MSLOT_ALT_WEAPON; ++i)
    {
        if (item_def *item = mons->mslot_item(static_cast<mon_inv_type>(i)))
        {
            if (is_range_weapon(*item))
                return true;
        }
    }
    return false;
}

//---------------------------------------------------------------
//
// handle_throw
//
// Give the monster a chance to throw something. Returns true if
// the monster hurled.
//
//---------------------------------------------------------------
static bool _handle_throw(monster* mons, bolt & beem)
{
    // Yes, there is a logic to this ordering {dlb}:
    if (mons->incapacitated()
        || mons->submerged())
    {
        return false;
    }

    if (mons_itemuse(mons) < MONUSE_STARTING_EQUIPMENT)
        return false;

    const bool archer = mons->is_archer();

    // Highly-specialised archers are more likely to shoot than talk. (?)
    if (one_chance_in(archer ? 9 : 5))
        return false;

    // Don't allow offscreen throwing for now.
    if (mons->foe == MHITYOU && !mons_near(mons))
        return false;

    // Monsters won't shoot in melee range, largely for balance reasons.
    // Specialist archers are an exception to this rule.
    if (!archer && adjacent(beem.target, mons->pos()))
        return false;

    // If the monster is a spellcaster, don't bother throwing stuff.
    // Exception: Spellcasters that already start out with some kind
    // ranged weapon. Seeing how monsters are disallowed from picking
    // up launchers if they have ranged spells, this will only apply
    // to very few monsters.
    if (mons_has_ranged_spell(mons, true, false)
        && !_mons_has_launcher(mons))
    {
        return false;
    }

    // Greatly lowered chances if the monster is fleeing or pacified and
    // leaving the level.
    if ((mons_is_fleeing(mons) || mons->pacified())
        && !one_chance_in(8))
    {
        return false;
    }

    item_def *launcher = NULL;
    const item_def *weapon = NULL;
    const int mon_item = mons_pick_best_missile(mons, &launcher);

    if (mon_item == NON_ITEM || !mitm[mon_item].defined())
        return false;

    if (player_or_mon_in_sanct(mons))
        return false;

    item_def *missile = &mitm[mon_item];

    const actor *act = actor_at(beem.target);
    if (missile->base_type == OBJ_MISSILES
        && missile->sub_type == MI_THROWING_NET
        && act)
    {
        // Throwing a net at a target that is already caught would be
        // completely useless, so bail out.
        if (act->caught())
            return false;
        // Netting targets that are already permanently stuck in place
        // is similarly useless.
        if (mons_class_is_stationary(act->type))
            return false;
    }

    // If the attack needs a launcher that we can't wield, bail out.
    if (launcher)
    {
        weapon = mons->mslot_item(MSLOT_WEAPON);
        if (weapon && weapon != launcher && weapon->cursed())
            return false;
    }

    // Ok, we'll try it.
    setup_monster_throw_beam(mons, beem);

    // Set fake damage for the tracer.
    beem.damage = dice_def(10, 10);

    // Set item for tracer, even though it probably won't be used
    beem.item = missile;

    // Fire tracer.
    fire_tracer(mons, beem);

    // Clear fake damage (will be set correctly in mons_throw).
    beem.damage = 0;

    // Good idea?
    if (mons_should_fire(beem))
    {
        // Monsters shouldn't shoot if fleeing, so let them "turn to attack".
        make_mons_stop_fleeing(mons);

        if (launcher && launcher != weapon)
            mons->swap_weapons();

        beem.name.clear();
        return mons_throw(mons, beem, mon_item);
    }

    return false;
}

// Give the monster its action energy (aka speed_increment).
static void _monster_add_energy(monster* mons)
{
    if (mons->speed > 0)
    {
        // Randomise to make counting off monster moves harder:
        const int energy_gained =
            std::max(1, div_rand_round(mons->speed * you.time_taken, 10));
        mons->speed_increment += energy_gained;
    }
}

#ifdef DEBUG
#    define DEBUG_ENERGY_USE(problem) \
    if (mons->speed_increment == old_energy && mons->alive()) \
             mprf(MSGCH_DIAGNOSTICS, \
                  problem " for monster '%s' consumed no energy", \
                  mons->name(DESC_PLAIN).c_str());
#else
#    define DEBUG_ENERGY_USE(problem) ((void) 0)
#endif

static void _confused_move_dir(monster *mons)
{
    mmov.reset();
    int pfound = 0;
    for (adjacent_iterator ai(mons->pos(), false); ai; ++ai)
        if (mons->can_pass_through(*ai))
        {
            // Highly intelligent monsters don't move if they might drown.
            if (mons_intel(mons) == I_HIGH
                && !mons->is_habitable(*ai))
            {
                // Players without a spoiler sheet have no way to know which
                // monsters are I_HIGH, and this behaviour is obscure.
                // Thus, give a message.
                const std::string where = make_stringf("%s@%d,%d",
                    level_id::current().describe().c_str(),
                    mons->pos().x, mons->pos().y);
                if (!mons->props.exists("no_conf_move")
                    || mons->props["no_conf_move"].get_string() != where)
                {
                    // But don't spam.
                    mons->props["no_conf_move"] = where;
                    simple_monster_message(mons,
                        make_stringf(" stays still, afraid of the %s.",
                        feat_type_name(grd(*ai))).c_str());
                }
                mmov.reset();
                break;
            }
            else if (one_chance_in(++pfound))
                mmov = *ai - mons->pos();
        }
}

void handle_monster_move(monster* mons)
{
    mons->hit_points = std::min(mons->max_hit_points,
                                mons->hit_points);

    // This seems to need to go here to actually get monsters to slow down.
    // XXX: Replace with a new ENCH_LIQUEFIED_GROUND or something.
    if (liquefied(mons->pos()) && mons->ground_level() && !mons->is_insubstantial())
    {
        mon_enchant me = mon_enchant(ENCH_SLOW, 0, 0, 20);
        if (mons->has_ench(ENCH_SLOW))
            mons->update_ench(me);
        else
            mons->add_ench(me);
        mons->calc_speed();
    }

    fedhas_neutralise(mons);

    // Monster just summoned (or just took stairs), skip this action.
    if (!mons_is_mimic(mons->type) && testbits(mons->flags, MF_JUST_SUMMONED))
    {
        mons->flags &= ~MF_JUST_SUMMONED;
        return;
    }

    mon_acting mact(mons);

    // Mimics get enough energy to act immediately when revealed.
    if (mons_is_mimic(mons->type) && testbits(mons->flags, MF_JUST_SUMMONED))
    {
        mons->speed_increment = 80;
        mons->flags &= ~MF_JUST_SUMMONED;
    }
    else
        _monster_add_energy(mons);

    // Handle clouds on nonmoving monsters.
    if (mons->speed == 0)
        _mons_in_cloud(mons);

    // Update constriction durations
    mons->accum_has_constricted();

    // Apply monster enchantments once for every normal-speed
    // player turn.
    mons->ench_countdown -= you.time_taken;
    while (mons->ench_countdown < 0)
    {
        mons->ench_countdown += 10;
        mons->apply_enchantments();

        // If the monster *merely* died just break from the loop
        // rather than quit altogether, since we have to deal with
        // giant spores and ball lightning exploding at the end of the
        // function, but do return if the monster's data has been
        // reset, since then the monster type is invalid.
        if (mons->type == MONS_NO_MONSTER)
            return;
        else if (mons->hit_points < 1)
            break;
    }

    // Memory is decremented here for a reason -- we only want it
    // decrementing once per monster "move".
    if (mons->foe_memory > 0 && !you.penance[GOD_ASHENZARI])
        mons->foe_memory--;

    // Otherwise there are potential problems with summonings.
    if (mons->type == MONS_GLOWING_SHAPESHIFTER)
        mons->add_ench(ENCH_GLOWING_SHAPESHIFTER);

    if (mons->type == MONS_SHAPESHIFTER)
        mons->add_ench(ENCH_SHAPESHIFTER);

    // We reset batty monsters from wander to seek here, instead
    // of in handle_behaviour() since that will be called with
    // every single movement, and we want these monsters to
    // hit and run. -- bwr
    if (mons->foe != MHITNOT && mons_is_wandering(mons)
        && mons_is_batty(mons))
    {
        mons->behaviour = BEH_SEEK;
    }

    mons->check_speed();

    monsterentry* entry = get_monster_data(mons->type);
    if (!entry)
        return;

    int old_energy      = INT_MAX;
    int non_move_energy = std::min(entry->energy_usage.move,
                                   entry->energy_usage.swim);

#ifdef DEBUG_MONS_SCAN
    bool monster_was_floating = mgrd(mons->pos()) != mons->mindex();
#endif
    coord_def old_pos = mons->pos();

    coord_def kraken_last_update = mons->pos();
    bool just_once = true;
    while (mons->has_action_energy())
    {
        if (just_once)
        {
            move_demon_tentacle(mons);
            just_once = false;
        }

        // The continues & breaks are WRT this.
        if (!mons->alive())
            break;

        if (old_pos != mons->pos()
            && mons_base_type(mons) == MONS_KRAKEN)
        {
            move_kraken_tentacles(mons);
            kraken_last_update = mons->pos();
        }

        old_pos = mons->pos();

#ifdef DEBUG_MONS_SCAN
        if (!monster_was_floating
            && mgrd(mons->pos()) != mons->mindex())
        {
            mprf(MSGCH_ERROR, "Monster %s became detached from mgrd "
                              "in handle_monster_move() loop",
                 mons->name(DESC_PLAIN, true).c_str());
            mpr("[[[[[[[[[[[[[[[[[[", MSGCH_WARN);
            debug_mons_scan();
            mpr("]]]]]]]]]]]]]]]]]]", MSGCH_WARN);
            monster_was_floating = true;
        }
        else if (monster_was_floating
                 && mgrd(mons->pos()) == mons->mindex())
        {
            mprf(MSGCH_DIAGNOSTICS, "Monster %s re-attached itself to mgrd "
                                    "in handle_monster_move() loop",
                 mons->name(DESC_PLAIN, true).c_str());
            monster_was_floating = false;
        }
#endif

        if (mons->speed_increment >= old_energy)
        {
#ifdef DEBUG
            if (mons->speed_increment == old_energy)
            {
                mprf(MSGCH_DIAGNOSTICS, "'%s' has same energy as last loop",
                     mons->name(DESC_PLAIN, true).c_str());
            }
            else
            {
                mprf(MSGCH_DIAGNOSTICS, "'%s' has MORE energy than last loop",
                     mons->name(DESC_PLAIN, true).c_str());
            }
#endif
            mons->speed_increment = old_energy - 10;
            old_energy               = mons->speed_increment;
            continue;
        }
        old_energy = mons->speed_increment;

        if (mons_is_projectile(mons->type))
        {
            if (iood_act(*mons))
                return;
            mons->lose_energy(EUT_MOVE);
            continue;
        }

        if (mons_is_boulder(mons))
        {
            if (boulder_act(*mons))
                return;
            mons->lose_energy(EUT_MOVE);
            continue;
        }

        mons->shield_blocks = 0;

        const int  cloud_num   = env.cgrid(mons->pos());
        const bool avoid_cloud = mons_avoids_cloud(mons, cloud_num);

        _mons_in_cloud(mons);
        if (!mons->alive())
            break;

        slime_wall_damage(mons, speed_to_duration(mons->speed));
        if (!mons->alive())
            break;

        if (mons->type == MONS_TIAMAT && one_chance_in(3))
            draconian_change_colour(mons);

        if  (mons->type == MONS_ASMODEUS)
        {
            for (adjacent_iterator ai(mons->pos()); ai; ++ai)
                if (!feat_is_solid(grd(*ai)) && env.cgrid(*ai) == EMPTY_CLOUD)
                    place_cloud(CLOUD_FIRE, *ai, 1 + random2(6), mons);
        }

        _monster_regenerate(mons);

        if (mons->cannot_act()
            || mons->type == MONS_SIXFIRHY // these move only 8 of 24 turns
               && ++mons->number / 8 % 3 != 2)  // but are not helpless
        {
            mons->speed_increment -= non_move_energy;
            continue;
        }

        if (mons->has_ench(ENCH_DAZED) && one_chance_in(5))
        {
            simple_monster_message(mons, " is lost in a daze.");
            mons->speed_increment -= non_move_energy;
            continue;
        }

        if (crawl_state.disables[DIS_MON_ACT] && !mons->wont_attack())
        {
            mons->speed_increment -= non_move_energy;
            continue;
        }

        handle_behaviour(mons);

        // handle_behaviour() could make the monster leave the level.
        if (!mons->alive())
            break;

        ASSERT(!crawl_state.game_is_arena() || mons->foe != MHITYOU);
        ASSERT(in_bounds(mons->target) || mons->target.origin());

        // Submerging monsters will hide from clouds.
        if (avoid_cloud
            && monster_can_submerge(mons, grd(mons->pos()))
            && !mons->caught()
            && !mons->submerged())
        {
            mons->add_ench(ENCH_SUBMERGED);
            mons->speed_increment -= ENERGY_SUBMERGE(entry);
            continue;
        }

        if (mons->speed >= 100)
        {
            mons->speed_increment -= non_move_energy;
            continue;
        }

        if (igrd(mons->pos()) != NON_ITEM
            && (mons_itemuse(mons) >= MONUSE_WEAPONS_ARMOUR
                || mons_itemeat(mons) != MONEAT_NOTHING))
        {
            // Keep neutral, charmed, summoned monsters from picking up stuff.
            // Same for friendlies if friendly_pickup is set to "none".
            if ((!mons->neutral() && !mons->has_ench(ENCH_CHARM)
                 || (you.religion == GOD_JIYVA && mons_is_slime(mons)))
                && !mons->is_summoned()
                && (!mons->friendly()
                    || you.friendly_pickup != FRIENDLY_PICKUP_NONE))
            {
                if (_handle_pickup(mons))
                {
                    DEBUG_ENERGY_USE("handle_pickup()");
                    continue;
                }
            }
        }

        // Lurking monsters only stop lurking if their target is right
        // next to them, otherwise they just sit there.
        // However, if the monster is involuntarily submerged but
        // still alive (e.g., nonbreathing which had water poured
        // on top of it), this doesn't apply.
        if (mons_is_lurking(mons) || mons->has_ench(ENCH_SUBMERGED))
        {
            if (mons->foe != MHITNOT
                && grid_distance(mons->target, mons->pos()) <= 1)
            {
                if (mons->submerged())
                {
                    // Don't unsubmerge if the monster is avoiding the
                    // cloud on top of the water.
                    if (avoid_cloud)
                    {
                        mons->speed_increment -= non_move_energy;
                        continue;
                    }

                    if (!mons->del_ench(ENCH_SUBMERGED))
                    {
                        // Couldn't unsubmerge.
                        mons->speed_increment -= non_move_energy;
                        continue;
                    }
                }
                mons->behaviour = BEH_SEEK;
            }
            else
            {
                mons->speed_increment -= non_move_energy;
                continue;
            }
        }

        if (mons->caught())
        {
            // Struggling against the net takes time.
            _swim_or_move_energy(mons);
        }
        else if (!mons->petrified())
        {
            // Calculates mmov based on monster target.
            _handle_movement(mons);
            _shedu_movement_clamp(mons);

            if (mons_is_confused(mons)
                || mons->type == MONS_AIR_ELEMENTAL
                   && mons->submerged())
            {
                _confused_move_dir(mons);

                // OK, mmov determined.
                const coord_def newcell = mmov + mons->pos();
                monster* enemy = monster_at(newcell);
                if (enemy
                    && newcell != mons->pos()
                    && !is_sanctuary(mons->pos()))
                {
                    if (fight_melee(mons, enemy))
                    {
                        mmov.reset();
                        DEBUG_ENERGY_USE("fight_melee()");
                        continue;
                    }
                    else
                    {
                        // FIXME: None of these work!
                        // Instead run away!
                        if (mons->add_ench(mon_enchant(ENCH_FEAR)))
                            behaviour_event(mons, ME_SCARE, 0, newcell);
                        break;
                    }
                }
            }
        }
        mon_nearby_ability(mons);

        if (!mons->asleep() && !mons_is_wandering(mons)
            && !mons->withdrawn()
            // Berserking monsters are limited to running up and
            // hitting their foes.
            && !mons->berserk()
                // Slime creatures can split while wandering or resting.
                || mons->type == MONS_SLIME_CREATURE)
        {
            bolt beem;

            beem.source      = mons->pos();
            beem.target      = mons->target;
            beem.beam_source = mons->mindex();

            // Prevents unfriendlies from nuking you from offscreen.
            // How nice!
            const bool friendly_or_near =
                mons->friendly() && mons->foe == MHITYOU || mons->near_foe();
            if (friendly_or_near
                || mons->type == MONS_TEST_SPAWNER
                // Slime creatures can split when offscreen.
                || mons->type == MONS_SLIME_CREATURE)
            {
                // [ds] Special abilities shouldn't overwhelm
                // spellcasting in monsters that have both.  This aims
                // to give them both roughly the same weight.
                if (coinflip() ? mon_special_ability(mons, beem)
                                 || _do_mon_spell(mons, beem)
                               : _do_mon_spell(mons, beem)
                                 || mon_special_ability(mons, beem))
                {
                    DEBUG_ENERGY_USE("spell or special");
                    mmov.reset();
                    continue;
                }
            }

            if (friendly_or_near)
            {
                if (_handle_potion(mons, beem))
                {
                    DEBUG_ENERGY_USE("_handle_potion()");
                    continue;
                }

                if (_handle_scroll(mons))
                {
                    DEBUG_ENERGY_USE("_handle_scroll()");
                    continue;
                }

                if (_handle_evoke_equipment(mons, beem))
                {
                    DEBUG_ENERGY_USE("_handle_evoke_equipment()");
                    continue;
                }

                if (_handle_wand(mons, beem))
                {
                    DEBUG_ENERGY_USE("_handle_wand()");
                    continue;
                }

                if (_handle_reaching(mons))
                {
                    DEBUG_ENERGY_USE("_handle_reaching()");
                    continue;
                }
            }

            if (_handle_throw(mons, beem))
            {
                DEBUG_ENERGY_USE("_handle_throw()");
                continue;
            }
        }

        if (!mons->caught())
        {
            if (mons->pos() + mmov == you.pos())
            {
                ASSERT(!crawl_state.game_is_arena());

                if (!mons->wont_attack() && !mons->has_ench(ENCH_CHARM)
                    && !mons->withdrawn())
                {
                    // If it steps into you, cancel other targets.
                    mons->foe = MHITYOU;
                    mons->target = you.pos();

                    fight_melee(mons, &you);

                    if (mons_is_batty(mons))
                    {
                        mons->behaviour = BEH_WANDER;
                        set_random_target(mons);
                    }
                    DEBUG_ENERGY_USE("fight_melee()");
                    mmov.reset();
                    continue;
                }
            }

            // See if we move into (and fight) an unfriendly monster.
            monster* targ = monster_at(mons->pos() + mmov);
            if (mons_base_type(mons) == MONS_KRAKEN
                && targ && targ->type == MONS_KRAKEN_TENTACLE_SEGMENT
                && targ->props.exists("inwards") && targ->props["inwards"].get_int() == mons->mindex()
                && env.grid(targ->pos()) == DNGN_DEEP_WATER)
            {
                bool basis = targ->props.exists("outwards");
                int out_idx = basis ? targ->props["outwards"].get_int() : -1;
                if (out_idx != -1)
                    menv[out_idx].props["inwards"].get_int() = mons->mindex();

                monster_die(targ,
                            KILL_MISC, NON_MONSTER, true);
                targ = NULL;
            }

            if (targ
                && targ != mons
                && !mons_aligned(mons, targ)
                && monster_can_hit_monster(mons, targ))
            {
                // Maybe they can swap places?
                if (_swap_monsters(mons, targ))
                {
                    _swim_or_move_energy(mons);
                    continue;
                }
                // Figure out if they fight.
                else if ((!mons_is_firewood(targ)
                          || mons->type == MONS_KRAKEN_TENTACLE)
                              && fight_melee(mons, targ))
                {
                    if (mons_is_batty(mons))
                    {
                        mons->behaviour = BEH_WANDER;
                        set_random_target(mons);
                        // mons->speed_increment -= mons->speed;
                    }

                    mmov.reset();
                    DEBUG_ENERGY_USE("fight_melee()");
                    continue;
                }
            }

            if (invalid_monster(mons) || mons_is_stationary(mons))
            {
                if (mons->speed_increment == old_energy)
                    mons->speed_increment -= non_move_energy;
                continue;
            }

            if (mons->cannot_move() || !_monster_move(mons))
            {
                mons->speed_increment -= non_move_energy;
                mons->check_clinging(false);
            }
        }
        you.update_beholder(mons);
        you.update_fearmonger(mons);

        // Reevaluate behaviour, since the monster's surroundings have
        // changed (it may have moved, or died for that matter).  Don't
        // bother for dead monsters.  :)
        if (mons->alive())
        {
            handle_behaviour(mons);
            ASSERT(in_bounds(mons->target) || mons->target.origin());
        }
    }

    if (mons_base_type(mons) == MONS_KRAKEN)
    {
        if (mons->pos() != kraken_last_update)
            move_kraken_tentacles(mons);
        move_kraken_tentacles(mons);
    }

    mons->handle_constriction();

    if (mons->type != MONS_NO_MONSTER && mons->hit_points < 1)
        monster_die(mons, KILL_MISC, NON_MONSTER);
}

//---------------------------------------------------------------
//
// handle_monsters
//
// This is the routine that controls monster AI.
//
//---------------------------------------------------------------
void handle_monsters(bool with_noise)
{
    // Keep track of monsters that have already moved and don't allow
    // them to move again.
    memset(immobile_monster, 0, sizeof immobile_monster);

    for (monster_iterator mi; mi; ++mi)
    {
        if (immobile_monster[mi->mindex()])
            continue;

        const coord_def oldpos = mi->pos();

        handle_monster_move(*mi);
        fire_final_effects();

        if (!invalid_monster(*mi) && mi->pos() != oldpos)
            immobile_monster[mi->mindex()] = true;

        // If the player got banished, discard pending monster actions.
        if (you.banished)
        {
            // Clear list of mesmerising monsters.
            you.clear_beholders();
            you.clear_fearmongers();
            you.stop_constricting_all();
            you.stop_being_constricted();
            break;
        }
    }

    // Process noises now (before clearing the sleep flag).
    if (with_noise)
        apply_noises();

    // Clear one-turn deep sleep flag.
    // XXX: With the current handling, it would be cleaner to
    //      not treat this as an enchantment.
    // XXX: ENCH_SLEEPY only really works for player-cast
    //      hibernation.
    for (monster_iterator mi; mi; ++mi)
        mi->del_ench(ENCH_SLEEPY);

    // Clear any summoning flags so that lower indiced
    // monsters get their actions in the next round.
    for (int i = 0; i < MAX_MONSTERS; i++)
        menv[i].flags &= ~MF_JUST_SUMMONED;
}

static bool _jelly_divide(monster* parent)
{
    if (!mons_class_flag(parent->type, M_SPLITS))
        return false;

    const int reqd = std::max(parent->hit_dice * 8, 50);
    if (parent->hit_points < reqd)
        return false;

    monster* child = NULL;
    coord_def child_spot;
    int num_spots = 0;

    // First, find a suitable spot for the child {dlb}:
    for (adjacent_iterator ai(parent->pos()); ai; ++ai)
        if (actor_at(*ai) == NULL && parent->can_pass_through(*ai))
            if (one_chance_in(++num_spots))
                child_spot = *ai;

    if (num_spots == 0)
        return false;

    // Now that we have a spot, find a monster slot {dlb}:
    child = get_free_monster();
    if (!child)
        return false;

    // Handle impact of split on parent {dlb}:
    parent->max_hit_points /= 2;

    if (parent->hit_points > parent->max_hit_points)
        parent->hit_points = parent->max_hit_points;

    parent->init_experience();
    parent->experience = parent->experience * 3 / 5 + 1;

    // Create child {dlb}:
    // This is terribly partial and really requires
    // more thought as to generation ... {dlb}
    *child = *parent;
    child->max_hit_points  = child->hit_points;
    child->speed_increment = 70 + random2(5);
    child->moveto(child_spot);
    child->set_new_monster_id();

    mgrd(child->pos()) = child->mindex();

    if (!simple_monster_message(parent, " splits in two!"))
        if (player_can_hear(parent->pos()) || player_can_hear(child->pos()))
            mpr("You hear a squelching noise.", MSGCH_SOUND);

    if (crawl_state.game_is_arena())
        arena_placed_monster(child);

    return true;
}

// XXX: This function assumes that only jellies eat items.
static bool _monster_eat_item(monster* mons, bool nearby)
{
    if (!mons_eats_items(mons))
        return false;

    // Friendly jellies won't eat (unless worshipping Jiyva).
    if (mons->friendly() && you.religion != GOD_JIYVA)
        return false;

    // Off-limit squares are off-limit.
    if (testbits(env.pgrid(mons->pos()), FPROP_NO_JIYVA))
        return false;

    int hps_changed = 0;
    // Zotdef jellies are toned down slightly
    int max_eat = roll_dice(1, (crawl_state.game_is_zotdef() ? 8 : 10));
    int eaten = 0;
    bool eaten_net = false;
    bool death_ooze_ate_good = false;
    bool death_ooze_ate_corpse = false;
    bool shown_msg = false;
    piety_gain_t gain = PIETY_NONE;
    int js = JS_NONE;

    // Jellies can swim, so don't check water
    for (stack_iterator si(mons->pos());
         si && eaten < max_eat && hps_changed < 50; ++si)
    {
        if (!is_item_jelly_edible(*si))
            continue;

#if defined(DEBUG_DIAGNOSTICS) || defined(DEBUG_EATERS)
        mprf(MSGCH_DIAGNOSTICS,
             "%s eating %s", mons->name(DESC_PLAIN, true).c_str(),
             si->name(DESC_PLAIN).c_str());
#endif

        int quant = si->quantity;

        death_ooze_ate_good = (mons->type == MONS_DEATH_OOZE
                               && (get_weapon_brand(*si) == SPWPN_HOLY_WRATH
                                   || get_ammo_brand(*si) == SPMSL_SILVER));
        death_ooze_ate_corpse = (mons->type == MONS_DEATH_OOZE
                                 && ((si->base_type == OBJ_CORPSES
                                     && si->sub_type == CORPSE_BODY)
                                 || si->base_type == OBJ_FOOD
                                     && si->sub_type == FOOD_CHUNK));

        if (si->base_type != OBJ_GOLD)
        {
            quant = std::min(quant, max_eat - eaten);

            hps_changed += (quant * item_mass(*si))
                           / (crawl_state.game_is_zotdef() ? 30 : 20) + quant;
            eaten += quant;

            if (mons->caught()
                && si->base_type == OBJ_MISSILES
                && si->sub_type == MI_THROWING_NET
                && item_is_stationary(*si))
            {
                mons->del_ench(ENCH_HELD, true);
                eaten_net = true;
            }
        }
        else
        {
            // Shouldn't be much trouble to digest a huge pile of gold!
            if (quant > 500)
                quant = 500 + roll_dice(2, (quant - 500) / 2);

            hps_changed += quant / 10 + 1;
            eaten++;
        }

        if (eaten && !shown_msg && player_can_hear(mons->pos()))
        {
            mprf(MSGCH_SOUND, "You hear a%s slurping noise.",
                 nearby ? "" : " distant");
            shown_msg = true;
        }

        if (you.religion == GOD_JIYVA)
        {
            gain = sacrifice_item_stack(*si, &js);
            if (gain > PIETY_NONE)
                simple_god_message(" appreciates your sacrifice.");

            jiyva_slurp_message(js);
        }

        if (quant >= si->quantity)
            item_was_destroyed(*si, mons->mindex());

        if (is_blood_potion(*si))
            for (int i = 0; i < quant; ++i)
                remove_oldest_blood_potion(*si);
        dec_mitm_item_quantity(si.link(), quant);
    }

    if (eaten > 0)
    {
        hps_changed = std::max(hps_changed, 1);
        hps_changed = std::min(hps_changed, 50);

        if (death_ooze_ate_good)
            mons->hurt(NULL, hps_changed, BEAM_NONE, false);
        else
        {
            // This is done manually instead of using heal_monster(),
            // because that function doesn't work quite this way. - bwr
            const int base_max = mons_avg_hp(mons->type);
            mons->hit_points += hps_changed;
            mons->hit_points = std::min(MAX_MONSTER_HP,
                               std::min(base_max * 2, mons->hit_points));
            mons->max_hit_points = std::max(mons->hit_points,
                                            mons->max_hit_points);
        }

        if (death_ooze_ate_corpse)
            place_cloud(CLOUD_MIASMA, mons->pos(), 4 + random2(5), mons);

        if (death_ooze_ate_good)
            simple_monster_message(mons, " twists violently!");
        else if (eaten_net)
            simple_monster_message(mons, " devours the net!");
        else
            _jelly_divide(mons);
    }

    return (eaten > 0);
}

static bool _monster_eat_single_corpse(monster* mons, item_def& item,
                                       bool do_heal, bool nearby)
{
    if (item.base_type != OBJ_CORPSES || item.sub_type != CORPSE_BODY)
        return false;

    const monster_type mt = item.mon_type;
    if (do_heal)
    {
        const int base_max = mons_avg_hp(mons->type);
        mons->hit_points += 1 + random2(mons_weight(mt)) / 100;
        mons->hit_points = std::min(MAX_MONSTER_HP,
                           std::min(base_max * 2, mons->hit_points));
        mons->max_hit_points = std::max(mons->hit_points,
                                        mons->max_hit_points);
    }

    if (nearby)
    {
        mprf("%s eats %s.", mons->name(DESC_THE).c_str(),
             item.name(DESC_THE).c_str());
    }

    // Butcher the corpse without leaving chunks.
    butcher_corpse(item, B_MAYBE, false);

    return true;
}

static bool _monster_eat_corpse(monster* mons, bool do_heal, bool nearby)
{
    if (!mons_eats_corpses(mons))
        return false;

    int eaten = 0;

    for (stack_iterator si(mons->pos()); si; ++si)
    {
        if (_monster_eat_single_corpse(mons, *si, do_heal, nearby))
        {
            eaten++;
            break;
        }
    }

    return (eaten > 0);
}

// XXX: This function assumes that only killer bee larvae eat honey.
static bool _monster_eat_honey(monster* mons, bool nearby)
{
    if (!mons_eats_honey(mons))
        return false;

    if (mons_is_fleeing(mons))
        return false;

    for (stack_iterator si(mons->pos()); si; ++si)
    {
        const bool is_honey = (si->base_type == OBJ_FOOD
                                  && (si->sub_type == FOOD_HONEYCOMB
                                      || si->sub_type == FOOD_ROYAL_JELLY));

        if (!is_honey)
            continue;

        if (!nearby)
            mpr("You hear a distant popping sound.", MSGCH_SOUND);
        else
        {
            mprf("%s devours %s.", mons->name(DESC_THE).c_str(),
                 quant_name(*si, 1, DESC_THE).c_str());
        }

        dec_mitm_item_quantity(si.link(), 1);

        std::string old_name_the = mons->name(DESC_THE);

        mons->upgrade_type(MONS_KILLER_BEE, true, true);

        if (!nearby)
            mpr("You hear a distant bursting sound.", MSGCH_SOUND);
        else
        {
            mprf("%s metamorphoses into %s!",
                 old_name_the.c_str(), mons->name(DESC_A).c_str());
        }

        return true;
    }

    return false;
}

static bool _monster_eat_food(monster* mons, bool nearby)
{
    if (!mons_eats_food(mons))
        return false;

    if (mons_is_fleeing(mons))
        return false;

    int eaten = 0;

    for (stack_iterator si(mons->pos()); si; ++si)
    {
        const bool is_food = (si->base_type == OBJ_FOOD);
        const bool is_corpse = (si->base_type == OBJ_CORPSES
                                   && si->sub_type == CORPSE_BODY);
        const bool free_to_eat = (mons->wont_attack()
                                  || grid_distance(mons->pos(), you.pos()) > 1);

        if (!is_food && !is_corpse)
            continue;

        if (free_to_eat && coinflip())
        {
            if (is_food)
            {
                if (nearby)
                {
                    mprf("%s eats %s.", mons->name(DESC_THE).c_str(),
                         quant_name(*si, 1, DESC_THE).c_str());
                }

                dec_mitm_item_quantity(si.link(), 1);

                eaten++;
                break;
            }
            else
            {
                // Assume that only undead can heal from eating corpses.
                if (_monster_eat_single_corpse(mons, *si,
                                               mons->holiness() == MH_UNDEAD,
                                               nearby))
                {
                    eaten++;
                    break;
                }
            }
        }
    }

    return (eaten > 0);
}

//---------------------------------------------------------------
//
// handle_pickup
//
// Returns false if monster doesn't spend any time picking something up.
//
//---------------------------------------------------------------
static bool _handle_pickup(monster* mons)
{
    if (mons->asleep() || mons->submerged())
        return false;

    // Hack - Harpies fly over water, but we don't have a general
    // system for monster igrd yet.  Flying intelligent monsters
    // (tengu!) would also count here.
    dungeon_feature_type feat = grd(mons->pos());

    if ((feat == DNGN_LAVA || feat == DNGN_DEEP_WATER) && !mons->flight_mode())
        return false;

    const bool nearby = mons_near(mons);
    int count_pickup = 0;

    if (mons_itemeat(mons) != MONEAT_NOTHING)
    {
        if (mons_eats_items(mons))
        {
            if (_monster_eat_item(mons, nearby))
                return false;
        }
        else if (mons_eats_corpses(mons))
        {
            // Assume that only undead can heal from eating corpses.
            if (_monster_eat_corpse(mons, mons->holiness() == MH_UNDEAD,
                                    nearby))
            {
                return false;
            }
        }
        else if (mons_eats_honey(mons))
        {
            if (_monster_eat_honey(mons, nearby))
                return false;
        }
        else if (mons_eats_food(mons))
        {
            if (_monster_eat_food(mons, nearby))
                return false;
        }
    }

    if (mons_itemuse(mons) >= MONUSE_WEAPONS_ARMOUR)
    {
        // Note: Monsters only look at stuff near the top of stacks.
        //
        // XXX: Need to put in something so that monster picks up
        // multiple items (e.g. ammunition) identical to those it's
        // carrying.
        //
        // Monsters may now pick up up to two items in the same turn.
        // (jpeg)
        for (stack_iterator si(mons->pos()); si; ++si)
        {
            if (mons->pickup_item(*si, nearby))
                count_pickup++;

            if (count_pickup > 1 || coinflip())
                break;
        }
    }

    return (count_pickup > 0);
}

// Randomise potential damage.
static int _estimated_trap_damage(trap_type trap)
{
    switch (trap)
    {
        case TRAP_BLADE: return (10 + random2(30));
        case TRAP_DART:  return random2(4);
        case TRAP_ARROW: return random2(7);
        case TRAP_SPEAR: return random2(10);
        case TRAP_BOLT:  return random2(13);
        case TRAP_GAS:   return random2(50);
        default:         return 0;
    }
}

// Check whether a given trap (described by trap position) can be
// regarded as safe.  Takes into account monster intelligence and
// allegiance.
// (just_check is used for intelligent monsters trying to avoid traps.)
static bool _is_trap_safe(const monster* mons, const coord_def& where,
                          bool just_check)
{
    const int intel = mons_intel(mons);

    const trap_def *ptrap = find_trap(where);
    if (!ptrap)
        return true;
    const trap_def& trap = *ptrap;

    const bool player_knows_trap = (trap.is_known(&you));

    // No friendly monsters will ever enter a Zot trap you know.
    if (player_knows_trap && mons->friendly() && trap.type == TRAP_ZOT)
        return false;

    // Dumb monsters don't care at all.
    if (intel == I_PLANT)
        return true;

    // Known shafts are safe. Unknown ones are unknown.
    if (trap.type == TRAP_SHAFT)
        return true;

    // Hostile monsters are not afraid of non-mechanical traps.
    // Allies will try to avoid teleportation and zot traps.
    const bool mechanical = (trap.category() == DNGN_TRAP_MECHANICAL);

    if (trap.is_known(mons))
    {
        if (just_check)
            return false; // Square is blocked.
        else
        {
            // Test for corridor-like environment.
            const int x = where.x - mons->pos().x;
            const int y = where.y - mons->pos().y;

            // The question is whether the monster (m) can easily reach its
            // presumable destination (x) without stepping on the trap. Traps
            // in corridors do not allow this. See e.g
            //  #x#        ##
            //  #^#   or  m^x
            //   m         ##
            //
            // The same problem occurs if paths are blocked by monsters,
            // hostile terrain or other traps rather than walls.
            // What we do is check whether the squares with the relative
            // positions (-1,0)/(+1,0) or (0,-1)/(0,+1) form a "corridor"
            // (relative to the _trap_ position rather than the monster one).
            // If they don't, the trap square is marked as "unsafe" (because
            // there's a good alternative move for the monster to take),
            // otherwise the decision will be made according to later tests
            // (monster hp, trap type, ...)
            // If a monster still gets stuck in a corridor it will usually be
            // because it has less than half its maximum hp.

            if ((mon_can_move_to_pos(mons, coord_def(x-1, y), true)
                 || mon_can_move_to_pos(mons, coord_def(x+1,y), true))
                && (mon_can_move_to_pos(mons, coord_def(x,y-1), true)
                    || mon_can_move_to_pos(mons, coord_def(x,y+1), true)))
            {
                return false;
            }
        }
    }

    // Friendlies will try not to be parted from you.
    if (intelligent_ally(mons) && trap.type == TRAP_TELEPORT
        && player_knows_trap && mons_near(mons))
    {
        return false;
    }

    // Healthy monsters don't mind a little pain.
    if (mechanical && mons->hit_points >= mons->max_hit_points / 2
        && (intel == I_ANIMAL
            || mons->hit_points > _estimated_trap_damage(trap.type)))
    {
        return true;
    }

    // In Zotdef critters will risk death to get to the Orb
    if (crawl_state.game_is_zotdef() && mechanical)
        return true;

    // Friendly and good neutral monsters don't enjoy Zot trap perks;
    // handle accordingly.  In the arena Zot traps affect all monsters.
    if (mons->wont_attack() || crawl_state.game_is_arena())
    {
        return (mechanical ? mons_flies(mons)
                           : !trap.is_known(mons) || trap.type != TRAP_ZOT);
    }
    else
        return (!mechanical || mons_flies(mons) || !trap.is_known(mons));
}

static void _mons_open_door(monster* mons, const coord_def &pos)
{
    const char *adj = "", *noun = "door";

    bool was_secret = false;
    bool was_seen   = false;

    std::set<coord_def> all_door = connected_doors(pos);
    get_door_description(all_door.size(), &adj, &noun);

    for (std::set<coord_def>::iterator i = all_door.begin();
         i != all_door.end(); ++i)
    {
        const coord_def& dc = *i;
        if (grd(dc) == DNGN_SECRET_DOOR && you.see_cell(dc))
            was_secret = true;

        if (you.see_cell(dc))
            was_seen = true;

        grd(dc) = DNGN_OPEN_DOOR;
        set_terrain_changed(dc);
    }

    if (was_seen)
    {
        viewwindow();

        if (was_secret)
        {
            mprf("%s was actually a secret door!",
                 feature_description_at(pos, "", DESC_THE, false).c_str());
            learned_something_new(HINT_FOUND_SECRET_DOOR, pos);
        }

        std::string open_str = "opens the ";
        open_str += adj;
        open_str += noun;
        open_str += ".";

        // Should this be conditionalized on you.can_see(mons?)
        mons->seen_context = (all_door.size() <= 2) ? SC_DOOR : SC_GATE;

        if (!you.can_see(mons))
        {
            mprf("Something unseen %s", open_str.c_str());
            interrupt_activity(AI_FORCE_INTERRUPT);
        }
        else if (!you_are_delayed())
        {
            mprf("%s %s", mons->name(DESC_A).c_str(),
                 open_str.c_str());
        }
    }

    mons->lose_energy(EUT_MOVE);

    dungeon_events.fire_position_event(DET_DOOR_OPENED, pos);
}

static bool _no_habitable_adjacent_grids(const monster* mon)
{
    for (adjacent_iterator ai(mon->pos()); ai; ++ai)
        if (monster_habitable_grid(mon, grd(*ai)))
            return false;

    return true;
}

static bool _same_kraken_parts(const monster* mpusher,
                               const monster* mpushee)
{
    if (mons_base_type(mpusher) != MONS_KRAKEN)
        return false;

    if (mpushee->type == MONS_KRAKEN_TENTACLE
        && int(mpushee->number) == mpusher->mindex())
    {
        return true;
    }

    if (mpushee->type == MONS_KRAKEN_TENTACLE_SEGMENT
        && int(menv[mpushee->number].number) == mpusher->mindex()
        && mpushee->props.exists("inwards") && mpushee->props["inwards"].get_int() == mpusher->mindex())
    {
        return true;
    }

    return false;
}

static bool _mons_can_displace(const monster* mpusher,
                               const monster* mpushee)
{
    if (invalid_monster(mpusher) || invalid_monster(mpushee))
        return false;

    const int ipushee = mpushee->mindex();
    if (invalid_monster_index(ipushee))
        return false;


    if (immobile_monster[ipushee]
        && !_same_kraken_parts(mpusher, mpushee))
    {
        return false;
    }

    // Confused monsters can't be pushed past, sleeping monsters
    // can't push. Note that sleeping monsters can't be pushed
    // past, either, but they may be woken up by a crowd trying to
    // elbow past them, and the wake-up check happens downstream.
    // Monsters caught in a net also can't be pushed past.
    if (mons_is_confused(mpusher) || mons_is_confused(mpushee)
        || mpusher->cannot_move() || mons_is_stationary(mpusher)
        || mpusher->is_constricted() || mpushee->is_constricted()
        || (!_same_kraken_parts(mpusher, mpushee)
           && (mpushee->cannot_move()
               || mons_is_stationary(mpushee)))
        || mpusher->asleep() || mpushee->caught())
    {
        return false;
    }

    // Batty monsters are unpushable.
    if (mons_is_batty(mpusher) || mons_is_batty(mpushee))
        return false;

    if (!monster_shover(mpusher))
        return false;

    // Fleeing monsters of the same type may push past higher ranking ones.
    if (!monster_senior(mpusher, mpushee, mons_is_retreating(mpusher)))
        return false;

    return true;
}

static int _count_adjacent_slime_walls(const coord_def &pos)
{
    int count = 0;
    for (adjacent_iterator ai(pos); ai; ++ai)
        if (env.grid(*ai) == DNGN_SLIMY_WALL)
            count++;

    return count;
}

// Returns true if the monster should try to avoid that position
// because of taking damage from slime walls.
static bool _check_slime_walls(const monster *mon,
                               const coord_def &targ)
{
    if (!player_in_branch(BRANCH_SLIME_PITS) || mons_is_slime(mon)
        || mon->res_acid() >= 3 || mons_intel(mon) <= I_INSECT)
    {
        return false;
    }
    const int target_count = _count_adjacent_slime_walls(targ);
    // Entirely safe.
    if (!target_count)
        return false;

    const int current_count = _count_adjacent_slime_walls(mon->pos());
    if (target_count <= current_count)
        return false;

    // The monster needs to have a purpose to risk taking damage.
    if (!mons_is_seeking(mon))
        return true;

    // With enough hit points monsters will consider moving
    // onto more dangerous squares.
    return (mon->hit_points < mon->max_hit_points / 2);
}
// Check whether a monster can move to given square (described by its relative
// coordinates to the current monster position). just_check is true only for
// calls from is_trap_safe when checking the surrounding squares of a trap.
bool mon_can_move_to_pos(const monster* mons, const coord_def& delta,
                         bool just_check)
{
    const coord_def targ = mons->pos() + delta;

    // Bounds check: don't consider moving out of grid!
    if (!in_bounds(targ))
        return false;

    // No monster may enter the open sea.
    if (grd(targ) == DNGN_OPEN_SEA || grd(targ) == DNGN_LAVA_SEA)
        return false;

    // Non-friendly and non-good neutral monsters won't enter
    // sanctuaries.
    if (!mons->wont_attack()
        && is_sanctuary(targ)
        && !is_sanctuary(mons->pos()))
    {
        return false;
    }

    // Inside a sanctuary don't attack anything!
    if (is_sanctuary(mons->pos()) && actor_at(targ))
        return false;

    const dungeon_feature_type target_grid = grd(targ);
    const habitat_type habitat = mons_primary_habitat(mons);

    // The kraken is so large it cannot enter shallow water.
    // Its tentacles can, and will, though.
    if (mons_base_type(mons) == MONS_KRAKEN
        && target_grid == DNGN_SHALLOW_WATER)
    {
        return false;
    }

    bool no_water = false;

    const int targ_cloud_num = env.cgrid(targ);
    if (mons_avoids_cloud(mons, targ_cloud_num))
        return false;

    if (_check_slime_walls(mons, targ))
        return false;

    const bool burrows = mons_class_flag(mons->type, M_BURROWS);
    const bool flattens_trees = mons_flattens_trees(mons);
    if ((burrows && (target_grid == DNGN_ROCK_WALL
                     || target_grid == DNGN_CLEAR_ROCK_WALL))
        || (flattens_trees && feat_is_tree(target_grid)))
    {
        // Don't burrow out of bounds.
        if (!in_bounds(targ))
            return false;
    }
    else if (no_water && feat_is_water(target_grid))
        return false;
    else if (!mons_can_traverse(mons, targ, false)
             && !monster_habitable_grid(mons, target_grid))
    {
        // If the monster somehow ended up in this habitat (and is
        // not dead by now), give it a chance to get out again.
        if (grd(mons->pos()) == target_grid && mons->ground_level()
            && _no_habitable_adjacent_grids(mons))
        {
            return true;
        }

        return false;
    }

    // Wandering mushrooms usually don't move while you are looking.
    if (mons->type == MONS_WANDERING_MUSHROOM)
    {
        if (!mons->wont_attack()
            && is_sanctuary(mons->pos()))
        {
            return true;
        }

        if (!mons->friendly()
                && you.see_cell(targ)
            || mon_enemies_around(mons))
        {
            return false;
        }
    }

    // Fire elementals avoid water and cold.
    if (mons->type == MONS_FIRE_ELEMENTAL && feat_is_watery(target_grid))
        return false;

    // Submerged water creatures avoid the shallows where
    // they would be forced to surface. -- bwr
    // [dshaligram] Monsters now prefer to head for deep water only if
    // they're low on hitpoints. No point in hiding if they want a
    // fight.
    if (habitat == HT_WATER
        && targ != you.pos()
        && target_grid != DNGN_DEEP_WATER
        && grd(mons->pos()) == DNGN_DEEP_WATER
        && mons->hit_points < (mons->max_hit_points * 3) / 4)
    {
        return false;
    }

    // Smacking the player is always a good move if we're
    // hostile (even if we're heading somewhere else).
    // Also friendlies want to keep close to the player
    // so it's okay as well.

    // Smacking another monster is good, if the monsters
    // are aligned differently.
    if (monster* targmonster = monster_at(targ))
    {
        if (just_check)
        {
            if (targ == mons->pos())
                return true;

            return false; // blocks square
        }

        // Cut down plants only when no alternative, or they're
        // our target.
        if (mons_is_firewood(targmonster) && mons->target != targ)
            return false;

        if (mons_aligned(mons, targmonster)
            && !_mons_can_displace(mons, targmonster))
        {
            // In Zotdef hostiles will whack other hostiles if immobile
            // - prevents plugging gaps with hostile oklobs
            if (crawl_state.game_is_zotdef())
            {
                if (!mons_is_stationary(targmonster)
                    || targmonster->attitude != ATT_HOSTILE)
                {
                    return false;
                }
            }
            else
                return false;
        }
    }

    // Friendlies shouldn't try to move onto the player's
    // location, if they are aiming for some other target.
    if (mons->wont_attack()
        && mons->foe != MHITYOU
        && (mons->foe != MHITNOT || mons->is_patrolling())
        && targ == you.pos())
    {
        return false;
    }

    // Wandering through a trap is OK if we're pretty healthy,
    // really stupid, or immune to the trap.
    if (!_is_trap_safe(mons, targ, just_check))
        return false;

    // If we end up here the monster can safely move.
    return true;
}

// Uses, and updates the global variable mmov.
static void _find_good_alternate_move(monster* mons,
                                      const move_array& good_move)
{
    const coord_def target = mons->firing_pos.zero() ? mons->target
                                                     : mons->firing_pos;
    const int current_distance = distance(mons->pos(), target);

    int dir = _compass_idx(mmov);

    // Only handle if the original move is to an adjacent square.
    if (dir == -1)
        return;

    int dist[2];

    // First 1 away, then 2 (3 is silly).
    for (int j = 1; j <= 2; j++)
    {
        const int FAR_AWAY = 1000000;

        // Try both directions (but randomise which one is first).
        const int sdir = coinflip() ? j : -j;
        const int inc = -2 * sdir;

        for (int mod = sdir, i = 0; i < 2; mod += inc, i++)
        {
            const int newdir = (dir + 8 + mod) % 8;
            if (good_move[mon_compass[newdir].x+1][mon_compass[newdir].y+1])
                dist[i] = distance(mons->pos()+mon_compass[newdir], target);
            else
                dist[i] = mons_is_retreating(mons) ? (-FAR_AWAY) : FAR_AWAY;
        }

        const int dir0 = ((dir + 8 + sdir) % 8);
        const int dir1 = ((dir + 8 - sdir) % 8);

        // Now choose.
        if (dist[0] == dist[1] && abs(dist[0]) == FAR_AWAY)
            continue;

        // Which one was better? -- depends on FLEEING or not.
        if (mons_is_retreating(mons))
        {
            if (dist[0] >= dist[1] && dist[0] >= current_distance)
            {
                mmov = mon_compass[dir0];
                break;
            }
            if (dist[1] >= dist[0] && dist[1] >= current_distance)
            {
                mmov = mon_compass[dir1];
                break;
            }
        }
        else
        {
            if (dist[0] <= dist[1] && dist[0] <= current_distance)
            {
                mmov = mon_compass[dir0];
                break;
            }
            if (dist[1] <= dist[0] && dist[1] <= current_distance)
            {
                mmov = mon_compass[dir1];
                break;
            }
        }
    }
}

static void _jelly_grows(monster* mons)
{
    if (player_can_hear(mons->pos()))
    {
        mprf(MSGCH_SOUND, "You hear a%s slurping noise.",
             mons_near(mons) ? "" : " distant");
    }

    mons->hit_points += 5;
    // possible with ridiculous farming on a full level
    mons->hit_points = std::min(mons->hit_points, MAX_MONSTER_HP);

    // note here, that this makes jellies "grow" {dlb}:
    if (mons->hit_points > mons->max_hit_points)
        mons->max_hit_points = mons->hit_points;

    _jelly_divide(mons);
}

static bool _monster_swaps_places(monster* mon, const coord_def& delta)
{
    if (delta.origin())
        return false;

    monster* const m2 = monster_at(mon->pos() + delta);

    if (!m2)
        return false;

    if (!_mons_can_displace(mon, m2))
        return false;

    if (m2->asleep())
    {
        if (coinflip())
        {
            dprf("Alerting monster %s at (%d,%d)",
                 m2->name(DESC_PLAIN).c_str(), m2->pos().x, m2->pos().y);
            behaviour_event(m2, ME_ALERT);
        }
        return false;
    }

    // Check that both monsters will be happy at their proposed new locations.
    const coord_def c = mon->pos();
    const coord_def n = mon->pos() + delta;

    if (!monster_habitable_grid(mon, grd(n)) && !mon->can_cling_to(n)
        || !monster_habitable_grid(m2, grd(c)) && !m2->can_cling_to(c))
    {
        return false;
    }

    // Okay, do the swap!
#ifdef EUCLIDEAN
    _swim_or_move_energy(mon, delta.abs() == 2);
#else
    _swim_or_move_energy(mon);
#endif

    mon->set_position(n);
    mgrd(n) = mon->mindex();
    m2->set_position(c);

    mon->clear_far_constrictions();
    m2->clear_far_constrictions();

    const int m2i = m2->mindex();
    ASSERT(m2i >= 0 && m2i < MAX_MONSTERS);
    mgrd(c) = m2i;
    immobile_monster[m2i] = true;

    mon->check_redraw(c, false);
    if (mon->is_wall_clinging())
        mon->check_clinging(true);
    else
        mon->apply_location_effects(c);

    m2->check_redraw(n, false);
    if (m2->is_wall_clinging())
        m2->check_clinging(true);
    else
        m2->apply_location_effects(n);

    // The seen context no longer applies if the monster is moving normally.
    mon->seen_context = SC_NONE;
    m2->seen_context = SC_NONE;

    return false;
}

static bool _do_move_monster(monster* mons, const coord_def& delta)
{
    const coord_def f = mons->pos() + delta;

    if (!in_bounds(f))
        return false;

    if (f == you.pos())
    {
        fight_melee(mons, &you);
        return true;
    }

    // This includes the case where the monster attacks itself.
    if (monster* def = monster_at(f))
    {
        fight_melee(mons, def);
        return true;
    }

    if (mons->is_constricted())
    {
        if (mons->attempt_escape())
            simple_monster_message(mons, " escapes!");
        else
        {
            simple_monster_message(mons, " struggles to escape constriction.");
            _swim_or_move_energy(mons);
            return(true);
        }
    }

    if (mons_can_open_door(mons, f))
    {
        _mons_open_door(mons, f);
        return true;
    }
    else if (mons_can_eat_door(mons, f))
    {
        grd(f) = DNGN_FLOOR;
        set_terrain_changed(f);

        _jelly_grows(mons);

        if (you.see_cell(f))
        {
            viewwindow();

            if (!you.can_see(mons))
            {
                mpr("The door mysteriously vanishes.");
                interrupt_activity(AI_FORCE_INTERRUPT);
            }
            else
                simple_monster_message(mons, " eats the door!");
        }
    } // done door-eating jellies

    // The monster gave a "comes into view" message and then immediately
    // moved back out of view, leaing the player nothing to see, so give
    // this message to avoid confusion.
    if (mons->seen_context == SC_JUST_SEEN && !you.see_cell(f))
        simple_monster_message(mons, " moves out of view.");
    else if (crawl_state.game_is_hints() && (mons->flags & MF_WAS_IN_VIEW)
             && !you.see_cell(f))
    {
        learned_something_new(HINT_MONSTER_LEFT_LOS, mons->pos());
    }

    // The seen context no longer applies if the monster is moving normally.
    mons->seen_context = SC_NONE;

    // This appears to be the real one, ie where the movement occurs:
#ifdef EUCLIDEAN
    _swim_or_move_energy(mons, delta.abs() == 2);
#else
    _swim_or_move_energy(mons);
#endif

    if (grd(mons->pos()) == DNGN_DEEP_WATER && grd(f) != DNGN_DEEP_WATER
        && !monster_habitable_grid(mons, DNGN_DEEP_WATER))
    {
        // er, what?  Seems impossible.
        mons->seen_context = SC_NONSWIMMER_SURFACES_FROM_DEEP;
    }
    mgrd(mons->pos()) = NON_MONSTER;

    coord_def old_pos = mons->pos();

    mons->set_position(f);

    mgrd(mons->pos()) = mons->mindex();

    mons->check_clinging(true);
    ballisto_on_move(mons, old_pos);

    // Let go of all constrictees; only stop *being* constricted if we are now
    // too far away.
    mons->stop_constricting_all(true);
    mons->clear_far_constrictions();

    mons->check_redraw(mons->pos() - delta);
    mons->apply_location_effects(mons->pos() - delta);

    return true;
}

// May mons attack targ if it's in its way, despite
// possibly aligned attitudes?
// The aim of this is to have monsters cut down plants
// to get to the player if necessary.
static bool _may_cutdown(monster* mons, monster* targ)
{
    // Save friendly plants from allies.
    // [ds] I'm deliberately making the alignment checks symmetric here.
    // The previous check involved good-neutrals never attacking friendlies
    // and friendlies never attacking anything other than hostiles.
    if ((mons->friendly() || mons->good_neutral())
         && (targ->friendly() || targ->good_neutral()))
    {
        return false;
    }
    // Outside of that case, can always cut mundane plants.
    if (mons_is_firewood(targ))
        return true;

    // In normal games, that's it.  Gotta keep those butterflies alive...
    if (!crawl_state.game_is_zotdef())
        return false;

    return (mons_is_stationary(targ)
            || mons_class_flag(mons_base_type(targ), M_NO_EXP_GAIN)
               && !mons_is_tentacle(targ->type));
}

static bool _monster_move(monster* mons)
{
    move_array good_move;

    const habitat_type habitat = mons_primary_habitat(mons);
    bool deep_water_available = false;

    if (mons->type == MONS_TRAPDOOR_SPIDER)
    {
        if (mons->submerged())
            return false;

        // Trapdoor spiders hide if they can't see their foe.
        // (Note that friendly trapdoor spiders will thus hide even
        // if they can see you.)
        const actor *foe = mons->get_foe();
        const bool can_see = foe && mons->can_see(foe);

        if (monster_can_submerge(mons, grd(mons->pos()))
            && !can_see && !mons_is_confused(mons)
            && !mons->caught()
            && !mons->berserk())
        {
            mons->add_ench(ENCH_SUBMERGED);
            mons->behaviour = BEH_LURK;
            return false;
        }
    }

    // Berserking monsters make a lot of racket.
    if (mons->berserk())
    {
        int noise_level = get_shout_noise_level(mons_shouts(mons->type));
        if (noise_level > 0)
        {
            if (you.can_see(mons))
            {
                if (one_chance_in(10))
                {
                    mprf(MSGCH_TALK_VISUAL, "%s rages.",
                         mons->name(DESC_THE).c_str());
                }
                noisy(noise_level, mons->pos(), mons->mindex());
            }
            else if (one_chance_in(5))
                handle_monster_shouts(mons, true);
            else
            {
                // Just be noisy without messaging the player.
                noisy(noise_level, mons->pos(), mons->mindex());
            }
        }
    }

    if (mons->confused())
    {
        if (!mmov.origin() || one_chance_in(15))
        {
            const coord_def newpos = mons->pos() + mmov;
            if (in_bounds(newpos)
                && (habitat == HT_LAND
                    || monster_habitable_grid(mons, grd(newpos))))
            {
                return _do_move_monster(mons, mmov);
            }
        }
        return false;
    }

    // If a water monster is currently flopping around on land, it cannot
    // really control where it wants to move, though there's a 50% chance
    // of flopping into an adjacent water grid.
    if (mons->has_ench(ENCH_AQUATIC_LAND))
    {
        std::vector<coord_def> adj_water;
        std::vector<coord_def> adj_move;
        for (adjacent_iterator ai(mons->pos()); ai; ++ai)
        {
            if (!cell_is_solid(*ai))
            {
                adj_move.push_back(*ai);
                if (feat_is_watery(grd(*ai)))
                    adj_water.push_back(*ai);
            }
        }
        if (adj_move.empty())
        {
            simple_monster_message(mons, " flops around on dry land!");
            return false;
        }

        std::vector<coord_def> moves = adj_water;
        if (adj_water.empty() || coinflip())
            moves = adj_move;

        coord_def newpos = mons->pos();
        int count = 0;
        for (unsigned int i = 0; i < moves.size(); ++i)
            if (one_chance_in(++count))
                newpos = moves[i];

        const monster* mon2 = monster_at(newpos);
        if (newpos == you.pos() && mons->wont_attack()
            || (mon2 && mons->wont_attack() == mon2->wont_attack()))
        {
            simple_monster_message(mons, " flops around on dry land!");
            return false;
        }

        return _do_move_monster(mons, newpos - mons->pos());
    }

    // Let's not even bother with this if mmov is zero.
    if (mmov.origin())
        return false;

    for (int count_x = 0; count_x < 3; count_x++)
        for (int count_y = 0; count_y < 3; count_y++)
        {
            const int targ_x = mons->pos().x + count_x - 1;
            const int targ_y = mons->pos().y + count_y - 1;

            // Bounds check: don't consider moving out of grid!
            if (!in_bounds(targ_x, targ_y))
            {
                good_move[count_x][count_y] = false;
                continue;
            }
            dungeon_feature_type target_grid = grd[targ_x][targ_y];

            if (target_grid == DNGN_DEEP_WATER)
                deep_water_available = true;

            good_move[count_x][count_y] =
                mon_can_move_to_pos(mons, coord_def(count_x-1, count_y-1));
        }

    // Now we know where we _can_ move.

    const coord_def newpos = mons->pos() + mmov;
    // Water creatures have a preference for water they can hide in -- bwr
    // [ds] Weakened the powerful attraction to deep water if the monster
    // is in good health.
    if (habitat == HT_WATER
        && deep_water_available
        && grd(mons->pos()) != DNGN_DEEP_WATER
        && grd(newpos) != DNGN_DEEP_WATER
        && newpos != you.pos()
        && (one_chance_in(3)
            || mons->hit_points <= (mons->max_hit_points * 3) / 4))
    {
        int count = 0;

        for (int cx = 0; cx < 3; cx++)
            for (int cy = 0; cy < 3; cy++)
            {
                if (good_move[cx][cy]
                    && grd[mons->pos().x + cx - 1][mons->pos().y + cy - 1]
                            == DNGN_DEEP_WATER)
                {
                    if (one_chance_in(++count))
                    {
                        mmov.x = cx - 1;
                        mmov.y = cy - 1;
                    }
                }
            }
    }

    // Now, if a monster can't move in its intended direction, try
    // either side.  If they're both good, move in whichever dir
    // gets it closer (farther for fleeing monsters) to its target.
    // If neither does, do nothing.
    if (good_move[mmov.x + 1][mmov.y + 1] == false)
        _find_good_alternate_move(mons, good_move);

    // ------------------------------------------------------------------
    // If we haven't found a good move by this point, we're not going to.
    // ------------------------------------------------------------------

    const bool burrows = mons_class_flag(mons->type, M_BURROWS);
    const bool flattens_trees = mons_flattens_trees(mons);
    // Take care of beetle burrowing.
    if (burrows || flattens_trees)
    {
        const dungeon_feature_type feat = grd(mons->pos() + mmov);

        if ((((feat == DNGN_ROCK_WALL || feat == DNGN_CLEAR_ROCK_WALL)
              && burrows)
             || (flattens_trees && feat_is_tree(feat)))
            && good_move[mmov.x + 1][mmov.y + 1] == true)
        {
            const coord_def target(mons->pos() + mmov);

            nuke_wall(target);

            if (flattens_trees)
            {
                // Flattening trees has a movement cost to the monster
                // - 100% over and above its normal move cost.
                _swim_or_move_energy(mons);
                if (you.see_cell(target))
                {
                    const bool actor_visible = you.can_see(mons);
                    mprf("%s knocks down a tree!",
                         actor_visible?
                         mons->name(DESC_THE).c_str() : "Something");
                    noisy(25, target);
                }
                else
                {
                    noisy(25, target, "You hear a crashing sound.");
                }
            }
            else if (player_can_hear(mons->pos() + mmov))
            {
                // Message depends on whether caused by boring beetle or
                // acid (Dissolution).
                mpr((mons->type == MONS_BORING_BEETLE) ?
                    "You hear a grinding noise." :
                    "You hear a sizzling sound.", MSGCH_SOUND);
            }
        }
    }

    bool ret = false;
    if (good_move[mmov.x + 1][mmov.y + 1] && !mmov.origin())
    {
        // Check for attacking player.
        if (mons->pos() + mmov == you.pos())
        {
            ret = fight_melee(mons, &you);
            mmov.reset();
        }

        // If we're following the player through stairs, the only valid
        // movement is towards the player. -- bwr
        if (testbits(mons->flags, MF_TAKING_STAIRS))
        {
            const delay_type delay = current_delay_action();
            if (delay != DELAY_ASCENDING_STAIRS
                && delay != DELAY_DESCENDING_STAIRS)
            {
                mons->flags &= ~MF_TAKING_STAIRS;

                dprf("BUG: %s was marked as follower when not following!",
                     mons->name(DESC_PLAIN).c_str());
            }
            else
            {
                ret    = true;
                mmov.reset();

                dprf("%s is skipping movement in order to follow.",
                     mons->name(DESC_THE).c_str());
            }
        }

        // Check for attacking another monster.
        if (monster* targ = monster_at(mons->pos() + mmov))
        {
            if (mons_aligned(mons, targ) &&
                (!crawl_state.game_is_zotdef() || !_may_cutdown(mons, targ)))
                // Zotdef: monsters will cut down firewood
                ret = _monster_swaps_places(mons, mmov);
            else
            {
                fight_melee(mons, targ);
                ret = true;
            }

            // If the monster swapped places, the work's already done.
            mmov.reset();
        }

        // The monster could die after a melee attack due to a mummy
        // death curse or something.
        if (!mons->alive())
            return true;

        if (mons_genus(mons->type) == MONS_EFREET
            || mons->type == MONS_FIRE_ELEMENTAL)
        {
            place_cloud(CLOUD_FIRE, mons->pos(), 2 + random2(4), mons);
        }

        if (mons->type == MONS_ROTTING_DEVIL || mons->type == MONS_CURSE_TOE)
            place_cloud(CLOUD_MIASMA, mons->pos(), 2 + random2(3), mons);

        // Commented out, but left in as an example of gloom. {due}
        //if (mons->type == MONS_SHADOW)
        //{
        //    big_cloud (CLOUD_GLOOM, mons->kill_alignment(), mons->pos(), 10 + random2(5), 2 + random2(8));
        //}

    }
    else
    {
        monster* targ = monster_at(mons->pos() + mmov);
        if (!mmov.origin() && targ && _may_cutdown(mons, targ))
        {
            fight_melee(mons, targ);
            ret = true;
        }

        mmov.reset();

        // zotdef: sometimes seem to get gridlock. Reset travel path
        // if we can't move, occasionally
        if (crawl_state.game_is_zotdef() && one_chance_in(20))
        {
             mons->travel_path.clear();
             mons->travel_target = MTRAV_NONE;
        }

        // Fleeing monsters that can't move will panic and possibly
        // turn to face their attacker.
        make_mons_stop_fleeing(mons);
    }

    if (mmov.x || mmov.y || (mons->confused() && one_chance_in(6)))
        return _do_move_monster(mons, mmov);

    if (mons_is_wandering(mons))
    {
        // trigger a re-evaluation of our wander target on our next move -cao
        mons->target = mons->pos();
        if (!mons->is_patrolling() )
        {
            mons->travel_target = MTRAV_NONE;
            mons->travel_path.clear();
        }
        mons->firing_pos.reset();
    }

    return ret;
}

static void _mons_in_cloud(monster* mons)
{
    // Submerging in water or lava saves from clouds.
    if (mons->submerged() && env.grid(mons->pos()) != DNGN_FLOOR)
        return;

    actor_apply_cloud(mons);
}

static spell_type _map_wand_to_mspell(int wand_type)
{
    switch (wand_type)
    {
    case WAND_FLAME:           return SPELL_THROW_FLAME;
    case WAND_FROST:           return SPELL_THROW_FROST;
    case WAND_SLOWING:         return SPELL_SLOW;
    case WAND_HASTING:         return SPELL_HASTE;
    case WAND_MAGIC_DARTS:     return SPELL_MAGIC_DART;
    case WAND_HEAL_WOUNDS:     return SPELL_MINOR_HEALING;
    case WAND_PARALYSIS:       return SPELL_PARALYSE;
    case WAND_FIRE:            return SPELL_BOLT_OF_FIRE;
    case WAND_COLD:            return SPELL_BOLT_OF_COLD;
    case WAND_CONFUSION:       return SPELL_CONFUSE;
    case WAND_INVISIBILITY:    return SPELL_INVISIBILITY;
    case WAND_TELEPORTATION:   return SPELL_TELEPORT_OTHER;
    case WAND_LIGHTNING:       return SPELL_LIGHTNING_BOLT;
    case WAND_DRAINING:        return SPELL_BOLT_OF_DRAINING;
    case WAND_DISINTEGRATION:  return SPELL_DISINTEGRATE;
    case WAND_POLYMORPH_OTHER: return SPELL_POLYMORPH_OTHER;
    default:                   return SPELL_NO_SPELL;
    }
}

// Keep kraken tentacles from wandering too far away from the boss monster.
static void _shedu_movement_clamp(monster *shedu)
{
    if (!mons_is_shedu(shedu))
        return;

    monster *my_pair = get_shedu_pair(shedu);
    if (!my_pair)
        return;

    if (grid_distance(shedu->pos(), my_pair->pos()) >= 10)
        mmov = (my_pair->pos() - shedu->pos()).sgn();
}<|MERGE_RESOLUTION|>--- conflicted
+++ resolved
@@ -1241,13 +1241,8 @@
     {
         actor* foe = mons->get_foe();
         if (!foe)
-<<<<<<< HEAD
             return false;
-        _rod_fired_pre(mons, nice_spell);
-=======
-            return (false);
         _rod_fired_pre(mons);
->>>>>>> 6b1a93f7
         direct_effect(mons, mzap, beem, foe);
         return _rod_fired_post(mons, rod, weapon, beem, rate, was_visible);
     }
