--- conflicted
+++ resolved
@@ -15,11 +15,8 @@
     WME_MOUSEBUTTONUP,
     WME_MOUSEBUTTONDOWN,
     WME_MOUSEWHEEL,
-<<<<<<< HEAD
-=======
     WME_MOUSEENTER,
     WME_MOUSELEAVE,
->>>>>>> 77505739
     WME_QUIT,
     WME_CUSTOMEVENT,
     WME_RESIZE,
