--- conflicted
+++ resolved
@@ -65,17 +65,8 @@
         const command_type cmd = (command_type) m_items[item_idx].idx;
         m_last_clicked_item = item_idx;
 
-<<<<<<< HEAD
         // this is a really horrid way to preserve the interface in viewmap.cc
         // which expects a keypress rather than a command :(
-=======
-        if (tiles.is_using_small_layout())
-        {
-            // close the tab that we've just successfully used a command from
-            tiles.deactivate_tab();
-        }
-
->>>>>>> 397d2046
         if (tiles.get_map_display())
             process_map_command(cmd);
         else
