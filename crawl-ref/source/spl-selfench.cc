--- conflicted
+++ resolved
@@ -439,19 +439,6 @@
     return spret::success;
 }
 
-<<<<<<< HEAD
-spret cast_shrapnel_curtain(int pow, bool fail)
-{
-    fail_check();
-    if (!you.duration[DUR_SHRAPNEL])
-        mpr("Spiny pebbles and gravels are ready to react.");
-    else
-        mpr("You reinforce your curtain of shrapnel.");
-
-    you.increase_duration(DUR_SHRAPNEL, 8 + roll_dice(2, pow), 100);
-    you.props["shrapnel_power"] = pow;
-=======
-
 spret change_lesser_lich(int , bool fail)
 {
     ASSERT(you.species == SP_LESSER_LICH);
@@ -518,7 +505,20 @@
     gain_and_note_hp_mp();
 
     redraw_screen();
->>>>>>> 58204c51
+
+    return spret::success;
+}
+
+spret cast_shrapnel_curtain(int pow, bool fail)
+{
+    fail_check();
+    if (!you.duration[DUR_SHRAPNEL])
+        mpr("Spiny pebbles and gravels are ready to react.");
+    else
+        mpr("You reinforce your curtain of shrapnel.");
+
+    you.increase_duration(DUR_SHRAPNEL, 8 + roll_dice(2, pow), 100);
+    you.props["shrapnel_power"] = pow;
 
     return spret::success;
 }