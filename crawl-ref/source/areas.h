--- conflicted
+++ resolved
@@ -39,14 +39,9 @@
 bool haloed(const coord_def& p);
 
 // or is the ground there liquefied?
-<<<<<<< HEAD
-// @param check_actual If true, only return true if leda is responsible
-bool liquefied(const coord_def& p, bool check_actual = false);
-=======
 // @param ledas_only If true, only return true if Leda's Liquefaction was
 //                   responsible. This affects descriptions only.
 bool liquefied(const coord_def& p, bool ledas_only = false);
->>>>>>> a504a9fe
 
 // Is it enlightened by the orb?
 bool orb_haloed(const coord_def& p);
