--- conflicted
+++ resolved
@@ -15,10 +15,7 @@
 #include "env.h"
 #include "fprop.h"
 #include "exclude.h"
-<<<<<<< HEAD
-=======
 #include "items.h"
->>>>>>> e9829131
 #include "mon-death.h"
 #include "mon-iter.h"
 #include "mon-movetarget.h"
@@ -115,14 +112,8 @@
     bool isNeutral  = mon->neutral();
     bool wontAttack = mon->wont_attack();
 
-<<<<<<< HEAD
     // Whether the player position is in LOS of the monster.
     bool proxPlayer = !crawl_state.game_is_arena() && mon->see_cell(you.pos());
-=======
-    // Whether the player is in LOS of the monster and can see
-    // or has guessed the player's location.
-    bool proxPlayer = mons_near(mon) && !crawl_state.arena;
->>>>>>> e9829131
 
 #ifdef WIZARD
     // If stealth is greater than actually possible (wizmode level)
@@ -142,7 +133,7 @@
     static int                     e_index = -1;
 
     // Zotdef rotting
-    if (game_is_zotdef())
+    if (crawl_state.game_is_zotdef())
     {
         if ((!isFriendly && !isNeutral) && (orb_position() == mon->pos()))
         {
@@ -211,7 +202,7 @@
     }
 
     // Zotdef: immobile allies forget targets that are out of sight
-    if (game_is_zotdef())
+    if (crawl_state.game_is_zotdef())
     {
         if (isFriendly && mons_is_stationary(mon)
             && (mon->foe != MHITNOT && mon->foe != MHITYOU)
@@ -229,7 +220,7 @@
         && !mon->berserk()
         && mon->type != MONS_GIANT_SPORE)
     {
-        if  (!game_is_zotdef())
+        if  (!crawl_state.game_is_zotdef())
         {
             if (you.pet_target != MHITNOT)
                 mon->foe = you.pet_target;
@@ -273,7 +264,7 @@
         && (proxPlayer || one_chance_in(3)))
     {
         _set_nearest_monster_foe(mon);
-        if (mon->foe == MHITNOT && game_is_zotdef()) mon->foe=MHITYOU;
+        if (mon->foe == MHITNOT && crawl_state.game_is_zotdef()) mon->foe=MHITYOU;
     }
 
     // Monsters do not attack themselves. {dlb}
@@ -301,7 +292,7 @@
     if (!isFriendly && !isNeutral
         && mon->foe != MHITYOU && mon->foe != MHITNOT
         && proxPlayer && !mon->berserk() && isHealthy
-        && (game_is_zotdef()?one_chance_in(4):!one_chance_in(3)))
+        && (crawl_state.game_is_zotdef()?one_chance_in(4):!one_chance_in(3)))
     {
         mon->foe = MHITYOU;
     }
@@ -327,7 +318,7 @@
         if (afoe)
             foepos = afoe->pos();
 
-        if (game_is_zotdef() && mon->foe == MHITYOU)
+        if (crawl_state.game_is_zotdef() && mon->foe == MHITYOU)
         {
             foepos = PLAYER_POS;
             proxFoe = true; 
@@ -426,11 +417,11 @@
                     // intuition only go so far).
 
                     if ((mon->pos() == mon->target)
-                        && (!isFriendly || !game_is_zotdef()))  // hostiles only in Zotdef
+                        && (!isFriendly || !crawl_state.game_is_zotdef()))  // hostiles only in Zotdef
                     {
                         if (mon->foe == MHITYOU)
                         {
-                            if (game_is_zotdef())
+                            if (crawl_state.game_is_zotdef())
                             {
                                 mon->target=PLAYER_POS;  // infallible tracking in zotdef
                             } 
@@ -526,28 +517,6 @@
             {
                 new_beh = BEH_FLEE;
 
-<<<<<<< HEAD
-=======
-                // This is here instead of in the BEH_FLEE section of the switch
-                // for handle_behaviour, as it only needs to happen once per
-                // fleeing.
-                if (mon->type == MONS_KRAKEN)
-                {
-                    int tcount = 0;
-                    int headnum = mon->mindex();
-                    for (monster_iterator mi; mi; ++mi)
-                        if (mi->type == MONS_KRAKEN_TENTACLE
-                            && (int)mi->number == headnum)
-                        {
-                            monster_die(*mi, KILL_MISC, NON_MONSTER, true);
-                            tcount++;
-                        }
-
-                    if (tcount > 0)
-                        mpr("The kraken's tentacles slip beneath the water.",
-                            MSGCH_WARN);
-                }
->>>>>>> e9829131
             }
             break;
 
@@ -731,7 +700,7 @@
             && (friendly || !is_sanctuary(p))
             && (foe->friendly() != friendly
                 || neutral && !foe->neutral())
-            && (game_is_zotdef() || !mons_is_firewood(foe)))    // Zotdef allies take out firewood
+            && (crawl_state.game_is_zotdef() || !mons_is_firewood(foe)))    // Zotdef allies take out firewood
         {
             return (true);
         }
@@ -995,27 +964,7 @@
             mon->foe = MHITYOU;
 
         if (you.see_cell(mon->pos()))
-<<<<<<< HEAD
             learned_something_new(HINT_FLEEING_MONSTER);
-=======
-            learned_something_new(TUT_FLEEING_MONSTER);
-
-        if (mon->type == MONS_KRAKEN)
-        {
-            int tcount = 0;
-            int headnum = mon->mindex();
-            for (monster_iterator mi; mi; ++mi)
-                if (mi->type == MONS_KRAKEN_TENTACLE
-                    && (int)mi->number == headnum)
-                {
-                    monster_die(*mi, KILL_MISC, NON_MONSTER, true);
-                    tcount++;
-                }
-
-            if (tcount > 0)
-                mpr("The kraken's tentacles slip beneath the water.", MSGCH_WARN);
-        }
->>>>>>> e9829131
 
         break;
 
