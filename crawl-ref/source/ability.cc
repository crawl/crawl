/**
 * @file
 * @brief Functions related to special abilities.
**/

#include "AppHdr.h"

#include "ability.h"

#include <cctype>
#include <cmath>
#include <cstdio>
#include <cstring>
#include <iomanip>
#include <sstream>

#include "abyss.h"
#include "acquire.h"
#include "areas.h"
#include "art-enum.h"
#include "attitude-change.h"
#include "branch.h"
#include "butcher.h"
#include "chardump.h"
#include "cleansing-flame-source-type.h"
#include "cloud.h"
#include "coordit.h"
#include "database.h"
#include "decks.h"
#include "delay.h"
#include "describe.h"
#include "directn.h"
#include "dungeon.h"
#include "evoke.h"
#include "exercise.h"
#include "fight.h"
#include "food.h"
#include "god-abil.h"
#include "god-companions.h"
#include "god-conduct.h"
#include "god-prayer.h"
#include "god-wrath.h"
#include "hints.h"
#include "invent.h"
#include "item-prop.h"
#include "items.h"
#include "item-status-flag-type.h"
#include "item-use.h"
#include "level-state-type.h"
#include "libutil.h"
#include "macro.h"
#include "maps.h"
#include "menu.h"
#include "message.h"
#include "mon-behv.h"
#include "mon-book.h"
#include "mon-cast.h"
#include "mon-place.h"
#include "mutation.h"
#include "nearby-danger.h"
#include "notes.h"
#include "options.h"
#include "output.h"
#include "pakellas.h"
#include "player-stats.h"
#include "potion.h"
#include "prompt.h"
#include "religion.h"
#include "skills.h"
#include "spl-book.h"
#include "spl-cast.h"
#include "spl-clouds.h"
#include "spl-damage.h"
#include "spl-goditem.h"
#include "spl-miscast.h"
#include "spl-other.h"
#include "spl-selfench.h"
#include "spl-summoning.h"
#include "spl-transloc.h"
#include "stairs.h"
#include "state.h"
#include "stepdown.h"
#include "stringutil.h"
#include "target.h"
#include "terrain.h"
#include "tilepick.h"
#include "transform.h"
#include "traps.h"
#include "uncancel.h"
#include "unicode.h"
#include "view.h"

#ifdef USE_TILE
# include "tiledef-icons.h"
#endif

enum class abflag
{
    none                = 0x00000000,
    breath              = 0x00000001, // ability uses DUR_BREATH_WEAPON
    delay               = 0x00000002, // ability has its own delay
    pain                = 0x00000004, // ability must hurt player (ie torment)
    piety               = 0x00000008, // ability has its own piety cost
    exhaustion          = 0x00000010, // fails if you.exhausted
    instant             = 0x00000020, // doesn't take time to use
    ecdysis             = 0x00000040, // ability using a moulting chance
                        //0x00000080,
    conf_ok             = 0x00000100, // can use even if confused
    rations             = 0x00000200, // ability requires 2 rations per target
    rations_or_piety    = 0x00000400, // ability requires 2 rations or piety
    variable_mp         = 0x00000800, // costs a variable amount of MP
    potion              = 0x00001000, // ability requires 1 potion, regardless of type and ID
    essence             = 0x00002000, // ability requires 1 essence of alchemy
                        //0x00004000,
                        //0x00008000,
                        //0x00010000,
                        //0x00020000,
    remove_curse_scroll = 0x00040000, // Uses ?rc
    skill_drain         = 0x00080000, // drains skill levels
    gold                = 0x00100000, // costs gold
    sacrifice           = 0x00200000, // sacrifice (Ru)
    hostile             = 0x00400000, // failure summons a hostile (Makhleb)
    starve_ok           = 0x00800000, // can use even if starving
    berserk_ok          = 0x01000000, // can use even if berserk
    card                = 0x02000000, // deck drawing (Nemelex)
};
DEF_BITFIELD(ability_flags, abflag);

struct generic_cost
{
    int base, add, rolls;

    generic_cost(int num)
        : base(num), add(num == 0 ? 0 : (num + 1) / 2 + 1), rolls(1)
    {
    }
    generic_cost(int num, int _add, int _rolls = 1)
        : base(num), add(_add), rolls(_rolls)
    {
    }
    static generic_cost fixed(int fixed)
    {
        return generic_cost(fixed, 0, 1);
    }
    static generic_cost range(int low, int high, int _rolls = 1)
    {
        return generic_cost(low, high - low + 1, _rolls);
    }

    int cost() const PURE;

    operator bool () const { return base > 0 || add > 0; }
};

struct scaling_cost
{
    int value;

    scaling_cost(int permille) : value(permille) {}

    static scaling_cost fixed(int fixed)
    {
        return scaling_cost(-fixed);
    }

    int cost(int max) const;

    operator bool () const { return value != 0; }
};

/// What affects the failure chance of the ability?
enum class fail_basis
{
    xl,
    evo,
    invo,
    shield, //only pavise!
};

/**
 * What skill is used to determine the player's god's invocations' failure
 * chance?
 *
 * XXX: deduplicate this with the similar code for divine titles, etc
 * (skills.cc:skill_title_by_rank)
 *
 * IMPORTANT NOTE: functions that depend on this will be wrong if you aren't
 * currently worshipping a god that grants the given ability (e.g. in ?/A)!
 *
 * @return      The appropriate skill type; e.g. SK_INVOCATIONS.
 */
skill_type invo_skill(god_type god)
{
    switch (god)
    {
        case GOD_KIKUBAAQUDGHA:
            return SK_NECROMANCY;
        case GOD_PAKELLAS:
        case GOD_NEMELEX_XOBEH:
            return SK_EVOCATIONS;
        case GOD_ASHENZARI:
        case GOD_GOZAG:
        case GOD_RU:
        case GOD_TROG:
        case GOD_WU_JIAN:
        case GOD_WYRM:
            return SK_NONE; // ugh
        default:
            return SK_INVOCATIONS;
    }
}

/// How to determine the odds of the ability failing?
struct failure_info
{
    /// what determines the variable portion of failure: e.g. xl, evo, invo
    fail_basis basis;
    /// base failure chance
    int base_chance;
    /// multiplier to skill/xl; subtracted from base fail chance
    int variable_fail_mult;
    /// denominator to piety; subtracted from base fail chance if invo
    int piety_fail_denom;

    /**
     * What's the chance of the ability failing if the player tries to use it
     * right now?
     *
     * See spl-cast.cc:_get_true_fail_rate() for details on what this 'chance'
     * actually means.
     *
     * @return  A failure chance; may be outside the 0-100 range.
     */
    int chance() const
    {
        switch (basis)
        {
        case fail_basis::xl:
            return base_chance - you.experience_level * variable_fail_mult;
        case fail_basis::evo:
            return base_chance - you.skill(SK_EVOCATIONS, variable_fail_mult);
        case fail_basis::invo:
        {
            const int sk_mod = invo_skill() == SK_NONE ? 0 :
                                 you.skill(invo_skill(), variable_fail_mult);
            const int piety_mod
                = piety_fail_denom ? you.piety / piety_fail_denom : 0;
            return base_chance - sk_mod - piety_mod;
        }
        case fail_basis::shield:
            return base_chance - you.skill(SK_SHIELDS, variable_fail_mult);
        default:
            die("unknown failure basis %d!", (int)basis);
        }
    }

    /// What skill governs the use of this ability, if any?
    skill_type skill() const
    {
        switch (basis)
        {
        case fail_basis::evo:
            return SK_EVOCATIONS;
        case fail_basis::invo:
            return invo_skill();
        case fail_basis::shield:
            return SK_SHIELDS;
        case fail_basis::xl:
        default:
            return SK_NONE;
        }
    }
};

// Structure for representing an ability:
struct ability_def
{
    ability_type        ability;
    const char *        name;
    unsigned int        mp_cost;        // magic cost of ability
    scaling_cost        hp_cost;        // hit point cost of ability
    unsigned int        food_cost;      // + rand2avg(food_cost, 2)
    generic_cost        piety_cost;     // + random2((piety_cost + 1) / 2 + 1)
    failure_info        failure;        // calculator for failure odds
    ability_flags       flags;          // used for additional cost notices
};

static int _lookup_ability_slot(ability_type abil);
static spret _do_ability(const ability_def& abil, bool fail);
static void _pay_ability_costs(const ability_def& abil);
static int _scale_piety_cost(ability_type abil, int original_cost);

// The description screen was way out of date with the actual costs.
// This table puts all the information in one place... -- bwr
//
// The four numerical fields are: MP, HP, food, and piety.
// Note:  food_cost  = val + random2avg(val, 2)
//        piety_cost = val + random2((val + 1) / 2 + 1);
//        hp cost is in per-mil of maxhp (i.e. 20 = 2% of hp, rounded up)
static const ability_def Ability_List[] =
{
    // NON_ABILITY should always come first
    { ABIL_NON_ABILITY, "No ability", 0, 0, 0, 0, {}, abflag::none },
    { ABIL_SPIT_POISON, "Spit Poison",
        0, 0, 40, 0, {fail_basis::xl, 20, 1}, abflag::breath },

    { ABIL_BLINK, "Blink", 0, 50, 50, 0, {fail_basis::xl, -1}, abflag::none },
    // ^ failure special-cased

    { ABIL_BREATHE_FIRE, "Breathe Fire",
        0, 0, 125, 0, {fail_basis::xl, 30, 1}, abflag::breath },
    { ABIL_BREATHE_FROST, "Breathe Frost",
        0, 0, 125, 0, {fail_basis::xl, 30, 1}, abflag::breath },
    { ABIL_BREATHE_POISON, "Breathe Poison Gas",
      0, 0, 125, 0, {fail_basis::xl, 30, 1}, abflag::breath },
    { ABIL_BREATHE_MEPHITIC, "Breathe Noxious Fumes",
      0, 0, 125, 0, {fail_basis::xl, 30, 1}, abflag::breath },
    { ABIL_BREATHE_LIGHTNING, "Breathe Lightning",
      0, 0, 125, 0, {fail_basis::xl, 30, 1}, abflag::breath },
    { ABIL_BREATHE_POWER, "Breathe Dispelling Energy",
      0, 0, 125, 0, {fail_basis::xl, 30, 1}, abflag::breath },
    { ABIL_BREATHE_STEAM, "Breathe Steam",
      0, 0, 75, 0, {fail_basis::xl, 20, 1}, abflag::breath },
    { ABIL_BREATHE_ACID, "Breathe Acid",
      0, 0, 125, 0, {fail_basis::xl, 30, 1}, abflag::breath },
    { ABIL_BREATHE_HOLY, "Breathe Blessed Flame",
      0, 0, 125, 0, {fail_basis::xl, 30, 1}, abflag::breath },

    { ABIL_TRAN_BAT, "Bat Form",
      2, 0, 0, 0, {fail_basis::xl, 45, 2}, abflag::starve_ok },
    { ABIL_EXSANGUINATE, "Exsanguinate",
      0, 0, 0, 0, {}, abflag::delay},
    { ABIL_REVIVIFY, "Revivify",
      0, 0, 0, 0, {}, abflag::delay},

    { ABIL_FLY, "Fly", 3, 0, 100, 0, {fail_basis::xl, 42, 3}, abflag::none },
    { ABIL_STOP_FLYING, "Stop Flying", 0, 0, 0, 0, {}, abflag::starve_ok },
    { ABIL_DAMNATION, "Hurl Damnation",
        0, 150, 200, 0, {fail_basis::xl, 50, 1}, abflag::none },

    { ABIL_CANCEL_PPROJ, "Cancel Portal Projectile",
      0, 0, 0, 0, {}, abflag::instant | abflag::starve_ok },

    { ABIL_DIG, "Dig", 0, 0, 0, 0, {}, abflag::instant | abflag::starve_ok },
    { ABIL_SHAFT_SELF, "Shaft Self", 0, 0, 250, 0, {}, abflag::delay },

    { ABIL_HOP, "Hop", 0, 0, 0, 0, {}, abflag::none },

    { ABIL_BLOSSOM, "Choose Blossom", 0, 0, 0, 0, {}, abflag::starve_ok },
    { ABIL_ADAPTION, "Choose Adaption", 0, 0, 0, 0, {}, abflag::starve_ok },

    { ABIL_CARAVAN_GIFT_ITEM, "Give Item to Mercenary",
        0, 0, 0, 0, {}, abflag::gold | abflag::starve_ok },
    { ABIL_CARAVAN_RECALL, "Recall Mercenary",
        0, 0, 0, 0, {}, abflag::starve_ok },
    { ABIL_CARAVAN_REHIRE, "Rehire Mercenary",
        0, 0, 0, 0, {}, abflag::gold | abflag::starve_ok },

    // EVOKE abilities use Evocations and come from items.
    // Teleportation and Blink can also come from mutations
    // so we have to distinguish them (see above). The off items
    // below are labeled EVOKE because they only work now if the
    // player has an item with the evocable power (not just because
    // you used a wand, potion, or miscast effect). I didn't see
    // any reason to label them as "Evoke" in the text, they don't
    // use or train Evocations (the others do).  -- bwr
    { ABIL_EVOKE_BLINK, "Evoke Blink",
      1, 0, 50, 0, {fail_basis::evo, 40, 2}, abflag::none },
    { ABIL_HEAL_WOUNDS, "Heal Wounds",
      0, 0, 0, 0, {fail_basis::xl, 45, 2}, abflag::none },
    { ABIL_ECDYSIS, "Undergo Ecdysis", 0, 0, 0, 0, {}, abflag::ecdysis },
    { ABIL_CRAB_WALK, "Crab Walking", 0, 0, 0, 0, {}, abflag::none },
    { ABIL_MIASMA_CLOUD, "Cloud Miasma",
      0, 0, 75, 0, {fail_basis::xl, 20, 1}, abflag::breath },
    { ABIL_EVOKE_BERSERK, "Evoke Berserk Rage",
      0, 0, 600, 0, {fail_basis::evo, 50, 2}, abflag::none },

    { ABIL_EVOKE_TURN_INVISIBLE, "Evoke Invisibility",
      2, 0, 250, 0, {fail_basis::evo, 60, 2}, abflag::none },
#if TAG_MAJOR_VERSION == 34
    { ABIL_EVOKE_TURN_VISIBLE, "Turn Visible",
      0, 0, 0, 0, {}, abflag::starve_ok },
#endif
    { ABIL_EVOKE_FLIGHT, "Evoke Flight",
      1, 0, 100, 0, {fail_basis::evo, 40, 2}, abflag::none },
    { ABIL_EVOKE_FOG, "Evoke Fog",
      2, 0, 250, 0, {fail_basis::evo, 50, 2}, abflag::none },
    { ABIL_EVOKE_RATSKIN, "Evoke Ratskin",
      3, 0, 200, 0, {fail_basis::evo, 50, 2}, abflag::none },
    { ABIL_EVOKE_THUNDER, "Evoke Thunderclouds",
      5, 0, 200, 0, {fail_basis::evo, 60, 2}, abflag::none },
    { ABIL_EVOKE_PAVISE, "Deploy Shield",
      0, 0, 0, 0, {fail_basis::shield, 60, 2}, abflag::none },
    { ABIL_GOLEM_FORM, "Evoke Golem Armour",
      5, 0, 250, 0, {fail_basis::evo, 50, 2}, abflag::none },

    { ABIL_END_TRANSFORMATION, "End Transformation",
      0, 0, 0, 0, {}, abflag::starve_ok },
    { ABIL_CREATE_WALL, "Create Wall",
      0, 0, 0, 0, {}, abflag::none },

    // INVOCATIONS:
    // Zin
    { ABIL_ZIN_RECITE, "Recite",
      0, 0, 0, 0, {fail_basis::invo, 30, 6, 20}, abflag::none },
    { ABIL_ZIN_VITALISATION, "Vitalisation",
      2, 0, 0, 1, {fail_basis::invo, 40, 5, 20}, abflag::none },
    { ABIL_ZIN_IMPRISON, "Imprison",
      5, 0, 0, 4, {fail_basis::invo, 60, 5, 20}, abflag::none },
    { ABIL_ZIN_SANCTUARY, "Sanctuary",
      7, 0, 0, 15, {fail_basis::invo, 80, 4, 25}, abflag::none },
    { ABIL_ZIN_DONATE_GOLD, "Donate Gold",
      0, 0, 0, 0, {fail_basis::invo}, abflag::none },
    { ABIL_ZIN_BLESS_WEAPON, "Brand Weapon With Silver", 0, 0, 0, 0,
      {fail_basis::invo}, abflag::none },

    // The Shining One
    { ABIL_TSO_DIVINE_SHIELD, "Divine Shield",
      3, 0, 50, 2, {fail_basis::invo, 40, 5, 20}, abflag::none },
    { ABIL_TSO_CLEANSING_FLAME, "Cleansing Flame",
      5, 0, 100, 2, {fail_basis::invo, 70, 4, 25}, abflag::none },
    { ABIL_TSO_SUMMON_DIVINE_WARRIOR, "Summon Divine Warrior",
      8, 0, 150, 5, {fail_basis::invo, 80, 4, 25}, abflag::none },
    { ABIL_TSO_BLESS_WEAPON, "Brand Weapon With Holy Wrath", 0, 0, 0, 0,
      {fail_basis::invo}, abflag::none },

    // Kikubaaqudgha
    { ABIL_KIKU_RECEIVE_CORPSES, "Receive Corpses",
      3, 0, 200, 2, {fail_basis::invo, 40, 5, 20}, abflag::none },
    { ABIL_KIKU_TORMENT, "Torment",
      4, 0, 0, 8, {fail_basis::invo, 60, 5, 20}, abflag::none },
    { ABIL_KIKU_GIFT_NECRONOMICON, "Receive Necronomicon", 0, 0, 0, 0,
      {fail_basis::invo}, abflag::none },
    { ABIL_KIKU_BLESS_WEAPON, "Brand Weapon With Pain", 0, 0, 0, 0,
      {fail_basis::invo}, abflag::pain },

    // Yredelemnul
    { ABIL_YRED_INJURY_MIRROR, "Injury Mirror",
      0, 0, 0, 0, {fail_basis::invo, 40, 4, 20}, abflag::piety },
    { ABIL_YRED_ANIMATE_REMAINS, "Animate Remains",
      2, 0, 200, 0, {fail_basis::invo, 40, 4, 20}, abflag::none },
    { ABIL_YRED_RECALL_UNDEAD_SLAVES, "Recall Undead Slaves",
      2, 0, 0, 0, {fail_basis::invo, 50, 4, 20}, abflag::none },
    { ABIL_YRED_ANIMATE_DEAD, "Animate Dead",
      2, 0, 200, 0, {fail_basis::invo, 40, 4, 20}, abflag::none },
    { ABIL_YRED_DRAIN_LIFE, "Drain Life",
      6, 0, 200, 2, {fail_basis::invo, 60, 4, 25}, abflag::none },
    { ABIL_YRED_ENSLAVE_SOUL, "Enslave Soul",
      8, 0, 500, 4, {fail_basis::invo, 80, 4, 25}, abflag::none },
    { ABIL_YRED_BLESS_WEAPON, "Brand Weapon With Vampiric", 0, 0, 0, 0,
      {fail_basis::invo}, abflag::none },

    // Okawaru
    { ABIL_OKAWARU_HEROISM, "Heroism",
      2, 0, 0, 1, {fail_basis::invo, 30, 6, 20}, abflag::none },
    { ABIL_OKAWARU_FINESSE, "Finesse",
      5, 0, 0, 3, {fail_basis::invo, 60, 4, 25}, abflag::none },

    // Makhleb
    { ABIL_MAKHLEB_MINOR_DESTRUCTION, "Minor Destruction",
      0, scaling_cost::fixed(1), 0, 0, {fail_basis::invo, 40, 5, 20}, abflag::none },
    { ABIL_MAKHLEB_LESSER_SERVANT_OF_MAKHLEB, "Lesser Servant of Makhleb",
      0, scaling_cost::fixed(4), 0, 2, {fail_basis::invo, 40, 5, 20}, abflag::hostile },
    { ABIL_MAKHLEB_MAJOR_DESTRUCTION, "Major Destruction",
      0, scaling_cost::fixed(6), 0, generic_cost::range(0, 1),
      {fail_basis::invo, 60, 4, 25}, abflag::none },
    { ABIL_MAKHLEB_GREATER_SERVANT_OF_MAKHLEB, "Greater Servant of Makhleb",
      0, scaling_cost::fixed(10), 0, 5,
      {fail_basis::invo, 90, 2, 5}, abflag::hostile },
 //   { ABIL_MAKHLEB_BLESS_WEAPON, "Brand Weapon With Chaos", 0, 0, 0, 0,
 //     {fail_basis::invo}, abflag::none },

    // Sif Muna
    { ABIL_SIF_MUNA_CHANNEL_ENERGY, "Channel Magic",
      0, 0, 200, 2, {fail_basis::invo, 60, 4, 25}, abflag::none },
    { ABIL_SIF_MUNA_FORGET_SPELL, "Forget Spell",
      0, 0, 0, 8, {fail_basis::invo}, abflag::none },
    { ABIL_SIF_MUNA_DIVINE_EXEGESIS, "Divine Exegesis",
      0, 0, 0, 12, {fail_basis::invo, 80, 4, 25}, abflag::none },

    // Trog
    { ABIL_TROG_BERSERK, "Berserk",
      0, 0, 600, 0, {fail_basis::invo}, abflag::none },
    { ABIL_TROG_REGEN_MR, "Trog's Hand",
      0, 0, 200, 2, {fail_basis::invo, piety_breakpoint(2), 0, 1}, abflag::berserk_ok },
    { ABIL_TROG_BROTHERS_IN_ARMS, "Brothers in Arms",
      0, 0, 250, generic_cost::range(5, 6),
      {fail_basis::invo, piety_breakpoint(5), 0, 1}, abflag::berserk_ok },
    { ABIL_TROG_CHARGE, "Furious Charge",
      0, 0, 0, 0, {fail_basis::invo}, abflag::exhaustion|abflag::berserk_ok },
    { ABIL_TROG_BLESS_WEAPON, "Brand Weapon With Antimagic", 0, 0, 0, 0,
      {fail_basis::invo}, abflag::none },

    // Elyvilon
    { ABIL_ELYVILON_LIFESAVING, "Divine Protection",
      0, 0, 0, 0, {fail_basis::invo}, abflag::piety },
    { ABIL_ELYVILON_LESSER_HEALING, "Lesser Healing", 1, 0, 100,
      generic_cost::range(0, 1), {fail_basis::invo, 30, 6, 20}, abflag::none },
    { ABIL_ELYVILON_HEAL_OTHER, "Heal Other",
      2, 0, 250, 2, {fail_basis::invo, 40, 5, 20}, abflag::none },
    { ABIL_ELYVILON_PURIFICATION, "Purification",
      3, 0, 300, 3, {fail_basis::invo, 20, 5, 20}, abflag::conf_ok },
    { ABIL_ELYVILON_GREATER_HEALING, "Greater Healing",
      2, 0, 250, 3, {fail_basis::invo, 40, 5, 20}, abflag::none },
    { ABIL_ELYVILON_DIVINE_VIGOUR, "Divine Vigour",
      0, 0, 600, 6, {fail_basis::invo, 80, 4, 25}, abflag::none },
//    { ABIL_ELYVILON_BLESS_WEAPON, "Brand Weapon With Pacifing", 0, 0, 0, 0,
//      {fail_basis::invo}, abflag::none },

    // Lugonu
    { ABIL_LUGONU_ABYSS_EXIT, "Depart the Abyss",
      1, 0, 0, 10, {fail_basis::invo, 30, 6, 20}, abflag::none },
    { ABIL_LUGONU_BEND_SPACE, "Bend Space",
      1, scaling_cost::fixed(2), 0, 0, {fail_basis::invo, 40, 5, 20}, abflag::none },
    { ABIL_LUGONU_BANISH, "Banish", 4, 0, 200, generic_cost::range(3, 4),
      {fail_basis::invo, 85, 7, 20}, abflag::none },
    { ABIL_LUGONU_CORRUPT, "Corrupt", 7, scaling_cost::fixed(5), 500, 10,
      {fail_basis::invo, 70, 4, 25}, abflag::none },
    { ABIL_LUGONU_ABYSS_ENTER, "Enter the Abyss", 10, 0, 500, 28,
      {fail_basis::invo, 80, 4, 25}, abflag::pain },
    { ABIL_LUGONU_BLESS_WEAPON, "Brand Weapon With Distortion", 0, 0, 0, 0,
      {fail_basis::invo}, abflag::none },

    // Nemelex
    { ABIL_NEMELEX_DRAW_DESTRUCTION, "Draw Destruction",
      0, 0, 0, 0, {}, abflag::card },
    { ABIL_NEMELEX_DRAW_ESCAPE, "Draw Escape",
      0, 0, 0, 0, {}, abflag::card },
    { ABIL_NEMELEX_DRAW_SUMMONING, "Draw Summoning",
      0, 0, 0, 0, {}, abflag::card },
    { ABIL_NEMELEX_DRAW_WONDER, "Draw Wonder",
      0, 0, 0, 0, {}, abflag::card },          
    { ABIL_NEMELEX_DRAW_STACK, "Draw Stack",
      0, 0, 0, 0, {}, abflag::card },
    { ABIL_NEMELEX_TRIPLE_DRAW, "Triple Draw",
      2, 0, 0, 6, {fail_basis::evo, 60, 5, 20}, abflag::none },
    { ABIL_NEMELEX_DEAL_FOUR, "Deal Four",
      8, 0, 0, 4, {fail_basis::evo, -1}, abflag::none }, // failure special-cased
    { ABIL_NEMELEX_STACK_FIVE, "Stack Five",
      5, 0, 0, 10, {fail_basis::evo, 80, 4, 25}, abflag::none },

    // Beogh
    { ABIL_BEOGH_SMITING, "Smiting",
      3, 0, 0, generic_cost::fixed(3), {fail_basis::invo, 40, 5, 20}, abflag::none },
    { ABIL_BEOGH_RECALL_ORCISH_FOLLOWERS, "Recall Orcish Followers",
      2, 0, 0, 0, {fail_basis::invo, 30, 6, 20}, abflag::none },
    { ABIL_BEOGH_GIFT_ITEM, "Give Item to Named Follower",
      0, 0, 0, 0, {fail_basis::invo}, abflag::none },
    { ABIL_BEOGH_RESURRECTION, "Resurrection",
      0, 0, 0, 28, {fail_basis::invo}, abflag::none },
    { ABIL_BEOGH_RETURN_ORCISH_FOLLOWERS, "Return Orcish Followers",
      2, 0, 0, 0, {fail_basis::invo}, abflag::none },
          
    // Jiyva
    { ABIL_JIYVA_CALL_JELLY, "Request Jelly",
      2, 0, 0, 1, {fail_basis::invo}, abflag::none },
    { ABIL_JIYVA_SLIMIFY, "Slimify",
      4, 0, 0, 8, {fail_basis::invo, 90, 0, 2}, abflag::none },
    { ABIL_JIYVA_CORROSION_DUNGEON, "Corrosion Dungeon", 
      7, 0, 500, 15, {fail_basis::invo, 70, 4, 25}, abflag::none },
    { ABIL_JIYVA_CURE_BAD_MUTATION, "Cure Bad Mutation",
      0, 0, 0, 15, {fail_basis::invo}, abflag::none },
    { ABIL_JIYVA_BLESS_WEAPON, "Brand Weapon With Acid", 0, 0, 0, 0,
      {fail_basis::invo}, abflag::none },

    // Fedhas
    { ABIL_FEDHAS_WALL_OF_BRIARS, "Wall of Briars",
      3, 0, 50, 2, {fail_basis::invo, 30, 6, 20}, abflag::none},
    { ABIL_FEDHAS_GROW_BALLISTOMYCETE, "Grow Ballistomycete",
      4, 0, 100, 4, {fail_basis::invo, 60, 4, 25}, abflag::none },
    { ABIL_FEDHAS_OVERGROW, "Overgrow",
      8, 0, 200, 12, {fail_basis::invo, 70, 5, 20}, abflag::none},
    { ABIL_FEDHAS_GROW_OKLOB, "Grow Oklob",
      6, 0, 150, 6, {fail_basis::invo, 80, 4, 25}, abflag::none },

    // Cheibriados
    { ABIL_CHEIBRIADOS_TIME_BEND, "Bend Time",
      3, 0, 50, 1, {fail_basis::invo, 40, 4, 20}, abflag::none },
    { ABIL_CHEIBRIADOS_DISTORTION, "Temporal Distortion",
      4, 0, 200, 3, {fail_basis::invo, 60, 5, 20}, abflag::instant },
    { ABIL_CHEIBRIADOS_SLOUCH, "Slouch",
      5, 0, 100, 8, {fail_basis::invo, 60, 4, 25}, abflag::none },
    { ABIL_CHEIBRIADOS_TIME_STEP, "Step From Time",
      10, 0, 200, 10, {fail_basis::invo, 80, 4, 25}, abflag::none },
 //   { ABIL_CHEIBRIADOS_BLESS_WEAPON, "Brand Weapon With Sluggish", 0, 0, 0, 0,
 //     {fail_basis::invo}, abflag::none },

    // Ashenzari
    { ABIL_ASHENZARI_CURSE, "Curse Item",
      0, 0, 0, 0, {fail_basis::invo}, abflag::remove_curse_scroll },
    { ABIL_ASHENZARI_SCRYING, "Scrying",
      4, 0, 0, 2, {fail_basis::invo}, abflag::instant },
    { ABIL_ASHENZARI_TRANSFER_KNOWLEDGE, "Transfer Knowledge",
      0, 0, 0, 10, {fail_basis::invo}, abflag::none },
    { ABIL_ASHENZARI_END_TRANSFER, "End Transfer Knowledge",
      0, 0, 0, 0, {fail_basis::invo}, abflag::starve_ok },

    // Dithmenos
    { ABIL_DITHMENOS_SHADOW_STEP, "Shadow Step",
      4, 80, 0, 5, {fail_basis::invo, 30, 6, 20}, abflag::none },
    { ABIL_DITHMENOS_SHADOW_FORM, "Shadow Form",
      9, 0, 0, 12, {fail_basis::invo, 80, 4, 25}, abflag::skill_drain },

    // Ru
    { ABIL_RU_DRAW_OUT_POWER, "Draw Out Power", 0, 0, 0, 0,
      {fail_basis::invo}, abflag::exhaustion|abflag::skill_drain|abflag::conf_ok },
    { ABIL_RU_POWER_LEAP, "Power Leap",
      5, 0, 0, 0, {fail_basis::invo}, abflag::exhaustion },
    { ABIL_RU_APOCALYPSE, "Apocalypse",
      8, 0, 0, 0, {fail_basis::invo}, abflag::exhaustion|abflag::skill_drain },

    { ABIL_RU_SACRIFICE_PURITY, "Sacrifice Purity",
      0, 0, 0, 0, {fail_basis::invo}, abflag::sacrifice },
    { ABIL_RU_SACRIFICE_WORDS, "Sacrifice Words",
      0, 0, 0, 0, {fail_basis::invo}, abflag::sacrifice },
    { ABIL_RU_SACRIFICE_DRINK, "Sacrifice Drink",
      0, 0, 0, 0, {fail_basis::invo}, abflag::sacrifice },
    { ABIL_RU_SACRIFICE_ESSENCE, "Sacrifice Essence",
      0, 0, 0, 0, {fail_basis::invo}, abflag::sacrifice },
    { ABIL_RU_SACRIFICE_HEALTH, "Sacrifice Health",
      0, 0, 0, 0, {fail_basis::invo}, abflag::sacrifice },
    { ABIL_RU_SACRIFICE_STEALTH, "Sacrifice Stealth",
      0, 0, 0, 0, {fail_basis::invo}, abflag::sacrifice },
    { ABIL_RU_SACRIFICE_ARTIFICE, "Sacrifice Artifice",
      0, 0, 0, 0, {fail_basis::invo}, abflag::sacrifice },
    { ABIL_RU_SACRIFICE_LOVE, "Sacrifice Love",
      0, 0, 0, 0, {fail_basis::invo}, abflag::sacrifice },
    { ABIL_RU_SACRIFICE_COURAGE, "Sacrifice Courage",
      0, 0, 0, 0, {fail_basis::invo}, abflag::sacrifice },
    { ABIL_RU_SACRIFICE_ARCANA, "Sacrifice Arcana",
      0, 0, 0, 0, {fail_basis::invo}, abflag::sacrifice },
    { ABIL_RU_SACRIFICE_NIMBLENESS, "Sacrifice Nimbleness",
      0, 0, 0, 0, {fail_basis::invo}, abflag::sacrifice },
    { ABIL_RU_SACRIFICE_DURABILITY, "Sacrifice Durability",
      0, 0, 0, 0, {fail_basis::invo}, abflag::sacrifice },
    { ABIL_RU_SACRIFICE_HAND, "Sacrifice a Hand",
      0, 0, 0, 0, {fail_basis::invo}, abflag::sacrifice },
    { ABIL_RU_SACRIFICE_EXPERIENCE, "Sacrifice Experience",
      0, 0, 0, 0, {fail_basis::invo}, abflag::sacrifice },
    { ABIL_RU_SACRIFICE_SKILL, "Sacrifice Skill",
      0, 0, 0, 0, {fail_basis::invo}, abflag::sacrifice },
    { ABIL_RU_SACRIFICE_EYE, "Sacrifice an Eye",
      0, 0, 0, 0, {fail_basis::invo}, abflag::sacrifice },
    { ABIL_RU_SACRIFICE_RESISTANCE, "Sacrifice Resistance",
      0, 0, 0, 0, {fail_basis::invo}, abflag::sacrifice },
    { ABIL_RU_SACRIFICE_NECK, "Sacrifice a Neck",
      0, 0, 0, 0, {fail_basis::invo}, abflag::sacrifice },
    { ABIL_RU_REJECT_SACRIFICES, "Reject Sacrifices",
      0, 0, 0, 0, {fail_basis::invo}, abflag::none },

    // Gozag
    { ABIL_GOZAG_POTION_PETITION, "Potion Petition",
      0, 0, 0, 0, {fail_basis::invo}, abflag::gold },
    { ABIL_GOZAG_CALL_MERCHANT, "Call Merchant",
      0, 0, 0, 0, {fail_basis::invo}, abflag::gold|abflag::starve_ok },
    { ABIL_GOZAG_BRIBE_BRANCH, "Bribe Branch",
      0, 0, 0, 0, {fail_basis::invo}, abflag::gold },

    // Qazlal
    { ABIL_QAZLAL_UPHEAVAL, "Upheaval",
      4, 0, 0, 3, {fail_basis::invo, 40, 5, 20}, abflag::none },
    { ABIL_QAZLAL_ELEMENTAL_FORCE, "Elemental Force",
      6, 0, 0, 6, {fail_basis::invo, 60, 5, 20}, abflag::none },
    { ABIL_QAZLAL_DISASTER_AREA, "Disaster Area",
      7, 0, 0, 10, {fail_basis::invo, 70, 4, 25}, abflag::none },

    // Pakellas
    { ABIL_PAKELLAS_DEVICE_SURGE, "Device Surge",
      0, 0, 0, generic_cost::fixed(2),
      {fail_basis::evo, 40, 5, 20}, abflag::variable_mp | abflag::instant },
    { ABIL_PAKELLAS_QUICK_CHARGE, "Quick Charge",
        0, 0, 100, generic_cost::fixed(4), {fail_basis::evo, 40, 5, 20}, abflag::none },
    { ABIL_PAKELLAS_PROTOTYPE, "Receive ProtoType",
      0, 0, 0, 0, {fail_basis::evo}, abflag::none },
    { ABIL_PAKELLAS_UPGRADE, "Upgrade Rod",
      0, 0, 0, 0, {fail_basis::evo}, abflag::none },

    // Uskayaw
    { ABIL_USKAYAW_STOMP, "Stomp",
        3, 0, 100, generic_cost::fixed(20), {fail_basis::invo}, abflag::none },
    { ABIL_USKAYAW_LINE_PASS, "Line Pass",
        4, 0, 200, generic_cost::fixed(20), {fail_basis::invo}, abflag::none},
    { ABIL_USKAYAW_GRAND_FINALE, "Grand Finale",
        8, 0, 500, generic_cost::fixed(0),
        {fail_basis::invo, 120 + piety_breakpoint(4), 5, 1}, abflag::none},

    // Hepliaklqana
    { ABIL_HEPLIAKLQANA_RECALL, "Recall Ancestor",
        2, 0, 0, 0, {fail_basis::invo}, abflag::none },
    { ABIL_HEPLIAKLQANA_TRANSFERENCE, "Transference",
        2, 0, 0, 3, {fail_basis::invo, 40, 5, 20},
        abflag::none },
    { ABIL_HEPLIAKLQANA_IDEALISE, "Idealise",
        4, 0, 0, 4, {fail_basis::invo, 60, 4, 25},
        abflag::none },

    { ABIL_HEPLIAKLQANA_TYPE_KNIGHT,       "Ancestor Life: Knight",
        0, 0, 0, 0, {fail_basis::invo}, abflag::starve_ok },
    { ABIL_HEPLIAKLQANA_TYPE_BATTLEMAGE,   "Ancestor Life: Battlemage",
        0, 0, 0, 0, {fail_basis::invo}, abflag::starve_ok },
    { ABIL_HEPLIAKLQANA_TYPE_HEXER,        "Ancestor Life: Hexer",
        0, 0, 0, 0, {fail_basis::invo}, abflag::starve_ok },

    { ABIL_HEPLIAKLQANA_IDENTITY,  "Ancestor Identity",
        0, 0, 0, 0, {fail_basis::invo}, abflag::instant | abflag::starve_ok },

    // Wu Jian
    { ABIL_WU_JIAN_SERPENTS_LASH, "Serpent's Lash",
        0, 0, 0, 2, {fail_basis::invo}, abflag::exhaustion | abflag::instant },
    { ABIL_WU_JIAN_HEAVENLY_STORM, "Heavenly Storm",
        0, 0, 0, 20, {fail_basis::invo, piety_breakpoint(5), 0, 1}, abflag::none },
    // Lunge and Whirlwind abilities aren't menu abilities but currently need
    // to exist for action counting, hence need enums/entries.
    { ABIL_WU_JIAN_LUNGE, "Lunge", 0, 0, 0, 0, {}, abflag::berserk_ok },
    { ABIL_WU_JIAN_WHIRLWIND, "Whirlwind", 0, 0, 0, 0, {}, abflag::berserk_ok },
    { ABIL_WU_JIAN_WALLJUMP, "Wall Jump",
        0, 0, 0, 0, {}, abflag::starve_ok | abflag::berserk_ok },

    // The Great Wyrm
    { ABIL_WYRM_INFUSE, "Infuse Essence", 2, 0, 0, 0, {}, abflag::essence },
    { ABIL_WYRM_NIGREDO, "Nigredo", 0, 0, 500, 1, {}, abflag::potion },
    { ABIL_WYRM_ALBEDO, "Albedo", 0, 0, 500, 2, {}, abflag::potion },
    { ABIL_WYRM_CITRINITAS, "Citrinitas", 0, 0, 500, 2, {}, abflag::potion },
    { ABIL_WYRM_VIRIDITAS, "Viriditas", 0, 0, 500, 4, {}, abflag::potion },
    { ABIL_WYRM_RUBEDO, "Rubedo", 0, 0, 500, 6, {}, abflag::potion },

    // Imus Thea
    { ABIL_IMUS_PRISMATIC_PRISM, "Prismatic Prism",
      4, 0, 0, 3, {fail_basis::invo, 40, 5, 20}, abflag::none },
    { ABIL_IMUS_FRAGMENTATION, "Fragmentation",
      6, 0, 0, 6, {fail_basis::invo, 60, 5, 20}, abflag::none },

    { ABIL_STOP_RECALL, "Stop Recall", 0, 0, 0, 0, {fail_basis::invo}, abflag::starve_ok },
    { ABIL_RENOUNCE_RELIGION, "Renounce Religion",
      0, 0, 0, 0, {fail_basis::invo}, abflag::starve_ok },
    { ABIL_CONVERT_TO_BEOGH, "Convert to Beogh",
      0, 0, 0, 0, {fail_basis::invo}, abflag::starve_ok },
};

static const ability_def& get_ability_def(ability_type abil)
{
    for (const ability_def &ab_def : Ability_List)
        if (ab_def.ability == abil)
            return ab_def;

    return Ability_List[0];
}

unsigned int ability_mp_cost(ability_type abil)
{
    return get_ability_def(abil).mp_cost;
}

/**
 * Is there a valid ability with a name matching that given?
 *
 * @param key   The name in question. (Not case sensitive.)
 * @return      true if such an ability exists; false if not.
 */
bool string_matches_ability_name(const string& key)
{
    return ability_by_name(key) != ABIL_NON_ABILITY;
}

/**
 * Find an ability whose name matches the given key.
 *
 * @param name      The name in question. (Not case sensitive.)
 * @return          The enum of the relevant ability, if there was one; else
 *                  ABIL_NON_ABILITY.
 */
ability_type ability_by_name(const string &key)
{
    for (const auto &abil : Ability_List)
    {
        if (abil.ability == ABIL_NON_ABILITY)
            continue;

        const string name = lowercase_string(ability_name(abil.ability));
        if (name == lowercase_string(key))
            return abil.ability;
    }

    return ABIL_NON_ABILITY;
}

string print_abilities()
{
    string text = "\n<w>a:</w> ";

    const vector<talent> talents = your_talents(false);

    if (talents.empty())
        text += "no special abilities";
    else
    {
        for (unsigned int i = 0; i < talents.size(); ++i)
        {
            if (i)
                text += ", ";
            text += ability_name(talents[i].which);
        }
    }

    return text;
}

int get_gold_cost(ability_type ability)
{
    switch (ability)
    {
    case ABIL_GOZAG_CALL_MERCHANT:
        return gozag_price_for_shop(true);
    case ABIL_GOZAG_POTION_PETITION:
        return gozag_potion_price();
    case ABIL_GOZAG_BRIBE_BRANCH:
        return GOZAG_BRIBE_AMOUNT;
    // for JOB_CARAVAN
    case ABIL_CARAVAN_GIFT_ITEM:
    {
        return 100 * (1 + you.attribute[ATTR_CARAVAN_ITEM_COST]);
    }
    case ABIL_CARAVAN_REHIRE:
    {
        return 1000 * you.attribute[ATTR_CARAVAN_LOST];
    }
    default:
        return 0;
    }
}

static string _nemelex_card_text(ability_type ability)
{
    int cards = deck_cards(ability_deck(ability));

    if (ability == ABIL_NEMELEX_DRAW_STACK)
        return make_stringf("(next: %s)", stack_top().c_str());
    else
        return make_stringf("(%d in deck)", cards);
}

static const int VAMPIRE_BAT_FORM_STAT_DRAIN = 2;

const string make_cost_description(ability_type ability)
{
    const ability_def& abil = get_ability_def(ability);
    string ret;
    int ep = 0;


    if (you.species == SP_DJINNI)
    {
        if (abil.mp_cost)
            //TODO: Cannot reach player.cc to read DJ_MP_RATE so hard coding
            //it here as "2". Fix this to not be a lazy hack.
            ep += abil.mp_cost * 2;
        if (abil.hp_cost || ep)
            ret += make_stringf(", %d EP", abil.hp_cost.cost(you.hp_max));
    }
    else
    {
        if (abil.mp_cost)
            ret += make_stringf(", %d MP", abil.mp_cost);
        if (ability == ABIL_TRAN_BAT)
        {
            ret += make_stringf(", Stat Drain (%d each)",
                                VAMPIRE_BAT_FORM_STAT_DRAIN);
        }

        if (ability == ABIL_REVIVIFY)
            ret += ", Frailty";
        if (abil.flags & abflag::variable_mp)
            ret += ", MP";

        if (ability == ABIL_HEAL_WOUNDS)
            ret += ", Permanent MP";

        if (ability == ABIL_IMUS_FRAGMENTATION)
            ret += make_stringf(", %d HP", max((you.hp/2)-1, 1));

        if (abil.hp_cost)
            ret += make_stringf(", %d HP", abil.hp_cost.cost(you.hp_max));
    }

    if (abil.food_cost && !you_foodless(true, true)
        && (you.undead_state() != US_SEMI_UNDEAD
            || you.hunger_state > HS_STARVING))
    {
        if (you.species == SP_DJINNI)
            ret += ", Glow";
        else
            ret += ", Hunger"; // randomised and exact amount hidden from player    
    }

    if (abil.piety_cost || abil.flags & abflag::piety)
        ret += ", Piety"; // randomised and exact amount hidden from player

    if (abil.flags & abflag::breath)
        ret += ", Breath";

    if (abil.flags & abflag::delay)
        ret += ", Delay";

    if (abil.flags & abflag::pain)
        ret += ", Pain";

    if (abil.flags & abflag::exhaustion)
        ret += ", Exhaustion";

    if (abil.flags & abflag::instant)
        ret += ", Instant"; // not really a cost, more of a bonus - bwr

    if (abil.flags & abflag::rations)
        ret += ", 2 Rations per target";

    if (abil.flags & abflag::rations_or_piety)
        ret += ", Piety or 2 Rations";

    if (abil.flags & abflag::skill_drain)
        ret += ", Skill drain";

    if (abil.flags & abflag::remove_curse_scroll)
        ret += ", Scroll of remove curse";

    if (abil.flags & abflag::potion)
        ret += ", 1 Potion";

    if (abil.flags & abflag::essence)
        ret += ", 1 Essence";

    if (abil.flags & abflag::gold)
    {
        const int amount = get_gold_cost(ability);
        if (amount)
            ret += make_stringf(", %d Gold", amount);
        else if (ability == ABIL_GOZAG_POTION_PETITION)
            ret += ", Free";
        else
            ret += ", Gold";
    }

    if (abil.flags & abflag::sacrifice)
    {
        ret += ", ";
        const string prefix = "Sacrifice ";
        ret += string(ability_name(ability)).substr(prefix.size());
        ret += ru_sac_text(ability);
    }

    if (abil.flags & abflag::card)
    {
        ret += ", ";
        ret += "A Card ";
        ret += _nemelex_card_text(ability);
    }

    // If we haven't output anything so far, then the effect has no cost
    if (ret.empty())
        return "None";

    ret.erase(0, 2);
    return ret;
}

static string _get_piety_amount_str(int value)
{
    return value > 15 ? "extremely large" :
           value > 10 ? "large" :
           value > 5  ? "moderate" :
                        "small";
}

static const string _detailed_cost_description(ability_type ability)
{
    const ability_def& abil = get_ability_def(ability);
    ostringstream ret;

    bool have_cost = false;
    ret << "This ability costs: ";

    if (abil.mp_cost > 0)
    {
        have_cost = true;
        ret << "\nMP     : ";
        ret << abil.mp_cost;
    }
    if (abil.hp_cost)
    {
        have_cost = true;
        ret << "\nHP     : ";
        ret << abil.hp_cost.cost(you.hp_max);
    }

    if (abil.food_cost && !you_foodless(true, true)
        && (you.undead_state() != US_SEMI_UNDEAD
            || you.hunger_state > HS_STARVING))
    {
        have_cost = true;

        if (you.species == SP_DJINNI)
        {
            ret << "\nGlow   : ";
        }
        else
        {
            ret << "\nHunger : ";
        }

        ret << hunger_cost_string(abil.food_cost + abil.food_cost / 2);
    }

    if (abil.piety_cost || abil.flags & abflag::piety)
    {
        have_cost = true;
        ret << "\nPiety  : ";
        if (abil.flags & abflag::piety)
            ret << "variable";
        else
        {
            int avgcost = abil.piety_cost.base + abil.piety_cost.add / 2;
            ret << _get_piety_amount_str(avgcost);
        }
    }

    if (abil.flags & abflag::gold)
    {
        have_cost = true;
        ret << "\nGold   : ";
        int gold_amount = get_gold_cost(ability);
        if (gold_amount)
            ret << gold_amount;
        else if (ability == ABIL_GOZAG_POTION_PETITION)
            ret << "free";
        else
            ret << "variable";
    }

    if (abil.flags & abflag::rations_or_piety)
        ret << "\nPiety, or 2 rations";

    if (abil.flags & abflag::rations)
        ret << "\nRations: 2 per target";

    if (abil.flags & abflag::remove_curse_scroll)
    {
        have_cost = true;
        ret << "\nOne scroll of remove curse";
    }

<<<<<<< HEAD
=======
    if (abil.flags & abflag::potion)
    {
        have_cost = true;
        ret << "\nA potion to spend";
    }

    if (abil.flags & abflag::essence)
    {
        have_cost = true;
        ret << "\nAn essence to spend";
    }

>>>>>>> 1d7fbc37
    if (abil.flags & abflag::ecdysis)
    {
        have_cost = true;
        ret << "One moulting chance";
        ret << "\nIt cannot be used until your growth are finished.";
    }

    if (!have_cost)
        ret << "nothing.";

    if (abil.flags & abflag::breath)
        ret << "\nYou must catch your breath between uses of this ability.";

    if (abil.flags & abflag::delay)
        ret << "\nIt takes some time before being effective.";

    if (abil.flags & abflag::pain)
        ret << "\nUsing this ability will hurt you.";

    if (abil.flags & abflag::exhaustion)
        ret << "\nIt causes exhaustion, and cannot be used when exhausted.";

    if (abil.flags & abflag::instant)
        ret << "\nIt is instantaneous.";

    if (abil.flags & abflag::conf_ok)
        ret << "\nYou can use it even if confused.";

    if (abil.flags & abflag::skill_drain)
        ret << "\nIt will temporarily drain your skills when used.";

    if (abil.ability == ABIL_HEAL_WOUNDS)
    {
        ret << "\nIt has a chance of reducing your maximum magic capacity "
               "when used.";
    }

    return ret.str();
}

ability_type fixup_ability(ability_type ability)
{
    switch (ability)
    {
    case ABIL_YRED_ANIMATE_REMAINS:
        // suppress animate remains once animate dead is unlocked (ugh)
        if (in_good_standing(GOD_YREDELEMNUL, 2))
            return ABIL_NON_ABILITY;
        return ability;

    case ABIL_YRED_RECALL_UNDEAD_SLAVES:
    case ABIL_BEOGH_RECALL_ORCISH_FOLLOWERS:
        if (!you.recall_list.empty())
            return ABIL_STOP_RECALL;
        return ability;

    case ABIL_EVOKE_BERSERK:
    case ABIL_TROG_BERSERK:
        if (you.is_lifeless_undead(false)
            || you.species == SP_FORMICID)
        {
            return ABIL_NON_ABILITY;
        }
        return ability;

    case ABIL_BLINK:
    case ABIL_EVOKE_BLINK:
        if (you.species == SP_FORMICID)
            return ABIL_NON_ABILITY;
        else
            return ability;

    case ABIL_LUGONU_ABYSS_EXIT:
    case ABIL_LUGONU_ABYSS_ENTER:
        if (brdepth[BRANCH_ABYSS] == -1)
            return ABIL_NON_ABILITY;
        else
            return ability;

    case ABIL_TROG_BLESS_WEAPON:
        if (you.species == SP_DJINNI)
            return ABIL_NON_ABILITY;
    // Intentional fallthrough
    case ABIL_TSO_BLESS_WEAPON:
    case ABIL_KIKU_BLESS_WEAPON:
    case ABIL_LUGONU_BLESS_WEAPON:
    case ABIL_ZIN_BLESS_WEAPON:
    case ABIL_YRED_BLESS_WEAPON:
    case ABIL_MAKHLEB_BLESS_WEAPON:
    case ABIL_ELYVILON_BLESS_WEAPON:
    case ABIL_JIYVA_BLESS_WEAPON:
    case ABIL_CHEIBRIADOS_BLESS_WEAPON:
        if (you.species == SP_FELID && you.species == SP_HYDRA)
            return ABIL_NON_ABILITY;
        else
            return ability;

    case ABIL_ELYVILON_HEAL_OTHER:
    case ABIL_TSO_SUMMON_DIVINE_WARRIOR:
    case ABIL_MAKHLEB_LESSER_SERVANT_OF_MAKHLEB:
    case ABIL_MAKHLEB_GREATER_SERVANT_OF_MAKHLEB:
    case ABIL_TROG_BROTHERS_IN_ARMS:
    case ABIL_GOZAG_BRIBE_BRANCH:
    case ABIL_QAZLAL_ELEMENTAL_FORCE:
        if (you.get_mutation_level(MUT_NO_LOVE))
            return ABIL_NON_ABILITY;
        else
            return ability;

    case ABIL_ASHENZARI_TRANSFER_KNOWLEDGE:
        if (you.species == SP_GNOLL)
            return ABIL_NON_ABILITY;
        else
            return ability;

    default:
        return ability;
    }
}

/// Handle special cases for ability failure chances.
static int _adjusted_failure_chance(ability_type ability, int base_chance)
{
    switch (ability)
    {
    case ABIL_BREATHE_FIRE:
    case ABIL_BREATHE_FROST:
    case ABIL_BREATHE_ACID:
    case ABIL_BREATHE_LIGHTNING:
    case ABIL_BREATHE_POWER:
    case ABIL_BREATHE_MEPHITIC:
    case ABIL_BREATHE_STEAM:
    case ABIL_BREATHE_HOLY:
        if (you.form == transformation::dragon)
            return base_chance - 20;
        return base_chance;

    case ABIL_BLINK:
        return 48 - (17 * you.get_mutation_level(MUT_BLINK))
                  - you.experience_level / 2;
        break;

    case ABIL_NEMELEX_DEAL_FOUR:
        return 70 - (you.piety * 2 / 45) - you.skill(SK_EVOCATIONS, 9) / 2;

    default:
        return base_chance;
    }
}

talent get_talent(ability_type ability, bool check_confused)
{
    ASSERT(ability != ABIL_NON_ABILITY);

    // Placeholder handling, part 1: The ability we have might be a
    // placeholder, so convert it into its corresponding ability before
    // doing anything else, so that we'll handle its flags properly.
    talent result { fixup_ability(ability), 0, 0, false };
    const ability_def &abil = get_ability_def(result.which);

    if (check_confused && you.confused()
        && !testbits(abil.flags, abflag::conf_ok))
    {
        result.which = ABIL_NON_ABILITY;
        return result;
    }

    // Look through the table to see if there's a preference, else find
    // a new empty slot for this ability. - bwr
    const int index = find_ability_slot(abil.ability);
    result.hotkey = index >= 0 ? index_to_letter(index) : 0;

    const int base_chance = abil.failure.chance();
    const int failure = _adjusted_failure_chance(ability, base_chance);
    result.fail = max(0, min(100, failure));

    result.is_invocation = abil.failure.basis == fail_basis::invo;

    return result;
}

const char* ability_name(ability_type ability)
{
    return get_ability_def(ability).name;
}

vector<const char*> get_ability_names()
{
    vector<const char*> result;
    for (const talent &tal : your_talents(false))
        result.push_back(ability_name(tal.which));
    return result;
}

static string _desc_sac_mut(const CrawlStoreValue &mut_store)
{
    return mut_upgrade_summary(static_cast<mutation_type>(mut_store.get_int()));
}

static string _sacrifice_desc(const ability_type ability)
{
    const string boilerplate =
        "\nIf you make this sacrifice, your powers granted by Ru "
        "will become stronger in proportion to the value of the "
        "sacrifice, and you may gain new powers as well.\n\n"
        "Sacrifices cannot be taken back.\n";
    const string piety_info = ru_sacrifice_description(ability);
    const string desc = boilerplate + piety_info;

    if (!you_worship(GOD_RU))
        return desc;

    const string sac_vec_key = ru_sacrifice_vector(ability);
    if (sac_vec_key.empty())
        return desc;

    ASSERT(you.props.exists(sac_vec_key));
    const CrawlVector &sacrifice_muts = you.props[sac_vec_key].get_vector();
    return "\nAfter this sacrifice, you will find that "
            + comma_separated_fn(sacrifice_muts.begin(), sacrifice_muts.end(),
                                 _desc_sac_mut)
            + ".\n" + desc;
}

static string _nemelex_desc(ability_type ability)
{
    ostringstream desc;
    deck_type deck = ability_deck(ability);

    desc << "Draw a card from " << (deck == DECK_STACK ? "your " : "the ");
    desc << deck_name(deck) << "; " << lowercase_first(deck_description(deck));

    return desc.str();
}

// XXX: should this be in describe.cc?
string get_ability_desc(const ability_type ability, bool need_title)
{
    const string& name = ability_name(ability);

    string lookup;

    if (testbits(get_ability_def(ability).flags, abflag::card))
        lookup = _nemelex_desc(ability);
    else
        lookup = getLongDescription(name + " ability");

    if (lookup.empty()) // Nothing found?
        lookup = "No description found.\n";

    if (testbits(get_ability_def(ability).flags, abflag::sacrifice))
        lookup += _sacrifice_desc(ability);

    if (god_hates_ability(ability, you.religion))
    {
        lookup += uppercase_first(god_name(you.religion))
                  + " frowns upon the use of this ability.\n";
    }

    ostringstream res;
    if (need_title)
        res << name << "\n\n";
    res << lookup << "\n" << _detailed_cost_description(ability);

    const string quote = getQuoteString(name + " ability");
    if (!quote.empty())
        res << "\n\n" << quote;

    return res.str();
}

static void _print_talent_description(const talent& tal)
{
    describe_ability(tal.which);
}

void no_ability_msg()
{
    // Give messages if the character cannot use innate talents right now.
    // * Vampires can't turn into bats when full of blood.
    // * Tengu can't start to fly if already flying.
    if (you.species == SP_VAMPIRE && you.experience_level >= 3)
    {
        if (you.transform_uncancellable)
            mpr("You can't untransform!");
        else
        {
            ASSERT(you.vampire_alive);
            mpr("Sorry, you cannot become a bat while alive.");
        }
    }
    else if (you.get_mutation_level(MUT_TENGU_FLIGHT)
             || you.get_mutation_level(MUT_BIG_WINGS))
    {
        if (you.airborne())
            mpr("You're already flying!");
    }
    else
        mpr("Sorry, you're not good enough to have a special ability.");
}

bool activate_ability()
{
    if (is_able_into_wall())
    {
        mpr("In this state, you cannot do this");
        return false;
    }
    vector<talent> talents = your_talents(false);

    if (talents.empty())
    {
        no_ability_msg();
        crawl_state.zero_turns_taken();
        return false;
    }

    int selected = -1;
#ifndef TOUCH_UI
    if (Options.ability_menu)
#endif
    {
        selected = choose_ability_menu(talents);
        if (selected == -1)
        {
            canned_msg(MSG_OK);
            crawl_state.zero_turns_taken();
            return false;
        }
    }
#ifndef TOUCH_UI
    else
    {
        while (selected < 0)
        {
            msg::streams(MSGCH_PROMPT) << "Use which ability? (? or * to list) "
                                       << endl;

            const int keyin = get_ch();

            if (keyin == '?' || keyin == '*')
            {
                selected = choose_ability_menu(talents);
                if (selected == -1)
                {
                    canned_msg(MSG_OK);
                    crawl_state.zero_turns_taken();
                    return false;
                }
            }
            else if (key_is_escape(keyin) || keyin == ' ' || keyin == '\r'
                     || keyin == '\n')
            {
                canned_msg(MSG_OK);
                crawl_state.zero_turns_taken();
                return false;
            }
            else if (isaalpha(keyin))
            {
                // Try to find the hotkey.
                for (unsigned int i = 0; i < talents.size(); ++i)
                {
                    if (talents[i].hotkey == keyin)
                    {
                        selected = static_cast<int>(i);
                        break;
                    }
                }

                // If we can't, cancel out.
                if (selected < 0)
                {
                    mpr("You can't do that.");
                    crawl_state.zero_turns_taken();
                    return false;
                }
            }
        }
    }
#endif
    return activate_talent(talents[selected]);
}

static bool _can_hop(bool quiet)
{
    if (!you.duration[DUR_NO_HOP])
        return true;
    if (!quiet)
        mpr("Your legs are too worn out to hop.");
    return false;
}

// Check prerequisites for a number of abilities.
// Abort any attempt if these cannot be met, without losing the turn.
// TODO: Many more cases need to be added!
static bool _check_ability_possible(const ability_def& abil, bool quiet = false)
{
    if (you.berserk() && !testbits(abil.flags, abflag::berserk_ok))
    {
        if (!quiet)
            canned_msg(MSG_TOO_BERSERK);
        return false;
    }

    // Doing these would outright kill the player.
    // (or, in the case of the stat-zeros, they'd at least be extremely
    // dangerous.)
    if (abil.ability == ABIL_STOP_FLYING)
    {
        if (is_feat_dangerous(grd(you.pos()), false, true))
        {
            if (!quiet)
                mpr("Stopping flight right now would be fatal!");
            return false;
        }
    }
    else if (abil.ability == ABIL_END_TRANSFORMATION)
    {
        if (feat_dangerous_for_form(transformation::none, env.grid(you.pos())))
        {
            if (!quiet)
            {
                mprf("Turning back right now would cause you to %s!",
                    env.grid(you.pos()) == DNGN_LAVA ? "burn" : "drown");
            }

            return false;
        }
    }
    else if ((abil.ability == ABIL_EXSANGUINATE
              || abil.ability == ABIL_REVIVIFY)
            && you.form != transformation::none)
    {
        if (feat_dangerous_for_form(transformation::none, env.grid(you.pos())))
        {
            if (!quiet)
            {
                mprf("Becoming %s right now would cause you to %s!",
                    abil.ability == ABIL_EXSANGUINATE ? "bloodless" : "alive",
                    env.grid(you.pos()) == DNGN_LAVA ? "burn" : "drown");
            }

            return false;
        }
    }

    if ((abil.ability == ABIL_EVOKE_BERSERK
         || abil.ability == ABIL_TROG_BERSERK)
        && !you.can_go_berserk(true, false, quiet))
    {
        return false;
    }

    if ((abil.ability == ABIL_EVOKE_FLIGHT
         || abil.ability == ABIL_TRAN_BAT
         || abil.ability == ABIL_FLY)
        && !flight_allowed())
    {
        return false;
    }


    if (you.confused() && !testbits(abil.flags, abflag::conf_ok))
    {
        if (!quiet)
            canned_msg(MSG_TOO_CONFUSED);
        return false;
    }

    // Silence and water elementals
    if (silenced(you.pos())
        || you.duration[DUR_WATER_HOLD] && !you.res_water_drowning())
    {
        talent tal = get_talent(abil.ability, false);
        if (tal.is_invocation)
        {
            if (!quiet)
            {
                mprf("You cannot call out to %s while %s.",
                     god_name(you.religion).c_str(),
                     you.duration[DUR_WATER_HOLD] ? "unable to breathe"
                                                  : "silenced");
            }
            return false;
        }
    }

    if (!testbits(abil.flags, abflag::starve_ok)
        && apply_starvation_penalties())
    {
        if (!quiet)
            canned_msg(MSG_TOO_HUNGRY);
        return false;
    }

    // Don't insta-starve the player.
    // (Losing consciousness possible from 400 downward.)
    if (!testbits(abil.flags, abflag::starve_ok) && !you.undead_state())
    {
        const hunger_state_t state =
            static_cast<hunger_state_t>(max(0, you.hunger_state - 1));
        const int expected_hunger = hunger_threshold[state]
                                    - abil.food_cost * 2;
        if (!quiet)
        {
            dprf("hunger: %d, max. food_cost: %d, expected hunger: %d",
                 you.hunger, abil.food_cost * 2, expected_hunger);
        }
        // Safety margin for natural hunger, mutations etc.
        if (expected_hunger <= 50)
        {
            if (!quiet)
                canned_msg(MSG_TOO_HUNGRY);
            return false;
        }
    }

    const god_power* god_power = god_power_from_ability(abil.ability);
    if (god_power && !god_power_usable(*god_power))
    {
        if (!quiet)
            canned_msg(MSG_GOD_DECLINES);
        return false;
    }

    if (testbits(abil.flags, abflag::card) && !deck_cards(ability_deck(abil.ability)))
    {
        if (!quiet)
            mpr("That deck is empty!");
        return false;
    }

    if (!quiet)
    {
        vector<text_pattern> &actions = Options.confirm_action;
        if (!actions.empty())
        {
            const char* name = ability_name(abil.ability);
            for (const text_pattern &action : actions)
            {
                if (action.matches(name))
                {
                    string prompt = "Really use " + string(name) + "?";
                    if (!yesno(prompt.c_str(), false, 'n'))
                    {
                        canned_msg(MSG_OK);
                        return false;
                    }
                    break;
                }
            }
        }
    }

    // Check that we can afford to pay the costs.
    // Note that mutation shenanigans might leave us with negative MP,
    // so don't fail in that case if there's no MP cost.
    if (abil.mp_cost > 0 && !enough_mp(abil.mp_cost, quiet, true))
        return false;

    const int hpcost = abil.hp_cost.cost(you.hp_max);
    if (hpcost > 0 && !enough_hp(hpcost, quiet))
        return false;

    switch (abil.ability)
    {
    case ABIL_ZIN_RECITE:
    {
        if (!zin_check_able_to_recite(quiet))
            return false;

        int result = zin_check_recite_to_monsters(quiet);
        if (result != 1)
        {
            if (!quiet)
            {
                if (result == 0)
                    mpr("There's no appreciative audience!");
                else if (result == -1)
                    mpr("You are not zealous enough to affect this audience!");
            }
            return false;
        }
        return true;
    }

    case ABIL_ZIN_SANCTUARY:
        if (env.sanctuary_time)
        {
            if (!quiet)
                mpr("There's already a sanctuary in place on this level.");
            return false;
        }
        return true;

    case ABIL_ZIN_DONATE_GOLD:
        if (!you.gold)
        {
            if (!quiet)
                mpr("You have nothing to donate!");
            return false;
        }
        return true;

    case ABIL_ELYVILON_PURIFICATION:
        if (!you.disease && !you.duration[DUR_POISONING]
            && !you.duration[DUR_CONF] && !you.duration[DUR_SLOW]
            && !you.petrifying()
            && you.strength(false) == you.max_strength()
            && you.intel(false) == you.max_intel()
            && you.dex(false) == you.max_dex()
            && !player_rotted()
            && !you.duration[DUR_WEAK])
        {
            if (!quiet)
                mpr("Nothing ails you!");
            return false;
        }
        return true;

    case ABIL_LUGONU_ABYSS_EXIT:
        if (!player_in_branch(BRANCH_ABYSS))
        {
            if (!quiet)
                mpr("You aren't in the Abyss!");
            return false;
        }
        return true;

    case ABIL_LUGONU_CORRUPT:
        return !is_level_incorruptible(quiet);


    case ABIL_LUGONU_ABYSS_ENTER:
        if (player_in_branch(BRANCH_ABYSS))
        {
            if (!quiet)
                mpr("You're already here!");
            return false;
        }
        return true;
        
    case ABIL_JIYVA_CORROSION_DUNGEON:
        return !is_level_incorrosion_able(quiet);

    case ABIL_SIF_MUNA_FORGET_SPELL:
        if (you.spell_no == 0)
        {
            if (!quiet)
                canned_msg(MSG_NO_SPELLS);
            return false;
        }
        return true;

    case ABIL_SIF_MUNA_DIVINE_EXEGESIS:
        return can_cast_spells();

    case ABIL_ASHENZARI_TRANSFER_KNOWLEDGE:
        if (!trainable_skills(true))
        {
            if (!quiet)
                mpr("You have nothing more to learn.");
            return false;
        }
        return true;

    case ABIL_SPIT_POISON:
    case ABIL_BREATHE_FIRE:
    case ABIL_BREATHE_FROST:
    case ABIL_BREATHE_POISON:
    case ABIL_BREATHE_LIGHTNING:
    case ABIL_BREATHE_ACID:
    case ABIL_BREATHE_POWER:
    case ABIL_BREATHE_STEAM:
    case ABIL_BREATHE_MEPHITIC:
    case ABIL_BREATHE_HOLY:
    case ABIL_MIASMA_CLOUD:
        if (you.duration[DUR_BREATH_WEAPON])
        {
            if (!quiet)
                canned_msg(MSG_CANNOT_DO_YET);
            return false;
        }
        else if (you.in_water() && you.species == SP_CRUSTACEAN)
        {
            if (!quiet)
                mprf("Since you are filled with vigor in a water, you can't emit a miasma.");
            return false;
        }
        return true;

    case ABIL_HEAL_WOUNDS:
        if (you.hp == you.hp_max)
        {
            if (!quiet)
                canned_msg(MSG_FULL_HEALTH);
            return false;
        }
        if (get_real_mp(false) < 1)
        {
            if (!quiet)
                mpr("You don't have enough innate magic capacity.");
            return false;
        }
        return true;

    case ABIL_ECDYSIS:
        if (you.lives > 0 && !you.duration[DUR_GROW_FOR_ECD]
            && !you.duration[DUR_DEATHS_DOOR] && you.form == transformation::none)
        {
            return true;
        }   
        else if(!quiet)
        {
            if (you.duration[DUR_GROW_FOR_ECD])
                mpr("You are still growig. It is not enough to moult yet.");
            else
                mpr("You could moult only in your original form.");
            return false;
        }

    case ABIL_CRAB_WALK:
        if (you.duration[DUR_MESMERISED])
        {
            mpr("You can't walk like a crab if you are mesmerised.");
            return false;
        }    
        return true;

    case ABIL_SHAFT_SELF:
        return you.can_do_shaft_ability(quiet);

    case ABIL_HOP:
        return _can_hop(quiet);

    case ABIL_BLINK:
    case ABIL_EVOKE_BLINK:
    {
        const string no_tele_reason = you.no_tele_reason(false, true);
        if (no_tele_reason.empty())
            return true;

        if (!quiet)
             mpr(no_tele_reason);
        return false;
    }

    case ABIL_EVOKE_BERSERK:
    case ABIL_TROG_BERSERK:
        return you.can_go_berserk(true, false, true)
               && (quiet || berserk_check_wielded_weapon());

    case ABIL_EVOKE_FOG:
        if (cloud_at(you.pos()))
        {
            if (!quiet)
                mpr("It's too cloudy to do that here.");
            return false;
        }
        if (env.level_state & LSTATE_STILL_WINDS)
        {
            if (!quiet)
                mpr("The air is too still for clouds to form.");
            return false;
        }
        return true;

    case ABIL_GOZAG_POTION_PETITION:
        return gozag_setup_potion_petition(quiet);

    case ABIL_GOZAG_CALL_MERCHANT:
        return gozag_setup_call_merchant(quiet);

    case ABIL_GOZAG_BRIBE_BRANCH:
        return gozag_check_bribe_branch(quiet);

    case ABIL_RU_SACRIFICE_EXPERIENCE:
        if (you.experience_level <= RU_SAC_XP_LEVELS)
        {
            if (!quiet)
                mpr("You don't have enough experience to sacrifice.");
            return false;
        }
        return true;

    case ABIL_PAKELLAS_DEVICE_SURGE:
        return true;

    case ABIL_PAKELLAS_QUICK_CHARGE:
        return pakellas_check_quick_charge(quiet);

        // only available while your ancestor is alive.
    case ABIL_HEPLIAKLQANA_IDEALISE:
    case ABIL_HEPLIAKLQANA_RECALL:
    case ABIL_HEPLIAKLQANA_TRANSFERENCE:
        if (hepliaklqana_ancestor() == MID_NOBODY)
        {
            if (!quiet)
            {
                mprf("%s is still trapped in memory!",
                     hepliaklqana_ally_name().c_str());
            }
            return false;
        }
        return true;

    case ABIL_WU_JIAN_WALLJUMP:
    {
        // TODO: Add check for whether there is any valid landing spot
        if (you.is_nervous())
        {
            if (!quiet)
                mpr("You are too terrified to wall jump!");
            return false;
        }
        if (you.attribute[ATTR_HELD])
        {
            if (!quiet)
            {
                mprf("You cannot wall jump while caught in a %s.",
                     get_trapping_net(you.pos()) == NON_ITEM ? "web" : "net");
            }
            return false;
        }
        // Is there a valid place to wall jump?
        bool has_targets = false;
        for (adjacent_iterator ai(you.pos()); ai; ++ai)
            if (feat_can_wall_jump_against(grd(*ai)))
            {
                has_targets = true;
                break;
            }

        if (!has_targets)
        {
            if (!quiet)
                mpr("There is nothing to wall jump against here.");
            return false;
        }
        return true;
    }

    default:
        return true;
    }
}

static bool _check_ability_dangerous(const ability_type ability,
                                     bool quiet = false)
{
    if (ability == ABIL_TRAN_BAT)
        return !check_form_stat_safety(transformation::bat, quiet);
    else if (ability == ABIL_END_TRANSFORMATION
             && !feat_dangerous_for_form(transformation::none,
                                         env.grid(you.pos())))
    {
        return !check_form_stat_safety(transformation::bat, quiet);
    }
    else
        return false;
}

bool check_ability_possible(const ability_type ability, bool quiet)
{
    return _check_ability_possible(get_ability_def(ability), quiet);
}

bool activate_talent(const talent& tal)
{
    const ability_def& abil = get_ability_def(tal.which);

    if (_check_ability_dangerous(abil.ability) || !_check_ability_possible(abil))
    {
        crawl_state.zero_turns_taken();
        return false;
    }

    bool fail = random2avg(100, 3) < tal.fail;

    const spret ability_result = _do_ability(abil, fail);
    switch (ability_result)
    {
        case spret::success:
            ASSERT(!fail || testbits(abil.flags, abflag::hostile));
            practise_using_ability(abil.ability);
            _pay_ability_costs(abil);
            count_action(tal.is_invocation ? CACT_INVOKE : CACT_ABIL, abil.ability);
            return true;
        case spret::fail:
            mpr("You fail to use your ability.");
            you.turn_is_over = true;
            return false;
        case spret::abort:
            crawl_state.zero_turns_taken();
            return false;
        case spret::none:
        default:
            die("Weird ability return type");
            return false;
    }
}

static int _setup_essence_costs();
static int _setup_potion_costs();

static int _calc_breath_ability_range(ability_type ability)
{
    int range = 0;

    switch (ability)
    {
    case ABIL_BREATHE_ACID:
    case ABIL_MIASMA_CLOUD:
        range = 3;
        break;
    case ABIL_BREATHE_FIRE:
    case ABIL_BREATHE_FROST:
    case ABIL_SPIT_POISON:
    case ABIL_BREATHE_HOLY:
        range = 5;
        break;
    case ABIL_BREATHE_MEPHITIC:
    case ABIL_BREATHE_STEAM:
    case ABIL_BREATHE_POISON:
        range = 6;
        break;
    case ABIL_BREATHE_LIGHTNING:
    case ABIL_BREATHE_POWER:
        range = LOS_MAX_RANGE;
        break;
    default:
        die("Bad breath type!");
        break;
    }

    return min((int)you.current_vision, range);
}

static bool _acid_breath_can_hit(const actor *act)
{
    if (act->is_monster())
    {
        const monster* mons = act->as_monster();
        bolt testbeam;
        testbeam.thrower = KILL_YOU;
        zappy(ZAP_BREATHE_ACID, 100, false, testbeam);

        return !testbeam.ignores_monster(mons);
    }
    else
        return false;
}

/// If the player is stationary, print 'You cannot move.' and return true.
static bool _abort_if_stationary()
{
    if (!you.is_stationary())
        return false;

    canned_msg(MSG_CANNOT_MOVE);
    return true;
}

static bool _cleansing_flame_affects(const actor *act)
{
    return act->res_holy_energy() < 3;
}

static string _vampire_str_int_info_blurb(string stats_affected)
{
    return make_stringf("This will reduce your %s to zero. ",
                        stats_affected.c_str());
}

/*
 * Create a string which informs the player of the consequences of bat form.
 *
 * @param str_affected Whether the player will cause strength stat zero by
 * Bat Form's stat drain ability cost.
 * @param dex_affected Whether the player will cause dexterity stat zero by
 * Bat Form's stat drain ability cost, disregarding Bat Form's dexterity boost.
 * @param int_affected Whether the player will cause intelligence stat zero by
 * Bat Form's stat drain ability cost.
 * @returns The string prompt to give the player.
 */
static string _vampire_bat_transform_prompt(bool str_affected, bool dex_affected,
                                            bool intel_affected)
{
    string prompt = "";

    if (str_affected && intel_affected)
        prompt += _vampire_str_int_info_blurb("strength and intelligence");
    else if (str_affected)
        prompt += _vampire_str_int_info_blurb("strength");
    else if (intel_affected)
        prompt += _vampire_str_int_info_blurb("intelligence");

    // Bat form's dexterity boost will keep a vampire's dexterity above zero until
    // they untransform.
    if (dex_affected)
        prompt += "This will reduce your dexterity to zero once you untransform. ";

    prompt += "Continue?";

    return prompt;
}

static bool _stat_affected_by_bat_form_stat_drain(int stat_value)
{
    // We check whether the stat is greater than zero to avoid prompting if a
    // stat is already zero.
    return 0 < stat_value && stat_value <= VAMPIRE_BAT_FORM_STAT_DRAIN;
}

/*
 * Give the player a chance to cancel a bat form transformation which could
 * cause their stats to be drained to zero.
 *
 * @returns Whether the player canceled the transformation.
 */
static bool _player_cancels_vampire_bat_transformation()
{

    bool str_affected = _stat_affected_by_bat_form_stat_drain(you.strength());
    bool dex_affected = _stat_affected_by_bat_form_stat_drain(you.dex());
    bool intel_affected = _stat_affected_by_bat_form_stat_drain(you.intel());

    // Don't prompt if there's no risk of stat-zero
    if (!str_affected && !dex_affected && !intel_affected)
        return false;

    string prompt = _vampire_bat_transform_prompt(str_affected, dex_affected,
                                                  intel_affected);

    bool proceed_with_transformation = yesno(prompt.c_str(), false, 'n');

    if (!proceed_with_transformation)
        canned_msg(MSG_OK);

    return !proceed_with_transformation;
}

static void _cause_vampire_bat_form_stat_drain()
{
    lose_stat(STAT_STR, VAMPIRE_BAT_FORM_STAT_DRAIN);
    lose_stat(STAT_INT, VAMPIRE_BAT_FORM_STAT_DRAIN);
    lose_stat(STAT_DEX, VAMPIRE_BAT_FORM_STAT_DRAIN);
}

static spret _homunculus_blossom_or_adaption(species_type _speice)
{
    ASSERT(_speice == SP_ADAPTION_HOMUNCULUS || _speice == SP_BLOSSOM_HOMUNCULUS);

    string prompt = _speice == SP_ADAPTION_HOMUNCULUS ?
                    "This choice makes you an artificial being, and your aptitude becomes more like a pure mage. Really choose this?" :
                    "This choice makes you a near-life being, and your aptitude becomes more like a warrior-mage. Really choose this?";
    if (!yesno(prompt.c_str(), false, 'n'))
    {
        canned_msg(MSG_OK);
        return spret::abort;
    }

    you.species = _speice;

    uint8_t saved_skills[NUM_SKILLS];
    for (skill_type sk = SK_FIRST_SKILL; sk < NUM_SKILLS; ++sk)
    {
        saved_skills[sk] = you.skills[sk];
        check_skill_level_change(sk, false);
    }
    // The player symbol depends on species.
    update_player_symbol();
#ifdef USE_TILE
    init_player_doll();
#endif
    mprf(MSGCH_INTRINSIC_GAIN,
        _speice == SP_BLOSSOM_HOMUNCULUS ?
        "You bloom as near-life beings" :
        "You have adapted to your body for survival in the dungeon");

    //perma_mutate(MUT_REGENERATION, 1, "blossom");

    // Produce messages about skill increases/decreases. We
    // restore one skill level at a time so that at most the
    // skill being checked is at the wrong level.
    for (skill_type sk = SK_FIRST_SKILL; sk < NUM_SKILLS; ++sk)
    {
        const int oldapt = species_apt(sk, SP_HOMUNCULUS);
        const int newapt = species_apt(sk, you.species);
        if (oldapt != newapt)
        {
            mprf(MSGCH_INTRINSIC_GAIN, "You learn %s %s%s.",
                skill_name(sk),
                abs(oldapt - newapt) > 1 ? "much " : "",
                oldapt > newapt ? "slower" : "quicker");
        }

        you.skills[sk] = saved_skills[sk];
        check_skill_level_change(sk);
    }
    
    give_level_mutations(you.species, 1);

    check_training_targets();

    gain_and_note_hp_mp();

    redraw_screen();

    return spret::success;
}

/*
 * Use an ability.
 *
 * @param abil The actual ability used.
 * @param fail If true, the ability is doomed to fail, and spret::fail will
 * be returned if the ability is not spret::aborted.
 * @returns Whether the spell succeeded (spret::success), failed (spret::fail),
 *  or was canceled (spret::abort). Never returns spret::none.
 */
static spret _do_ability(const ability_def& abil, bool fail)
{
    dist abild;
    bolt beam;
    dist spd;

    // Note: the costs will not be applied until after this switch
    // statement... it's assumed that only failures have returned! - bwr
    switch (abil.ability)
    {
    case ABIL_HEAL_WOUNDS:
        fail_check();
        if (one_chance_in(4))
        {
            mpr("Your magical essence is drained by the effort!");
            rot_mp(1);
        }
        potionlike_effect(POT_HEAL_WOUNDS, 40);
        break;

    case ABIL_ECDYSIS:
        if (!i_feel_safe(false, false, true)
            && !yesno("Really undergo on ecdysis while enemies are nearby?",
                  false, 'n'))
        {
            canned_msg(MSG_OK);
            return spret::abort;
        }
        you.lives--;
        you.set_duration(DUR_PARALYSIS, 5 + you.deaths);
        you.set_duration(DUR_ECDYSIS, 5 + you.deaths);
        break;
    
    case ABIL_CRAB_WALK:
        return crab_walk();

    case ABIL_MIASMA_CLOUD:
        fail_check();
        if(your_spells(SPELL_MIASMA_BREATH,
                        you.experience_level,
                        false) == spret::abort)
        {
                return spret::abort;
        }
        you.set_duration(DUR_BREATH_WEAPON, 100 + random2(10));
        break;

    case ABIL_DIG:
        fail_check();
        if (!you.digging)
        {
            you.digging = true;
            mpr("You extend your mandibles.");
        }
        else
        {
            you.digging = false;
            mpr("You retract your mandibles.");
        }
        break;

    case ABIL_SHAFT_SELF:
        fail_check();
        if (you.can_do_shaft_ability(false))
        {
            if (yesno("Are you sure you want to shaft yourself?", true, 'n'))
                start_delay<ShaftSelfDelay>(1);
            else
                return spret::abort;
        }
        else
            return spret::abort;
        break;

    case ABIL_HOP:
        if (_can_hop(false))
            return frog_hop(fail);
        else
            return spret::abort;

    case ABIL_BLOSSOM:
       return _homunculus_blossom_or_adaption(SP_BLOSSOM_HOMUNCULUS);

    case ABIL_ADAPTION:
       return _homunculus_blossom_or_adaption(SP_ADAPTION_HOMUNCULUS);

    case ABIL_CARAVAN_GIFT_ITEM:
    {
        if (!you.props[CARAVAN_MERCENARY_SPAWNED])
        {
            mpr("There is no mercenary you can manage.");
            return spret::abort;
        }

        if (!caravan_gift_item())
            return spret::abort;
    }
    break;

    case ABIL_CARAVAN_RECALL:
        fail_check();
        start_recall(recall_t::caravan);
        break;

    case ABIL_CARAVAN_REHIRE:
    {
        if (you.props[CARAVAN_MERCENARY_SPAWNED])
        {
            mpr("You've already hired your own mercenary.");
            return spret::abort;
        }

        const int cost_min = 1000 * you.attribute[ATTR_CARAVAN_LOST];
        if (you.gold < cost_min)
        {
            mprf("You need at least %d gold to hire new mercenary.", cost_min);
            return spret::abort;
        }

        // copy from player-reacts.cc
        const monster_type merctypes[] =
        {
            MONS_MERC_FIGHTER, MONS_MERC_SKALD,
            MONS_MERC_WITCH, MONS_MERC_BRIGAND,
            MONS_MERC_SHAMAN,

            MONS_MERC_KNIGHT, MONS_MERC_INFUSER,
            MONS_MERC_SORCERESS, MONS_MERC_ASSASSIN,
            MONS_MERC_SHAMAN_II,
        };
    
        int merc;
        monster* mon;
    
        merc = random2(4);
        if (you.experience_level >= 14)
        {
            merc += 5;
        }

        ASSERT(merc < (int)ARRAYSZ(merctypes));
    
        mgen_data mg(merctypes[merc], BEH_FRIENDLY,
            you.pos(), MHITYOU, MG_FORCE_BEH, you.religion);
    
        mg.extra_flags |= (MF_HARD_RESET);
    
        monster tempmon;
        tempmon.type = merctypes[merc];
        if (give_monster_proper_name(tempmon, false))
            mg.mname = tempmon.mname;
        else
            mg.mname = make_name();
        // This is used for giving the merc better stuff in mon-gear.
        mg.props["caravan_mercenary items"] = true;
    
        mon = create_monster(mg);
    
        if (!mon)
        {
            mpr("You couldn't find anyone to accept your contract here.");
            return spret::abort;
        }

        mon->props["dbname"].get_string() = mons_class_name(merctypes[merc]);
        redraw_screen();
    
        for (mon_inv_iterator ii(*mon); ii; ++ii)
            ii->flags &= ~ISFLAG_SUMMONED;
        mon->flags &= ~MF_HARD_RESET;
        mon->attitude = ATT_FRIENDLY;
        add_companion(mon);
        mons_att_changed(mon);

        item_def* weapon = mon->mslot_item(MSLOT_WEAPON);
        const bool staff = weapon->base_type == OBJ_STAVES;
        if (staff){
            mon->spells.clear();
            switch (weapon->sub_type)
            {
                case STAFF_FIRE:
                    if (mon->type == MONS_MERC_SORCERESS){
                        mon->spells.emplace_back(SPELL_THROW_FLAME, 66, MON_SPELL_WIZARD | MON_SPELL_LONG_RANGE);
                        mon->spells.emplace_back(SPELL_BOLT_OF_FIRE, 80, MON_SPELL_WIZARD);
                    } else mon->spells.emplace_back(SPELL_THROW_FLAME, 80, MON_SPELL_WIZARD);
                    break;
                case STAFF_COLD:
                    if (mon->type == MONS_MERC_SORCERESS){
                        mon->spells.emplace_back(SPELL_THROW_FROST, 66, MON_SPELL_WIZARD | MON_SPELL_LONG_RANGE);
                        mon->spells.emplace_back(SPELL_BOLT_OF_COLD, 80, MON_SPELL_WIZARD);
                    } else mon->spells.emplace_back(SPELL_THROW_FROST, 80, MON_SPELL_WIZARD);
                    break;
                case STAFF_AIR:
                    if (mon->type == MONS_MERC_SORCERESS){
                        mon->spells.emplace_back(SPELL_LIGHTNING_BOLT, 80, MON_SPELL_WIZARD);
                    } else mon->spells.emplace_back(SPELL_SHOCK, 80, MON_SPELL_WIZARD);
                    break;
                default:
                    break;
            }
        }

        simple_monster_message(*mon, " accept your contract, starts follow you as a mercenary.");
        you.props[CARAVAN_MERCENARY_SPAWNED] = true;
        you.del_gold(1000 * you.attribute[ATTR_CARAVAN_LOST]);
    }
    break;

    case ABIL_SPIT_POISON:      // Naga poison spit
    {
        int power = 10 + you.experience_level;
        beam.range = _calc_breath_ability_range(abil.ability);

        if (!spell_direction(abild, beam)
            || !player_tracer(ZAP_SPIT_POISON, power, beam))
        {
            return spret::abort;
        }
        else
        {
            fail_check();
            zapping(ZAP_SPIT_POISON, power, beam);
            you.set_duration(DUR_BREATH_WEAPON, 3 + random2(5));
        }
        break;
    }

    case ABIL_BREATHE_ACID:       // Draconian acid splash
    {
        beam.range = _calc_breath_ability_range(abil.ability);
        targeter_splash hitfunc(&you, beam.range);
        direction_chooser_args args;
        args.mode = TARG_HOSTILE;
        args.hitfunc = &hitfunc;
        if (!spell_direction(abild, beam, &args))
          return spret::abort;

        if (stop_attack_prompt(hitfunc, "spit at", _acid_breath_can_hit))
          return spret::abort;

        fail_check();
        zapping(ZAP_BREATHE_ACID, (you.form == transformation::dragon) ?
                2 * you.experience_level : you.experience_level,
                beam, false, "You spit a glob of acid.");

        you.increase_duration(DUR_BREATH_WEAPON,
                          3 + random2(10) + random2(30 - you.experience_level));
        break;
    }

    case ABIL_BREATHE_FIRE:
    case ABIL_BREATHE_FROST:
    case ABIL_BREATHE_POISON:
    case ABIL_BREATHE_POWER:
    case ABIL_BREATHE_STEAM:
    case ABIL_BREATHE_MEPHITIC:
    case ABIL_BREATHE_HOLY:
        beam.range = _calc_breath_ability_range(abil.ability);
        if (!spell_direction(abild, beam))
            return spret::abort;

        // fallthrough to ABIL_BREATHE_LIGHTNING

    case ABIL_BREATHE_LIGHTNING: // not targeted
        fail_check();

        // TODO: refactor this to use only one call to zapping(), don't
        // duplicate its fail_check(), split out breathe_lightning, etc

        switch (abil.ability)
        {
        case ABIL_BREATHE_FIRE:
        {
            int power = you.experience_level;

            if (you.form == transformation::dragon)
                power += 12;

            string msg = "You breathe a blast of fire";
            msg += (power < 15) ? '.' : '!';

            if (zapping(ZAP_BREATHE_FIRE, power, beam, true, msg.c_str())
                == spret::abort)
            {
                return spret::abort;
            }
            break;
        }

        case ABIL_BREATHE_FROST:
            if (zapping(ZAP_BREATHE_FROST,
                        you.form == transformation::dragon
                            ? 2 * you.experience_level : you.experience_level,
                        beam, true, "You exhale a wave of freezing cold.")
                == spret::abort)
            {
                return spret::abort;
            }
            break;

        case ABIL_BREATHE_POISON:
            if (zapping(ZAP_BREATHE_POISON, you.experience_level, beam, true,
                        "You exhale a blast of poison gas.")
                == spret::abort)
            {
                return spret::abort;
            }
            break;

        case ABIL_BREATHE_LIGHTNING:
            mpr("You breathe a wild blast of lightning!");
            black_drac_breath();
            break;

        case ABIL_BREATHE_ACID:
            if (zapping(ZAP_BREATHE_ACID,
                        you.form == transformation::dragon
                            ? 2 * you.experience_level : you.experience_level,
                        beam, true, "You spit a glob of acid.")
                == spret::abort)
            {
                return spret::abort;
            }
            break;

        case ABIL_BREATHE_POWER:
            if (zapping(ZAP_BREATHE_POWER,
                        you.form == transformation::dragon
                            ? 2 * you.experience_level : you.experience_level,
                        beam, true, "You breathe a bolt of dispelling energy.")
                == spret::abort)
            {
                return spret::abort;
            }
            break;

        case ABIL_BREATHE_STEAM:
            if (zapping(ZAP_BREATHE_STEAM,
                        you.form == transformation::dragon
                            ? 2 * you.experience_level : you.experience_level,
                        beam, true, "You exhale a blast of scalding steam.")
                == spret::abort)
            {
                return spret::abort;
            }
            break;

        case ABIL_BREATHE_MEPHITIC:
            if (zapping(ZAP_BREATHE_MEPHITIC,
                        you.form == transformation::dragon
                            ? 2 * you.experience_level : you.experience_level,
                        beam, true, "You exhale a blast of noxious fumes.")
                == spret::abort)
            {
                return spret::abort;
            }
            break;

        case ABIL_BREATHE_HOLY:
        {
            int power = you.experience_level;

            if (you.form == transformation::dragon)
                power += 12;

            string msg = "You breathe a blast of blessed flame";
            msg += (power < 15) ? '.' : '!';

            if (zapping(ZAP_BREATHE_HOLY, power, beam, true, msg.c_str())
                == spret::abort)
            {
                return spret::abort;
            }
            break;
        }

        default:
            break;
        }

        you.increase_duration(DUR_BREATH_WEAPON,
                      3 + random2(10) + random2(30 - you.experience_level));

        if (abil.ability == ABIL_BREATHE_STEAM)
            you.duration[DUR_BREATH_WEAPON] /= 2;

        break;

    case ABIL_EVOKE_BLINK:      // randarts
        fail_check();
        // deliberate fall-through
    case ABIL_BLINK:            // mutation
        return cast_blink(true, fail);
        break;

    case ABIL_EVOKE_BERSERK:    // amulet of rage, randarts
        fail_check();
        you.go_berserk(true);
        break;

    case ABIL_FLY:
        fail_check();
        // Te or Dr/Gr wings
        if (you.racial_permanent_flight())
        {
            you.attribute[ATTR_PERM_FLIGHT] = 1;
            float_player();
        }
        if (you.species == SP_TENGU)
            mpr("You feel very comfortable in the air.");
        break;

    // DEMONIC POWERS:
    case ABIL_DAMNATION:
        fail_check();
        if (your_spells(SPELL_HURL_DAMNATION,
                        you.experience_level * 10,
                        false) == spret::abort)
        {
            return spret::abort;
        }
        break;

    case ABIL_EVOKE_TURN_INVISIBLE:     // cloaks, randarts
        if (!invis_allowed())
            return spret::abort;
        fail_check();
#if TAG_MAJOR_VERSION == 34
        surge_power(you.spec_evoke());
#endif
        potionlike_effect(POT_INVISIBILITY,
                          player_adjust_evoc_power(
                              you.skill(SK_EVOCATIONS, 2) + 5));
        contaminate_player(1000 + random2(2000), true);
        break;

#if TAG_MAJOR_VERSION == 34
    case ABIL_EVOKE_TURN_VISIBLE:
        fail_check();
        ASSERT(!you.attribute[ATTR_INVIS_UNCANCELLABLE]);
        mpr("You feel less transparent.");
        you.duration[DUR_INVIS] = 1;
        break;
#endif

    case ABIL_EVOKE_FLIGHT:             // ring, boots, randarts
        fail_check();
        ASSERT(!get_form()->forbids_flight());
        if (you.wearing_ego(EQ_ALL_ARMOUR, SPARM_FLYING))
        {
            bool standing = !you.airborne();
            you.attribute[ATTR_PERM_FLIGHT] = 1;
            if (standing)
                float_player();
            else
                mpr("You feel more buoyant.");
        }
        else
        {
#if TAG_MAJOR_VERSION == 34
            surge_power(you.spec_evoke());
#endif
            fly_player(
                player_adjust_evoc_power(you.skill(SK_EVOCATIONS, 2) + 30));
        }
        break;

    case ABIL_EVOKE_FOG:     // cloak of the Thief
        fail_check();
        mpr("With a swish of your cloak, you release a cloud of fog.");
        big_cloud(random_smoke_type(), &you, you.pos(), 50, 8 + random2(8));
        break;

    case ABIL_EVOKE_RATSKIN: // ratskin cloak
        fail_check();
        mpr("The rats of the Dungeon answer your call.");

        for (int i = 0; i < (coinflip() + 1); ++i)
        {
            monster_type mon = coinflip() ? MONS_HELL_RAT : MONS_RIVER_RAT;

            mgen_data mg(mon, BEH_FRIENDLY, you.pos(), MHITYOU);
            if (monster *m = create_monster(mg))
                m->add_ench(mon_enchant(ENCH_FAKE_ABJURATION, 3));
        }

        break;

    case ABIL_EVOKE_PAVISE:
        fail_check();
        if (your_spells(SPELL_PAVISE,
            you.experience_level * 10,
            false) == spret::abort)
        {
            return spret::abort;
        }
        break;

    case ABIL_GOLEM_FORM:
        fail_check();
        if (!transform(you.skill(SK_EVOCATIONS, 2), transformation::golem))
        {
            mpr("Your golem armour activates, starts to form as a giant golem!");
            return spret::abort;
        }
        break;

    case ABIL_EVOKE_THUNDER: // robe of Clouds
        fail_check();
        mpr("The folds of your robe billow into a mighty storm.");

        for (radius_iterator ri(you.pos(), 2, C_SQUARE); ri; ++ri)
            if (!cell_is_solid(*ri))
                place_cloud(CLOUD_STORM, *ri, 8 + random2avg(8,2), &you);

        break;

    case ABIL_CANCEL_PPROJ:
        fail_check();
        you.duration[DUR_PORTAL_PROJECTILE] = 0;
        you.attribute[ATTR_PORTAL_PROJECTILE] = 0;
        mpr("You are no longer teleporting projectiles to their destination.");
        break;

    case ABIL_STOP_FLYING:
        fail_check();
        you.duration[DUR_FLIGHT] = 0;
        you.attribute[ATTR_PERM_FLIGHT] = 0;
        land_player();
        break;

    case ABIL_END_TRANSFORMATION:
        fail_check();
        untransform();
        break;

    case ABIL_CREATE_WALL:
        return create_wall(fail);
        break;

    // INVOCATIONS:
    case ABIL_ZIN_RECITE:
    {
        fail_check();
        if (zin_check_recite_to_monsters() == 1)
        {
            you.attribute[ATTR_RECITE_TYPE] = (recite_type) random2(NUM_RECITE_TYPES); // This is just flavor
            you.attribute[ATTR_RECITE_SEED] = random2(2187); // 3^7
            you.duration[DUR_RECITE] = 3 * BASELINE_DELAY;
            mprf("You clear your throat and prepare to recite.");
            you.increase_duration(DUR_RECITE_COOLDOWN,
                                  3 + random2(10) + random2(30));
        }
        else
        {
            canned_msg(MSG_OK);
            return spret::abort;
        }
        break;
    }
    case ABIL_ZIN_VITALISATION:
        fail_check();
        zin_vitalisation();
        break;

    case ABIL_ZIN_IMPRISON:
    {
        beam.range = LOS_MAX_RANGE;
        direction_chooser_args args;
        args.restricts = DIR_TARGET;
        args.mode = TARG_HOSTILE;
        args.needs_path = false;
        if (!spell_direction(spd, beam, &args))
            return spret::abort;

        if (beam.target == you.pos())
        {
            mpr("You cannot imprison yourself!");
            return spret::abort;
        }

        monster* mons = monster_at(beam.target);

        if (mons == nullptr || !you.can_see(*mons))
        {
            mpr("There is no monster there to imprison!");
            return spret::abort;
        }

        if (mons_is_firewood(*mons) || mons_is_conjured(mons->type))
        {
            mpr("You cannot imprison that!");
            return spret::abort;
        }

        if (mons->friendly() || mons->good_neutral())
        {
            mpr("You cannot imprison a law-abiding creature!");
            return spret::abort;
        }

        fail_check();

        int power = 3 + (roll_dice(5, you.skill(SK_INVOCATIONS, 5) + 12) / 26);

        if (!cast_imprison(power, mons, -GOD_ZIN))
            return spret::abort;
        break;
    }

    case ABIL_ZIN_SANCTUARY:
        fail_check();
        zin_sanctuary();
        break;

    case ABIL_ZIN_DONATE_GOLD:
        fail_check();
        zin_donate_gold();
        break;

    case ABIL_ZIN_BLESS_WEAPON:
        fail_check();
        simple_god_message(" will bless one of your weapons.");
        // included in default force_more_message
        if (!bless_weapon(GOD_ZIN, SPWPN_SILVER, YELLOW))
            return spret::abort;
        break;

    case ABIL_TSO_DIVINE_SHIELD:
        fail_check();
        tso_divine_shield();
        break;

    case ABIL_TSO_CLEANSING_FLAME:
    {
        targeter_radius hitfunc(&you, LOS_SOLID, 2);
        {
            if (stop_attack_prompt(hitfunc, "harm", _cleansing_flame_affects))
                return spret::abort;
        }
        fail_check();
        cleansing_flame(10 + you.skill_rdiv(SK_INVOCATIONS, 7, 6),
                        cleansing_flame_source::invocation, you.pos(), &you);
        break;
    }

    case ABIL_TSO_SUMMON_DIVINE_WARRIOR:
        fail_check();
        summon_holy_warrior(you.skill(SK_INVOCATIONS, 4), false);
        break;

    case ABIL_TSO_BLESS_WEAPON:
        fail_check();
        simple_god_message(" will bless one of your weapons.");
        // included in default force_more_message
        if (!bless_weapon(GOD_SHINING_ONE, SPWPN_HOLY_WRATH, YELLOW))
            return spret::abort;
        break;

    case ABIL_KIKU_RECEIVE_CORPSES:
        fail_check();
        kiku_receive_corpses(you.skill(SK_NECROMANCY, 4));
        break;

    case ABIL_KIKU_TORMENT:
        fail_check();
        if (!kiku_take_corpse())
        {
            mpr("There are no corpses to sacrifice!");
            return spret::abort;
        }
        simple_god_message(" torments the living!");
        torment(&you, TORMENT_KIKUBAAQUDGHA, you.pos());
        break;

    case ABIL_KIKU_BLESS_WEAPON:
        fail_check();
        simple_god_message(" will bloody one of your weapons with pain.");
        // included in default force_more_message
        if (!bless_weapon(GOD_KIKUBAAQUDGHA, SPWPN_PAIN, RED))
            return spret::abort;
        break;

    case ABIL_KIKU_GIFT_NECRONOMICON:
    {
        fail_check();
        if (!kiku_gift_necronomicon())
            return spret::abort;
        break;
    }

    case ABIL_YRED_INJURY_MIRROR:
        fail_check();
        if (yred_injury_mirror())
            mpr("Another wave of unholy energy enters you.");
        else
        {
            mprf("You offer yourself to %s, and are filled with unholy energy.",
                 god_name(you.religion).c_str());
        }
        you.duration[DUR_MIRROR_DAMAGE] = 9 * BASELINE_DELAY
                     + random2avg(you.piety * BASELINE_DELAY, 2) / 10;
        break;

    case ABIL_YRED_ANIMATE_REMAINS:
        fail_check();
        canned_msg(MSG_ANIMATE_REMAINS);
        if (animate_remains(you.pos(), CORPSE_BODY, BEH_FRIENDLY,
                            MHITYOU, &you, "", GOD_YREDELEMNUL) < 0)
        {
            mpr("There are no remains here to animate!");
            return spret::abort;
        }
        break;

    case ABIL_YRED_ANIMATE_DEAD:
        fail_check();
        canned_msg(MSG_CALL_DEAD);
        animate_dead(&you, you.skill_rdiv(SK_INVOCATIONS) + 1,
                     BEH_FRIENDLY, MHITYOU, &you, "", GOD_YREDELEMNUL);
        break;

    case ABIL_YRED_RECALL_UNDEAD_SLAVES:
        fail_check();
        start_recall(recall_t::yred);
        break;

    case ABIL_YRED_DRAIN_LIFE:
    {
        int damage = 0;
        const spret result =
            fire_los_attack_spell(SPELL_DRAIN_LIFE,
                                  you.skill_rdiv(SK_INVOCATIONS),
                                  &you, nullptr, fail, &damage);
        if (result != spret::success)
            return result;

        if (damage > 0)
        {
            mpr("You feel life flooding into your body.");
            inc_hp(damage);
        }
        break;
    }

    case ABIL_YRED_ENSLAVE_SOUL:
    {
        god_acting gdact;
        beam.range = LOS_MAX_RANGE;
        direction_chooser_args args;
        args.restricts = DIR_TARGET;
        args.mode = TARG_HOSTILE;
        args.needs_path = false;

        if (!spell_direction(spd, beam, &args))
            return spret::abort;

        if (beam.target == you.pos())
        {
            mpr("Your soul already belongs to Yredelemnul.");
            return spret::abort;
        }

        monster* mons = monster_at(beam.target);
        if (mons == nullptr || !you.can_see(*mons)
            || !yred_can_enslave_soul(mons))
        {
            mpr("You see nothing there you can enslave the soul of!");
            return spret::abort;
        }

        // The monster can be no more than lightly wounded/damaged.
        if (mons_get_damage_level(*mons) > MDAM_LIGHTLY_DAMAGED)
        {
            simple_monster_message(*mons, "'s soul is too badly injured.");
            return spret::abort;
        }
        fail_check();

        const int duration = you.skill_rdiv(SK_INVOCATIONS, 3, 4) + 2;
        mons->add_ench(mon_enchant(ENCH_SOUL_RIPE, 0, &you,
                                   duration * BASELINE_DELAY));
        simple_monster_message(*mons, "'s soul is now ripe for the taking.");
        break;
    }

    case ABIL_YRED_BLESS_WEAPON:
        fail_check();
        simple_god_message(" will bless one of your weapons.");
        // included in default force_more_message
        if (!bless_weapon(GOD_YREDELEMNUL, SPWPN_VAMPIRISM, MAGENTA))
            return spret::abort;
        break;

    case ABIL_OKAWARU_HEROISM:
        fail_check();
        mprf(MSGCH_DURATION, you.duration[DUR_HEROISM]
             ? "You feel more confident with your borrowed prowess."
             : "You gain the combat prowess of a mighty hero.");

        you.increase_duration(DUR_HEROISM,
                              10 + random2avg(you.skill(SK_INVOCATIONS, 6), 2),
                              100);
        you.redraw_evasion      = true;
        you.redraw_armour_class = true;
        break;

    case ABIL_OKAWARU_FINESSE:
        fail_check();
        if (you.duration[DUR_FINESSE])
        {
            // "Your [hand(s)] get{s} new energy."
            mprf(MSGCH_DURATION, "%s",
                 you.hands_act("get", "new energy.").c_str());
        }
        else
            mprf(MSGCH_DURATION, "You can now deal lightning-fast blows.");

        you.increase_duration(DUR_FINESSE,
                              10 + random2avg(you.skill(SK_INVOCATIONS, 6), 2),
                              100);

        did_god_conduct(DID_HASTY, 8); // Currently irrelevant.
        break;

    case ABIL_MAKHLEB_MINOR_DESTRUCTION:
    {
        beam.range = min((int)you.current_vision, 5);

        if (!spell_direction(spd, beam))
            return spret::abort;

        int power = you.skill(SK_INVOCATIONS, 1)
                    + random2(1 + you.skill(SK_INVOCATIONS, 1))
                    + random2(1 + you.skill(SK_INVOCATIONS, 1));

        // Since the actual beam is random, check with BEAM_MMISSILE.
        if (!player_tracer(ZAP_DEBUGGING_RAY, power, beam, beam.range))
            return spret::abort;

        fail_check();
        beam.origin_spell = SPELL_NO_SPELL; // let zapping reset this

        switch (random2(5))
        {
        case 0: zapping(ZAP_THROW_FLAME, power, beam); break;
        case 1: zapping(ZAP_PAIN, power, beam); break;
        case 2: zapping(ZAP_STONE_ARROW, power, beam); break;
        case 3: zapping(ZAP_SHOCK, power, beam); break;
        case 4: zapping(ZAP_BREATHE_ACID, power / 7, beam); break;
        }
        break;
    }

    case ABIL_MAKHLEB_LESSER_SERVANT_OF_MAKHLEB:
        summon_demon_type(random_choose(MONS_HELLWING, MONS_NEQOXEC,
                                        MONS_ORANGE_DEMON, MONS_SMOKE_DEMON,
                                        MONS_YNOXINUL),
                          20 + you.skill(SK_INVOCATIONS, 3),
                          GOD_MAKHLEB, 0, !fail);
        break;

    case ABIL_MAKHLEB_MAJOR_DESTRUCTION:
    {
        beam.range = you.current_vision;

        if (!spell_direction(spd, beam))
            return spret::abort;

        int power = you.skill(SK_INVOCATIONS, 1)
                    + random2(1 + you.skill(SK_INVOCATIONS, 1))
                    + random2(1 + you.skill(SK_INVOCATIONS, 1));

        // Since the actual beam is random, check with BEAM_MMISSILE.
        if (!player_tracer(ZAP_DEBUGGING_RAY, power, beam, beam.range))
            return spret::abort;

        fail_check();
        {
            beam.origin_spell = SPELL_NO_SPELL; // let zapping reset this
            zap_type ztype =
                random_choose(ZAP_BOLT_OF_FIRE,
                              ZAP_FIREBALL,
                              ZAP_LIGHTNING_BOLT,
                              ZAP_STICKY_FLAME,
                              ZAP_IRON_SHOT,
                              ZAP_BOLT_OF_DRAINING,
                              ZAP_ORB_OF_ELECTRICITY);
            zapping(ztype, power, beam);
        }
        break;
    }

    case ABIL_MAKHLEB_GREATER_SERVANT_OF_MAKHLEB:
        summon_demon_type(random_choose(MONS_EXECUTIONER, MONS_GREEN_DEATH,
                                        MONS_BLIZZARD_DEMON, MONS_BALRUG,
                                        MONS_CACODEMON),
                          20 + you.skill(SK_INVOCATIONS, 3),
                          GOD_MAKHLEB, 0, !fail);
        break;

    case ABIL_MAKHLEB_BLESS_WEAPON:
        fail_check();
        simple_god_message(" will bless one of your weapons.");
        // included in default force_more_message
        if (!bless_weapon(GOD_MAKHLEB, SPWPN_CHAOS, MAGENTA))
            return spret::abort;
        break;

    case ABIL_TROG_BERSERK:
        fail_check();
        // Trog abilities don't use or train invocations.
        you.go_berserk(true);
        break;

    case ABIL_TROG_REGEN_MR:
        fail_check();
        // Trog abilities don't use or train invocations.
        trog_do_trogs_hand(you.piety / 2);
        break;

    case ABIL_TROG_BROTHERS_IN_ARMS:
        fail_check();
        // Trog abilities don't use or train invocations.
        summon_berserker(you.piety +
                         random2(you.piety/4) - random2(you.piety/4),
                         &you);
        break;

    case ABIL_TROG_CHARGE:
        fail_check();
        return furious_charge(fail);
        break;

    case ABIL_TROG_BLESS_WEAPON:
        fail_check();
        simple_god_message(" will bless one of your weapons.");
        // included in default force_more_message
        if (!bless_weapon(GOD_TROG, SPWPN_ANTIMAGIC, GREEN))
            return spret::abort;
        break;

    case ABIL_SIF_MUNA_FORGET_SPELL:
        fail_check();
        if (cast_selective_amnesia() <= 0)
        {
            canned_msg(MSG_OK);
            return spret::abort;
        }
        break;

    case ABIL_SIF_MUNA_CHANNEL_ENERGY:
    {
        fail_check();
        you.increase_duration(DUR_CHANNEL_ENERGY,
            4 + random2avg(you.skill_rdiv(SK_INVOCATIONS, 2, 3), 2), 100);
        break;
    }

    case ABIL_SIF_MUNA_DIVINE_EXEGESIS:
    {
        return divine_exegesis(fail);
        break;
    }

    case ABIL_ELYVILON_LIFESAVING:
        fail_check();
        if (you.duration[DUR_LIFESAVING])
            mpr("You renew your call for help.");
        else
        {
            mprf("You beseech %s to protect your life.",
                 god_name(you.religion).c_str());
        }
        // Might be a decrease, this is intentional (like Yred).
        you.duration[DUR_LIFESAVING] = 9 * BASELINE_DELAY
                     + random2avg(you.piety * BASELINE_DELAY, 2) / 10;
        break;

    case ABIL_ELYVILON_LESSER_HEALING:
    case ABIL_ELYVILON_GREATER_HEALING:
    {
        fail_check();
        int pow = 0;
        if (abil.ability == ABIL_ELYVILON_LESSER_HEALING)
        {
            pow = 3 + you.skill_rdiv(SK_INVOCATIONS, 1, 6);
        }
        else
        {
            pow = 10 + you.skill_rdiv(SK_INVOCATIONS, 1, 3);
        }
        if (you.species == SP_DJINNI)
        {
            pow /= 2;
        }
        pow = min(50, pow);
        const int healed = pow + roll_dice(2, pow) - 2;
        mpr("You are healed.");
        inc_hp(healed);
        break;
    }

    case ABIL_ELYVILON_PURIFICATION:
        fail_check();
        elyvilon_purification();
        break;

    case ABIL_ELYVILON_HEAL_OTHER:
    {
        int pow = 30 + you.skill(SK_INVOCATIONS, 1);
        return cast_healing(pow, fail);
    }

    case ABIL_ELYVILON_DIVINE_VIGOUR:
        fail_check();
        if (!elyvilon_divine_vigour())
            return spret::abort;
        break;

    case ABIL_ELYVILON_BLESS_WEAPON:
        fail_check();
        simple_god_message(" will bless one of your weapons.");
        // included in default force_more_message
        if (!bless_weapon(GOD_ELYVILON, SPWPN_PACIFING, WHITE))
            return spret::abort;
        break;

    case ABIL_LUGONU_ABYSS_EXIT:
        fail_check();
        down_stairs(DNGN_EXIT_ABYSS);
        break;

    case ABIL_LUGONU_BEND_SPACE:
        fail_check();
        lugonu_bend_space();
        break;

    case ABIL_LUGONU_BANISH:
    {
        beam.range = you.current_vision;
        const int pow = 68 + you.skill(SK_INVOCATIONS, 3);

        direction_chooser_args args;
        args.mode = TARG_HOSTILE;
        args.get_desc_func = bind(desc_success_chance, placeholders::_1,
                                  zap_ench_power(ZAP_BANISHMENT, pow, false),
                                  false, nullptr);
        if (!spell_direction(spd, beam, &args))
            return spret::abort;

        if (beam.target == you.pos())
        {
            mpr("You cannot banish yourself!");
            return spret::abort;
        }

        fail_check();

        return zapping(ZAP_BANISHMENT, pow, beam, true, nullptr, fail);
    }

    case ABIL_LUGONU_CORRUPT:
        fail_check();
        if (!lugonu_corrupt_level(300 + you.skill(SK_INVOCATIONS, 15)))
            return spret::abort;
        break;

    case ABIL_LUGONU_ABYSS_ENTER:
    {
        fail_check();
        // Deflate HP.
        dec_hp(random2avg(you.hp, 2), false);

        no_notes nx; // This banishment shouldn't be noted.
        banished();
        break;
    }

    case ABIL_LUGONU_BLESS_WEAPON:
        fail_check();
        simple_god_message(" will brand one of your weapons with the "
                           "corruption of the Abyss.");
        // included in default force_more_message
        if (!bless_weapon(GOD_LUGONU, SPWPN_DISTORTION, MAGENTA))
            return spret::abort;
        break;

    case ABIL_NEMELEX_DRAW_DESTRUCTION:
        fail_check();
        if (!deck_draw(DECK_OF_DESTRUCTION))
            return spret::abort;
        break;
    case ABIL_NEMELEX_DRAW_ESCAPE:
        fail_check();
        if (!deck_draw(DECK_OF_ESCAPE))
            return spret::abort;
        break;
    case ABIL_NEMELEX_DRAW_SUMMONING:
        fail_check();
        if (!deck_draw(DECK_OF_SUMMONING))
            return spret::abort;
        break;
    case ABIL_NEMELEX_DRAW_WONDER:
        fail_check();
        if (!deck_draw(DECK_OF_WONDER))
            return spret::abort;
        break;
    case ABIL_NEMELEX_DRAW_STACK:
        fail_check();
        if (!deck_draw(DECK_STACK))
            return spret::abort;
        break;

    case ABIL_NEMELEX_TRIPLE_DRAW:
        fail_check();
        if (!deck_triple_draw())
            return spret::abort;
        break;

    case ABIL_NEMELEX_DEAL_FOUR:
        fail_check();
        if (!deck_deal())
            return spret::abort;
        break;

    case ABIL_NEMELEX_STACK_FIVE:
        fail_check();
        if (!deck_stack())
            return spret::abort;
        break;

    case ABIL_BEOGH_SMITING:
        fail_check();
        if (your_spells(SPELL_SMITING,
                        12 + skill_bump(SK_INVOCATIONS, 6),
                        false, nullptr) == spret::abort)
        {
            return spret::abort;
        }
        break;

    case ABIL_BEOGH_GIFT_ITEM:
        if (!beogh_gift_item())
            return spret::abort;
        break;

    case ABIL_BEOGH_RESURRECTION:
        if (!beogh_resurrect())
            return spret::abort;
        break;

    case ABIL_BEOGH_RECALL_ORCISH_FOLLOWERS:
        fail_check();
        start_recall(recall_t::beogh);
        break;

    case ABIL_BEOGH_RETURN_ORCISH_FOLLOWERS:
        fail_check();
        {
            return beogh_return_ally(fail);
        }
        break;

    case ABIL_STOP_RECALL:
        fail_check();
        mpr("You stop recalling your allies.");
        end_recall();
        break;

    case ABIL_FEDHAS_WALL_OF_BRIARS:
        fail_check();
        if (!fedhas_wall_of_briars())
            return spret::abort;
        break;

    case ABIL_FEDHAS_GROW_BALLISTOMYCETE:
    {
        return fedhas_grow_ballistomycete(fail);

        break;
    }

    case ABIL_FEDHAS_OVERGROW:
    {
        fail_check();

        if (!fedhas_overgrow())
            return spret::abort;

        break;
    }

    case ABIL_FEDHAS_GROW_OKLOB:
    {
        return fedhas_grow_oklob(fail);

        break;
    }

    case ABIL_TRAN_BAT:
    {
        if (_player_cancels_vampire_bat_transformation())
            return spret::abort;
        fail_check();
        if (!transform(100, transformation::bat))
        {
            crawl_state.zero_turns_taken();
            return spret::abort;
        }

        _cause_vampire_bat_form_stat_drain();

        break;
    }

    case ABIL_EXSANGUINATE:
        fail_check();
        start_delay<ExsanguinateDelay>(5);
        break;

    case ABIL_REVIVIFY:
        fail_check();
        start_delay<RevivifyDelay>(5);
        break;

    case ABIL_JIYVA_CALL_JELLY:
    {
        fail_check();
        mgen_data mg(MONS_JELLY, BEH_STRICT_NEUTRAL, you.pos(),
                     MHITNOT, MG_NONE, GOD_JIYVA);

        mg.non_actor_summoner = "Jiyva";

        if (!create_monster(mg))
            return spret::abort;
        break;
    }

    case ABIL_JIYVA_SLIMIFY:
    {
        fail_check();
        const item_def* const weapon = you.weapon();
        const string msg = weapon ? weapon->name(DESC_YOUR)
                                  : ("your " + you.hand_name(true));
        mprf(MSGCH_DURATION, "A thick mucus forms on %s.", msg.c_str());
        you.increase_duration(DUR_SLIMIFY,
                              random2avg(you.piety / 4, 2) + 3, 100);
        break;
    }

    case ABIL_JIYVA_CURE_BAD_MUTATION:
        fail_check();
        jiyva_remove_bad_mutation();
        break;

    case ABIL_JIYVA_BLESS_WEAPON:
        fail_check();
        simple_god_message(" will bless one of your weapons.");
        // included in default force_more_message
        if (!bless_weapon(GOD_JIYVA, SPWPN_ACID, GREEN))
            return spret::abort;
        break;

    case ABIL_JIYVA_CORROSION_DUNGEON:    
        fail_check();
        if (!jiyva_corrosion_level(1 + you.skill(SK_INVOCATIONS, 4)))
            return spret::abort;
        break;

    case ABIL_CHEIBRIADOS_TIME_STEP:
        fail_check();
        cheibriados_time_step(max(1, you.skill(SK_INVOCATIONS, 10)
                                     * you.piety / 100));
        break;

    case ABIL_CHEIBRIADOS_TIME_BEND:
        fail_check();
        cheibriados_time_bend(16 + you.skill(SK_INVOCATIONS, 8));
        break;

    case ABIL_CHEIBRIADOS_DISTORTION:
        fail_check();
        cheibriados_temporal_distortion();
        break;

    case ABIL_CHEIBRIADOS_SLOUCH:
        fail_check();
        if (!cheibriados_slouch())
            return spret::abort;
        break;

    case ABIL_CHEIBRIADOS_BLESS_WEAPON:
        fail_check();
        simple_god_message(" will bless one of your weapons.");
        // included in default force_more_message
        if (!bless_weapon(GOD_CHEIBRIADOS, SPWPN_SLUGGISH, LIGHTBLUE))
            return spret::abort;
        break;

    case ABIL_ASHENZARI_CURSE:
    {
        fail_check();
        auto iter = find_if(begin(you.inv), end(you.inv),
                [] (const item_def &it) -> bool
                {
                    return it.defined()
                           && it.is_type(OBJ_SCROLLS, SCR_REMOVE_CURSE)
                           && check_warning_inscriptions(it, OPER_DESTROY);
                });
        if (iter != end(you.inv))
        {
            if (ashenzari_curse_item(iter->quantity))
                dec_inv_item_quantity(iter - begin(you.inv), 1);
            else
                return spret::abort;
        }
        else
        {
            mpr("You need a scroll of remove curse to do this.");
            return spret::abort;
        }
        break;
    }

    case ABIL_ASHENZARI_SCRYING:
        fail_check();
        if (you.duration[DUR_SCRYING])
            mpr("You extend your astral sight.");
        else
            mpr("You gain astral sight.");
        you.duration[DUR_SCRYING] = 100 + random2avg(you.piety * 2, 2);
        you.xray_vision = true;
        viewwindow(true);
        break;

    case ABIL_ASHENZARI_TRANSFER_KNOWLEDGE:
        fail_check();
        if (!ashenzari_transfer_knowledge())
        {
            canned_msg(MSG_OK);
            return spret::abort;
        }
        break;

    case ABIL_ASHENZARI_END_TRANSFER:
        fail_check();
        if (!ashenzari_end_transfer())
        {
            canned_msg(MSG_OK);
            return spret::abort;
        }
        break;

    case ABIL_DITHMENOS_SHADOW_STEP:
        if (_abort_if_stationary())
            return spret::abort;
        fail_check();
        if (!dithmenos_shadow_step())
        {
            canned_msg(MSG_OK);
            return spret::abort;
        }
        break;

    case ABIL_DITHMENOS_SHADOW_FORM:
        fail_check();
        if (!transform(you.skill(SK_INVOCATIONS, 2), transformation::shadow))
        {
            crawl_state.zero_turns_taken();
            return spret::abort;
        }
        break;

    case ABIL_GOZAG_POTION_PETITION:
        fail_check();
        run_uncancel(UNC_POTION_PETITION, 0);
        break;

    case ABIL_GOZAG_CALL_MERCHANT:
        fail_check();
        run_uncancel(UNC_CALL_MERCHANT, 0);
        break;

    case ABIL_GOZAG_BRIBE_BRANCH:
        fail_check();
        if (!gozag_bribe_branch())
            return spret::abort;
        break;

    case ABIL_QAZLAL_UPHEAVAL:
        return qazlal_upheaval(coord_def(), false, fail);

    case ABIL_QAZLAL_ELEMENTAL_FORCE:
        return qazlal_elemental_force(fail);

    case ABIL_QAZLAL_DISASTER_AREA:
        fail_check();
        if (!qazlal_disaster_area())
            return spret::abort;
        break;

    case ABIL_RU_SACRIFICE_PURITY:
    case ABIL_RU_SACRIFICE_WORDS:
    case ABIL_RU_SACRIFICE_DRINK:
    case ABIL_RU_SACRIFICE_ESSENCE:
    case ABIL_RU_SACRIFICE_HEALTH:
    case ABIL_RU_SACRIFICE_STEALTH:
    case ABIL_RU_SACRIFICE_ARTIFICE:
    case ABIL_RU_SACRIFICE_LOVE:
    case ABIL_RU_SACRIFICE_COURAGE:
    case ABIL_RU_SACRIFICE_ARCANA:
    case ABIL_RU_SACRIFICE_NIMBLENESS:
    case ABIL_RU_SACRIFICE_DURABILITY:
    case ABIL_RU_SACRIFICE_HAND:
    case ABIL_RU_SACRIFICE_EXPERIENCE:
    case ABIL_RU_SACRIFICE_SKILL:
    case ABIL_RU_SACRIFICE_EYE:
    case ABIL_RU_SACRIFICE_RESISTANCE:
    case ABIL_RU_SACRIFICE_NECK:
        fail_check();
        if (!ru_do_sacrifice(abil.ability))
            return spret::abort;
        break;

    case ABIL_RU_REJECT_SACRIFICES:
        fail_check();
        if (!ru_reject_sacrifices())
            return spret::abort;
        break;

    case ABIL_RU_DRAW_OUT_POWER:
        fail_check();
        if (you.duration[DUR_EXHAUSTED])
        {
            mpr("You're too exhausted to draw out your power.");
            return spret::abort;
        }
        if (you.hp == you.hp_max && you.magic_points == you.max_magic_points
            && !you.duration[DUR_CONF]
            && !you.duration[DUR_SLOW]
            && !you.attribute[ATTR_HELD]
            && !you.petrifying()
            && !you.is_constricted())
        {
            mpr("You have no need to draw out power.");
            return spret::abort;
        }
        ru_draw_out_power();
        you.increase_duration(DUR_EXHAUSTED, 12 + random2(5));
        break;

    case ABIL_RU_POWER_LEAP:
        if (you.duration[DUR_EXHAUSTED])
        {
            mpr("You're too exhausted to power leap.");
            return spret::abort;
        }

        if (_abort_if_stationary())
            return spret::abort;

        fail_check();

        if (!ru_power_leap())
        {
            canned_msg(MSG_OK);
            return spret::abort;
        }
        you.increase_duration(DUR_EXHAUSTED, 18 + random2(8));
        break;

    case ABIL_RU_APOCALYPSE:
        if (you.duration[DUR_EXHAUSTED])
        {
            mpr("You're too exhausted to unleash your apocalyptic power.");
            return spret::abort;
        }

        fail_check();

        if (!ru_apocalypse())
            return spret::abort;
        you.increase_duration(DUR_EXHAUSTED, 30 + random2(20));
        break;

    case ABIL_PAKELLAS_DEVICE_SURGE:
    {
        fail_check();

        mprf(MSGCH_DURATION, "You feel a buildup of energy.");
        you.increase_duration(DUR_DEVICE_SURGE,
                              random2avg(you.piety / 4, 2) + 3, 100);
        break;
    }

    case ABIL_PAKELLAS_PROTOTYPE:
        fail_check();
        if (pakellas_prototype())
        {
            canned_msg(MSG_OK);
            return spret::abort;
        }
        break;

    case ABIL_PAKELLAS_UPGRADE:
        fail_check();
        if(pakellas_upgrade())
        {
            canned_msg(MSG_OK);
            return spret::abort;
        }
        break;

    case ABIL_USKAYAW_STOMP:
        fail_check();
        if (!uskayaw_stomp())
            return spret::abort;
        break;

    case ABIL_USKAYAW_LINE_PASS:
        if (_abort_if_stationary())
            return spret::abort;
        fail_check();
        if (!uskayaw_line_pass())
            return spret::abort;
        break;

    case ABIL_USKAYAW_GRAND_FINALE:
        return uskayaw_grand_finale(fail);

    case ABIL_HEPLIAKLQANA_IDEALISE:
        return hepliaklqana_idealise(fail);

    case ABIL_HEPLIAKLQANA_RECALL:
        fail_check();
        if (try_recall(hepliaklqana_ancestor()))
            upgrade_hepliaklqana_ancestor(true);
        break;

    case ABIL_HEPLIAKLQANA_TRANSFERENCE:
        return hepliaklqana_transference(fail);

    case ABIL_HEPLIAKLQANA_TYPE_KNIGHT:
    case ABIL_HEPLIAKLQANA_TYPE_BATTLEMAGE:
    case ABIL_HEPLIAKLQANA_TYPE_HEXER:
        if (!hepliaklqana_choose_ancestor_type(abil.ability))
            return spret::abort;
        break;

    case ABIL_HEPLIAKLQANA_IDENTITY:
        hepliaklqana_choose_identity();
        break;

    case ABIL_WU_JIAN_SERPENTS_LASH:
        if (you.attribute[ATTR_SERPENTS_LASH])
        {
            mpr("You are already lashing out.");
            return spret::abort;
        }
        if (you.duration[DUR_EXHAUSTED])
        {
            mpr("You are too exhausted to lash out.");
            return spret::abort;
        }
        fail_check();
        mprf(MSGCH_GOD, "Your muscles tense, ready for explosive movement...");
        you.attribute[ATTR_SERPENTS_LASH] = 2;
        you.redraw_status_lights = true;
        return spret::success;

    case ABIL_WU_JIAN_HEAVENLY_STORM:
        fail_check();
        mprf(MSGCH_GOD, "The air is filled with shimmering golden clouds!");
        wu_jian_sifu_message(" says: The storm will not cease as long as you "
                             "keep fighting, disciple!");

        for (radius_iterator ai(you.pos(), 2, C_SQUARE, LOS_SOLID); ai; ++ai)
        {
            if (!cell_is_solid(*ai))
                place_cloud(CLOUD_GOLD_DUST, *ai, 5 + random2(5), &you);
        }

        you.attribute[ATTR_HEAVENLY_STORM] = 12;
        you.duration[DUR_HEAVENLY_STORM] = WU_JIAN_HEAVEN_TICK_TIME;
        invalidate_agrid(true);
        break;

    case ABIL_WU_JIAN_WALLJUMP:
        fail_check();
        return wu_jian_wall_jump_ability();

    case ABIL_PAKELLAS_QUICK_CHARGE:
    {
        fail_check();

        //const int power = random2avg(you.skill(SK_EVOCATIONS, 10), 2);

        if (quick_charge_pakellas() <= 0)
            return spret::abort;
        break;
    }

    case ABIL_WYRM_INFUSE:
    {
        int essence_idx = -1;
        essence_idx = _setup_essence_costs();

        if (essence_idx == -1) {
            mpr("You need an essence to infuse.");
            return spret::abort;
        }

        ASSERT(you.inv[essence_idx].base_type == OBJ_POTIONS); // Dose it work properly?
        item_def& essence_item = you.inv[essence_idx];

        god_acting gdact;
        beam.range = LOS_MAX_RANGE;
        direction_chooser_args args;
        args.restricts = DIR_TARGET;
        args.mode = TARG_ANY;
        args.needs_path = false;

        if (!spell_direction(spd, beam, &args))
            return spret::abort;

        if (beam.target == you.pos())
        {
            mpr("You need to drink this if you want use its effect to yourself.");
            return spret::abort;
        }

        monster* mons = monster_at(beam.target);
        if (mons == nullptr || !you.can_see(*mons))
        {
            mpr("You see nothing there you can infuse.");
            return spret::abort;
        }

        if (essence_item.sub_type == POT_NIGREDO){
            

            behaviour_event(mons, ME_WHACK, &you);
            
            const int duration = 10 + you.piety/20;
            mons->add_ench(mon_enchant(ENCH_NIGREDO, 0, &you, duration * BASELINE_DELAY));
            simple_monster_message(*mons, "is infused with Nigredo, begins to leave miasma on trail!");
            
            
        } else if (essence_item.sub_type == POT_ALBEDO){
            if (!monster_is_debuffable(*mons))
            {
                mpr("You can only infuse a target which under dispellable magic.");
                return spret::abort;
            }

            const int duration = 6 + you.piety/40;
            mons->add_ench(mon_enchant(ENCH_ALBEDO, 0, &you, duration * BASELINE_DELAY));
            simple_monster_message(*mons, "is infused with Albedo, begins to be interrupted!");
        } else if (essence_item.sub_type == POT_CITRINITAS){
            if (!mons->friendly()){
                if (yesno("This will be beneficial for target! Are you sure want to infuse it?", true, 'y')){
                } else return spret::abort;
            }
            const int duration = min(10 + you.piety/10 + random2(10), 50);
            mons->add_ench(mon_enchant(ENCH_CITRINITAS, 0, &you, duration * BASELINE_DELAY));
            simple_monster_message(*mons, "is infused with Citrinitas, begins to empowered!");
        
        } else if (essence_item.sub_type == POT_VIRIDITAS){
            if (mons->friendly())
            {
                mpr("You can't infuse allies with this.");
                return spret::abort;
            }
            const int duration = min(2 + you.piety/50, 10); // Never use random: It is critical to player
            mons->add_ench(mon_enchant(ENCH_VIRIDITAS, 0, &you, duration * BASELINE_DELAY));
            simple_monster_message(*mons, "is infused with Viriditas, begins to heal you instead damage!");

        } else if (essence_item.sub_type == POT_RUBEDO){

            for (radius_iterator ri(you.pos(), LOS_DEFAULT); ri; ++ri)
            {
                monster *diffuse = monster_at(*ri);
                if (!diffuse || !you.can_see(*diffuse))
                {
                    mpr("You see nothing there you can diffuse.");
                    return spret::abort;
                }
        
                if (!mons->has_ench(ENCH_NIGREDO)
                    && !mons->has_ench(ENCH_ALBEDO)
                    && !mons->has_ench(ENCH_CITRINITAS)
                    && !mons->has_ench(ENCH_VIRIDITAS))
                {
                    mpr("You can only diffuse an infused target with other essence.");
                    return spret::abort;
                }
                
                int other = 0;
                if (mons->has_ench(ENCH_NIGREDO)){
                    
                    const int duration_nigredo = 10 + you.piety/20;
                    diffuse->add_ench(mon_enchant(ENCH_NIGREDO, 0, &you, duration_nigredo * BASELINE_DELAY));
                    other++;
                    
                } if (mons->has_ench(ENCH_ALBEDO)){
                    
                    const int duration_albedo = 6 + you.piety/40;
                    diffuse->add_ench(mon_enchant(ENCH_ALBEDO, 0, &you, duration_albedo * BASELINE_DELAY));
                    other++;
                    
                } if (mons->has_ench(ENCH_CITRINITAS)){
                    
                    const int duration_citrinitas = min(10 + you.piety/10 + random2(10), 50);
                    if (diffuse->friendly())
                    {
                        diffuse->add_ench(mon_enchant(ENCH_CITRINITAS, 0, &you, duration_citrinitas * BASELINE_DELAY));
                        other++;
                    }
                    
                } if (mons->has_ench(ENCH_VIRIDITAS)){
                    
                    const int duration_viriditas = min(2 + you.piety/50, 10);
                    if (!diffuse->friendly())
                    {
                        diffuse->add_ench(mon_enchant(ENCH_VIRIDITAS, 0, &you, duration_viriditas * BASELINE_DELAY));
                        other++;
                    }
                    
                } if (other >= 1){
                    flash_view(UA_PLAYER, RED);
                    simple_monster_message(*mons, " diffuse its other infusions!");
                }
            }
        }
        
        dec_inv_item_quantity(essence_idx, 1);
        break;
    }
    
    case ABIL_WYRM_NIGREDO:
    {
        int pot_idx = -1;
        pot_idx = _setup_potion_costs();
        if (pot_idx == -1) {
            mpr("You need a potion to transmute into essence of Rubedo.");
            return spret::abort;
        }
        ASSERT(you.inv[pot_idx].base_type == OBJ_POTIONS);
        
        int thing_created = items(true, OBJ_POTIONS, POT_NIGREDO, 1, 0, you.religion);
        if (thing_created == NON_ITEM || !move_item_to_grid(&thing_created, you.pos()))
        {
            return spret::abort;
        }
        set_ident_type(mitm[thing_created], true);
        
        switch (random2(4))
        {
        case 0:
            mprf(MSGCH_GOD, "The Great Wyrm whispers: Yout transmutation is finish.");
            break;
        case 1:
            mprf(MSGCH_GOD, "Nigredo, the black essence of decay, now is your own.");
            break;
        case 2:
            mprf(MSGCH_GOD, "You transmute an essence of Nigredo.");
            break;
        case 3:
            mprf(MSGCH_GOD, "'Note; Nigredo can infuse a target with miasma.'");
            break;
        }
        flash_view(UA_PLAYER, DARKGRAY);
        dec_inv_item_quantity(pot_idx, 1);
        break;
    }
    
    case ABIL_WYRM_ALBEDO:
    {
        int pot_idx = -1;
        pot_idx = _setup_potion_costs();
        if (pot_idx == -1) {
            mpr("You need a potion to transmute into essence of Rubedo.");
            return spret::abort;
        }
        ASSERT(you.inv[pot_idx].base_type == OBJ_POTIONS);
        
        int thing_created = items(true, OBJ_POTIONS, POT_ALBEDO, 1, 0, you.religion);
        if (thing_created == NON_ITEM || !move_item_to_grid(&thing_created, you.pos()))
        {
            return spret::abort;
        }
        set_ident_type(mitm[thing_created], true);
        
        switch (random2(4))
        {
        case 0:
            mprf(MSGCH_GOD, "The Great Wyrm whispers: Your transmutation is finish.");
            break;
        case 1:
            mprf(MSGCH_GOD, "Albedo, the white essence of purge, now is your own.");
            break;
        case 2:
            mprf(MSGCH_GOD, "You transmute an essence of Albedo.");
            break;
        case 3:
            mprf(MSGCH_GOD, "Note; Albedo can interrupt a target with dispellable magic.");
            break;
        }
        flash_view(UA_PLAYER, WHITE);
        dec_inv_item_quantity(pot_idx, 1);
        break;
    }
    
    case ABIL_WYRM_CITRINITAS:
    {
        int pot_idx = -1;
        pot_idx = _setup_potion_costs();
        if (pot_idx == -1) {
            mpr("You need a potion to transmute into essence of Rubedo.");
            return spret::abort;
        }
        ASSERT(you.inv[pot_idx].base_type == OBJ_POTIONS);

        int thing_created = items(true, OBJ_POTIONS, POT_CITRINITAS, 1, 0, you.religion);
        if (thing_created == NON_ITEM || !move_item_to_grid(&thing_created, you.pos()))
        {
            return spret::abort;
        }
        set_ident_type(mitm[thing_created], true);
        
        switch (random2(4))
        {
        case 0:
            mprf(MSGCH_GOD, "The Great Wyrm whispers: Your transmutation is finish.");
            break;
        case 1:
            mprf(MSGCH_GOD, "Citrinitas, the yellow essence of empowerment, now is your own.");
            break;
        case 2:
            mprf(MSGCH_GOD, "You transmute an essence of Citrinitas.");
            break;
        case 3:
            mprf(MSGCH_GOD, "Note; Citrinitas empowers accuracy and spells of drinker or infused target.");
            break;
        }
        flash_view(UA_PLAYER, YELLOW);
        dec_inv_item_quantity(pot_idx, 1);
        break;
    }

    case ABIL_WYRM_VIRIDITAS:
    {
        int pot_idx = -1;
        pot_idx = _setup_potion_costs();
        if (pot_idx == -1) {
            mpr("You need a potion to transmute into essence of Rubedo.");
            return spret::abort;
        }
        ASSERT(you.inv[pot_idx].base_type == OBJ_POTIONS);
        
        int thing_created = items(true, OBJ_POTIONS, POT_VIRIDITAS, 1, 0, you.religion);
        if (thing_created == NON_ITEM || !move_item_to_grid(&thing_created, you.pos()))
        {
            return spret::abort;
        }
        set_ident_type(mitm[thing_created], true);
        
        switch (random2(4))
        {
        case 0:
            mprf(MSGCH_GOD, "The Great Wyrm whispers: Your transmutation is finish.");
            break;
        case 1:
            mprf(MSGCH_GOD, "Viriditas, the yellow essence of restoration, now is your own.");
            break;
        case 2:
            mprf(MSGCH_GOD, "You transmute an essence of Viriditas.");
            break;
        case 3:
            mprf(MSGCH_GOD, "Note; Viriditas can convert damage from infused target into heal.");
            break;
        }    
        flash_view(UA_PLAYER, LIGHTGREEN);
        dec_inv_item_quantity(pot_idx, 1);
        break;
    }
    
    case ABIL_WYRM_RUBEDO:
    {
        int pot_idx = -1;
        pot_idx = _setup_potion_costs();
        if (pot_idx == -1) {
            mpr("You need a potion to transmute into essence of Rubedo.");
            return spret::abort;
        }
        ASSERT(you.inv[pot_idx].base_type == OBJ_POTIONS);        
        
        int thing_created = items(true, OBJ_POTIONS, POT_RUBEDO, 1, 0, you.religion);
        if (thing_created == NON_ITEM || !move_item_to_grid(&thing_created, you.pos()))
        {
            return spret::abort;
        }
        set_ident_type(mitm[thing_created], true);
        
        switch (random2(4))
        {
        case 0:
            mprf(MSGCH_GOD, "The Great Wyrm whispers: Your transmutation is finish.");
            break;
        case 1:
            mprf(MSGCH_GOD, "Rubedo, the red essence of the end-as-begin, now is your own.");
            break;
        case 2:
            mprf(MSGCH_GOD, "You transmute an essence of Rubedo.");
            break;
        case 3:
            mprf(MSGCH_GOD, "Note; Rubedo can diffuse other infusions.");
            break;
        }    
        flash_view(UA_PLAYER, RED);
        dec_inv_item_quantity(pot_idx, 1);
        break;
    }

    case ABIL_IMUS_PRISMATIC_PRISM:
        fail_check();
        if (your_spells(SPELL_PRISMATIC_PRISM,
                        12 + skill_bump(SK_INVOCATIONS, 6),
                        false, nullptr) == spret::abort)
        {
            return spret::abort;
        }
        break;

    case ABIL_IMUS_FRAGMENTATION:
    {
        fail_check();
        int frag_power = (you.skill(SK_INVOCATIONS) * 9)
                        + (you.piety * (you.skill(SK_INVOCATIONS) + 25) / 27) + (you.piety * (3/2));
        fragmentation(frag_power);
    }
    break;

    case ABIL_RENOUNCE_RELIGION:
        if (you.species == SP_ANGEL) {
            mpr("You cannot abandon your faith. You can only convert to good god.");
            return spret::abort;
        }
        fail_check();
        if (yesno("Really renounce your faith, foregoing its fabulous benefits?",
                  false, 'n')
            && yesno("Are you sure?", false, 'n'))
        {
            excommunication(true);
        }
        else
        {
            canned_msg(MSG_OK);
            return spret::abort;
        }
        break;

    case ABIL_CONVERT_TO_BEOGH:
        fail_check();
        god_pitch(GOD_BEOGH);
        if (you_worship(GOD_BEOGH))
        {
            spare_beogh_convert();
            break;
        }
        return spret::abort;

    case ABIL_NON_ABILITY:
        fail_check();
        mpr("Sorry, you can't do that.");
        break;

    default:
        die("invalid ability");
    }

    return spret::success;
}

// [ds] Increase piety cost for god abilities that are particularly
// overpowered in Sprint. Yes, this is a hack. No, I don't care.
static int _scale_piety_cost(ability_type abil, int original_cost)
{
    // Abilities that have aroused our ire earn 2.5x their classic
    // Crawl piety cost.
    return (crawl_state.game_is_sprint()
            && (abil == ABIL_TROG_BROTHERS_IN_ARMS
                || abil == ABIL_MAKHLEB_GREATER_SERVANT_OF_MAKHLEB))
           ? div_rand_round(original_cost * 5, 2)
           : original_cost;
}

static void _pay_ability_costs(const ability_def& abil)
{
    // wall jump handles its own timing, because it can be instant if
    // serpent's lash is activated.
    if (abil.flags & abflag::instant)
    {
        you.turn_is_over = false;
        you.elapsed_time_at_last_input = you.elapsed_time;
        update_turn_count();
    }
    else if (abil.ability != ABIL_WU_JIAN_WALLJUMP)
        you.turn_is_over = true;

    const int food_cost  = abil.food_cost + random2avg(abil.food_cost, 2);
    const int piety_cost =
        _scale_piety_cost(abil.ability, abil.piety_cost.cost());
    const int hp_cost    = abil.hp_cost.cost(you.hp_max);

    dprf("Cost: mp=%d; hp=%d; food=%d; piety=%d",
         abil.mp_cost, hp_cost, food_cost, piety_cost);

    if (abil.mp_cost)
        dec_mp(abil.mp_cost);

    if (abil.hp_cost)
        dec_hp(hp_cost, false);

    if (food_cost)
        make_hungry(food_cost, false, true);

    if (piety_cost)
        lose_piety(piety_cost);
}

// for The Great Wyrm
static int _setup_potion_costs()
{
    int rc = prompt_invent_item("Spend which potion?", menu_type::invlist, OBJ_POTIONS);

    if (prompt_failed(rc))
        rc = -1;
    else if (you.inv[rc].base_type != OBJ_POTIONS)
    {
        mpr("You need a potion to do this.");
        rc = -1;
    }
    
    return rc;
}

static int _setup_essence_costs()
{

    int rc = prompt_invent_item("Spend which essence?",
                                       menu_type::invlist, OSEL_WYRM_ESSENCES);

    if (prompt_failed(rc))
        rc = -1;
    else if (you.inv[rc].sub_type != POT_NIGREDO
            && you.inv[rc].sub_type != POT_ALBEDO
            && you.inv[rc].sub_type != POT_CITRINITAS
            && you.inv[rc].sub_type != POT_VIRIDITAS
            && you.inv[rc].sub_type != POT_RUBEDO)
    {
        mpr("You need an essence of alchemy to do this.");
        rc = -1;
    }
    
    return rc;
}

int choose_ability_menu(const vector<talent>& talents)
{
    ToggleableMenu abil_menu(MF_SINGLESELECT | MF_ANYPRINTABLE
            | MF_NO_WRAP_ROWS | MF_TOGGLE_ACTION | MF_ALWAYS_SHOW_MORE);

    abil_menu.set_highlighter(nullptr);
#ifdef USE_TILE_LOCAL
    {
        // Hack like the one in spl-cast.cc:list_spells() to align the title.
        ToggleableMenuEntry* me =
            new ToggleableMenuEntry("Ability - do what?                  "
                                    "Cost                            Failure",
                                    "Ability - describe what?            "
                                    "Cost                            Failure",
                                    MEL_ITEM);
        me->colour = BLUE;
        abil_menu.set_title(me, true, true);
    }
#else
    abil_menu.set_title(
        new ToggleableMenuEntry("Ability - do what?                  "
                                "Cost                            Failure",
                                "Ability - describe what?            "
                                "Cost                            Failure",
                                MEL_TITLE), true, true);
#endif
    abil_menu.set_tag("ability");
    abil_menu.add_toggle_key('!');
    abil_menu.add_toggle_key('?');
    abil_menu.menu_action = Menu::ACT_EXECUTE;

    if (crawl_state.game_is_hints())
    {
        // XXX: This could be buggy if you manage to pick up lots and
        // lots of abilities during hints mode.
        abil_menu.set_more(hints_abilities_info());
    }
    else
    {
        abil_menu.set_more(formatted_string::parse_string(
                           "Press '<w>!</w>' or '<w>?</w>' to toggle "
                           "between ability selection and description."));
    }

    int numbers[52];
    for (int i = 0; i < 52; ++i)
        numbers[i] = i;

    bool found_invocations = false;

    // First add all non-invocation abilities.
    for (unsigned int i = 0; i < talents.size(); ++i)
    {
        if (talents[i].is_invocation)
            found_invocations = true;
        else
        {
            ToggleableMenuEntry* me =
                new ToggleableMenuEntry(describe_talent(talents[i]),
                                        describe_talent(talents[i]),
                                        MEL_ITEM, 1, talents[i].hotkey);
            me->data = &numbers[i];
#ifdef USE_TILE
            me->add_tile(tile_def(tileidx_ability(talents[i].which), TEX_GUI));
#endif
            if (!check_ability_possible(talents[i].which, true))
            {
                me->colour = COL_INAPPLICABLE;
#ifdef USE_TILE
                me->add_tile(tile_def(TILEI_MESH, TEX_ICONS));
#endif
            }
            else if (_check_ability_dangerous(talents[i].which, true))
                me->colour = COL_DANGEROUS;
            // Only check this here, since your god can't hate its own abilities
            else if (god_hates_ability(talents[i].which, you.religion))
                me->colour = COL_FORBIDDEN;
            abil_menu.add_entry(me);
        }
    }

    if (found_invocations)
    {
#ifdef USE_TILE_LOCAL
        MenuEntry* subtitle = new MenuEntry(" Invocations -    ", MEL_ITEM);
        subtitle->colour = BLUE;
        abil_menu.add_entry(subtitle);
#else
        abil_menu.add_entry(new MenuEntry(" Invocations -    ", MEL_SUBTITLE));
#endif
        for (unsigned int i = 0; i < talents.size(); ++i)
        {
            if (talents[i].is_invocation)
            {
                ToggleableMenuEntry* me =
                    new ToggleableMenuEntry(describe_talent(talents[i]),
                                            describe_talent(talents[i]),
                                            MEL_ITEM, 1, talents[i].hotkey);
                me->data = &numbers[i];
#ifdef USE_TILE
                me->add_tile(tile_def(tileidx_ability(talents[i].which),
                                      TEX_GUI));
#endif
                if (!check_ability_possible(talents[i].which, true))
                {
                    me->colour = COL_INAPPLICABLE;
#ifdef USE_TILE
                    me->add_tile(tile_def(TILEI_MESH, TEX_ICONS));
#endif
                }
                else if (_check_ability_dangerous(talents[i].which, true))
                    me->colour = COL_DANGEROUS;
                abil_menu.add_entry(me);
            }
        }
    }

    int ret = -1;
    abil_menu.on_single_selection = [&abil_menu, &talents, &ret](const MenuEntry& sel)
    {
        ASSERT(sel.hotkeys.size() == 1);
        int selected = *(static_cast<int*>(sel.data));

        if (abil_menu.menu_action == Menu::ACT_EXAMINE)
            _print_talent_description(talents[selected]);
        else
            ret = *(static_cast<int*>(sel.data));
        return abil_menu.menu_action == Menu::ACT_EXAMINE;
    };
    abil_menu.show(false);
    if (!crawl_state.doing_prev_cmd_again)
        redraw_screen();
    return ret;
}

string describe_talent(const talent& tal)
{
    ASSERT(tal.which != ABIL_NON_ABILITY);

    const string failure = failure_rate_to_string(tal.fail)
        + (testbits(get_ability_def(tal.which).flags, abflag::hostile)
           ? " hostile" : "");

    ostringstream desc;
    desc << left
         << chop_string(ability_name(tal.which), 32)
         << chop_string(make_cost_description(tal.which), 32)
         << chop_string(failure, 12);
    return trimmed_string(desc.str());
}

static void _add_talent(vector<talent>& vec, const ability_type ability,
                        bool check_confused)
{
    const talent t = get_talent(ability, check_confused);
    if (t.which != ABIL_NON_ABILITY)
        vec.push_back(t);
}

/**
 * Return all relevant talents that the player has.
 *
 * Currently the only abilities that are affected by include_unusable are god
 * abilities (affect by e.g. penance or silence).
 * @param check_confused If true, abilities that don't work when confused will
 *                       be excluded.
 * @param include_unusable If true, abilities that are currently unusable will
 *                         be excluded.
 * @return  A vector of talent structs.
 */
vector<talent> your_talents(bool check_confused, bool include_unusable)
{
    vector<talent> talents;

    // Species-based abilities.
    if (you.species == SP_DEEP_DWARF)
        _add_talent(talents, ABIL_HEAL_WOUNDS, check_confused);

    if (you.species == SP_FORMICID
        && (form_keeps_mutations() || include_unusable))
    {
        _add_talent(talents, ABIL_DIG, check_confused);
        if (!crawl_state.game_is_sprint() || brdepth[you.where_are_you] > 1)
            _add_talent(talents, ABIL_SHAFT_SELF, check_confused);
    }

    if (you.species == SP_CRUSTACEAN)
    {
        if (you.lives > 0)
            _add_talent(talents, ABIL_ECDYSIS, check_confused);

        if (you.duration[DUR_BODY_LOSS])
            _add_talent(talents, ABIL_CRAB_WALK, check_confused);

        //add cloud?
        if (you.experience_level > 13 
        && !(you_worship(GOD_SHINING_ONE) || you_worship(GOD_ELYVILON) || you_worship(GOD_ZIN)))
        {
            _add_talent(talents, ABIL_MIASMA_CLOUD, check_confused);
        }

    }

    if ( you.species == SP_HOMUNCULUS ) 
    {
        if (you.experience_level >= 14) 
        {
            _add_talent(talents, ABIL_BLOSSOM, check_confused);
            _add_talent(talents, ABIL_ADAPTION, check_confused);
        }
    }

    if (you.props[CARAVAN_MERCENARY_SPAWNED])
    {
        _add_talent(talents, ABIL_CARAVAN_GIFT_ITEM, check_confused);
        _add_talent(talents, ABIL_CARAVAN_RECALL, check_confused);
    }
    else if (you.attribute[ATTR_CARAVAN_LOST] )
    {
        _add_talent(talents, ABIL_CARAVAN_REHIRE, check_confused);
    }

    if (you.get_mutation_level(MUT_HOP))
        _add_talent(talents, ABIL_HOP, check_confused);

    // Spit Poison, possibly upgraded to Breathe Poison.
    if (you.get_mutation_level(MUT_SPIT_POISON) == 2)
        _add_talent(talents, ABIL_BREATHE_POISON, check_confused);
    else if (you.get_mutation_level(MUT_SPIT_POISON))
        _add_talent(talents, ABIL_SPIT_POISON, check_confused);

    if (species_is_draconian(you.species)
        // Draconians don't maintain their original breath weapons
        // if shapechanged into a non-dragon form.
        && (!form_changed_physiology() || you.form == transformation::dragon)
        && draconian_breath(you.species) != ABIL_NON_ABILITY)
    {
        _add_talent(talents, draconian_breath(you.species), check_confused);
    }

    if (you.species == SP_VAMPIRE)
    {
        if (!you.vampire_alive)
        {
            if (you.experience_level >= 3 && you.form != transformation::bat)
                _add_talent(talents, ABIL_TRAN_BAT, check_confused);
            _add_talent(talents, ABIL_REVIVIFY, check_confused);
        }
        else
            _add_talent(talents, ABIL_EXSANGUINATE, check_confused);
    }

    if (you.racial_permanent_flight() && !you.attribute[ATTR_PERM_FLIGHT] && you.species != SP_DJINNI)
    {
        // Tengu can fly starting at XL 5
        // Black draconians and gargoyles get permaflight at XL 14, but they
        // don't get the tengu movement/evasion bonuses
        // Other dracs can mutate big wings whenever as well.
        _add_talent(talents, ABIL_FLY, check_confused);
    }

    if (you.attribute[ATTR_PERM_FLIGHT] && you.racial_permanent_flight())
        _add_talent(talents, ABIL_STOP_FLYING, check_confused);

    // Mutations
    if (you.get_mutation_level(MUT_HURL_DAMNATION))
        _add_talent(talents, ABIL_DAMNATION, check_confused);

    if (you.duration[DUR_TRANSFORMATION] && !you.transform_uncancellable)
        _add_talent(talents, ABIL_END_TRANSFORMATION, check_confused);

    if (you.get_mutation_level(MUT_BLINK))
        _add_talent(talents, ABIL_BLINK, check_confused);

    if (you.duration[DUR_WILL_OF_EARTH])
        _add_talent(talents, ABIL_CREATE_WALL, check_confused);

    // Religious abilities.
    for (ability_type abil : get_god_abilities(include_unusable, false,
                                               include_unusable))
    {
        _add_talent(talents, abil, check_confused);
    }

    // And finally, the ability to opt-out of your faith {dlb}:
    if (!you_worship(GOD_NO_GOD))
        _add_talent(talents, ABIL_RENOUNCE_RELIGION, check_confused);

    if (env.level_state & LSTATE_BEOGH && can_convert_to_beogh())
        _add_talent(talents, ABIL_CONVERT_TO_BEOGH, check_confused);

    //jmf: Check for breath weapons - they're exclusive of each other, I hope!
    //     Make better ones come first.
    if (you.species != SP_RED_DRACONIAN && you.form == transformation::dragon
         && dragon_form_dragon_type() == MONS_FIRE_DRAGON)
    {
        _add_talent(talents, ABIL_BREATHE_FIRE, check_confused);
    }

    if (you.duration[DUR_PORTAL_PROJECTILE])
        _add_talent(talents, ABIL_CANCEL_PPROJ, check_confused);

    // Evocations from items.
    if (you.scan_artefacts(ARTP_BLINK)
        && !you.get_mutation_level(MUT_NO_ARTIFICE))
    {
        _add_talent(talents, ABIL_EVOKE_BLINK, check_confused);
    }

    if (player_equip_unrand(UNRAND_THIEF)
        && !you.get_mutation_level(MUT_NO_ARTIFICE))
    {
        _add_talent(talents, ABIL_EVOKE_FOG, check_confused);
    }

    if (player_equip_unrand(UNRAND_RATSKIN_CLOAK)
        && !you.get_mutation_level(MUT_NO_ARTIFICE)
        && !you.get_mutation_level(MUT_NO_LOVE))
    {
        _add_talent(talents, ABIL_EVOKE_RATSKIN, check_confused);
    }

    if (player_equip_unrand(UNRAND_RCLOUDS)
        && !you.get_mutation_level(MUT_NO_ARTIFICE))
    {
        _add_talent(talents, ABIL_EVOKE_THUNDER, check_confused);
    }

    if (you.evokable_berserk() && !you.get_mutation_level(MUT_NO_ARTIFICE))
        _add_talent(talents, ABIL_EVOKE_BERSERK, check_confused);

    if (you.evokable_invis() > 0
        && !you.get_mutation_level(MUT_NO_ARTIFICE)
        && !you.duration[DUR_INVIS])
    {
        _add_talent(talents, ABIL_EVOKE_TURN_INVISIBLE, check_confused);
    }

    if (you.evokable_flight() && !you.get_mutation_level(MUT_NO_ARTIFICE))
    {
        // Has no effect on permanently flying Tengu.
        if (!you.permanent_flight() || !you.racial_permanent_flight())
        {
            // You can still evoke perm flight if you have temporary one.
            if (!you.airborne()
                || !you.attribute[ATTR_PERM_FLIGHT]
                   && you.wearing_ego(EQ_ALL_ARMOUR, SPARM_FLYING))
            {
                _add_talent(talents, ABIL_EVOKE_FLIGHT, check_confused);
            }
            // Now you can only turn flight off if you have an
            // activatable item. Potions and spells will have to time
            // out.
            if (you.airborne() && !you.attribute[ATTR_FLIGHT_UNCANCELLABLE])
                _add_talent(talents, ABIL_STOP_FLYING, check_confused);
        }
    }

    if (you.evokable_pavise())
    {
        _add_talent(talents, ABIL_EVOKE_PAVISE, check_confused);
    }

    if (player_equip_unrand(UNRAND_GOLEM_ARMOUR)
        && player_equip_unrand(UNRAND_GOLEM_BOOTS)
        && player_equip_unrand(UNRAND_GOLEM_GLOVES)
        && player_equip_unrand(UNRAND_GOLEM_HELMET)
        && !you.get_mutation_level(MUT_NO_ARTIFICE))
    {
        _add_talent(talents, ABIL_GOLEM_FORM, check_confused);
    }

    // Find hotkeys for the non-hotkeyed talents.
    for (talent &tal : talents)
    {
        const int index = _lookup_ability_slot(tal.which);
        if (index > -1)
        {
            tal.hotkey = index_to_letter(index);
            continue;
        }

        // Try to find a free hotkey for i, starting from Z.
        for (int k = 51; k >= 0; --k)
        {
            const int kkey = index_to_letter(k);
            bool good_key = true;

            // Check that it doesn't conflict with other hotkeys.
            for (const talent &other : talents)
                if (other.hotkey == kkey)
                {
                    good_key = false;
                    break;
                }

            if (good_key)
            {
                tal.hotkey = kkey;
                you.ability_letter_table[k] = tal.which;
                break;
            }
        }
        // In theory, we could be left with an unreachable ability
        // here (if you have 53 or more abilities simultaneously).
    }

    return talents;
}

/**
 * Maybe move an ability to the slot given by the ability_slot option.
 *
 * @param[in] slot current slot of the ability
 * @returns the new slot of the ability; may still be slot, if the ability
 *          was not reassigned.
 */
int auto_assign_ability_slot(int slot)
{
    const ability_type abil_type = you.ability_letter_table[slot];
    const string abilname = lowercase_string(ability_name(abil_type));
    bool overwrite = false;
    // check to see whether we've chosen an automatic label:
    for (auto& mapping : Options.auto_ability_letters)
    {
        if (!mapping.first.matches(abilname))
            continue;
        for (char i : mapping.second)
        {
            if (i == '+')
                overwrite = true;
            else if (i == '-')
                overwrite = false;
            else if (isaalpha(i))
            {
                const int index = letter_to_index(i);
                ability_type existing_ability = you.ability_letter_table[index];

                if (existing_ability == ABIL_NON_ABILITY
                    || existing_ability == abil_type)
                {
                    // Unassigned or already assigned to this ability.
                    you.ability_letter_table[index] = abil_type;
                    if (slot != index)
                        you.ability_letter_table[slot] = ABIL_NON_ABILITY;
                    return index;
                }
                else if (overwrite)
                {
                    const string str = lowercase_string(ability_name(existing_ability));
                    // Don't overwrite an ability matched by the same rule.
                    if (mapping.first.matches(str))
                        continue;
                    you.ability_letter_table[slot] = abil_type;
                    swap_ability_slots(slot, index, true);
                    return index;
                }
                // else occupied, continue to the next mapping.
            }
        }
    }
    return slot;
}

// Returns an index (0-51) if already assigned, -1 if not.
static int _lookup_ability_slot(const ability_type abil)
{
    // Placeholder handling, part 2: The ability we have might
    // correspond to a placeholder, in which case the ability letter
    // table will contain that placeholder. Convert the latter to
    // its corresponding ability before comparing the two, so that
    // we'll find the placeholder's index properly.
    for (int slot = 0; slot < 52; slot++)
        if (fixup_ability(you.ability_letter_table[slot]) == abil)
            return slot;
    return -1;
}

// Assign a new ability slot if necessary. Returns an index (0-51) if
// successful, -1 if you should just use the next one.
int find_ability_slot(const ability_type abil, char firstletter)
{
    // If we were already assigned a slot, use it.
    int had_slot = _lookup_ability_slot(abil);
    if (had_slot > -1)
        return had_slot;

    // No requested slot, find new one and make it preferred.

    // firstletter defaults to 'f', because a-e is for invocations
    int first_slot = letter_to_index(firstletter);

    // Reserve the first non-god ability slot (f) for Draconian breath
    if (you.species == SP_BASE_DRACONIAN && first_slot >= letter_to_index('f'))
        first_slot += 1;

    ASSERT(first_slot < 52);

    switch (abil)
    {
    case ABIL_ELYVILON_LIFESAVING:
        first_slot = letter_to_index('p');
        break;
    case ABIL_KIKU_GIFT_NECRONOMICON:
        first_slot = letter_to_index('N');
        break;
    case ABIL_TSO_BLESS_WEAPON:
    case ABIL_KIKU_BLESS_WEAPON:
    case ABIL_LUGONU_BLESS_WEAPON:
    case ABIL_ZIN_BLESS_WEAPON:
    case ABIL_YRED_BLESS_WEAPON:
    case ABIL_MAKHLEB_BLESS_WEAPON:
    case ABIL_TROG_BLESS_WEAPON:
    case ABIL_ELYVILON_BLESS_WEAPON:
    case ABIL_JIYVA_BLESS_WEAPON:
    case ABIL_CHEIBRIADOS_BLESS_WEAPON:
        first_slot = letter_to_index('W');
        break;
    case ABIL_CONVERT_TO_BEOGH:
        first_slot = letter_to_index('Y');
        break;
    case ABIL_RU_SACRIFICE_PURITY:
    case ABIL_RU_SACRIFICE_WORDS:
    case ABIL_RU_SACRIFICE_DRINK:
    case ABIL_RU_SACRIFICE_ESSENCE:
    case ABIL_RU_SACRIFICE_HEALTH:
    case ABIL_RU_SACRIFICE_STEALTH:
    case ABIL_RU_SACRIFICE_ARTIFICE:
    case ABIL_RU_SACRIFICE_LOVE:
    case ABIL_RU_SACRIFICE_COURAGE:
    case ABIL_RU_SACRIFICE_ARCANA:
    case ABIL_RU_SACRIFICE_NIMBLENESS:
    case ABIL_RU_SACRIFICE_DURABILITY:
    case ABIL_RU_SACRIFICE_HAND:
    case ABIL_RU_SACRIFICE_EXPERIENCE:
    case ABIL_RU_SACRIFICE_SKILL:
    case ABIL_RU_SACRIFICE_EYE:
    case ABIL_RU_SACRIFICE_RESISTANCE:
    case ABIL_RU_SACRIFICE_NECK:
    case ABIL_RU_REJECT_SACRIFICES:
    case ABIL_HEPLIAKLQANA_TYPE_KNIGHT:
    case ABIL_HEPLIAKLQANA_TYPE_BATTLEMAGE:
    case ABIL_HEPLIAKLQANA_TYPE_HEXER:
    case ABIL_HEPLIAKLQANA_IDENTITY: // move this?
        first_slot = letter_to_index('G');
        break;
    default:
        break;
    }

    for (int slot = first_slot; slot < 52; ++slot)
    {
        if (you.ability_letter_table[slot] == ABIL_NON_ABILITY)
        {
            you.ability_letter_table[slot] = abil;
            return auto_assign_ability_slot(slot);
        }
    }

    // If we can't find anything else, try a-e.
    for (int slot = first_slot - 1; slot >= 0; --slot)
    {
        if (you.ability_letter_table[slot] == ABIL_NON_ABILITY)
        {
            you.ability_letter_table[slot] = abil;
            return auto_assign_ability_slot(slot);
        }
    }

    // All letters are assigned.
    return -1;
}


vector<ability_type> get_god_abilities(bool ignore_silence, bool ignore_piety,
                                       bool ignore_penance)
{
    vector<ability_type> abilities;
    if (you_worship(GOD_RU))
    {
        ASSERT(you.props.exists(AVAILABLE_SAC_KEY));
        bool any_sacrifices = false;
        for (const auto& store : you.props[AVAILABLE_SAC_KEY].get_vector())
        {
            any_sacrifices = true;
            abilities.push_back(static_cast<ability_type>(store.get_int()));
        }
        if (any_sacrifices)
            abilities.push_back(ABIL_RU_REJECT_SACRIFICES);
    }
    if (you_worship(GOD_PAKELLAS)) {
        ASSERT(you.props.exists(PAKELLAS_UPGRADE_ON));

        if (you.props[PAKELLAS_PROTOTYPE].get_int() == 0) {
            abilities.push_back(ABIL_PAKELLAS_PROTOTYPE);
        }
        else if (you.props[PAKELLAS_UPGRADE_ON].get_vector().size() > 0) {
            abilities.push_back(ABIL_PAKELLAS_UPGRADE);
        }
    }
    // XXX: should we check ignore_piety?
    if (you_worship(GOD_HEPLIAKLQANA)
        && piety_rank() >= 2 && !you.props.exists(HEPLIAKLQANA_ALLY_TYPE_KEY))
    {
        for (int anc_type = ABIL_HEPLIAKLQANA_FIRST_TYPE;
             anc_type <= ABIL_HEPLIAKLQANA_LAST_TYPE;
             ++anc_type)
        {
            abilities.push_back(static_cast<ability_type>(anc_type));
        }
    }
    if (you_worship(GOD_NEMELEX_XOBEH))
    {
        for (int deck = ABIL_NEMELEX_FIRST_DECK;
             deck <= ABIL_NEMELEX_LAST_DECK;
             ++deck)
        {
            abilities.push_back(static_cast<ability_type>(deck));
        }
        if (!you.props[NEMELEX_STACK_KEY].get_vector().empty())
            abilities.push_back(ABIL_NEMELEX_DRAW_STACK);
    }
    if (you.transfer_skill_points > 0)
        abilities.push_back(ABIL_ASHENZARI_END_TRANSFER);
    if (silenced(you.pos()) && you_worship(GOD_WU_JIAN) && piety_rank() >= 2)
        abilities.push_back(ABIL_WU_JIAN_WALLJUMP);

    if (!ignore_silence && silenced(you.pos()))
        return abilities;
    // Remaining abilities are unusable if silenced.
    for (const auto& power : get_god_powers(you.religion))
    {
        if (god_power_usable(power, ignore_piety, ignore_penance))
        {
            const ability_type abil = fixup_ability(power.abil);
            ASSERT(abil != ABIL_NON_ABILITY);
            abilities.push_back(abil);
        }
    }

    return abilities;
}

void swap_ability_slots(int index1, int index2, bool silent)
{
    // Swap references in the letter table.
    ability_type tmp = you.ability_letter_table[index2];
    you.ability_letter_table[index2] = you.ability_letter_table[index1];
    you.ability_letter_table[index1] = tmp;

    if (!silent)
    {
        mprf_nocap("%c - %s", index_to_letter(index2),
                   ability_name(you.ability_letter_table[index2]));
    }

}

/**
 * What skill affects the success chance/power of a given skill, if any?
 *
 * @param ability       The ability in question.
 * @return              The skill that governs the ability, or SK_NONE.
 */
skill_type abil_skill(ability_type ability)
{
    ASSERT(ability != ABIL_NON_ABILITY);
    return get_ability_def(ability).failure.skill();
}

/**
 * How valuable is it to train the skill that governs this ability? (What
 * 'magnitude' does the ability have?)
 *
 * @param ability       The ability in question.
 * @return              A 'magnitude' for the ability, probably < 10.
 */
int abil_skill_weight(ability_type ability)
{
    ASSERT(ability != ABIL_NON_ABILITY);
    // This is very loosely modelled on a legacy model; fairly arbitrary.
    const int base_fail = get_ability_def(ability).failure.base_chance;
    const int floor = base_fail ? 1 : 0;
    return max(floor, div_rand_round(base_fail, 8) - 3);
}


////////////////////////////////////////////////////////////////////////
// generic_cost

int generic_cost::cost() const
{
    return base + (add > 0 ? random2avg(add, rolls) : 0);
}

int scaling_cost::cost(int max) const
{
    return (value < 0) ? (-value) : ((value * max + 500) / 1000);
}<|MERGE_RESOLUTION|>--- conflicted
+++ resolved
@@ -1047,8 +1047,6 @@
         ret << "\nOne scroll of remove curse";
     }
 
-<<<<<<< HEAD
-=======
     if (abil.flags & abflag::potion)
     {
         have_cost = true;
@@ -1061,7 +1059,6 @@
         ret << "\nAn essence to spend";
     }
 
->>>>>>> 1d7fbc37
     if (abil.flags & abflag::ecdysis)
     {
         have_cost = true;
