/**
 * @file
 * @brief Terrain related functions.
**/

#include "AppHdr.h"

#include "terrain.h"

#include <algorithm>
#include <sstream>

#include "areas.h"
#include "branch.h"
#include "cloud.h"
#include "coord.h"
#include "coordit.h"
#include "dgnevent.h"
#include "dgn-overview.h"
#include "directn.h"
#include "dungeon.h"
#include "env.h"
#include "fight.h"
#include "feature.h"
#include "fprop.h"
#include "godabil.h"
#include "godpassive.h" // passive_t::water_walk
#include "itemprop.h"
#include "items.h"
#include "libutil.h"
#include "map_knowledge.h"
#include "mapmark.h"
#include "message.h"
#include "misc.h"
#include "mon-place.h"
#include "mon-util.h"
#include "ouch.h"
#include "player.h"
#include "random.h"
#include "religion.h"
#include "species.h"
#include "spl-transloc.h"
#include "state.h"
#include "stringutil.h"
#include "tileview.h"
#include "transform.h"
#include "traps.h"
#include "travel.h"
#include "viewchar.h"
#include "view.h"

static bool _revert_terrain_to_floor(coord_def pos);

actor* actor_at(const coord_def& c)
{
    if (!in_bounds(c))
        return nullptr;
    if (c == you.pos())
        return &you;
    return monster_at(c);
}

/** Can a malign gateway be placed on this feature?
 */
bool feat_is_malign_gateway_suitable(dungeon_feature_type feat)
{
    return feat == DNGN_FLOOR || feat == DNGN_SHALLOW_WATER;
}

/** Is this feature a type of wall?
 */
bool feat_is_wall(dungeon_feature_type feat)
{
    return get_feature_def(feat).flags & FFT_WALL;
}

/** Is this feature one of the main stone downstairs of a level?
 */
bool feat_is_stone_stair_down(dungeon_feature_type feat)
{
     return feat == DNGN_STONE_STAIRS_DOWN_I
            || feat == DNGN_STONE_STAIRS_DOWN_II
            || feat == DNGN_STONE_STAIRS_DOWN_III;
}

/** Is this feature one of the main stone upstairs of a level?
 */
bool feat_is_stone_stair_up(dungeon_feature_type feat)
{
    return feat == DNGN_STONE_STAIRS_UP_I
           || feat == DNGN_STONE_STAIRS_UP_II
           || feat == DNGN_STONE_STAIRS_UP_III;
}

/** Is this feature one of the main stone stairs of a level?
 */
bool feat_is_stone_stair(dungeon_feature_type feat)
{
    return feat_is_stone_stair_up(feat) || feat_is_stone_stair_down(feat);
}

/** Is it possible to call this feature a staircase? (purely cosmetic)
 */
bool feat_is_staircase(dungeon_feature_type feat)
{
    if (feat_is_stone_stair(feat))
        return true;

    // All branch entries/exits are staircases, except for Zot and Vaults entry.
    if (feat == DNGN_ENTER_VAULTS
        || feat == DNGN_EXIT_VAULTS
        || feat == DNGN_ENTER_ZOT
        || feat == DNGN_EXIT_ZOT)
    {
        return false;
    }

    return feat_is_branch_entrance(feat)
           || feat_is_branch_exit(feat)
           || feat == DNGN_ABYSSAL_STAIR;
}

/**
 * Define a memoized function from dungeon_feature_type to bool.
 * This macro should be followed by the non-memoized version of the
 * function body: see feat_is_branch_entrance below for an example.
 *
 * @param funcname The name of the function to define.
 * @param paramname The name under which the function's single parameter,
 *        of type dungeon_feature_type, is visible in the function body.
 */
#define FEATFN_MEMOIZED(funcname, paramname) \
    static bool _raw_ ## funcname (dungeon_feature_type); \
    bool funcname (dungeon_feature_type feat) \
    { \
        static int cached[NUM_FEATURES+1] = { 0 }; \
        if (!cached[feat]) cached[feat] = _raw_ ## funcname (feat) ? 1 : -1; \
        return cached[feat] > 0; \
    } \
    static bool _raw_ ## funcname (dungeon_feature_type paramname)

/** Is this feature a branch entrance that should show up on ^O?
 */
FEATFN_MEMOIZED(feat_is_branch_entrance, feat)
{
    if (feat == DNGN_ENTER_HELL)
        return false;

    for (branch_iterator it; it; ++it)
    {
        if (it->entry_stairs == feat
            && is_connected_branch(it->id))
        {
            return true;
        }
    }

    return false;
}

/** Counterpart to feat_is_branch_entrance.
 */
FEATFN_MEMOIZED(feat_is_branch_exit, feat)
{
    if (feat == DNGN_ENTER_HELL || feat == DNGN_EXIT_HELL)
        return false;

    for (branch_iterator it; it; ++it)
    {
        if (it->exit_stairs == feat
            && is_connected_branch(it->id))
        {
            return true;
        }
    }

    return false;
}

/** Is this feature an entrance to a portal branch?
 */
FEATFN_MEMOIZED(feat_is_portal_entrance, feat)
{
    // These are have different rules from normal connected branches, but they
    // also have different rules from "portal vaults," and are more similar to
    // real branches in some respects.
    if (feat == DNGN_ENTER_ABYSS || feat == DNGN_ENTER_PANDEMONIUM)
        return false;

    for (branch_iterator it; it; ++it)
    {
        if (it->entry_stairs == feat
            && !is_connected_branch(it->id))
        {
            return true;
        }
    }
#if TAG_MAJOR_VERSION == 34
    if (feat == DNGN_ENTER_PORTAL_VAULT)
        return true;
#endif

    return false;
}

/** Counterpart to feat_is_portal_entrance.
 */
FEATFN_MEMOIZED(feat_is_portal_exit, feat)
{
    if (feat == DNGN_EXIT_ABYSS || feat == DNGN_EXIT_PANDEMONIUM)
        return false;

    for (branch_iterator it; it; ++it)
    {
        if (it->exit_stairs == feat
            && !is_connected_branch(it->id))
        {
            return true;
        }
    }
#if TAG_MAJOR_VERSION == 34
    if (feat == DNGN_EXIT_PORTAL_VAULT)
        return true;
#endif

    return false;
}

/** Is this feature a kind of portal?
 */
bool feat_is_portal(dungeon_feature_type feat)
{
    return feat == DNGN_MALIGN_GATEWAY
        || feat_is_portal_entrance(feat)
        || feat_is_portal_exit(feat);
}

/** Is this feature a kind of level exit?
 */
bool feat_is_stair(dungeon_feature_type gridc)
{
    return feat_is_travelable_stair(gridc) || feat_is_gate(gridc);
}

/** Is this feature a level exit stair with a consistent endpoint?
 */
bool feat_is_travelable_stair(dungeon_feature_type feat)
{
    return feat_is_stone_stair(feat)
           || feat_is_escape_hatch(feat)
           || feat_is_branch_entrance(feat)
           || feat_is_branch_exit(feat)
           || feat == DNGN_ENTER_HELL
           || feat == DNGN_EXIT_HELL;
}

/** Is this feature an escape hatch?
 */
bool feat_is_escape_hatch(dungeon_feature_type feat)
{
    return feat == DNGN_ESCAPE_HATCH_DOWN
           || feat == DNGN_ESCAPE_HATCH_UP;
}

/** Is this feature a gate?
  * XXX: Why does this matter??
 */
bool feat_is_gate(dungeon_feature_type feat)
{
    if (feat_is_portal_entrance(feat)
        || feat_is_portal_exit(feat))
    {
        return true;
    }

    switch (feat)
    {
    case DNGN_ENTER_ABYSS:
    case DNGN_EXIT_THROUGH_ABYSS:
    case DNGN_EXIT_ABYSS:
    case DNGN_ABYSSAL_STAIR:
    case DNGN_ENTER_PANDEMONIUM:
    case DNGN_EXIT_PANDEMONIUM:
    case DNGN_TRANSIT_PANDEMONIUM:
    case DNGN_ENTER_VAULTS:
    case DNGN_EXIT_VAULTS:
    case DNGN_ENTER_ZOT:
    case DNGN_EXIT_ZOT:
    case DNGN_ENTER_HELL:
    case DNGN_EXIT_HELL:
    case DNGN_ENTER_DIS:
    case DNGN_ENTER_GEHENNA:
    case DNGN_ENTER_COCYTUS:
    case DNGN_ENTER_TARTARUS:
        return true;
    default:
        return false;
    }
}

/** What command do you use to traverse this feature?
 *
 *  @param feat the feature.
 *  @returns CMD_GO_UPSTAIRS if it's a stair up, CMD_GO_DOWNSTAIRS if it's a
 *           stair down, and CMD_NO_CMD if it can't be used to move.
 */
command_type feat_stair_direction(dungeon_feature_type feat)
{
    if (feat_is_portal_entrance(feat)
        || feat_is_branch_entrance(feat))
    {
        return CMD_GO_DOWNSTAIRS;
    }
    if (feat_is_portal_exit(feat)
        || feat_is_branch_exit(feat))
    {
        return CMD_GO_UPSTAIRS;
    }

    switch (feat)
    {
    case DNGN_ENTER_HELL:
        return player_in_hell() ? CMD_GO_UPSTAIRS : CMD_GO_DOWNSTAIRS;

    case DNGN_STONE_STAIRS_UP_I:
    case DNGN_STONE_STAIRS_UP_II:
    case DNGN_STONE_STAIRS_UP_III:
    case DNGN_ESCAPE_HATCH_UP:
    case DNGN_ENTER_SHOP:
    case DNGN_EXIT_HELL:
        return CMD_GO_UPSTAIRS;

    case DNGN_STONE_STAIRS_DOWN_I:
    case DNGN_STONE_STAIRS_DOWN_II:
    case DNGN_STONE_STAIRS_DOWN_III:
    case DNGN_ESCAPE_HATCH_DOWN:
    case DNGN_ENTER_ABYSS:
    case DNGN_EXIT_THROUGH_ABYSS:
    case DNGN_EXIT_ABYSS:
    case DNGN_ABYSSAL_STAIR:
    case DNGN_ENTER_PANDEMONIUM:
    case DNGN_EXIT_PANDEMONIUM:
    case DNGN_TRANSIT_PANDEMONIUM:
        return CMD_GO_DOWNSTAIRS;

    default:
        return CMD_NO_CMD;
    }
}

/** Can you normally see through this feature?
 */
bool feat_is_opaque(dungeon_feature_type feat)
{
    return get_feature_def(feat).flags & FFT_OPAQUE;
}

/** Can you move into this feature in normal play?
 */
bool feat_is_solid(dungeon_feature_type feat)
{
    return get_feature_def(feat).flags & FFT_SOLID;
}

/** Can you move into this cell in normal play?
 */
bool cell_is_solid(const coord_def &c)
{
    return feat_is_solid(grd(c));
}

/** Can a human stand on this feature without flying?
 */
bool feat_has_solid_floor(dungeon_feature_type feat)
{
    return !feat_is_solid(feat) && feat != DNGN_DEEP_WATER
           && feat != DNGN_LAVA;
}

/** Is there enough dry floor on this feature to stand without penalty?
 */
bool feat_has_dry_floor(dungeon_feature_type feat)
{
    return feat_has_solid_floor(feat) && !feat_is_water(feat);
}

/** Is this feature a variety of door?
 */
bool feat_is_door(dungeon_feature_type feat)
{
    return feat == DNGN_CLOSED_DOOR || feat == DNGN_RUNED_DOOR
           || feat == DNGN_OPEN_DOOR || feat == DNGN_SEALED_DOOR;
}

/** Is this feature a variety of closed door?
 */
bool feat_is_closed_door(dungeon_feature_type feat)
{
    return feat == DNGN_CLOSED_DOOR || feat == DNGN_RUNED_DOOR
           || feat == DNGN_SEALED_DOOR;
}

/** Has this feature been sealed by a vault warden?
 */
bool feat_is_sealed(dungeon_feature_type feat)
{
    return feat == DNGN_SEALED_STAIRS_DOWN || feat == DNGN_SEALED_STAIRS_UP
           || feat == DNGN_SEALED_DOOR;
}

/** Is this feature a type of statue, i.e., granite or an idol?
 */
bool feat_is_statuelike(dungeon_feature_type feat)
{
    return feat == DNGN_ORCISH_IDOL || feat == DNGN_GRANITE_STATUE;
}

/** Is this feature permanent, unalterable rock?
 */
bool feat_is_permarock(dungeon_feature_type feat)
{
    return feat == DNGN_PERMAROCK_WALL || feat == DNGN_CLEAR_PERMAROCK_WALL;
}

/** Is this feature a type of trap?
 *
 *  @param feat the feature.
 *  @param undiscovered_too whether a trap not yet found counts.
 *  @returns true if it's a trap.
 */
bool feat_is_trap(dungeon_feature_type feat, bool undiscovered_too)
{
    if (!is_valid_feature_type(feat))
        return false; // ???
    if (feat == DNGN_UNDISCOVERED_TRAP)
        return undiscovered_too;
    return get_feature_def(feat).flags & FFT_TRAP;
}

/** Is this feature a type of water, with the concomitant dangers/bonuss?
 */
bool feat_is_water(dungeon_feature_type feat)
{
    return feat == DNGN_SHALLOW_WATER
           || feat == DNGN_DEEP_WATER
           || feat == DNGN_OPEN_SEA;
}

/** Does this feature have enough water to keep water-only monsters alive in it?
 */
bool feat_is_watery(dungeon_feature_type feat)
{
    return feat_is_water(feat) || feat == DNGN_FOUNTAIN_BLUE;
}

/** Is this feature a kind of lava?
 */
bool feat_is_lava(dungeon_feature_type feat)
{
    return feat == DNGN_LAVA || feat == DNGN_LAVA_SEA;
}

static const pair<god_type, dungeon_feature_type> _god_altars[] =
{
    { GOD_ZIN, DNGN_ALTAR_ZIN },
    { GOD_SHINING_ONE, DNGN_ALTAR_SHINING_ONE },
    { GOD_KIKUBAAQUDGHA, DNGN_ALTAR_KIKUBAAQUDGHA },
    { GOD_YREDELEMNUL, DNGN_ALTAR_YREDELEMNUL },
    { GOD_XOM, DNGN_ALTAR_XOM },
    { GOD_VEHUMET, DNGN_ALTAR_VEHUMET },
    { GOD_OKAWARU, DNGN_ALTAR_OKAWARU },
    { GOD_MAKHLEB, DNGN_ALTAR_MAKHLEB },
    { GOD_SIF_MUNA, DNGN_ALTAR_SIF_MUNA },
    { GOD_TROG, DNGN_ALTAR_TROG },
    { GOD_NEMELEX_XOBEH, DNGN_ALTAR_NEMELEX_XOBEH },
    { GOD_ELYVILON, DNGN_ALTAR_ELYVILON },
    { GOD_LUGONU, DNGN_ALTAR_LUGONU },
    { GOD_BEOGH, DNGN_ALTAR_BEOGH },
    { GOD_JIYVA, DNGN_ALTAR_JIYVA },
    { GOD_FEDHAS, DNGN_ALTAR_FEDHAS },
    { GOD_CHEIBRIADOS, DNGN_ALTAR_CHEIBRIADOS },
    { GOD_ASHENZARI, DNGN_ALTAR_ASHENZARI },
    { GOD_DITHMENOS, DNGN_ALTAR_DITHMENOS },
    { GOD_GOZAG, DNGN_ALTAR_GOZAG },
    { GOD_QAZLAL, DNGN_ALTAR_QAZLAL },
    { GOD_RU, DNGN_ALTAR_RU },
    { GOD_PAKELLAS, DNGN_ALTAR_PAKELLAS },
<<<<<<< HEAD
    { GOD_UKAYAW, DNGN_ALTAR_UKAYAW },
=======
    { GOD_HEPLIAKLQANA, DNGN_ALTAR_HEPLIAKLQANA },
>>>>>>> e85a3524
    { GOD_ECUMENICAL, DNGN_ALTAR_ECUMENICAL },
};

COMPILE_CHECK(ARRAYSZ(_god_altars) == NUM_GODS );

/** Whose altar is this feature?
 *
 *  @param feat the feature.
 *  @returns GOD_NO_GOD if not an altar, otherwise the god_type of the god.
 */
god_type feat_altar_god(dungeon_feature_type feat)
{
    for (const auto &altar : _god_altars)
        if (altar.second == feat)
            return altar.first;

    return GOD_NO_GOD;
}

/** What feature is the altar of this god?
 *
 *  @param god the god.
 *  @returns DNGN_FLOOR for an invalid god, the god's altar otherwise.
 */
dungeon_feature_type altar_for_god(god_type god)
{
    for (const auto &altar : _god_altars)
        if (altar.first == god)
            return altar.second;

    return DNGN_FLOOR;
}

/** Is this feature an altar to any god?
 */
bool feat_is_altar(dungeon_feature_type grid)
{
    return feat_altar_god(grid) != GOD_NO_GOD;
}

/** Is this feature an altar to the player's god?
 *
 *  @param feat the feature.
 *  @returns true if the player has a god and this is its altar.
 */
bool feat_is_player_altar(dungeon_feature_type grid)
{
    return !you_worship(GOD_NO_GOD) && you_worship(feat_altar_god(grid));
}

/** Is this feature a tree?
 */
bool feat_is_tree(dungeon_feature_type feat)
{
    return feat == DNGN_TREE;
}

/** Is this feature made of metal?
 */
bool feat_is_metal(dungeon_feature_type feat)
{
    return feat == DNGN_METAL_WALL || feat == DNGN_GRATE;
}

/** Is this feature ambivalent about whether we're going up or down?
 */
bool feat_is_bidirectional_portal(dungeon_feature_type feat)
{
    return get_feature_dchar(feat) == DCHAR_ARCH
           && feat_stair_direction(feat) != CMD_NO_CMD
           && feat != DNGN_ENTER_ZOT
           && feat != DNGN_EXIT_ZOT
           && feat != DNGN_ENTER_VAULTS
           && feat != DNGN_EXIT_VAULTS
           && feat != DNGN_EXIT_HELL
           && feat != DNGN_ENTER_HELL;
}

/** Is this feature a type of fountain?
 */
bool feat_is_fountain(dungeon_feature_type feat)
{
    return feat == DNGN_FOUNTAIN_BLUE
           || feat == DNGN_FOUNTAIN_SPARKLING
           || feat == DNGN_FOUNTAIN_BLOOD
           || feat == DNGN_DRY_FOUNTAIN;
}

/** Is this feature non-solid enough that you can reach past it?
 */
bool feat_is_reachable_past(dungeon_feature_type feat)
{
    return !feat_is_opaque(feat) && !feat_is_wall(feat) && feat != DNGN_GRATE;
}

/** Is this feature important to the game?
 *
 *  @param feat the feature.
 *  @returns true for altars, stairs/portals, and malign gateways (???).
 */
bool feat_is_critical(dungeon_feature_type feat)
{
    return feat_stair_direction(feat) != CMD_NO_CMD
           || feat_altar_god(feat) != GOD_NO_GOD
           || feat == DNGN_MALIGN_GATEWAY;
}

/** Can you use this feature for a map border?
 */
bool feat_is_valid_border(dungeon_feature_type feat)
{
    return feat_is_wall(feat)
           || feat_is_tree(feat)
           || feat == DNGN_OPEN_SEA
           || feat == DNGN_LAVA_SEA;
}

/** Can this feature be a mimic?
 *
 *  @param feat the feature
 *  @param strict if true, disallow features for which being a mimic would be bad in
                  normal generation; vaults can still use such mimics.
 *  @returns whether this could make a valid mimic type.
 */
bool feat_is_mimicable(dungeon_feature_type feat, bool strict)
{
    if (!strict && feat != DNGN_FLOOR && feat != DNGN_SHALLOW_WATER
        && feat != DNGN_DEEP_WATER)
    {
        return true;
    }

    if (feat == DNGN_ENTER_ZIGGURAT)
        return false;

    if (feat_is_portal_entrance(feat))
        return true;

    if (feat == DNGN_ENTER_SHOP)
        return true;

    return false;
}

int count_neighbours_with_func(const coord_def& c, bool (*checker)(dungeon_feature_type))
{
    int count = 0;
    for (adjacent_iterator ai(c); ai; ++ai)
    {
        if (checker(grd(*ai)))
            count++;
    }
    return count;
}

// For internal use by find_connected_identical only.
static void _find_connected_identical(const coord_def &d,
                                      dungeon_feature_type ft,
                                      set<coord_def>& out)
{
    if (grd(d) != ft)
        return;

    string prop = env.markers.property_at(d, MAT_ANY, "connected_exclude");

    if (!prop.empty())
    {
        // Don't treat this square as connected to anything. Ignore it.
        // Continue the search in other directions.
        return;
    }

    if (out.insert(d).second)
    {
        _find_connected_identical(coord_def(d.x+1, d.y), ft, out);
        _find_connected_identical(coord_def(d.x-1, d.y), ft, out);
        _find_connected_identical(coord_def(d.x, d.y+1), ft, out);
        _find_connected_identical(coord_def(d.x, d.y-1), ft, out);
    }
}

// Find all connected cells containing ft, starting at d.
void find_connected_identical(const coord_def &d, set<coord_def>& out)
{
    string prop = env.markers.property_at(d, MAT_ANY, "connected_exclude");

    if (!prop.empty())
        out.insert(d);
    else
        _find_connected_identical(d, grd(d), out);
}

void get_door_description(int door_size, const char** adjective, const char** noun)
{
    const char* descriptions[] =
    {
        "miniscule " , "buggy door",
        ""           , "door",
        "large "     , "door",
        ""           , "gate",
        "huge "      , "gate",
    };

    int max_idx = static_cast<int>(ARRAYSZ(descriptions) - 2);
    const unsigned int idx = min(door_size*2, max_idx);

    *adjective = descriptions[idx];
    *noun = descriptions[idx+1];
}

coord_def get_random_stair()
{
    vector<coord_def> st;
    for (rectangle_iterator ri(1); ri; ++ri)
    {
        const dungeon_feature_type feat = grd(*ri);
        if (feat_is_travelable_stair(feat) && !feat_is_escape_hatch(feat)
            && feat != DNGN_EXIT_DUNGEON
            && feat != DNGN_EXIT_HELL)
        {
            st.push_back(*ri);
        }
    }
    if (st.empty())
        return coord_def();        // sanity check: shouldn't happen
    return st[random2(st.size())];
}

static unique_ptr<map_mask_boolean> _slime_wall_precomputed_neighbour_mask;

static void _precompute_slime_wall_neighbours()
{
    map_mask_boolean &mask(*_slime_wall_precomputed_neighbour_mask.get());
    for (rectangle_iterator ri(1); ri; ++ri)
    {
        if (grd(*ri) == DNGN_SLIMY_WALL)
        {
            for (adjacent_iterator ai(*ri); ai; ++ai)
                mask(*ai) = true;
        }
    }
}

unwind_slime_wall_precomputer::unwind_slime_wall_precomputer(bool docompute)
    : did_compute_mask(false)
{
    if (!(env.level_state & LSTATE_SLIMY_WALL))
        return;

    if (docompute && !_slime_wall_precomputed_neighbour_mask.get())
    {
        did_compute_mask = true;
        _slime_wall_precomputed_neighbour_mask.reset(
            new map_mask_boolean(false));
        _precompute_slime_wall_neighbours();
    }
}

unwind_slime_wall_precomputer::~unwind_slime_wall_precomputer()
{
    if (did_compute_mask)
        _slime_wall_precomputed_neighbour_mask.reset(nullptr);
}

bool slime_wall_neighbour(const coord_def& c)
{
    if (!(env.level_state & LSTATE_SLIMY_WALL))
        return false;

    if (_slime_wall_precomputed_neighbour_mask.get())
        return (*_slime_wall_precomputed_neighbour_mask)(c);

    for (adjacent_iterator ai(c); ai; ++ai)
        if (env.grid(*ai) == DNGN_SLIMY_WALL)
            return true;
    return false;
}

void slime_wall_damage(actor* act, int delay)
{
    ASSERT(act);

    int walls = 0;
    for (adjacent_iterator ai(act->pos()); ai; ++ai)
        if (env.grid(*ai) == DNGN_SLIMY_WALL)
            walls++;

    if (!walls)
        return;

    const int strength = div_rand_round(3 * walls * delay, BASELINE_DELAY);

    if (act->is_player())
    {
        if (!you_worship(GOD_JIYVA) || you.penance[GOD_JIYVA])
        {
            you.splash_with_acid(nullptr, strength, false,
                                (walls > 1) ? "The walls burn you!"
                                            : "The wall burns you!");
        }
    }
    else
    {
        monster* mon = act->as_monster();

        // Slime native monsters are immune to slime walls.
        if (mons_is_slime(mon))
            return;

        const int dam = resist_adjust_damage(mon, BEAM_ACID,
                                             roll_dice(2, strength));
        if (dam > 0 && you.can_see(*mon))
        {
            mprf((walls > 1) ? "The walls burn %s!" : "The wall burns %s!",
                  mon->name(DESC_THE).c_str());
        }
        mon->hurt(nullptr, dam, BEAM_ACID);
    }
}

void feat_splash_noise(dungeon_feature_type feat)
{
    switch (feat)
    {
    case DNGN_SHALLOW_WATER:
    case DNGN_DEEP_WATER:
        mprf(MSGCH_SOUND, "You hear a splash.");
        return;

    case DNGN_LAVA:
        mprf(MSGCH_SOUND, "You hear a sizzling splash.");
        return;

    default:
        return;
    }
}

/** Does this feature destroy any items that fall into it?
 */
bool feat_destroys_items(dungeon_feature_type feat)
{
    return feat == DNGN_LAVA;
}

/** Does this feature make items that fall into it permanently inaccessible?
 */
bool feat_eliminates_items(dungeon_feature_type feat)
{
    return feat_destroys_items(feat)
           || feat == DNGN_DEEP_WATER && !species_likes_water(you.species);
}

static coord_def _dgn_find_nearest_square(
    const coord_def &pos,
    function<bool (const coord_def &)> acceptable,
    function<bool (const coord_def &)> traversable = nullptr)
{
    memset(travel_point_distance, 0, sizeof(travel_distance_grid_t));

    vector<coord_def> points[2];
    int iter = 0;
    points[iter].push_back(pos);

    while (!points[iter].empty())
    {
        // Iterate each layer of BFS in random order to avoid bias.
        shuffle_array(points[iter]);
        for (const auto &p : points[iter])
        {
            if (p != pos && acceptable(p))
                return p;

            travel_point_distance[p.x][p.y] = 1;
            for (int yi = -1; yi <= 1; ++yi)
                for (int xi = -1; xi <= 1; ++xi)
                {
                    if (!xi && !yi)
                        continue;

                    const coord_def np = p + coord_def(xi, yi);
                    if (!in_bounds(np) || travel_point_distance[np.x][np.y])
                        continue;

                    if (traversable && !traversable(np))
                        continue;

                    points[!iter].push_back(np);
                }
        }

        points[iter].clear();
        iter = !iter;
    }

    return coord_def(0, 0); // Not found.
}

static bool _item_safe_square(const coord_def &pos)
{
    const dungeon_feature_type feat = grd(pos);
    return feat_is_traversable(feat) && !feat_destroys_items(feat);
}

static bool _item_traversable_square(const coord_def &pos)
{
    return !cell_is_solid(pos);
}

// Moves an item on the floor to the nearest adjacent floor-space.
static bool _dgn_shift_item(const coord_def &pos, item_def &item)
{
    // First try to avoid pushing things through solid features...
    coord_def np = _dgn_find_nearest_square(pos, _item_safe_square,
                                            _item_traversable_square);
    // ... but if we have to, so be it.
    if (!in_bounds(np) || np == pos)
        np = _dgn_find_nearest_square(pos, _item_safe_square);

    if (in_bounds(np) && np != pos)
    {
        int index = item.index();
        move_item_to_grid(&index, np);
        return true;
    }
    return false;
}

static bool _is_feature_shift_target(const coord_def &pos)
{
    return grd(pos) == DNGN_FLOOR && !dungeon_events.has_listeners_at(pos)
           && !actor_at(pos);
}

// Moves everything at src to dst. This is not a swap operation: src will be
// left with the same feature it started with, and should be overwritten with
// something new. Assumes there are no actors in the destination square.
//
// Things that are moved:
// 1. Dungeon terrain (set to DNGN_UNSEEN)
// 2. Actors (including the player)
// 3. Items
// 4. Clouds
// 5. Terrain properties
// 6. Terrain colours
// 7. Vault (map) mask
// 8. Vault id mask
// 9. Map markers, dungeon listeners, shopping list
//10. Player's knowledge
void dgn_move_entities_at(coord_def src, coord_def dst,
                          bool move_player,
                          bool move_monster,
                          bool move_items)
{
    if (!in_bounds(dst) || !in_bounds(src) || src == dst)
        return;

    move_notable_thing(src, dst);

    dungeon_feature_type dfeat = grd(src);
    if (dfeat == DNGN_ENTER_SHOP)
    {
        ASSERT(shop_at(src));
        env.shop[dst] = env.shop[src];
        env.shop[dst].pos = dst;
        env.shop.erase(src);
        grd(src) = DNGN_FLOOR;
    }
    else if (feat_is_trap(dfeat, true))
    {
        ASSERT(trap_at(src));
        env.trap[dst] = env.trap[src];
        env.trap[dst].pos = dst;
        env.trap.erase(src);
        grd(src) = DNGN_FLOOR;
    }

    grd(dst) = dfeat;

    if (move_monster || move_player)
        ASSERT(!actor_at(dst));

    if (move_monster)
    {
        if (monster* mon = monster_at(src))
        {
            mon->moveto(dst);
            if (mon->type == MONS_ELDRITCH_TENTACLE)
            {
                if (mon->props.exists("base_position"))
                {
                    coord_def delta = dst - src;
                    coord_def base_pos = mon->props["base_position"].get_coord();
                    base_pos += delta;
                    mon->props["base_position"].get_coord() = base_pos;
                }

            }
            mgrd(dst) = mgrd(src);
            mgrd(src) = NON_MONSTER;
        }
    }

    if (move_player && you.pos() == src)
        you.shiftto(dst);

    if (move_items)
        move_item_stack_to_grid(src, dst);

    if (cell_is_solid(dst))
        delete_cloud(src);
    else
        move_cloud(src, dst);

    // Move terrain colours and properties.
    env.pgrid(dst) = env.pgrid(src);
    env.grid_colours(dst) = env.grid_colours(src);
#ifdef USE_TILE
    env.tile_bk_fg(dst) = env.tile_bk_fg(src);
    env.tile_bk_bg(dst) = env.tile_bk_bg(src);
    env.tile_bk_cloud(dst) = env.tile_bk_cloud(src);
#endif
    env.tile_flv(dst) = env.tile_flv(src);

    // Move vault masks.
    env.level_map_mask(dst) = env.level_map_mask(src);
    env.level_map_ids(dst) = env.level_map_ids(src);

    // Move markers, dungeon listeners and shopping list.
    env.markers.move(src, dst);
    dungeon_events.move_listeners(src, dst);
    shopping_list.move_things(src, dst);

    // Move player's knowledge.
    env.map_knowledge(dst) = env.map_knowledge(src);
    env.map_seen.set(dst, env.map_seen(src));
    StashTrack.move_stash(src, dst);
}

static bool _dgn_shift_feature(const coord_def &pos)
{
    const dungeon_feature_type dfeat = grd(pos);
    if (!feat_is_critical(dfeat) && !env.markers.find(pos, MAT_ANY))
        return false;

    const coord_def dest =
        _dgn_find_nearest_square(pos, _is_feature_shift_target);

    dgn_move_entities_at(pos, dest, false, false, false);
    return true;
}

static void _dgn_check_terrain_items(const coord_def &pos, bool preserve_items)
{
    const dungeon_feature_type feat = grd(pos);

    int item = igrd(pos);
    while (item != NON_ITEM)
    {
        const int curr = item;
        item = mitm[item].link;

        if (!feat_is_solid(feat) && !feat_destroys_items(feat))
            continue;

        // Game-critical item.
        if (preserve_items || mitm[curr].is_critical())
            _dgn_shift_item(pos, mitm[curr]);
        else
        {
            feat_splash_noise(feat);
            item_was_destroyed(mitm[curr]);
            destroy_item(curr);
        }
    }
}

static void _dgn_check_terrain_monsters(const coord_def &pos)
{
    if (monster* m = monster_at(pos))
        m->apply_location_effects(pos);
}

// Clear blood or mold off of terrain that shouldn't have it. Also clear
// of blood if a bloody wall has been dug out and replaced by a floor,
// or if a bloody floor has been replaced by a wall.
static void _dgn_check_terrain_covering(const coord_def &pos,
                                     dungeon_feature_type old_feat,
                                     dungeon_feature_type new_feat)
{
    if (!testbits(env.pgrid(pos), FPROP_BLOODY)
        && !is_moldy(pos))
    {
        return;
    }

    if (new_feat == DNGN_UNSEEN)
    {
        // Caller has already changed the grid, and old_feat is actually
        // the new feat.
        if (old_feat != DNGN_FLOOR && !feat_is_solid(old_feat))
        {
            env.pgrid(pos) &= ~(FPROP_BLOODY);
            remove_mold(pos);
        }
    }
    else
    {
        if (feat_is_solid(old_feat) != feat_is_solid(new_feat)
            || feat_is_water(new_feat) || new_feat == DNGN_LAVA
            || feat_is_critical(new_feat))
        {
            env.pgrid(pos) &= ~(FPROP_BLOODY);
            remove_mold(pos);
        }
    }
}

static void _dgn_check_terrain_player(const coord_def pos)
{
    if (pos != you.pos())
        return;

    if (you.can_pass_through(pos))
        move_player_to_grid(pos, false);
    else
        you_teleport_now();
}

void dungeon_terrain_changed(const coord_def &pos,
                             dungeon_feature_type nfeat,
                             bool affect_player,
                             bool preserve_features,
                             bool preserve_items,
                             int colour)
{
    if (grd(pos) == nfeat)
        return;

    _dgn_check_terrain_covering(pos, grd(pos), nfeat);

    if (nfeat != DNGN_UNSEEN)
    {
        if (preserve_features)
            _dgn_shift_feature(pos);

        unnotice_feature(level_pos(level_id::current(), pos));

        grd(pos) = nfeat;
        env.grid_colours(pos) = colour;
        // Reset feature tile
        env.tile_flv(pos).feat = 0;
        env.tile_flv(pos).feat_idx = 0;

        if (is_notable_terrain(nfeat) && you.see_cell(pos))
            seen_notable_thing(nfeat, pos);

        // Don't destroy a trap which was just placed.
        if (!feat_is_trap(nfeat))
            destroy_trap(pos);
    }

    _dgn_check_terrain_items(pos, preserve_items);
    _dgn_check_terrain_monsters(pos);

    if (affect_player)
        _dgn_check_terrain_player(pos);

    set_terrain_changed(pos);

    // Deal with doors being created by changing features.
    tile_init_flavour(pos);
}

static void _announce_swap_real(coord_def orig_pos, coord_def dest_pos)
{
    const dungeon_feature_type orig_feat = grd(dest_pos);

    const string orig_name =
        feature_description_at(dest_pos, false,
                            you.see_cell(orig_pos) ? DESC_THE : DESC_A,
                            false);

    string prep = feat_preposition(orig_feat, false);

    string orig_actor, dest_actor;
    if (orig_pos == you.pos())
        orig_actor = "you";
    else if (const monster* m = monster_at(orig_pos))
    {
        if (you.can_see(*m))
            orig_actor = m->name(DESC_THE);
    }

    if (dest_pos == you.pos())
        dest_actor = "you";
    else if (const monster* m = monster_at(dest_pos))
    {
        if (you.can_see(*m))
            dest_actor = m->name(DESC_THE);
    }

    ostringstream str;
    str << orig_name << " ";
    if (you.see_cell(orig_pos) && !you.see_cell(dest_pos))
    {
        str << "suddenly disappears";
        if (!orig_actor.empty())
            str << " from " << prep << " " << orig_actor;
    }
    else if (!you.see_cell(orig_pos) && you.see_cell(dest_pos))
    {
        str << "suddenly appears";
        if (!dest_actor.empty())
            str << " " << prep << " " << dest_actor;
    }
    else
    {
        str << "moves";
        if (!orig_actor.empty())
            str << " from " << prep << " " << orig_actor;
        if (!dest_actor.empty())
            str << " to " << prep << " " << dest_actor;
    }
    str << "!";
    mpr(str.str());
}

static void _announce_swap(coord_def pos1, coord_def pos2)
{
    if (!you.see_cell(pos1) && !you.see_cell(pos2))
        return;

    const dungeon_feature_type feat1 = grd(pos1);
    const dungeon_feature_type feat2 = grd(pos2);

    if (feat1 == feat2)
        return;

    const bool notable_seen1 = is_notable_terrain(feat1) && you.see_cell(pos1);
    const bool notable_seen2 = is_notable_terrain(feat2) && you.see_cell(pos2);
    coord_def orig_pos, dest_pos;

    if (notable_seen1 && notable_seen2)
    {
        _announce_swap_real(pos1, pos2);
        _announce_swap_real(pos2, pos1);
    }
    else if (notable_seen1)
        _announce_swap_real(pos2, pos1);
    else if (notable_seen2)
        _announce_swap_real(pos1, pos2);
    else if (you.see_cell(pos2))
        _announce_swap_real(pos1, pos2);
    else
        _announce_swap_real(pos2, pos1);
}

bool swap_features(const coord_def &pos1, const coord_def &pos2,
                   bool swap_everything, bool announce)
{
    ASSERT_IN_BOUNDS(pos1);
    ASSERT_IN_BOUNDS(pos2);
    ASSERT(pos1 != pos2);

    if (is_sanctuary(pos1) || is_sanctuary(pos2))
        return false;

    const dungeon_feature_type feat1 = grd(pos1);
    const dungeon_feature_type feat2 = grd(pos2);

    if (is_notable_terrain(feat1) && !you.see_cell(pos1)
        && env.map_knowledge(pos1).known())
    {
        return false;
    }

    if (is_notable_terrain(feat2) && !you.see_cell(pos2)
        && env.map_knowledge(pos2).known())
    {
        return false;
    }

    const unsigned short col1 = env.grid_colours(pos1);
    const unsigned short col2 = env.grid_colours(pos2);

    const terrain_property_t prop1 = env.pgrid(pos1);
    const terrain_property_t prop2 = env.pgrid(pos2);

    trap_def* trap1 = trap_at(pos1);
    trap_def* trap2 = trap_at(pos2);

    shop_struct* shop1 = shop_at(pos1);
    shop_struct* shop2 = shop_at(pos2);

    // Find a temporary holding place for pos1 stuff to be moved to
    // before pos2 is moved to pos1.
    coord_def temp(-1, -1);
    for (int x = X_BOUND_1 + 1; x < X_BOUND_2; x++)
    {
        for (int y = Y_BOUND_1 + 1; y < Y_BOUND_2; y++)
        {
            coord_def pos(x, y);
            if (pos == pos1 || pos == pos2)
                continue;

            if (!env.markers.find(pos, MAT_ANY)
                && !is_notable_terrain(grd(pos))
                && !cloud_at(pos))
            {
                temp = pos;
                break;
            }
        }
        if (in_bounds(temp))
            break;
    }

    if (!in_bounds(temp))
    {
        mprf(MSGCH_ERROR, "swap_features(): No boring squares on level?");
        return false;
    }

    // OK, now we guarantee the move.

    (void) move_notable_thing(pos1, temp);
    env.markers.move(pos1, temp);
    dungeon_events.move_listeners(pos1, temp);
    grd(pos1) = DNGN_UNSEEN;
    env.pgrid(pos1) = 0;

    (void) move_notable_thing(pos2, pos1);
    env.markers.move(pos2, pos1);
    dungeon_events.move_listeners(pos2, pos1);
    env.pgrid(pos1) = prop2;
    env.pgrid(pos2) = prop1;

    (void) move_notable_thing(temp, pos2);
    env.markers.move(temp, pos2);
    dungeon_events.move_listeners(temp, pos2);

    // Swap features and colours.
    grd(pos2) = feat1;
    grd(pos1) = feat2;

    env.grid_colours(pos1) = col2;
    env.grid_colours(pos2) = col1;

    // Swap traps.
    if (trap1 && !trap2)
    {
        env.trap[pos2] = env.trap[pos1];
        env.trap[pos2].pos = pos2;
        env.trap.erase(pos1);
    }
    else if (!trap1 && trap2)
    {
        env.trap[pos1] = env.trap[pos2];
        env.trap[pos1].pos = pos1;
        env.trap.erase(pos2);
    }
    else if (trap1 && trap2)
    {
        trap_def tmp = env.trap[pos1];
        env.trap[pos1] = env.trap[pos2];
        env.trap[pos2] = tmp;
        env.trap[pos1].pos = pos1;
        env.trap[pos2].pos = pos2;
    }

    // Swap shops.
    if (shop1 && !shop2)
    {
        env.shop[pos2] = env.shop[pos1];
        env.shop[pos2].pos = pos2;
        env.shop.erase(pos1);
    }
    else if (!shop1 && shop2)
    {
        env.shop[pos1] = env.shop[pos2];
        env.shop[pos1].pos = pos1;
        env.shop.erase(pos2);
    }
    else if (shop1 && shop2)
    {
        shop_struct tmp = env.shop[pos1];
        env.shop[pos1] = env.shop[pos2];
        env.shop[pos2] = tmp;
        env.shop[pos1].pos = pos1;
        env.shop[pos2].pos = pos2;
    }

    if (!swap_everything)
    {
        _dgn_check_terrain_items(pos1, false);
        _dgn_check_terrain_monsters(pos1);
        _dgn_check_terrain_player(pos1);
        set_terrain_changed(pos1);

        _dgn_check_terrain_items(pos2, false);
        _dgn_check_terrain_monsters(pos2);
        _dgn_check_terrain_player(pos2);
        set_terrain_changed(pos2);

        if (announce)
            _announce_swap(pos1, pos2);
        return true;
    }

    // Swap items.
    for (stack_iterator si(pos1); si; ++si)
        si->pos = pos1;

    for (stack_iterator si(pos2); si; ++si)
        si->pos = pos2;

    // Swap monsters.
    // Note that trapping nets, etc., move together
    // with the monster/player, so don't clear them.
    const int m1 = mgrd(pos1);
    const int m2 = mgrd(pos2);

    mgrd(pos1) = m2;
    mgrd(pos2) = m1;

    if (monster_at(pos1))
    {
        menv[mgrd(pos1)].set_position(pos1);
        menv[mgrd(pos1)].clear_far_constrictions();
    }
    if (monster_at(pos2))
    {
        menv[mgrd(pos2)].set_position(pos2);
        menv[mgrd(pos2)].clear_far_constrictions();
    }

    swap_clouds(pos1, pos2);

    if (pos1 == you.pos())
    {
        you.set_position(pos2);
        you.clear_far_constrictions();
        viewwindow();
    }
    else if (pos2 == you.pos())
    {
        you.set_position(pos1);
        you.clear_far_constrictions();
        viewwindow();
    }

    set_terrain_changed(pos1);
    set_terrain_changed(pos2);

    if (announce)
        _announce_swap(pos1, pos2);

    return true;
}

static bool _ok_dest_cell(const actor* orig_actor,
                          const dungeon_feature_type orig_feat,
                          const coord_def dest_pos)
{
    const dungeon_feature_type dest_feat = grd(dest_pos);

    if (orig_feat == dest_feat)
        return false;

    if (is_notable_terrain(dest_feat))
        return false;

    if (trap_at(dest_pos))
        return false;

    actor* dest_actor = actor_at(dest_pos);

    if (orig_actor && !orig_actor->is_habitable_feat(dest_feat))
        return false;
    if (dest_actor && !dest_actor->is_habitable_feat(orig_feat))
        return false;

    return true;
}

bool slide_feature_over(const coord_def &src, coord_def preferred_dest,
                        bool announce)
{
    ASSERT_IN_BOUNDS(src);

    const dungeon_feature_type orig_feat = grd(src);
    const actor* orig_actor = actor_at(src);

    if (in_bounds(preferred_dest)
        && _ok_dest_cell(orig_actor, orig_feat, preferred_dest))
    {
        ASSERT(preferred_dest != src);
    }
    else
    {
        int squares = 0;
        for (adjacent_iterator ai(src); ai; ++ai)
        {
            if (_ok_dest_cell(orig_actor, orig_feat, *ai)
                && one_chance_in(++squares))
            {
                preferred_dest = *ai;
            }
        }
    }

    if (!in_bounds(preferred_dest))
        return false;

    ASSERT(preferred_dest != src);
    return swap_features(src, preferred_dest, false, announce);
}

/**
 * Apply harmful environmental effects from the current tile terrain to the
 * player.
 *
 * @param entry     The terrain type in question.
 */
void fall_into_a_pool(dungeon_feature_type terrain)
{
    if (terrain == DNGN_DEEP_WATER)
    {
        if (have_passive(passive_t::water_walk) || form_likes_water())
            return;

        if (species_likes_water(you.species) && !you.transform_uncancellable)
        {
            emergency_untransform();
            return;
        }
    }

    mprf("You fall into the %s!",
         (terrain == DNGN_LAVA)       ? "lava" :
         (terrain == DNGN_DEEP_WATER) ? "water"
                                      : "programming rift");
    // included in default force_more_message

    clear_messages();
    if (terrain == DNGN_LAVA)
    {
        if (you.species == SP_MUMMY)
            mpr("You burn to ash...");
        else
            mpr("The lava burns you to a cinder!");
        ouch(INSTANT_DEATH, KILLED_BY_LAVA);
    }
    else if (terrain == DNGN_DEEP_WATER)
    {
        mpr("You sink like a stone!");

        if (you.is_artificial() || you.undead_state())
            mpr("You fall apart...");
        else
            mpr("You drown...");

        ouch(INSTANT_DEATH, KILLED_BY_WATER);
    }
}

typedef map<string, dungeon_feature_type> feat_desc_map;
static feat_desc_map feat_desc_cache;

void init_feat_desc_cache()
{
    for (int i = 0; i < NUM_FEATURES; i++)
    {
        dungeon_feature_type feat = static_cast<dungeon_feature_type>(i);
        string               desc = feature_description(feat);

        lowercase(desc);
        if (!feat_desc_cache.count(desc))
            feat_desc_cache[desc] = feat;
    }
}

dungeon_feature_type feat_by_desc(string desc)
{
    lowercase(desc);

    if (desc[desc.size() - 1] != '.')
        desc += ".";

    return lookup(feat_desc_cache, desc, DNGN_UNSEEN);
}

// If active is true, the player is just stepping onto the feature, with the
// message: "<feature> slides away as you move <prep> it!"
// Else, the actor is already on the feature:
// "<feature> moves from <prep origin> to <prep destination>!"
string feat_preposition(dungeon_feature_type feat, bool active, const actor* who)
{
    const bool         airborne = !who || who->airborne();
    const command_type dir      = feat_stair_direction(feat);

    if (dir == CMD_NO_CMD)
    {
        if (feat == DNGN_STONE_ARCH)
            return "beside";
        else if (feat_is_solid(feat)) // Passwall?
        {
            if (active)
                return "inside";
            else
                return "around";
        }
        else if (!airborne)
        {
            if (feat == DNGN_LAVA || feat_is_water(feat))
            {
                if (active)
                    return "into";
                else
                    return "around";
            }
            else
            {
                if (active)
                    return "onto";
                else
                    return "under";
            }
        }
    }

    if (dir == CMD_GO_UPSTAIRS && feat_is_escape_hatch(feat))
    {
        if (active)
            return "under";
        else
            return "above";
    }

    if (airborne)
    {
        if (active)
            return "over";
        else
            return "beneath";
    }

    if (dir == CMD_GO_DOWNSTAIRS
        && (feat_is_staircase(feat) || feat_is_escape_hatch(feat)))
    {
        if (active)
            return "onto";
        else
            return "beneath";
    }
    else
        return "beside";
}

string stair_climb_verb(dungeon_feature_type feat)
{
    ASSERT(feat_stair_direction(feat) != CMD_NO_CMD);

    if (feat_is_staircase(feat))
        return "climb";
    else if (feat_is_escape_hatch(feat))
        return "use";
    else
        return "pass through";
}

/** Find the feature with this name.
 *
 *  @param name The name (not the user-visible one) to be matched.
 *  @returns DNGN_UNSEEN if name is "", DNGN_FLOOR if the name is for a
 *           dead/forbidden god, and the first entry in the enum with a
 *           matching name otherwise.
 */
dungeon_feature_type dungeon_feature_by_name(const string &name)
{
    if (name.empty())
        return DNGN_UNSEEN;

    for (unsigned i = 0; i < NUM_FEATURES; ++i)
    {
        dungeon_feature_type feat = static_cast<dungeon_feature_type>(i);

        if (!is_valid_feature_type(feat))
            continue;

        if (get_feature_def(feat).vaultname == name)
        {

            if (feat_is_altar(feat)
                && is_unavailable_god(feat_altar_god(feat)))
            {
                return DNGN_FLOOR;
            }

            return feat;
        }
    }

    return DNGN_UNSEEN;
}

/** Find feature names that contain this name.
 *
 *  @param name The string to be matched.
 *  @returns a list of matching names.
 */
vector<string> dungeon_feature_matches(const string &name)
{
    vector<string> matches;

    if (name.empty())
        return matches;

    for (unsigned i = 0; i < NUM_FEATURES; ++i)
    {
        dungeon_feature_type feat = static_cast<dungeon_feature_type>(i);

        if (!is_valid_feature_type(feat))
            continue;

        const char *featname = get_feature_def(feat).vaultname;
        if (strstr(featname, name.c_str()))
            matches.emplace_back(featname);
    }

    return matches;
}

/** Get the lua/wizmode name for a feature.
 *
 *  @param rfeat The feature type to be found.
 *  @returns nullptr if rfeat is not defined, the vaultname of the corresponding
 *           feature_def otherwise.
 */
const char *dungeon_feature_name(dungeon_feature_type rfeat)
{
    if (!is_valid_feature_type(rfeat))
        return nullptr;

    return get_feature_def(rfeat).vaultname;
}

void destroy_wall(const coord_def& p)
{
    if (!in_bounds(p))
        return;

    // Blood does not transfer onto floor.
    if (is_bloodcovered(p))
        env.pgrid(p) &= ~(FPROP_BLOODY);

    remove_mold(p);

    _revert_terrain_to_floor(p);
    env.level_map_mask(p) |= MMT_TURNED_TO_FLOOR;
}

/**
 * Check if an actor can cling to a cell.
 *
 * Wall clinging is done only on orthogonal walls.
 *
 * @param pos The coordinates of the cell.
 *
 * @return Whether the cell is clingable.
 */
bool cell_is_clingable(const coord_def pos)
{
    for (orth_adjacent_iterator ai(pos); ai; ++ai)
        if (feat_is_wall(env.grid(*ai)) || feat_is_closed_door(env.grid(*ai)))
            return true;

    return false;
}

/**
 * Check if an actor can cling from a cell to another.
 *
 * "clinging" to a wall means being orthogonally (left, right, up, down) next
 * to it. A spider can cling to several squares. A move is allowed if the
 * spider clings to an adjacent wall square or the same wall square before and
 * after moving. Being over floor or shallow water and next to a wall counts as
 * clinging to that wall (no further action needed).
 *
 * Example:
 * ~ = deep water
 * * = deep water the spider can reach
 *
 *  #####
 *  ~~#~~
 *  ~~~*~
 *  **s#*
 *  #####
 *
 * Look at Mantis #2704 for more examples.
 *
 * @param from The coordinates of the starting position.
 * @param to The coordinates of the destination.
 *
 * @return Whether it is possible to cling from one cell to another.
 */
bool cell_can_cling_to(const coord_def& from, const coord_def to)
{
    if (!in_bounds(to))
        return false;

    for (orth_adjacent_iterator ai(from); ai; ++ai)
    {
        if (feat_is_wall(env.grid(*ai)))
        {
            for (orth_adjacent_iterator ai2(to, false); ai2; ++ai2)
                if (feat_is_wall(env.grid(*ai2)) && distance2(*ai, *ai2) <= 1)
                    return true;
        }
    }

        return false;
}

const char* feat_type_name(dungeon_feature_type feat)
{
    if (feat_is_door(feat))
        return "door";
    if (feat_is_wall(feat))
        return "wall";
    if (feat == DNGN_GRATE)
        return "grate";
    if (feat_is_tree(feat))
        return "tree";
    if (feat_is_statuelike(feat))
        return "statue";
    if (feat_is_water(feat))
        return "water";
    if (feat_is_lava(feat))
        return "lava";
    if (feat_is_altar(feat))
        return "altar";
    if (feat_is_trap(feat))
        return "trap";
    if (feat_is_escape_hatch(feat))
        return "escape hatch";
    if (feat_is_portal(feat) || feat_is_gate(feat))
        return "portal";
    if (feat_is_travelable_stair(feat))
        return "staircase";
    if (feat == DNGN_ENTER_SHOP || feat == DNGN_ABANDONED_SHOP)
        return "shop";
    if (feat_is_fountain(feat))
        return "fountain";
    if (feat == DNGN_UNSEEN)
        return "unknown terrain";
    return "floor";
}

void set_terrain_changed(const coord_def p)
{
    if (cell_is_solid(p))
        delete_cloud(p);

    if (grd(p) == DNGN_SLIMY_WALL)
        env.level_state |= LSTATE_SLIMY_WALL;
    else if (grd(p) == DNGN_OPEN_DOOR)
    {
        // Restore colour from door-change markers
        for (map_marker *marker : env.markers.get_markers_at(p))
        {
            if (marker->get_type() == MAT_TERRAIN_CHANGE)
            {
                map_terrain_change_marker* tmarker =
                    dynamic_cast<map_terrain_change_marker*>(marker);

                if (tmarker->change_type == TERRAIN_CHANGE_DOOR_SEAL
                    && tmarker->colour != BLACK)
                {
                    // Restore the unsealed colour.
                    dgn_set_grid_colour_at(p, tmarker->colour);
                    break;
                }
            }
        }
    }

    env.map_knowledge(p).flags |= MAP_CHANGED_FLAG;

    dungeon_events.fire_position_event(DET_FEAT_CHANGE, p);

    los_terrain_changed(p);

    for (orth_adjacent_iterator ai(p); ai; ++ai)
        if (actor *act = actor_at(*ai))
            act->check_clinging(false, feat_is_door(grd(p)));
}

bool is_boring_terrain(dungeon_feature_type feat)
{
    if (!is_notable_terrain(feat))
        return true;

    // Altars in the temple are boring.
    if (feat_is_altar(feat) && player_in_branch(BRANCH_TEMPLE))
        return true;

    // Only note the first entrance to the Abyss/Pan/Hell
    // which is found.
    if ((feat == DNGN_ENTER_ABYSS || feat == DNGN_ENTER_PANDEMONIUM
         || feat == DNGN_ENTER_HELL)
         && overview_knows_num_portals(feat) > 1)
    {
        return true;
    }

    return false;
}

dungeon_feature_type orig_terrain(coord_def pos)
{
    const map_marker *mark = env.markers.find(pos, MAT_TERRAIN_CHANGE);
    if (!mark)
        return grd(pos);

    const map_terrain_change_marker *terch
        = dynamic_cast<const map_terrain_change_marker *>(mark);
    ASSERTM(terch, "%s has incorrect class", mark->debug_describe().c_str());

    return terch->old_feature;
}

void temp_change_terrain(coord_def pos, dungeon_feature_type newfeat, int dur,
                         terrain_change_type type, const monster* mon)
{
    dungeon_feature_type old_feat = grd(pos);
    for (map_marker *marker : env.markers.get_markers_at(pos))
    {
        if (marker->get_type() == MAT_TERRAIN_CHANGE)
        {
            map_terrain_change_marker* tmarker =
                    dynamic_cast<map_terrain_change_marker*>(marker);

            // If change type matches, just modify old one; no need to add new one
            if (tmarker->change_type == type)
            {
                if (tmarker->new_feature == newfeat)
                {
                    if (tmarker->duration < dur)
                    {
                        tmarker->duration = dur;
                        if (mon)
                            tmarker->mon_num = mon->mid;
                    }
                }
                else
                {
                    tmarker->new_feature = newfeat;
                    tmarker->duration = dur;
                    if (mon)
                        tmarker->mon_num = mon->mid;
                }
                return;
            }
            else
                old_feat = tmarker->old_feature;
        }
    }

    // If we are trying to change terrain into what it already is, don't actually
    // add another marker (unless the current terrain is due to some OTHER marker)
    if (grd(pos) == newfeat && newfeat == old_feat)
        return;

    int col = env.grid_colours(pos);
    map_terrain_change_marker *marker =
        new map_terrain_change_marker(pos, old_feat, newfeat, dur, type,
                                      mon ? mon->mid : 0, col);
    env.markers.add(marker);
    env.markers.clear_need_activate();
    dungeon_terrain_changed(pos, newfeat, true, false, true);
}

/// What terrain type do destroyed feats become, in the current branch?
static dungeon_feature_type _destroyed_feat_type()
{
    return player_in_branch(BRANCH_SWAMP) ?
        DNGN_SHALLOW_WATER :
        DNGN_FLOOR;
}

static bool _revert_terrain_to_floor(coord_def pos)
{
    dungeon_feature_type newfeat = _destroyed_feat_type();
    bool found_marker = false;
    for (map_marker *marker : env.markers.get_markers_at(pos))
    {
        if (marker->get_type() == MAT_TERRAIN_CHANGE)
        {
            found_marker = true;
            map_terrain_change_marker* tmarker =
                    dynamic_cast<map_terrain_change_marker*>(marker);

            // Don't revert sealed doors to normal doors if we're trying to
            // remove the door altogether
            // Same for destroyed trees
            if ((tmarker->change_type == TERRAIN_CHANGE_DOOR_SEAL
                || tmarker->change_type == TERRAIN_CHANGE_FORESTED)
                && newfeat == _destroyed_feat_type())
            {
                env.markers.remove(tmarker);
            }
            else
            {
                newfeat = tmarker->old_feature;
                if (tmarker->new_feature == grd(pos))
                    env.markers.remove(tmarker);
            }
        }
    }

    if (grd(pos) == DNGN_RUNED_DOOR && newfeat != DNGN_RUNED_DOOR)
        opened_runed_door();

    grd(pos) = newfeat;
    set_terrain_changed(pos);

    if (found_marker)
    {
        tile_clear_flavour(pos);
        tile_init_flavour(pos);
    }

    return true;
}

bool revert_terrain_change(coord_def pos, terrain_change_type ctype)
{
    dungeon_feature_type newfeat = DNGN_UNSEEN;
    int colour = BLACK;

    for (map_marker *marker : env.markers.get_markers_at(pos))
    {
        if (marker->get_type() == MAT_TERRAIN_CHANGE)
        {
            map_terrain_change_marker* tmarker =
                    dynamic_cast<map_terrain_change_marker*>(marker);

            if (tmarker->change_type == ctype)
            {
                if (tmarker->colour != BLACK)
                    colour = tmarker->colour;
                if (!newfeat)
                    newfeat = tmarker->old_feature;
                env.markers.remove(tmarker);
            }
            else
            {
                // If we had an old colour, give it to the other marker.
                if (colour != BLACK)
                    tmarker->colour = colour;
                colour = BLACK;
                newfeat = tmarker->new_feature;
            }
        }
    }

    // Don't revert opened sealed doors.
    if (feat_is_door(newfeat) && grd(pos) == DNGN_OPEN_DOOR)
        newfeat = DNGN_UNSEEN;

    if (newfeat != DNGN_UNSEEN)
    {
        dungeon_terrain_changed(pos, newfeat, true, false, true, colour);
        return true;
    }
    else
        return false;
}

bool is_temp_terrain(coord_def pos)
{
    for (map_marker *marker : env.markers.get_markers_at(pos))
        if (marker->get_type() == MAT_TERRAIN_CHANGE)
            return true;

    return false;
}

bool plant_forbidden_at(const coord_def &p, bool connectivity_only)
{
    // .... Prevent this arrangement by never placing a plant in a way that
    // #P##  locally disconnects two adjacent cells. We scan clockwise around
    // ##.#  p looking for maximal contiguous sequences of traversable cells.
    // #?##  If we find more than one (and they don't join up cyclically),
    //       reject the configuration so the plant doesn't disconnect floor.
    //
    // ...   We do reject many non-problematic cases, such as this one; dpeg
    // #P#   suggests doing a connectivity check in ruination after placing
    // ...   plants, and removing cut-point plants then.

    // First traversable index, last consecutive traversable index, and
    // the next traversable index after last+1.
    int first = -1, last = -1, next = -1;
    int passable = 0;
    for (int i = 0; i < 8; i++)
    {
        coord_def q = p + Compass[i];

        if (feat_is_traversable(grd(q), true))
        {
            ++passable;
            if (first < 0)
                first = i;
            else if (last >= 0 && next < 0)
            {
                // Found a maybe-disconnected traversable cell. This is only
                // acceptable if it might connect up at the end.
                if (first == 0)
                    next = i;
                else
                    return true;
            }
        }
        else
        {
            if (first >= 0 && last < 0)
                last = i - 1;
            else if (next >= 0)
                return true;
        }
    }

    // ?#. Forbid this arrangement when the ? squares are walls.
    // #P#  If multiple plants conspire to do something similar, that's
    // ##?  fine: we just want to avoid the most common occurrences.
    //      This would be an info leak (that at least one ? is not a wall)
    //      were it not for the previous check.

    return passable <= 1 && !connectivity_only;
}<|MERGE_RESOLUTION|>--- conflicted
+++ resolved
@@ -485,11 +485,8 @@
     { GOD_QAZLAL, DNGN_ALTAR_QAZLAL },
     { GOD_RU, DNGN_ALTAR_RU },
     { GOD_PAKELLAS, DNGN_ALTAR_PAKELLAS },
-<<<<<<< HEAD
     { GOD_UKAYAW, DNGN_ALTAR_UKAYAW },
-=======
     { GOD_HEPLIAKLQANA, DNGN_ALTAR_HEPLIAKLQANA },
->>>>>>> e85a3524
     { GOD_ECUMENICAL, DNGN_ALTAR_ECUMENICAL },
 };
 
