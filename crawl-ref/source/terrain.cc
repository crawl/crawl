/**
 * @file
 * @brief Terrain related functions.
**/

#include "AppHdr.h"

#include "terrain.h"

#include <algorithm>
#include <functional>
#include <sstream>

#include "areas.h"
#include "attack.h"
#include "branch.h"
#include "cloud.h"
#include "coord.h"
#include "coordit.h"
#include "dgn-event.h"
#include "dgn-overview.h"
#include "directn.h"
#include "dungeon.h"
#include "env.h"
#include "tile-env.h"
#include "fight.h"
#include "feature.h"
#include "fprop.h"
#include "god-abil.h"
#include "item-prop.h"
#include "items.h"
#include "level-state-type.h"
#include "libutil.h"
#include "mapmark.h"
#include "message.h"
#include "mon-behv.h"
#include "mon-place.h"
#include "mon-poly.h"
#include "mon-util.h"
#include "ouch.h"
#include "player.h"
#include "random.h"
#include "religion.h"
#include "species.h"
#include "spl-damage.h" // ramparts_damage
#include "spl-transloc.h"
#include "state.h"
#include "stringutil.h"
#include "tag-version.h"
#include "tileview.h"
#include "transform.h"
#include "traps.h"
#include "travel.h"
#include "viewchar.h"
#include "view.h"

static bool _revert_terrain_to(coord_def pos, dungeon_feature_type feat);

actor* actor_at(const coord_def& c)
{
    if (!in_bounds(c))
        return nullptr;
    if (c == you.pos())
        return &you;
    return monster_at(c);
}

/** Can a malign gateway be placed on this feature?
 */
bool feat_is_malign_gateway_suitable(dungeon_feature_type feat)
{
    return feat == DNGN_FLOOR || feat == DNGN_SHALLOW_WATER;
}

/** Is this feature a type of wall?
 */
bool feat_is_wall(dungeon_feature_type feat)
{
    return get_feature_def(feat).flags & FFT_WALL;
}

/** Is this feature one of the main stone downstairs of a level?
 */
bool feat_is_stone_stair_down(dungeon_feature_type feat)
{
     return feat == DNGN_STONE_STAIRS_DOWN_I
            || feat == DNGN_STONE_STAIRS_DOWN_II
            || feat == DNGN_STONE_STAIRS_DOWN_III;
}

/** Is this feature one of the main stone upstairs of a level?
 */
bool feat_is_stone_stair_up(dungeon_feature_type feat)
{
    return feat == DNGN_STONE_STAIRS_UP_I
           || feat == DNGN_STONE_STAIRS_UP_II
           || feat == DNGN_STONE_STAIRS_UP_III;
}

/** Is this feature one of the main stone stairs of a level?
 */
bool feat_is_stone_stair(dungeon_feature_type feat)
{
    return feat_is_stone_stair_up(feat) || feat_is_stone_stair_down(feat);
}

/** Is it possible to call this feature a staircase? (purely cosmetic)
 */
bool feat_is_staircase(dungeon_feature_type feat)
{
    if (feat_is_stone_stair(feat))
        return true;

    // All branch entries/exits are staircases, except for Zot and Vaults entry.
    if (feat == DNGN_ENTER_VAULTS
        || feat == DNGN_EXIT_VAULTS
        || feat == DNGN_ENTER_ZOT
        || feat == DNGN_EXIT_ZOT)
    {
        return false;
    }

    return feat_is_branch_entrance(feat)
           || feat_is_branch_exit(feat)
           || feat == DNGN_ABYSSAL_STAIR;
}

/**
 * Define a memoized function from dungeon_feature_type to bool.
 * This macro should be followed by the non-memoized version of the
 * function body: see feat_is_branch_entrance below for an example.
 *
 * @param funcname The name of the function to define.
 * @param paramname The name under which the function's single parameter,
 *        of type dungeon_feature_type, is visible in the function body.
 */
#define FEATFN_MEMOIZED(funcname, paramname) \
    static bool _raw_ ## funcname (dungeon_feature_type); \
    bool funcname (dungeon_feature_type feat) \
    { \
        static int cached[NUM_FEATURES+1] = { 0 }; \
        if (!cached[feat]) cached[feat] = _raw_ ## funcname (feat) ? 1 : -1; \
        return cached[feat] > 0; \
    } \
    static bool _raw_ ## funcname (dungeon_feature_type paramname)

/** Is this feature a branch entrance that should show up on ^O?
 */
FEATFN_MEMOIZED(feat_is_branch_entrance, feat)
{
    if (feat == DNGN_ENTER_HELL)
        return false;

    for (branch_iterator it; it; ++it)
    {
        if (it->entry_stairs == feat
            && is_connected_branch(it->id))
        {
            return true;
        }
    }

    return false;
}

/** Counterpart to feat_is_branch_entrance.
 */
FEATFN_MEMOIZED(feat_is_branch_exit, feat)
{
    if (feat == DNGN_ENTER_HELL || feat == DNGN_EXIT_HELL)
        return false;

    for (branch_iterator it; it; ++it)
    {
        if (it->exit_stairs == feat
            && is_connected_branch(it->id))
        {
            return true;
        }
    }

    return false;
}

/** Is this feature an entrance to a portal branch?
 */
FEATFN_MEMOIZED(feat_is_portal_entrance, feat)
{
    // These are have different rules from normal connected branches, but they
    // also have different rules from "portal vaults," and are more similar to
    // real branches in some respects.
    if (feat == DNGN_ENTER_ABYSS || feat == DNGN_ENTER_PANDEMONIUM)
        return false;

    for (branch_iterator it; it; ++it)
    {
        if (it->entry_stairs == feat
            && !is_connected_branch(it->id))
        {
            return true;
        }
    }
#if TAG_MAJOR_VERSION == 34
    if (feat == DNGN_ENTER_PORTAL_VAULT)
        return true;
#endif

    return false;
}

/** Counterpart to feat_is_portal_entrance.
 */
FEATFN_MEMOIZED(feat_is_portal_exit, feat)
{
    if (feat == DNGN_EXIT_ABYSS || feat == DNGN_EXIT_PANDEMONIUM)
        return false;

    for (branch_iterator it; it; ++it)
    {
        if (it->exit_stairs == feat
            && !is_connected_branch(it->id))
        {
            return true;
        }
    }
#if TAG_MAJOR_VERSION == 34
    if (feat == DNGN_EXIT_PORTAL_VAULT)
        return true;
#endif

    return false;
}

/** Is this feature a kind of portal?
 */
bool feat_is_portal(dungeon_feature_type feat)
{
    return feat == DNGN_MALIGN_GATEWAY
        || feat_is_portal_entrance(feat)
        || feat_is_portal_exit(feat);
}

/** Is this feature a kind of level exit?
 */
bool feat_is_stair(dungeon_feature_type gridc)
{
    return feat_is_travelable_stair(gridc) || feat_is_gate(gridc);
}

/** Is this feature a level exit stair with a consistent endpoint?
 */
bool feat_is_travelable_stair(dungeon_feature_type feat)
{
    return feat_is_stone_stair(feat)
           || feat_is_escape_hatch(feat)
           || feat_is_branch_entrance(feat)
           || feat_is_branch_exit(feat)
           || feat == DNGN_ENTER_HELL
           || feat == DNGN_EXIT_HELL;
}

/** Is this feature an escape hatch?
 */
bool feat_is_escape_hatch(dungeon_feature_type feat)
{
    return feat == DNGN_ESCAPE_HATCH_DOWN
           || feat == DNGN_ESCAPE_HATCH_UP;
}

/** Is this feature a gate?
  * XXX: Why does this matter??
 */
bool feat_is_gate(dungeon_feature_type feat)
{
    if (feat_is_portal_entrance(feat)
        || feat_is_portal_exit(feat))
    {
        return true;
    }

    switch (feat)
    {
    case DNGN_ENTER_ABYSS:
    case DNGN_EXIT_THROUGH_ABYSS:
    case DNGN_EXIT_ABYSS:
    case DNGN_ABYSSAL_STAIR:
    case DNGN_ENTER_PANDEMONIUM:
    case DNGN_EXIT_PANDEMONIUM:
    case DNGN_TRANSIT_PANDEMONIUM:
    case DNGN_ENTER_VAULTS:
    case DNGN_EXIT_VAULTS:
    case DNGN_ENTER_ZOT:
    case DNGN_EXIT_ZOT:
    case DNGN_ENTER_HELL:
    case DNGN_EXIT_HELL:
    case DNGN_ENTER_DIS:
    case DNGN_ENTER_GEHENNA:
    case DNGN_ENTER_COCYTUS:
    case DNGN_ENTER_TARTARUS:
        return true;
    default:
        return false;
    }
}

/** What command do you use to traverse this feature?
 *
 *  @param feat the feature.
 *  @returns CMD_GO_UPSTAIRS if it's a stair up, CMD_GO_DOWNSTAIRS if it's a
 *           stair down, and CMD_NO_CMD if it can't be used to move.
 */
command_type feat_stair_direction(dungeon_feature_type feat)
{
    if (feat_is_portal_entrance(feat)
        || feat_is_branch_entrance(feat))
    {
        return CMD_GO_DOWNSTAIRS;
    }
    if (feat_is_portal_exit(feat)
        || feat_is_branch_exit(feat))
    {
        return CMD_GO_UPSTAIRS;
    }

    if (feat_is_altar(feat))
        return CMD_GO_DOWNSTAIRS; // arbitrary; consistent with shops

    switch (feat)
    {
    case DNGN_ENTER_HELL:
        return player_in_hell() ? CMD_GO_UPSTAIRS : CMD_GO_DOWNSTAIRS;

    case DNGN_STONE_STAIRS_UP_I:
    case DNGN_STONE_STAIRS_UP_II:
    case DNGN_STONE_STAIRS_UP_III:
    case DNGN_ESCAPE_HATCH_UP:
    case DNGN_EXIT_HELL:
        return CMD_GO_UPSTAIRS;

    case DNGN_STONE_STAIRS_DOWN_I:
    case DNGN_STONE_STAIRS_DOWN_II:
    case DNGN_STONE_STAIRS_DOWN_III:
    case DNGN_ESCAPE_HATCH_DOWN:
    case DNGN_ENTER_ABYSS:
    case DNGN_EXIT_THROUGH_ABYSS:
    case DNGN_EXIT_ABYSS:
    case DNGN_ABYSSAL_STAIR:
    case DNGN_ENTER_PANDEMONIUM:
    case DNGN_EXIT_PANDEMONIUM:
    case DNGN_TRANSIT_PANDEMONIUM:
    case DNGN_TRANSPORTER:
    case DNGN_ENTER_SHOP:
        return CMD_GO_DOWNSTAIRS;

    default:
        return CMD_NO_CMD;
    }
}

/** Can you normally see through this feature?
 */
bool feat_is_opaque(dungeon_feature_type feat)
{
    return get_feature_def(feat).flags & FFT_OPAQUE;
}

/** Can you move into this feature in normal play?
 */
bool feat_is_solid(dungeon_feature_type feat)
{
    return get_feature_def(feat).flags & FFT_SOLID;
}

/** Can you wall jump against this feature? (Wu Jian)?
 */
bool feat_can_wall_jump_against(dungeon_feature_type feat)
{
    return feat_is_wall(feat)
           || feat == DNGN_GRATE
           || feat_is_closed_door(feat)
           || feat_is_tree(feat)
           || feat_is_statuelike(feat);
}

/** Can you move into this cell in normal play?
 */
bool cell_is_solid(const coord_def &c)
{
    return feat_is_solid(env.grid(c));
}

/** Can a human stand on this feature without flying?
 */
bool feat_has_solid_floor(dungeon_feature_type feat)
{
    return !feat_is_solid(feat) && feat != DNGN_DEEP_WATER
           && feat != DNGN_LAVA;
}

/** Is there enough dry floor on this feature to stand without penalty?
 */
bool feat_has_dry_floor(dungeon_feature_type feat)
{
    return feat_has_solid_floor(feat) && !feat_is_water(feat);
}

/** Is this feature a variety of door?
 */
bool feat_is_door(dungeon_feature_type feat)
{
    return feat_is_closed_door(feat) || feat_is_open_door(feat);
}

/** Is this feature a variety of closed door?
 */
bool feat_is_closed_door(dungeon_feature_type feat)
{
    return feat == DNGN_CLOSED_DOOR
           || feat == DNGN_CLOSED_CLEAR_DOOR
           || feat_is_runed(feat)
           || feat == DNGN_SEALED_DOOR
           || feat == DNGN_SEALED_CLEAR_DOOR;
}

/** Is this feature a variety of open door?
 */
bool feat_is_open_door(dungeon_feature_type feat)
{
    return feat == DNGN_OPEN_DOOR
        || feat == DNGN_OPEN_CLEAR_DOOR
        || feat == DNGN_BROKEN_DOOR
        || feat == DNGN_BROKEN_CLEAR_DOOR;
}

/** Has this feature been sealed by a vault warden?
 */
bool feat_is_sealed(dungeon_feature_type feat)
{
    return feat == DNGN_SEALED_STAIRS_DOWN
        || feat == DNGN_SEALED_STAIRS_UP
        || feat == DNGN_SEALED_DOOR
        || feat == DNGN_SEALED_CLEAR_DOOR;
}

/** Is this feature a type of runed door?
 */
bool feat_is_runed(dungeon_feature_type feat)
{
    return feat == DNGN_RUNED_DOOR || feat == DNGN_RUNED_CLEAR_DOOR;
}

/** Is the original feature at this position runed, as in a runed door?
 */
bool cell_is_runed(const coord_def &p)
{
    // the orig_terrain call will check the actual terrain if there's no change
    return feat_is_runed(orig_terrain(p));
}

/** Is this feature a type of statue, i.e., granite or an idol?
 */
bool feat_is_statuelike(dungeon_feature_type feat)
{
    return feat == DNGN_ORCISH_IDOL || feat == DNGN_GRANITE_STATUE;
}

/** Is this feature permanent, unalterable rock?
 */
bool feat_is_permarock(dungeon_feature_type feat)
{
    return feat == DNGN_PERMAROCK_WALL || feat == DNGN_CLEAR_PERMAROCK_WALL;
}

/** Is this feature an open expanse used only as a map border?
 */
bool feat_is_endless(dungeon_feature_type feat)
{
    return feat == DNGN_OPEN_SEA || feat == DNGN_LAVA_SEA
           || feat == DNGN_ENDLESS_SALT;
}

/** Can this feature be dug?
 */
bool feat_is_diggable(dungeon_feature_type feat)
{
    return feat == DNGN_ROCK_WALL || feat == DNGN_CLEAR_ROCK_WALL
           || feat == DNGN_SLIMY_WALL || feat == DNGN_GRATE
           || feat == DNGN_ORCISH_IDOL || feat == DNGN_GRANITE_STATUE
           || feat == DNGN_PETRIFIED_TREE;
}

/** Is this feature a type of trap?
 *
 *  @param feat the feature.
 *  @returns true if it's a trap.
 */
bool feat_is_trap(dungeon_feature_type feat)
{
    if (!is_valid_feature_type(feat))
        return false; // ???
    return get_feature_def(feat).flags & FFT_TRAP;
}

/** Is this feature a type of water, with the concomitant dangers/bonuss?
 */
bool feat_is_water(dungeon_feature_type feat)
{
    return feat == DNGN_SHALLOW_WATER
           || feat == DNGN_DEEP_WATER
           || feat == DNGN_OPEN_SEA
           || feat == DNGN_TOXIC_BOG
           || feat == DNGN_MANGROVE;
}

/** Does this feature have enough water to keep water-only monsters alive in it?
 */
bool feat_is_watery(dungeon_feature_type feat)
{
    return feat_is_water(feat) || feat == DNGN_FOUNTAIN_BLUE;
}

/** Is this feature a kind of lava?
 */
bool feat_is_lava(dungeon_feature_type feat)
{
    return feat == DNGN_LAVA || feat == DNGN_LAVA_SEA;
}

static const pair<god_type, dungeon_feature_type> _god_altars[] =
{
    { GOD_ZIN, DNGN_ALTAR_ZIN },
    { GOD_SHINING_ONE, DNGN_ALTAR_SHINING_ONE },
    { GOD_KIKUBAAQUDGHA, DNGN_ALTAR_KIKUBAAQUDGHA },
    { GOD_YREDELEMNUL, DNGN_ALTAR_YREDELEMNUL },
    { GOD_XOM, DNGN_ALTAR_XOM },
    { GOD_VEHUMET, DNGN_ALTAR_VEHUMET },
    { GOD_OKAWARU, DNGN_ALTAR_OKAWARU },
    { GOD_MAKHLEB, DNGN_ALTAR_MAKHLEB },
    { GOD_SIF_MUNA, DNGN_ALTAR_SIF_MUNA },
    { GOD_TROG, DNGN_ALTAR_TROG },
    { GOD_NEMELEX_XOBEH, DNGN_ALTAR_NEMELEX_XOBEH },
    { GOD_ELYVILON, DNGN_ALTAR_ELYVILON },
    { GOD_LUGONU, DNGN_ALTAR_LUGONU },
    { GOD_BEOGH, DNGN_ALTAR_BEOGH },
    { GOD_JIYVA, DNGN_ALTAR_JIYVA },
    { GOD_FEDHAS, DNGN_ALTAR_FEDHAS },
    { GOD_CHEIBRIADOS, DNGN_ALTAR_CHEIBRIADOS },
    { GOD_ASHENZARI, DNGN_ALTAR_ASHENZARI },
    { GOD_DITHMENOS, DNGN_ALTAR_DITHMENOS },
    { GOD_GOZAG, DNGN_ALTAR_GOZAG },
    { GOD_QAZLAL, DNGN_ALTAR_QAZLAL },
    { GOD_RU, DNGN_ALTAR_RU },
#if TAG_MAJOR_VERSION == 34
    { GOD_PAKELLAS, DNGN_ALTAR_PAKELLAS },
#endif
    { GOD_USKAYAW, DNGN_ALTAR_USKAYAW },
    { GOD_HEPLIAKLQANA, DNGN_ALTAR_HEPLIAKLQANA },
    { GOD_WU_JIAN, DNGN_ALTAR_WU_JIAN },
    { GOD_IGNIS, DNGN_ALTAR_IGNIS },
    { GOD_ECUMENICAL, DNGN_ALTAR_ECUMENICAL },
};

COMPILE_CHECK(ARRAYSZ(_god_altars) == NUM_GODS );

/** Whose altar is this feature?
 *
 *  @param feat the feature.
 *  @returns GOD_NO_GOD if not an altar, otherwise the god_type of the god.
 */
god_type feat_altar_god(dungeon_feature_type feat)
{
    for (const auto &altar : _god_altars)
        if (altar.second == feat)
            return altar.first;

    return GOD_NO_GOD;
}

/** What feature is the altar of this god?
 *
 *  @param god the god.
 *  @returns DNGN_FLOOR for an invalid god, the god's altar otherwise.
 */
dungeon_feature_type altar_for_god(god_type god)
{
    for (const auto &altar : _god_altars)
        if (altar.first == god)
            return altar.second;

    return DNGN_FLOOR;
}

/** Is this feature an altar to any god?
 */
FEATFN_MEMOIZED(feat_is_altar, grid)
{
    return feat_altar_god(grid) != GOD_NO_GOD;
}

/** Is this feature an altar to the player's god?
 *
 *  @param feat the feature.
 *  @returns true if the player has a god and this is its altar.
 */
bool feat_is_player_altar(dungeon_feature_type grid)
{
    return !you_worship(GOD_NO_GOD) && you_worship(feat_altar_god(grid));
}

/** Is this feature a tree?
 */
bool feat_is_tree(dungeon_feature_type feat)
{
    return feat == DNGN_TREE || feat == DNGN_MANGROVE
        || feat == DNGN_PETRIFIED_TREE || feat == DNGN_DEMONIC_TREE;
}

/** Is this feature flammable?
 */
bool feat_is_flammable(dungeon_feature_type feat)
{
    return feat == DNGN_TREE || feat == DNGN_MANGROVE
        || feat == DNGN_DEMONIC_TREE;
}


/** Is this feature made of metal?
 */
bool feat_is_metal(dungeon_feature_type feat)
{
    return feat == DNGN_METAL_WALL || feat == DNGN_GRATE;
}

/** Is this feature ambivalent about whether we're going up or down?
 */
bool feat_is_bidirectional_portal(dungeon_feature_type feat)
{
    return get_feature_dchar(feat) == DCHAR_ARCH
           && feat_stair_direction(feat) != CMD_NO_CMD
           && feat != DNGN_ENTER_ZOT
           && feat != DNGN_EXIT_ZOT
           && feat != DNGN_ENTER_VAULTS
           && feat != DNGN_EXIT_VAULTS
           && feat != DNGN_EXIT_HELL
           && feat != DNGN_ENTER_HELL;
}

/** Is this feature a type of fountain?
 */
bool feat_is_fountain(dungeon_feature_type feat)
{
    return feat == DNGN_FOUNTAIN_BLUE
           || feat == DNGN_FOUNTAIN_SPARKLING
           || feat == DNGN_FOUNTAIN_BLOOD
           || feat == DNGN_DRY_FOUNTAIN;
}

/** Is this feature non-solid enough that you can reach past it?
 */
bool feat_is_reachable_past(dungeon_feature_type feat)
{
    return !feat_is_opaque(feat)
        && !feat_is_wall(feat)
        && !feat_is_closed_door(feat)
        && feat != DNGN_GRATE;
}

/** Is this feature important to the game?
 *
 *  @param feat the feature.
 *  @returns true for altars, stairs/portals, and malign gateways (???).
 */
FEATFN_MEMOIZED(feat_is_critical, feat)
{
    return feat_stair_direction(feat) != CMD_NO_CMD
           || feat_altar_god(feat) != GOD_NO_GOD
           || feat == DNGN_TRANSPORTER_LANDING
           || feat == DNGN_MALIGN_GATEWAY;
}

/** Can you use this feature for a map border?
 */
bool feat_is_valid_border(dungeon_feature_type feat)
{
    return feat_is_wall(feat)
           || feat_is_tree(feat)
           || feat == DNGN_OPEN_SEA
           || feat == DNGN_LAVA_SEA
           || feat == DNGN_ENDLESS_SALT;
}

/** Can this feature be a mimic?
 *
 *  @param feat the feature
 *  @param strict if true, disallow features for which being a mimic would be bad in
                  normal generation; vaults can still use such mimics.
 *  @returns whether this could make a valid mimic type.
 */
bool feat_is_mimicable(dungeon_feature_type feat, bool strict)
{
    if (!strict && feat != DNGN_FLOOR && feat != DNGN_SHALLOW_WATER
        && feat != DNGN_DEEP_WATER)
    {
        return true;
    }

    if (feat == DNGN_ENTER_ZIGGURAT)
        return false;

    if (feat == DNGN_ENTER_SHOP)
        return true;

    return false;
}

/** Can creatures on this feature be shafted?
 *
 * @param feat The feature in question.
 * @returns Whether creatures standing on this feature can be shafted (by
 *          magical effects, Formicid digging, etc).
 */
bool feat_is_shaftable(dungeon_feature_type feat)
{
    return feat_has_dry_floor(feat)
           && !feat_is_stair(feat)
           && !feat_is_portal(feat);
}

int count_neighbours_with_func(const coord_def& c, bool (*checker)(dungeon_feature_type))
{
    int count = 0;
    for (adjacent_iterator ai(c); ai; ++ai)
    {
        if (checker(env.grid(*ai)))
            count++;
    }
    return count;
}

// For internal use by find_connected_identical only.
static void _find_connected_identical(const coord_def &d,
                                      dungeon_feature_type ft,
                                      set<coord_def>& out,
                                      bool known_only)
{
    if (env.grid(d) != ft || (known_only && !env.map_knowledge(d).known()))
        return;

    string prop = env.markers.property_at(d, MAT_ANY, "connected_exclude");

    if (!prop.empty())
    {
        // Don't treat this square as connected to anything. Ignore it.
        // Continue the search in other directions.
        return;
    }

    if (out.insert(d).second)
    {
        _find_connected_identical(coord_def(d.x+1, d.y), ft, out, known_only);
        _find_connected_identical(coord_def(d.x-1, d.y), ft, out, known_only);
        _find_connected_identical(coord_def(d.x, d.y+1), ft, out, known_only);
        _find_connected_identical(coord_def(d.x, d.y-1), ft, out, known_only);
    }
}

// Find all connected cells containing ft, starting at d.
void find_connected_identical(const coord_def &d, set<coord_def>& out, bool known_only)
{
    string prop = env.markers.property_at(d, MAT_ANY, "connected_exclude");

    if (!prop.empty())
        out.insert(d);
    else
        _find_connected_identical(d, env.grid(d), out, known_only);
}

void get_door_description(int door_size, const char** adjective, const char** noun)
{
    const char* descriptions[] =
    {
        "miniscule " , "buggy door",
        ""           , "door",
        "large "     , "door",
        ""           , "gate",
        "huge "      , "gate",
    };

    int max_idx = static_cast<int>(ARRAYSZ(descriptions) - 2);
    const unsigned int idx = min(door_size*2, max_idx);

    *adjective = descriptions[idx];
    *noun = descriptions[idx+1];
}

<<<<<<< HEAD
coord_def get_random_stair()
{
    vector<coord_def> st;
    for (rectangle_iterator ri(1); ri; ++ri)
    {
        const dungeon_feature_type feat = env.grid(*ri);
        if (feat_is_travelable_stair(feat) && !feat_is_escape_hatch(feat)
            && (crawl_state.game_is_zotdef() || feat != DNGN_EXIT_DUNGEON)
            && feat != DNGN_EXIT_HELL)
        {
            st.push_back(*ri);
        }
    }
    if (st.empty())
        return coord_def();        // sanity check: shouldn't happen
    return st[random2(st.size())];
}

=======
>>>>>>> 92def6ad
static unique_ptr<map_mask_boolean> _slime_wall_precomputed_neighbour_mask;

static void _precompute_slime_wall_neighbours()
{
    map_mask_boolean &mask(*_slime_wall_precomputed_neighbour_mask);
    for (rectangle_iterator ri(1); ri; ++ri)
    {
        if (env.grid(*ri) == DNGN_SLIMY_WALL)
        {
            for (adjacent_iterator ai(*ri); ai; ++ai)
                mask(*ai) = true;
        }
    }
}

unwind_slime_wall_precomputer::unwind_slime_wall_precomputer(bool docompute)
    : did_compute_mask(false)
{
    if (!(env.level_state & LSTATE_SLIMY_WALL))
        return;

    if (docompute && !_slime_wall_precomputed_neighbour_mask)
    {
        did_compute_mask = true;
        _slime_wall_precomputed_neighbour_mask.reset(
            new map_mask_boolean(false));
        _precompute_slime_wall_neighbours();
    }
}

unwind_slime_wall_precomputer::~unwind_slime_wall_precomputer()
{
    if (did_compute_mask)
        _slime_wall_precomputed_neighbour_mask.reset(nullptr);
}

bool slime_wall_neighbour(const coord_def& c)
{
    if (!(env.level_state & LSTATE_SLIMY_WALL))
        return false;

    if (_slime_wall_precomputed_neighbour_mask)
        return (*_slime_wall_precomputed_neighbour_mask)(c);

    // Not using count_adjacent_slime_walls because the early return might
    // be relevant for performance here. TODO: profile it and find out.
    for (adjacent_iterator ai(c); ai; ++ai)
        if (env.grid(*ai) == DNGN_SLIMY_WALL)
            return true;
    return false;
}

int count_adjacent_slime_walls(const coord_def &pos)
{
    int count = 0;
    for (adjacent_iterator ai(pos); ai; ++ai)
        if (env.grid(*ai) == DNGN_SLIMY_WALL)
            count++;

    return count;
}

void slime_wall_damage(actor* act, int delay)
{
    ASSERT(act);

    if (actor_slime_wall_immune(act))
        return;

    const int walls = count_adjacent_slime_walls(act->pos());
    if (!walls)
        return;

    // Consider pulling out damage from splash_with_acid() into
    // its own function and calling that.
    const int strength = div_rand_round(3 * walls * delay, BASELINE_DELAY);
    const int base_dam = act->is_player() ? roll_dice(4, strength) : roll_dice(2, 4);
    const int dam = resist_adjust_damage(act, BEAM_ACID, base_dam);
    if (act->is_player())
    {
        mprf("You are splashed with acid%s%s",
             dam > 0 ? "" : " but take no damage",
             attack_strength_punctuation(dam).c_str());
        ouch(dam, KILLED_BY_ACID, MID_NOBODY);
    }
    else if (dam > 0 && you.see_cell_no_trans(act->pos()))
    {
        const actor *agent = you.duration[DUR_OOZEMANCY] ? &you : nullptr;
        const char *verb = act->is_icy() ? "melt" : "burn";
        mprf((walls > 1) ? "The walls %s %s!" : "The wall %ss %s!",
              verb, act->name(DESC_THE).c_str());
        act->hurt(agent, dam, BEAM_ACID);
        if (act->alive())
        {
            if (agent)
                behaviour_event(act->as_monster(), ME_WHACK, agent, agent->pos());
            else
                behaviour_event(act->as_monster(), ME_DISTURB, 0, act->pos());
        }
    }
}

int count_adjacent_icy_walls(const coord_def &pos)
{
    int count = 0;
    for (adjacent_iterator ai(pos); ai; ++ai)
        if (is_icecovered(*ai))
            count++;

    return count;
}

void feat_splash_noise(dungeon_feature_type feat)
{
    if (crawl_state.generating_level)
        return;

    switch (feat)
    {
    case DNGN_SHALLOW_WATER:
    case DNGN_DEEP_WATER:
        mprf(MSGCH_SOUND, "You hear a splash.");
        return;

    case DNGN_LAVA:
        mprf(MSGCH_SOUND, "You hear a sizzling splash.");
        return;

    default:
        return;
    }
}

FEATFN_MEMOIZED(feat_suppress_blood, feat)
{
    if (feat_is_tree(feat))
        return true;

    if (feat == DNGN_DRY_FOUNTAIN)
        return true;

    // covers shops and altars
    if (feat_stair_direction(feat) != CMD_NO_CMD)
        return true;

    if (feat == DNGN_MALIGN_GATEWAY)
        return true;

    if (feat == DNGN_TRAP_SHAFT)
        return true;

    return false;

}

/** Does this feature destroy any items that fall into it?
 */
bool feat_destroys_items(dungeon_feature_type feat)
{
    return feat == DNGN_LAVA;
}

/** Does this feature make items that fall into it permanently inaccessible?
 */
bool feat_eliminates_items(dungeon_feature_type feat)
{
    return feat_destroys_items(feat)
            // intentionally use the species version rather than the player
            // version: switching to an amphibious form doesn't give you access
            // to the items.
            || feat == DNGN_DEEP_WATER && !species::likes_water(you.species);
}

static coord_def _dgn_find_nearest_square(
    const coord_def &pos,
    function<bool (const coord_def &)> acceptable,
    function<bool (const coord_def &)> traversable = nullptr)
{
    bool visited[GXM][GYM];
    memset(&visited, 0, sizeof(visited));

    vector<coord_def> points[2];
    int iter = 0;
    points[iter].push_back(pos);

    // TODO: Deduplicate this BFS code (see commit for other two instances).
    while (!points[iter].empty())
    {
        // Iterate each layer of BFS in random order to avoid bias.
        shuffle_array(points[iter]);
        for (const auto &p : points[iter])
        {
            if (p != pos && acceptable(p))
                return p;

            visited[p.x][p.y] = true;
            for (adjacent_iterator ai(p); ai; ++ai)
            {
                const coord_def np = coord_def(ai->x, ai->y);
                if (!in_bounds(np) || visited[np.x][np.y])
                    continue;

                if (traversable && !traversable(np))
                    continue;

                points[!iter].push_back(np);
            }
        }

        points[iter].clear();
        iter = !iter;
    }

    return coord_def(0, 0); // Not found.
}

static bool _item_safe_square(const coord_def &pos)
{
    const dungeon_feature_type feat = env.grid(pos);
    return feat_is_traversable(feat) && !feat_destroys_items(feat);
}

static bool _item_traversable_square(const coord_def &pos)
{
    return !cell_is_solid(pos);
}

// Moves an item on the floor to the nearest adjacent floor-space.
static bool _dgn_shift_item(const coord_def &pos, item_def &item)
{
    // First try to avoid pushing things through solid features...
    coord_def np = _dgn_find_nearest_square(pos, _item_safe_square,
                                            _item_traversable_square);
    // ... but if we have to, so be it.
    if (!in_bounds(np) || np == pos)
        np = _dgn_find_nearest_square(pos, _item_safe_square);

    if (in_bounds(np) && np != pos)
    {
        int index = item.index();
        move_item_to_grid(&index, np);
        return true;
    }
    return false;
}

static bool _is_feature_shift_target(const coord_def &pos)
{
    return env.grid(pos) == DNGN_FLOOR && !dungeon_events.has_listeners_at(pos)
           && !actor_at(pos);
}

// Moves everything at src to dst. This is not a swap operation: src will be
// left with the same feature it started with, and should be overwritten with
// something new. Assumes there are no actors in the destination square.
//
// Things that are moved:
// 1. Dungeon terrain (set to DNGN_UNSEEN)
// 2. Actors (including the player)
// 3. Items
// 4. Clouds
// 5. Terrain properties
// 6. Terrain colours
// 7. Vault (map) mask
// 8. Vault id mask
// 9. Map markers, dungeon listeners, shopping list
//10. Player's knowledge
void dgn_move_entities_at(coord_def src, coord_def dst,
                          bool move_player,
                          bool move_monster,
                          bool move_items)
{
    if (!in_bounds(dst) || !in_bounds(src) || src == dst)
        return;

    move_notable_thing(src, dst);

    dungeon_feature_type dfeat = env.grid(src);
    if (dfeat == DNGN_ENTER_SHOP)
    {
        ASSERT(shop_at(src));
        env.shop[dst] = env.shop[src];
        env.shop[dst].pos = dst;
        env.shop.erase(src);
        env.grid(src) = DNGN_FLOOR;
    }
    else if (feat_is_trap(dfeat))
    {
        ASSERT(trap_at(src));
        env.trap[dst] = env.trap[src];
        env.trap[dst].pos = dst;
        env.trap.erase(src);
        env.grid(src) = DNGN_FLOOR;
    }

    env.grid(dst) = dfeat;

    if (move_monster || move_player)
        ASSERT(!actor_at(dst));

    if (move_monster)
    {
        if (monster* mon = monster_at(src))
        {
            mon->moveto(dst);
            if (mon->type == MONS_ELDRITCH_TENTACLE)
            {
                if (mon->props.exists(BASE_POSITION_KEY))
                {
                    coord_def delta = dst - src;
                    coord_def base_pos = mon->props[BASE_POSITION_KEY].get_coord();
                    base_pos += delta;
                    mon->props[BASE_POSITION_KEY].get_coord() = base_pos;
                }

            }
            env.mgrid(dst) = env.mgrid(src);
            env.mgrid(src) = NON_MONSTER;
        }
    }

    if (move_player && you.pos() == src)
        you.shiftto(dst);

    if (move_items)
        move_item_stack_to_grid(src, dst);

    if (cell_is_solid(dst))
    {
        delete_cloud(src);
        delete_cloud(dst); // in case there was already a clear there
    }
    else
        move_cloud(src, dst);

    // Move terrain colours and properties.
    env.pgrid(dst) = env.pgrid(src);
    env.grid_colours(dst) = env.grid_colours(src);
#ifdef USE_TILE
    tile_env.bk_fg(dst) = tile_env.bk_fg(src);
    tile_env.bk_bg(dst) = tile_env.bk_bg(src);
    tile_env.bk_cloud(dst) = tile_env.bk_cloud(src);
#endif
    tile_env.flv(dst) = tile_env.flv(src);

    // Move vault masks.
    env.level_map_mask(dst) = env.level_map_mask(src);
    env.level_map_ids(dst) = env.level_map_ids(src);

    // Move markers, dungeon listeners and shopping list.
    env.markers.move(src, dst);
    dungeon_events.move_listeners(src, dst);
    shopping_list.move_things(src, dst);

    // Move player's knowledge.
    env.map_knowledge(dst) = env.map_knowledge(src);
    env.map_seen.set(dst, env.map_seen(src));
    StashTrack.move_stash(src, dst);
}

static bool _dgn_shift_feature(const coord_def &pos)
{
    const dungeon_feature_type dfeat = env.grid(pos);
    if (!feat_is_critical(dfeat) && !env.markers.find(pos, MAT_ANY))
        return false;

    const coord_def dest =
        _dgn_find_nearest_square(pos, _is_feature_shift_target);

    dgn_move_entities_at(pos, dest, false, false, false);
    return true;
}

static void _dgn_check_terrain_items(const coord_def &pos, bool preserve_items)
{
    const dungeon_feature_type feat = env.grid(pos);

    int item = env.igrid(pos);
    while (item != NON_ITEM)
    {
        const int curr = item;
        item = env.item[item].link;

        if (!feat_is_solid(feat) && !feat_destroys_items(feat))
            continue;

        // Game-critical item.
        if (preserve_items || env.item[curr].is_critical())
            _dgn_shift_item(pos, env.item[curr]);
        else
        {
            feat_splash_noise(feat);
            item_was_destroyed(env.item[curr]);
            destroy_item(curr);
        }
    }
}

static void _dgn_check_terrain_monsters(const coord_def &pos)
{
    if (monster* m = monster_at(pos))
        m->apply_location_effects(pos);
}

// Clear blood or off of terrain that shouldn't have it. Also clear of blood if
// a bloody wall has been dug out and replaced by a floor, or if a bloody floor
// has been replaced by a wall.
static void _dgn_check_terrain_covering(const coord_def &pos,
                                     dungeon_feature_type old_feat,
                                     dungeon_feature_type new_feat)
{
    if (!testbits(env.pgrid(pos), FPROP_BLOODY))
        return;

    if (new_feat == DNGN_UNSEEN)
    {
        // Caller has already changed the grid, and old_feat is actually
        // the new feat.
        if (old_feat != DNGN_FLOOR && !feat_is_solid(old_feat))
            env.pgrid(pos) &= ~(FPROP_BLOODY);
    }
    else
    {
        if (feat_is_solid(old_feat) != feat_is_solid(new_feat)
            || feat_is_water(new_feat) || new_feat == DNGN_LAVA
            || feat_is_critical(new_feat))
        {
            env.pgrid(pos) &= ~(FPROP_BLOODY);
        }
    }
}

static void _dgn_check_terrain_player(const coord_def pos)
{
    if (crawl_state.generating_level || !crawl_state.need_save)
        return; // don't reference player if they don't currently exist

    if (pos != you.pos())
        return;

    if (you.can_pass_through(pos))
        move_player_to_grid(pos, false);
    else
        you_teleport_now();
}

/**
 * Change a given feature to a new type, cleaning up associated issues
 * (monsters/items in walls, blood on water, etc) in the process.
 *
 * @param pos               The location to be changed.
 * @param nfeat             The feature to be changed to.
 * @param preserve_features Whether to shunt the old feature to a nearby loc.
 * @param preserve_items    Whether to shunt items to a nearby loc, if they
 *                          can't stay in this one.
 * @param temporary         Whether the terrain change is only temporary & so
 *                          shouldn't affect branch/travel knowledge.
 * @param wizmode           Whether this is a wizmode terrain change,
 *                          & shouldn't check whether the player can actually
 *                          exist in the new feature.
 */
void dungeon_terrain_changed(const coord_def &pos,
                             dungeon_feature_type nfeat,
                             bool preserve_features,
                             bool preserve_items,
                             bool temporary,
                             bool wizmode)
{
    if (env.grid(pos) == nfeat)
        return;
    if (feat_is_wall(nfeat) && monster_at(pos))
        return;
    if (feat_is_trap(nfeat) && env.trap.find(pos) == env.trap.end())
    {
        // TODO: create a trap_def in env for this case?
        mprf(MSGCH_ERROR,
            "Attempting to change terrain to a trap without a corresponding"
            " trap_def!");
        nfeat = DNGN_FLOOR;
    }


    _dgn_check_terrain_covering(pos, env.grid(pos), nfeat);

    if (nfeat != DNGN_UNSEEN)
    {
        if (preserve_features)
            _dgn_shift_feature(pos);

        if (!temporary)
            unnotice_feature(level_pos(level_id::current(), pos));

        env.grid(pos) = nfeat;
        // Reset feature tile
        tile_env.flv(pos).feat = 0;
        tile_env.flv(pos).feat_idx = 0;

        if (is_notable_terrain(nfeat) && you.see_cell(pos))
            seen_notable_thing(nfeat, pos);

        // Don't destroy a trap which was just placed.
        if (!feat_is_trap(nfeat))
            destroy_trap(pos);
    }

    _dgn_check_terrain_items(pos, preserve_items);
    _dgn_check_terrain_monsters(pos);
    if (!wizmode)
        _dgn_check_terrain_player(pos);
    if (!temporary && feature_mimic_at(pos))
        env.level_map_mask(pos) &= ~MMT_MIMIC;

    set_terrain_changed(pos);

    // Deal with doors being created by changing features.
    tile_init_flavour(pos);
}

static void _announce_swap_real(coord_def orig_pos, coord_def dest_pos)
{
    const dungeon_feature_type orig_feat = env.grid(dest_pos);

    const string orig_name =
        feature_description_at(dest_pos, false,
                            you.see_cell(orig_pos) ? DESC_THE : DESC_A);

    string prep = feat_preposition(orig_feat, false);

    string orig_actor, dest_actor;
    if (orig_pos == you.pos())
        orig_actor = "you";
    else if (const monster* m = monster_at(orig_pos))
    {
        if (you.can_see(*m))
            orig_actor = m->name(DESC_THE);
    }

    if (dest_pos == you.pos())
        dest_actor = "you";
    else if (const monster* m = monster_at(dest_pos))
    {
        if (you.can_see(*m))
            dest_actor = m->name(DESC_THE);
    }

    ostringstream str;
    str << orig_name << " ";
    if (you.see_cell(orig_pos) && !you.see_cell(dest_pos))
    {
        str << "suddenly disappears";
        if (!orig_actor.empty())
            str << " from " << prep << " " << orig_actor;
    }
    else if (!you.see_cell(orig_pos) && you.see_cell(dest_pos))
    {
        str << "suddenly appears";
        if (!dest_actor.empty())
            str << " " << prep << " " << dest_actor;
    }
    else
    {
        str << "moves";
        if (!orig_actor.empty())
            str << " from " << prep << " " << orig_actor;
        if (!dest_actor.empty())
            str << " to " << prep << " " << dest_actor;
    }
    str << "!";
    mpr(str.str());
}

static void _announce_swap(coord_def pos1, coord_def pos2)
{
    if (!you.see_cell(pos1) && !you.see_cell(pos2))
        return;

    const dungeon_feature_type feat1 = env.grid(pos1);
    const dungeon_feature_type feat2 = env.grid(pos2);

    if (feat1 == feat2)
        return;

    const bool notable_seen1 = is_notable_terrain(feat1) && you.see_cell(pos1);
    const bool notable_seen2 = is_notable_terrain(feat2) && you.see_cell(pos2);

    if (notable_seen1 && notable_seen2)
    {
        _announce_swap_real(pos1, pos2);
        _announce_swap_real(pos2, pos1);
    }
    else if (notable_seen1)
        _announce_swap_real(pos2, pos1);
    else if (notable_seen2)
        _announce_swap_real(pos1, pos2);
    else if (you.see_cell(pos2))
        _announce_swap_real(pos1, pos2);
    else
        _announce_swap_real(pos2, pos1);
}

bool swap_features(const coord_def &pos1, const coord_def &pos2,
                   bool swap_everything, bool announce)
{
    ASSERT_IN_BOUNDS(pos1);
    ASSERT_IN_BOUNDS(pos2);
    ASSERT(pos1 != pos2);

    if (is_sanctuary(pos1) || is_sanctuary(pos2))
        return false;

    const dungeon_feature_type feat1 = env.grid(pos1);
    const dungeon_feature_type feat2 = env.grid(pos2);

    if (is_notable_terrain(feat1) && !you.see_cell(pos1)
        && env.map_knowledge(pos1).known())
    {
        return false;
    }

    if (is_notable_terrain(feat2) && !you.see_cell(pos2)
        && env.map_knowledge(pos2).known())
    {
        return false;
    }

    const unsigned short col1 = env.grid_colours(pos1);
    const unsigned short col2 = env.grid_colours(pos2);

    const terrain_property_t prop1 = env.pgrid(pos1);
    const terrain_property_t prop2 = env.pgrid(pos2);

    trap_def* trap1 = trap_at(pos1);
    trap_def* trap2 = trap_at(pos2);

    shop_struct* shop1 = shop_at(pos1);
    shop_struct* shop2 = shop_at(pos2);

    // Find a temporary holding place for pos1 stuff to be moved to
    // before pos2 is moved to pos1.
    coord_def temp(-1, -1);
    for (int x = X_BOUND_1 + 1; x < X_BOUND_2; x++)
    {
        for (int y = Y_BOUND_1 + 1; y < Y_BOUND_2; y++)
        {
            coord_def pos(x, y);
            if (pos == pos1 || pos == pos2)
                continue;

            if (!env.markers.find(pos, MAT_ANY)
                && !is_notable_terrain(env.grid(pos))
                && !cloud_at(pos))
            {
                temp = pos;
                break;
            }
        }
        if (in_bounds(temp))
            break;
    }

    if (!in_bounds(temp))
    {
        mprf(MSGCH_ERROR, "swap_features(): No boring squares on level?");
        return false;
    }

    // OK, now we guarantee the move.

    (void) move_notable_thing(pos1, temp);
    env.markers.move(pos1, temp);
    dungeon_events.move_listeners(pos1, temp);
    env.grid(pos1) = DNGN_UNSEEN;
    env.pgrid(pos1) = terrain_property_t{};

    (void) move_notable_thing(pos2, pos1);
    env.markers.move(pos2, pos1);
    dungeon_events.move_listeners(pos2, pos1);
    env.pgrid(pos1) = prop2;
    env.pgrid(pos2) = prop1;

    (void) move_notable_thing(temp, pos2);
    env.markers.move(temp, pos2);
    dungeon_events.move_listeners(temp, pos2);

    // Swap features and colours.
    env.grid(pos2) = feat1;
    env.grid(pos1) = feat2;

    env.grid_colours(pos1) = col2;
    env.grid_colours(pos2) = col1;

    // Swap traps.
    if (trap1 && !trap2)
    {
        env.trap[pos2] = env.trap[pos1];
        env.trap[pos2].pos = pos2;
        env.trap.erase(pos1);
    }
    else if (!trap1 && trap2)
    {
        env.trap[pos1] = env.trap[pos2];
        env.trap[pos1].pos = pos1;
        env.trap.erase(pos2);
    }
    else if (trap1 && trap2)
    {
        trap_def tmp = env.trap[pos1];
        env.trap[pos1] = env.trap[pos2];
        env.trap[pos2] = tmp;
        env.trap[pos1].pos = pos1;
        env.trap[pos2].pos = pos2;
    }

    // Swap shops.
    if (shop1 && !shop2)
    {
        env.shop[pos2] = env.shop[pos1];
        env.shop[pos2].pos = pos2;
        env.shop.erase(pos1);
    }
    else if (!shop1 && shop2)
    {
        env.shop[pos1] = env.shop[pos2];
        env.shop[pos1].pos = pos1;
        env.shop.erase(pos2);
    }
    else if (shop1 && shop2)
    {
        shop_struct tmp = env.shop[pos1];
        env.shop[pos1] = env.shop[pos2];
        env.shop[pos2] = tmp;
        env.shop[pos1].pos = pos1;
        env.shop[pos2].pos = pos2;
    }

    if (!swap_everything)
    {
        _dgn_check_terrain_items(pos1, false);
        _dgn_check_terrain_monsters(pos1);
        _dgn_check_terrain_player(pos1);
        set_terrain_changed(pos1);

        _dgn_check_terrain_items(pos2, false);
        _dgn_check_terrain_monsters(pos2);
        _dgn_check_terrain_player(pos2);
        set_terrain_changed(pos2);

        if (announce)
            _announce_swap(pos1, pos2);
        return true;
    }

    // Swap items.
    for (stack_iterator si(pos1); si; ++si)
        si->pos = pos1;

    for (stack_iterator si(pos2); si; ++si)
        si->pos = pos2;

    // Swap monsters.
    // Note that trapping nets, etc., move together
    // with the monster/player, so don't clear them.
    const int m1 = env.mgrid(pos1);
    const int m2 = env.mgrid(pos2);

    env.mgrid(pos1) = m2;
    env.mgrid(pos2) = m1;

    if (monster_at(pos1))
    {
        env.mons[env.mgrid(pos1)].set_position(pos1);
        env.mons[env.mgrid(pos1)].clear_invalid_constrictions();
    }
    if (monster_at(pos2))
    {
        env.mons[env.mgrid(pos2)].set_position(pos2);
        env.mons[env.mgrid(pos2)].clear_invalid_constrictions();
    }

    swap_clouds(pos1, pos2);

    if (pos1 == you.pos())
    {
        you.set_position(pos2);
        you.clear_invalid_constrictions();
        viewwindow();
        update_screen();
    }
    else if (pos2 == you.pos())
    {
        you.set_position(pos1);
        you.clear_invalid_constrictions();
        viewwindow();
        update_screen();
    }

    set_terrain_changed(pos1);
    set_terrain_changed(pos2);

    if (announce)
        _announce_swap(pos1, pos2);

    return true;
}

static bool _ok_dest_cell(const actor* orig_actor,
                          const dungeon_feature_type orig_feat,
                          const coord_def dest_pos)
{
    const dungeon_feature_type dest_feat = env.grid(dest_pos);

    if (orig_feat == dest_feat)
        return false;

    if (is_notable_terrain(dest_feat))
        return false;

    if (trap_at(dest_pos))
        return false;

    actor* dest_actor = actor_at(dest_pos);

    if (orig_actor && !orig_actor->is_habitable_feat(dest_feat))
        return false;
    if (dest_actor && !dest_actor->is_habitable_feat(orig_feat))
        return false;

    return true;
}

bool slide_feature_over(const coord_def &src, coord_def preferred_dest,
                        bool announce)
{
    ASSERT_IN_BOUNDS(src);

    const dungeon_feature_type orig_feat = env.grid(src);
    const actor* orig_actor = actor_at(src);

    if (in_bounds(preferred_dest)
        && _ok_dest_cell(orig_actor, orig_feat, preferred_dest))
    {
        ASSERT(preferred_dest != src);
    }
    else
    {
        int squares = 0;
        for (adjacent_iterator ai(src); ai; ++ai)
        {
            if (_ok_dest_cell(orig_actor, orig_feat, *ai)
                && one_chance_in(++squares))
            {
                preferred_dest = *ai;
            }
        }
    }

    if (!in_bounds(preferred_dest))
        return false;

    ASSERT(preferred_dest != src);
    return swap_features(src, preferred_dest, false, announce);
}

/**
 * Apply harmful environmental effects from the current tile terrain to the
 * player.
 *
 * @param entry     The terrain type in question.
 */
void fall_into_a_pool(dungeon_feature_type terrain)
{
    if (terrain == DNGN_DEEP_WATER)
    {
        if (you.can_water_walk() || form_likes_water())
            return;

        if (species::likes_water(you.species) && !you.transform_uncancellable)
        {
            emergency_untransform();
            return;
        }
    }

    mprf("You fall into the %s!",
         (terrain == DNGN_LAVA)       ? "lava" :
         (terrain == DNGN_DEEP_WATER) ? "water"
                                      : "programming rift");
    // included in default force_more_message
    enable_emergency_flight();
}

typedef map<string, dungeon_feature_type> feat_desc_map;
static feat_desc_map feat_desc_cache;

void init_feat_desc_cache()
{
    for (int i = 0; i < NUM_FEATURES; i++)
    {
        dungeon_feature_type feat = static_cast<dungeon_feature_type>(i);
        string               desc = feature_description(feat);

        lowercase(desc);
        if (!feat_desc_cache.count(desc))
            feat_desc_cache[desc] = feat;
    }
}

dungeon_feature_type feat_by_desc(string desc)
{
    lowercase(desc);

#if TAG_MAJOR_VERSION == 34
    // hard-coded because all the dry fountain variants match this description,
    // and they have a lower enum value, so the first is incorrectly returned
    if (desc == "a dry fountain")
        return DNGN_DRY_FOUNTAIN;
#endif

    return lookup(feat_desc_cache, desc, DNGN_UNSEEN);
}

// If active is true, the player is just stepping onto the feature, with the
// message: "<feature> slides away as you move <prep> it!"
// Else, the actor is already on the feature:
// "<feature> moves from <prep origin> to <prep destination>!"
string feat_preposition(dungeon_feature_type feat, bool active, const actor* who)
{
    const bool         airborne = !who || who->airborne();
    const command_type dir      = feat_stair_direction(feat);

    if (dir == CMD_NO_CMD)
    {
        if (feat == DNGN_STONE_ARCH)
            return "beside";
        else if (feat_is_solid(feat)) // Passwall?
        {
            if (active)
                return "inside";
            else
                return "around";
        }
        else if (!airborne)
        {
            if (feat == DNGN_LAVA || feat_is_water(feat))
            {
                if (active)
                    return "into";
                else
                    return "around";
            }
            else
            {
                if (active)
                    return "onto";
                else
                    return "under";
            }
        }
    }

    if (dir == CMD_GO_UPSTAIRS && feat_is_escape_hatch(feat))
    {
        if (active)
            return "under";
        else
            return "above";
    }

    if (airborne)
    {
        if (active)
            return "over";
        else
            return "beneath";
    }

    if (dir == CMD_GO_DOWNSTAIRS
        && (feat_is_staircase(feat) || feat_is_escape_hatch(feat)))
    {
        if (active)
            return "onto";
        else
            return "beneath";
    }
    else
        return "beside";
}

string stair_climb_verb(dungeon_feature_type feat)
{
    ASSERT(feat_stair_direction(feat) != CMD_NO_CMD);

    if (feat_is_staircase(feat))
        return "climb";
    else if (feat_is_escape_hatch(feat))
        return "use";
    else
        return "pass through";
}

/** Find the feature with this name.
 *
 *  @param name The name (not the user-visible one) to be matched.
 *  @returns DNGN_UNSEEN if name is "", DNGN_FLOOR if the name is for a
 *           dead/forbidden god, and the first entry in the enum with a
 *           matching name otherwise.
 */
dungeon_feature_type dungeon_feature_by_name(const string &name)
{
    if (name.empty())
        return DNGN_UNSEEN;

    for (unsigned i = 0; i < NUM_FEATURES; ++i)
    {
        dungeon_feature_type feat = static_cast<dungeon_feature_type>(i);

        if (!is_valid_feature_type(feat))
            continue;

        if (get_feature_def(feat).vaultname == name)
        {

            if (feat_is_altar(feat)
                && is_unavailable_god(feat_altar_god(feat)))
            {
                return DNGN_FLOOR;
            }

            return feat;
        }
    }

    return DNGN_UNSEEN;
}

/** Find feature names that contain this name.
 *
 *  @param name The string to be matched.
 *  @returns a list of matching names.
 */
vector<string> dungeon_feature_matches(const string &name)
{
    vector<string> matches;

    if (name.empty())
        return matches;

    for (unsigned i = 0; i < NUM_FEATURES; ++i)
    {
        dungeon_feature_type feat = static_cast<dungeon_feature_type>(i);

        if (!is_valid_feature_type(feat))
            continue;

        const char *featname = get_feature_def(feat).vaultname;
        if (strstr(featname, name.c_str()))
            matches.emplace_back(featname);
    }

    return matches;
}

/** Get the lua/wizmode name for a feature.
 *
 *  @param rfeat The feature type to be found.
 *  @returns nullptr if rfeat is not defined, the vaultname of the corresponding
 *           feature_def otherwise.
 */
const char *dungeon_feature_name(dungeon_feature_type rfeat)
{
    if (!is_valid_feature_type(rfeat))
        return nullptr;

    return get_feature_def(rfeat).vaultname;
}

void destroy_wall(const coord_def& p)
{
    if (!in_bounds(p))
        return;

    // Blood does not transfer onto floor.
    if (is_bloodcovered(p))
        env.pgrid(p) &= ~(FPROP_BLOODY);

    _revert_terrain_to(p,
            env.grid(p) == DNGN_MANGROVE ? DNGN_SHALLOW_WATER : DNGN_FLOOR);
    env.level_map_mask(p) |= MMT_TURNED_TO_FLOOR;
}

const char* feat_type_name(dungeon_feature_type feat)
{
    if (feat_is_door(feat))
        return "door";
    if (feat_is_wall(feat))
        return "wall";
    if (feat == DNGN_GRATE)
        return "grate";
    if (feat_is_tree(feat))
        return "tree";
    if (feat_is_statuelike(feat))
        return "statue";
    if (feat_is_water(feat))
        return "water";
    if (feat_is_lava(feat))
        return "lava";
    if (feat_is_altar(feat))
        return "altar";
    if (feat_is_trap(feat))
        return "trap";
    if (feat_is_escape_hatch(feat))
        return "escape hatch";
    if (feat_is_portal(feat) || feat_is_gate(feat))
        return "portal";
    if (feat_is_travelable_stair(feat))
        return "staircase";
    if (feat == DNGN_ENTER_SHOP || feat == DNGN_ABANDONED_SHOP)
        return "shop";
    if (feat_is_fountain(feat))
        return "fountain";
    if (feat == DNGN_UNSEEN)
        return "unknown terrain";
    return "floor";
}

void set_terrain_changed(const coord_def p)
{
    if (cell_is_solid(p))
        delete_cloud(p);

    if (env.grid(p) == DNGN_SLIMY_WALL)
        env.level_state |= LSTATE_SLIMY_WALL;
    else if (env.grid(p) == DNGN_OPEN_DOOR)
    {
        // Restore colour from door-change markers
        for (map_marker *marker : env.markers.get_markers_at(p))
        {
            if (marker->get_type() == MAT_TERRAIN_CHANGE)
            {
                map_terrain_change_marker* tmarker =
                    dynamic_cast<map_terrain_change_marker*>(marker);

                if (tmarker->change_type == TERRAIN_CHANGE_DOOR_SEAL
                    && tmarker->colour != BLACK)
                {
                    // Restore the unsealed colour.
                    dgn_set_grid_colour_at(p, tmarker->colour);
                    break;
                }
            }
        }
    }

    env.map_knowledge(p).flags |= MAP_CHANGED_FLAG;

    dungeon_events.fire_position_event(DET_FEAT_CHANGE, p);

    los_terrain_changed(p);
}

/**
 * Does this cell count for exploration piety?
 *
 * Don't count: endless map borders, deep water, lava, and cells explicitly
 * marked. (player_view_update_at in view.cc updates the flags)
 */
bool cell_triggers_conduct(const coord_def p)
{
    return !(feat_is_endless(env.grid(p))
             || env.grid(p) == DNGN_LAVA
             || env.grid(p) == DNGN_DEEP_WATER
             || env.pgrid(p) & FPROP_SEEN_OR_NOEXP);
}

bool is_boring_terrain(dungeon_feature_type feat)
{
    if (!is_notable_terrain(feat))
        return true;

    // Altars in the temple are boring, as are any you can never use.
    if (feat_is_altar(feat) && (player_in_branch(BRANCH_TEMPLE)
        || !player_can_join_god(feat_altar_god(feat), false)))
    {
        return true;
    }

    // Only note the first entrance to the Abyss/Pan/Hell
    // which is found.
    if ((feat == DNGN_ENTER_ABYSS || feat == DNGN_ENTER_PANDEMONIUM
         || feat == DNGN_ENTER_HELL)
         && overview_knows_num_portals(feat) > 1)
    {
        return true;
    }

    return false;
}

dungeon_feature_type orig_terrain(coord_def pos)
{
    const map_marker *mark = env.markers.find(pos, MAT_TERRAIN_CHANGE);
    if (!mark)
        return env.grid(pos);

    const map_terrain_change_marker *terch
        = dynamic_cast<const map_terrain_change_marker *>(mark);
    ASSERTM(terch, "%s has incorrect class", mark->debug_describe().c_str());

    return terch->old_feature;
}

void temp_change_terrain(coord_def pos, dungeon_feature_type newfeat, int dur,
                         terrain_change_type type, const monster* mon)
{
    dungeon_feature_type old_feat = env.grid(pos);
    for (map_marker *marker : env.markers.get_markers_at(pos))
    {
        if (marker->get_type() == MAT_TERRAIN_CHANGE)
        {
            map_terrain_change_marker* tmarker =
                    dynamic_cast<map_terrain_change_marker*>(marker);

            // If change type matches, just modify old one; no need to add new one
            if (tmarker->change_type == type)
            {
                if (tmarker->new_feature == newfeat)
                {
                    if (tmarker->duration < dur)
                    {
                        tmarker->duration = dur;
                        if (mon)
                            tmarker->mon_num = mon->mid;
                    }
                }
                else
                {
                    tmarker->new_feature = newfeat;
                    tmarker->duration = dur;
                    if (mon)
                        tmarker->mon_num = mon->mid;
                }
                // ensure that terrain change happens. Sometimes a terrain
                // change marker can get stuck; this allows re-doing such
                // cases. Also probably needed by the else case above.
                dungeon_terrain_changed(pos, newfeat, false, true, true);
                return;
            }
            else
                old_feat = tmarker->old_feature;
        }
    }

    // If we are trying to change terrain into what it already is, don't actually
    // add another marker (unless the current terrain is due to some OTHER marker)
    if (env.grid(pos) == newfeat && newfeat == old_feat)
        return;

    int col = env.grid_colours(pos);
    map_terrain_change_marker *marker =
        new map_terrain_change_marker(pos, old_feat, newfeat, dur, type,
                                      mon ? mon->mid : 0, col);
    env.markers.add(marker);
    env.markers.clear_need_activate();
    dungeon_terrain_changed(pos, newfeat, false, true, true);
}

static bool _revert_terrain_to(coord_def pos, dungeon_feature_type feat)
{
    dungeon_feature_type newfeat = feat;
    for (map_marker *marker : env.markers.get_markers_at(pos))
    {
        if (marker->get_type() == MAT_TERRAIN_CHANGE)
        {
            map_terrain_change_marker* tmarker =
                    dynamic_cast<map_terrain_change_marker*>(marker);

            // Don't revert sealed doors to normal doors if we're trying to
            // remove the door altogether
            // Same for destroyed trees and slime walls
            if ((tmarker->change_type == TERRAIN_CHANGE_DOOR_SEAL
                || tmarker->change_type == TERRAIN_CHANGE_FORESTED
                || tmarker->change_type == TERRAIN_CHANGE_SLIME)
                && newfeat == feat)
            {
                env.markers.remove(tmarker);
            }
            else
            {
                newfeat = tmarker->old_feature;
                if (tmarker->new_feature == env.grid(pos))
                    env.markers.remove(tmarker);
            }
        }
    }

    if (env.grid(pos) == DNGN_RUNED_DOOR && newfeat != DNGN_RUNED_DOOR
        || env.grid(pos) == DNGN_RUNED_CLEAR_DOOR
           && newfeat != DNGN_RUNED_CLEAR_DOOR)
    {
        explored_tracked_feature(env.grid(pos));
    }

    env.grid(pos) = newfeat;
    set_terrain_changed(pos);

    tile_clear_flavour(pos);
    tile_init_flavour(pos);

    return true;
}

bool revert_terrain_change(coord_def pos, terrain_change_type ctype)
{
    dungeon_feature_type newfeat = DNGN_UNSEEN;
    int colour = BLACK;

    for (map_marker *marker : env.markers.get_markers_at(pos))
    {
        if (marker->get_type() == MAT_TERRAIN_CHANGE)
        {
            map_terrain_change_marker* tmarker =
                    dynamic_cast<map_terrain_change_marker*>(marker);

            if (tmarker->change_type == ctype)
            {
                if (tmarker->colour != BLACK)
                    colour = tmarker->colour;
                if (!newfeat)
                    newfeat = tmarker->old_feature;
                env.markers.remove(tmarker);
            }
            else
            {
                // If we had an old colour, give it to the other marker.
                if (colour != BLACK)
                    tmarker->colour = colour;
                colour = BLACK;
                newfeat = tmarker->new_feature;
            }
        }
    }

    // Don't revert opened sealed doors.
    if (feat_is_door(newfeat) && env.grid(pos) == DNGN_OPEN_DOOR)
        newfeat = DNGN_UNSEEN;

    if (newfeat != DNGN_UNSEEN)
    {
        if (ctype == TERRAIN_CHANGE_BOG)
            env.map_knowledge(pos).set_feature(newfeat, colour);
        dungeon_terrain_changed(pos, newfeat, false, true);
        env.grid_colours(pos) = colour;
        return true;
    }
    else
        return false;
}

bool is_temp_terrain(coord_def pos)
{
    for (map_marker *marker : env.markers.get_markers_at(pos))
        if (marker->get_type() == MAT_TERRAIN_CHANGE)
            return true;

    return false;
}

bool plant_forbidden_at(const coord_def &p, bool connectivity_only)
{
    // .... Prevent this arrangement by never placing a plant in a way that
    // #P##  locally disconnects two adjacent cells. We scan clockwise around
    // ##.#  p looking for maximal contiguous sequences of traversable cells.
    // #?##  If we find more than one (and they don't join up cyclically),
    //       reject the configuration so the plant doesn't disconnect floor.
    //
    // ...   We do reject many non-problematic cases, such as this one; dpeg
    // #P#   suggests doing a connectivity check in ruination after placing
    // ...   plants, and removing cut-point plants then.

    // First traversable index, last consecutive traversable index, and
    // the next traversable index after last+1.
    int first = -1, last = -1, next = -1;
    int passable = 0;
    for (int i = 0; i < 8; i++)
    {
        coord_def q = p + Compass[i];

        if (feat_is_traversable(env.grid(q), true))
        {
            ++passable;
            if (first < 0)
                first = i;
            else if (last >= 0 && next < 0)
            {
                // Found a maybe-disconnected traversable cell. This is only
                // acceptable if it might connect up at the end.
                if (first == 0)
                    next = i;
                else
                    return true;
            }
        }
        else
        {
            if (first >= 0 && last < 0)
                last = i - 1;
            else if (next >= 0)
                return true;
        }
    }

    // ?#. Forbid this arrangement when the ? squares are walls.
    // #P#  If multiple plants conspire to do something similar, that's
    // ##?  fine: we just want to avoid the most common occurrences.
    //      This would be an info leak (that at least one ? is not a wall)
    //      were it not for the previous check.

    return passable <= 1 && !connectivity_only;
}

/*
 * Find an adjacent space to displace a stack of items or a creature.
 *
 * @param pos the starting position to displace from.
 * @param push_actor true if the goal is to move an actor, false if items
 * @param excluded any spots to rule out a priori. Used for e.g. imprison and
 *                       for multi-space doors.
 *
 * @return a (possibly empty) vector of positions where displacement is
 *                       possible. If `push_actor` is true but there is no
 *                       actor at the position, will return an empty list.
 */
vector<coord_def> get_push_spaces(const coord_def& pos, bool push_actor,
                    const vector<coord_def>* excluded)
{
    vector<coord_def> results;
    actor *act = nullptr;
    if (push_actor)
    {
        act = actor_at(pos);
        if (!act || act->is_stationary())
            return results;
    }

    dungeon_feature_type starting_feat = env.grid(pos);
    vector<coord_def> bad_spots; // used for items

    for (adjacent_iterator ai(pos); ai; ++ai)
    {
        dungeon_feature_type feat = env.grid(*ai);

        // Make sure the spot wasn't already vetoed. This is used e.g. for
        // imprison, to pre-exclude all the spots where a wall will be.
        if (excluded && find(begin(*excluded), end(*excluded), *ai)
                            != end(*excluded))
        {
            continue;
        }

        // can never push to a solid space
        if (feat_is_solid(feat))
            continue;

        // Extra checks if we're moving a monster instead of an item
        if (push_actor)
        {
            // these should get deep water and lava for cases where they matter
            if (actor_at(*ai)
                || !act->can_pass_through(*ai)
                || !act->is_habitable(*ai))
            {
                continue;
            }
            results.push_back(*ai);
        }
        else
        {
            if (feat_has_solid_floor(feat))
                results.push_back(*ai);
            else if (starting_feat == DNGN_DEEP_WATER
                && feat == DNGN_DEEP_WATER)
            {
                // Dispreferentially allow pushing items from deep water to
                // deep water. Without this, zin imprison fails over deep
                // water if there are items, even if the player can't see
                // them.
                bad_spots.push_back(*ai);
            }
            // otherwise, can't position an item on this spot
        }
    }
    if (!results.empty())
        return results;
    return bad_spots;
}

bool has_push_spaces(const coord_def& pos, bool push_actor,
                    const vector<coord_def>* excluded)
{
    return !get_push_spaces(pos, push_actor, excluded).empty();
}

/**
 * Push items from `pos`, splashing them around whatever available spaces
 * there are.
 * @param pos the source position.
 * @param excluded positions that are a priori unavailable.
 *
 * @return true if any items moved, false otherwise. (Will return false if there
 *         were no items.)
 */
bool push_items_from(const coord_def& pos, const vector<coord_def>* excluded)
{
    vector<coord_def> targets = get_push_spaces(pos, false, excluded);
    bool result = false;
    if (targets.empty())
        return false;
    // TODO: splashing is flavorful, but how annoying is it in practice?
    while (env.igrid(pos) != NON_ITEM)
        result |= move_top_item(pos, targets[random2(targets.size())]);
    return result;
}

/**
 * Push an actor from `pos` to some available space, if possible.
 *
 * @param pos the source position.
 * @param excluded excluded positions that are a priori unavailable.
 * @param random whether to chose the position randomly, or deterministically.
 *        (Useful for systematically moving a bunch of actors at once, when you
 *        need to worry about domino effects.)
 *
 * @return the new coordinates for the actor.
 */
coord_def push_actor_from(const coord_def& pos,
                          const vector<coord_def>* excluded, bool random)
{
    actor* act = actor_at(pos);
    if (!act)
        return coord_def(0,0);
    vector<coord_def> targets = get_push_spaces(pos, true, excluded);
    if (targets.empty())
        return coord_def(0,0);
    const coord_def newpos = random ? targets[random2(targets.size())]
                                    : targets.front();
    ASSERT(!newpos.origin());
    act->move_to_pos(newpos);
    // The new position of the monster is now an additional veto spot for
    // monsters.
    return newpos;
}

/** Close any door at the given position. Handles the grid change, but does not
 * mark terrain or do any event handling.
 *
 * @param dest The location of the door.
 */
void dgn_close_door(const coord_def &dest)
{
    if (!feat_is_open_door(env.grid(dest)))
        return;

    // Yes, this fixes broken doors.
    const auto feat = env.grid(dest);
    if (feat == DNGN_OPEN_CLEAR_DOOR || feat == DNGN_BROKEN_CLEAR_DOOR)
        env.grid(dest) = DNGN_CLOSED_CLEAR_DOOR;
    else
        env.grid(dest) = DNGN_CLOSED_DOOR;
}

/** Open any door at the given position. Handles the grid change, but does not
 * mark terrain or do any event handling.
 *
 * @param dest The location of the door.
 */
void dgn_open_door(const coord_def &dest)
{
    if (!feat_is_closed_door(env.grid(dest)))
        return;

    if (env.grid(dest) == DNGN_CLOSED_CLEAR_DOOR
        || env.grid(dest) == DNGN_RUNED_CLEAR_DOOR)
    {
        env.grid(dest) = DNGN_OPEN_CLEAR_DOOR;
    }
    else
        env.grid(dest) = DNGN_OPEN_DOOR;
}

/** Breaks any door at the given position. Handles the grid change, but does not
 * mark terrain or do any event handling.
 *
 * @param dest The location of the door.
 */
void dgn_break_door(const coord_def &dest)
{
    if (!feat_is_closed_door(env.grid(dest)))
        return;

    if (env.grid(dest) == DNGN_CLOSED_CLEAR_DOOR
        || env.grid(dest) == DNGN_RUNED_CLEAR_DOOR)
    {
        env.grid(dest) = DNGN_BROKEN_CLEAR_DOOR;
    }
    else
        env.grid(dest) = DNGN_BROKEN_DOOR;
}


void ice_wall_damage(monster &mons, int delay)
{
    if (!you.duration[DUR_FROZEN_RAMPARTS]
        || !you.see_cell_no_trans(mons.pos())
        || mons_aligned(&you, &mons))
    {
        return;
    }

    const int walls = count_adjacent_icy_walls(mons.pos());
    if (!walls)
        return;

    const int pow = calc_spell_power(SPELL_FROZEN_RAMPARTS, true);
    const int undelayed_dam = ramparts_damage(pow).roll();
    const int orig_dam = div_rand_round(delay * undelayed_dam, BASELINE_DELAY);

    bolt beam;
    beam.flavour = BEAM_COLD;
    beam.thrower = KILL_YOU;
    int dam = mons_adjust_flavoured(&mons, beam, orig_dam);
    mprf("The wall freezes %s%s%s",
         you.can_see(mons) ? mons.name(DESC_THE).c_str() : "something",
         dam ? "" : " but does no damage",
         attack_strength_punctuation(dam).c_str());

    if (dam > 0)
    {
        mons.hurt(&you, dam, BEAM_COLD);

        if (mons.alive())
        {
            behaviour_event(&mons, ME_WHACK, &you);
            mons.expose_to_element(BEAM_COLD, orig_dam);
        }
    }
}<|MERGE_RESOLUTION|>--- conflicted
+++ resolved
@@ -793,7 +793,7 @@
     *noun = descriptions[idx+1];
 }
 
-<<<<<<< HEAD
+
 coord_def get_random_stair()
 {
     vector<coord_def> st;
@@ -812,8 +812,8 @@
     return st[random2(st.size())];
 }
 
-=======
->>>>>>> 92def6ad
+
+
 static unique_ptr<map_mask_boolean> _slime_wall_precomputed_neighbour_mask;
 
 static void _precompute_slime_wall_neighbours()
