/**
 * @file
 * @brief Functions used to print player related info.
**/

#include "AppHdr.h"

#include "output.h"

#include <cmath>
#include <cstdlib>
#include <sstream>

#include "ability.h"
#include "branch.h"
#include "colour.h"
#include "describe.h"
#ifndef USE_TILE_LOCAL
#include "directn.h"
#endif
#include "english.h"
#include "env.h"
#include "files.h"
#include "godabil.h"
#include "godpassive.h"
#include "initfile.h"
#include "itemname.h"
#include "jobs.h"
#include "lang-fake.h"
#include "libutil.h"
#include "menu.h"
#include "message.h"
#include "misc.h"
#include "mutation.h"
#include "notes.h"
#include "prompt.h"
#include "religion.h"
#include "showsymb.h"
#include "skills.h"
#include "state.h"
#include "status.h"
#include "stringutil.h"
#include "throw.h"
#include "transform.h"
#include "viewchar.h"
#include "view.h"
#include "xom.h"


#ifdef USE_TILE_LOCAL
#include "tilesdl.h"

/*
 * this glorious piece of code works by:
    - overriding cgotoxy and cprintf
    - mapping the x,y coordinate of each part of the HUD to a
      value in the touchui_states enum and storing the current value
    - using the current state to decide what and where to actually
      render each part of the HUD

  12345678901234567890
1 Nameaname
2 TrDk(Mak)
3  St Dx In
4  nn nn nn
5  AC SH EV
6  nn nn nn
7 W: foobar
8 Q: 20 baz
9 XXXXXXXXX      status lights
.
y  HPP MPP
 */
#include <stdarg.h>
#define CGOTOXY _cgotoxy_touchui
#define CPRINTF _cprintf_touchui
#define NOWRAP_EOL_CPRINTF _nowrap_eol_cprintf_touchui

enum touchui_states
{
    TOUCH_S_INIT  = 0x0,
    TOUCH_S_NULL  = 0x1,
    TOUCH_T_MP    = 0x0104,
    TOUCH_T_AC    = 0x0105,
    TOUCH_T_EV    = 0x0106,
    TOUCH_T_SH    = 0x0107,
    TOUCH_T_STR   = 0x1305,
    TOUCH_T_INT   = 0x1306,
    TOUCH_T_DEX   = 0x1307,
    TOUCH_V_PLACE = 0x1308,
    TOUCH_T_HP    = 0x0103,
    TOUCH_V_HP    = 0x0203, // dummy location
    TOUCH_V_MP    = 0x0904,
    TOUCH_V_AC    = 0x0505,
    TOUCH_V_EV    = 0x0506,
    TOUCH_V_SH    = 0x0507,
    TOUCH_V_STR   = 0x1805,
    TOUCH_V_INT   = 0x1806,
    TOUCH_V_DEX   = 0x1807,
    TOUCH_V_XL    = 0x0108,
    TOUCH_T_WP    = 0x0109,
    TOUCH_T_QV    = 0x010A,
    TOUCH_V_WP    = 0x0209, // dummy
    TOUCH_V_QV    = 0x020A, // dummy
    TOUCH_V_TITLE = 0x0101,
    TOUCH_V_TITL2 = 0x0102,
    TOUCH_V_LIGHT = 0x010B,
};
touchui_states TOUCH_UI_STATE = TOUCH_S_INIT;
static void _cgotoxy_touchui(int x, int y, GotoRegion region = GOTO_CRT)
{
//    printf("go to (%d,%d): ",x,y);
    if (tiles.is_using_small_layout())
        TOUCH_UI_STATE = (touchui_states)((x<<8)+y);
//    printf("[%x]: ",TOUCH_UI_STATE);
    switch (TOUCH_UI_STATE)
    {
        case TOUCH_V_HP:
        case TOUCH_T_MP:
        case TOUCH_V_TITLE:
        case TOUCH_V_TITL2:
        case TOUCH_V_XL:
        case TOUCH_V_PLACE:
        case TOUCH_S_NULL:
            // no special behaviour for these
            break;
        case TOUCH_T_STR:
            x = 1; y = 3;
            break;
        case TOUCH_T_INT:
            x = 4; y = 3;
            break;
        case TOUCH_T_DEX:
            x = 7; y = 3;
            break;
        case TOUCH_T_AC:
            x = 1; y = 5;
            break;
        case TOUCH_T_EV:
            x = 4; y = 5;
            break;
        case TOUCH_T_SH:
            x = 7; y = 5;
            break;
        case TOUCH_V_STR:
            x = 1; y = 4;
            break;
        case TOUCH_V_INT:
            x = 4; y = 4;
            break;
        case TOUCH_V_DEX:
            x = 7; y = 4;
            break;
        case TOUCH_V_AC:
            x = 2; y = 6;
            break;
        case TOUCH_V_EV:
            x = 5; y = 6;
            break;
        case TOUCH_V_SH:
            x = 8; y = 6;
            break;
        case TOUCH_T_WP:
            x = 1; y = 7;
            break;
        case TOUCH_T_QV:
            x = 1; y = 8;
            break;
        case TOUCH_V_WP:
            x = 4; y = 7;
            break;
        case TOUCH_V_QV:
            x = 4; y = 8;
            break;
        case TOUCH_V_LIGHT:
            x = 1; y = 9;
            break;
        case TOUCH_T_HP:
            x = 2; y = crawl_view.hudsz.y;
            break;
        case TOUCH_V_MP:
            x = 6; y = crawl_view.hudsz.y;
            break;
        default:
            // reset state
            TOUCH_UI_STATE = TOUCH_S_INIT;
    }
//    printf("(%d,%d): ",x,y);
    cgotoxy(x,y,region);
}

static void _cprintf_touchui(const char *format, ...)
{
    va_list args;
    string  buf;
    va_start(args, format);
    buf = vmake_stringf(format, args);

    switch (TOUCH_UI_STATE)
    {
        case TOUCH_T_MP:
        case TOUCH_V_TITL2:
        case TOUCH_V_XL:
        case TOUCH_V_PLACE:
        case TOUCH_S_NULL:
            // don't draw these
//            printf("X! %s\n",buf.c_str());
            break;
        case TOUCH_T_HP:
            TOUCH_UI_STATE = TOUCH_V_HP;
            break;
        case TOUCH_V_TITLE:
            cprintf(you.your_name.c_str());
            break;
        case TOUCH_V_HP:
        case TOUCH_V_MP:
            // suppress everything after initial print; rjustify
            cprintf("%3s", buf.c_str());
            TOUCH_UI_STATE = TOUCH_S_NULL;
            break;
        case TOUCH_V_STR:
        case TOUCH_V_INT:
        case TOUCH_V_DEX:
            // rjustify to 3 chars on these
            cprintf("%3s", buf.c_str());
            break;
        case TOUCH_T_WP:
            TOUCH_UI_STATE = TOUCH_V_WP;
            cprintf(buf.c_str());
            break;
        case TOUCH_T_QV:
            TOUCH_UI_STATE = TOUCH_V_QV;
            cprintf(buf.c_str());
            break;
        case TOUCH_V_WP:
        case TOUCH_V_QV:
            // get rid of the hotkey; somewhat pointless in a touch-screen ui :)
            cprintf(buf.substr(3,10).c_str());
            break;

        default:
//            printf("p: %s\n",buf.c_str());
            cprintf(buf.c_str());
    }
    va_end(args);
}

static void _nowrap_eol_cprintf_touchui(const char *format, ...)
{
    va_list args;
    string  buf;
    va_start(args, format);
    buf = vmake_stringf(format, args);

    // N.B. this should really be factored out and merged with the other switch-case above
    switch (TOUCH_UI_STATE)
    {
        case TOUCH_S_NULL:
            // don't print these
            break;
        case TOUCH_V_TITL2:
            cprintf("%s%s %.4s", get_species_abbrev(you.species),
                                 get_job_abbrev(you.char_class),
                                 god_name(you.religion).c_str());
            TOUCH_UI_STATE = TOUCH_S_NULL; // suppress whatever else it was going to print
            break;
        default:
//            printf("q: %s\n",buf.c_str());
            nowrap_eol_cprintf("%s", buf.c_str());
    }
    va_end(args);
}

#else
#define CGOTOXY cgotoxy
#define CPRINTF cprintf
#define NOWRAP_EOL_CPRINTF nowrap_eol_cprintf
#endif

static string _god_powers();
static string _god_asterisks();
static int _god_status_colour(int default_colour);

// Colour for captions like 'Health:', 'Str:', etc.
#define HUD_CAPTION_COLOUR Options.status_caption_colour

// Colour for values, which come after captions.
static const short HUD_VALUE_COLOUR = LIGHTGREY;

// ----------------------------------------------------------------------
// colour_bar
// ----------------------------------------------------------------------

class colour_bar
{
    typedef unsigned short colour_t;
 public:
    colour_t m_default;
    colour_t m_change_pos;
    colour_t m_change_neg;
    colour_t m_empty;

    colour_bar(colour_t default_colour,
               colour_t change_pos,
               colour_t change_neg,
               colour_t empty,
               bool round = false)
        : m_default(default_colour), m_change_pos(change_pos),
          m_change_neg(change_neg), m_empty(empty),
          m_old_disp(-1),
          m_request_redraw_after(0)
    {
        // m_old_disp < 0 means it's invalid and needs to be initialised.
    }

    bool wants_redraw() const
    {
        return m_request_redraw_after
               && you.num_turns >= m_request_redraw_after;
    }

#if TAG_MAJOR_VERSION == 34
    void draw(int ox, int oy, int val, int max_val, bool temp = false, int sub_val = 0)
#else
    void draw(int ox, int oy, int val, int max_val, int sub_val = 0)
#endif
    {
        ASSERT(val <= max_val);
        if (max_val <= 0)
        {
            m_old_disp = -1;
            return;
        }
#if TAG_MAJOR_VERSION == 34
        const colour_t temp_colour = temperature_colour(temperature());
#endif
        const int width = crawl_view.hudsz.x - (ox - 1);
        const int sub_disp = (width * val / max_val);
        int disp  = width * max(0, val - sub_val) / max_val;
        const int old_disp = (m_old_disp < 0) ? sub_disp : m_old_disp;
        m_old_disp = sub_disp;

        // Always show at least one sliver of the sub-bar, if it exists
        if (sub_val)
            disp = max(0, min(sub_disp - 1, disp));

        CGOTOXY(ox, oy, GOTO_STAT);

        textcolour(BLACK);
        for (int cx = 0; cx < width; cx++)
        {
#ifdef USE_TILE_LOCAL
            // Maybe this should use textbackground too?
            textcolour(BLACK + m_empty * 16);

            if (cx < disp)
            {
#if TAG_MAJOR_VERSION == 34
                textcolour(BLACK + (temp) ? temp_colour * 16 : m_default * 16);
#else
                textcolour(BLACK + m_default * 16);
#endif
            }
            else if (cx < sub_disp)
                textcolour(BLACK + YELLOW * 16);
            else if (old_disp >= sub_disp && cx < old_disp)
                textcolour(BLACK + m_change_neg * 16);
            putwch(' ');
#else
            if (cx < disp && cx < old_disp)
            {
#if TAG_MAJOR_VERSION == 34
                textcolour((temp) ? temp_colour : m_default);
#else
                textcolour(m_default);
#endif
                putwch('=');
            }
            else if (cx < disp)
            {
                textcolour(m_change_pos);
                putwch('=');
            }
            else if (cx < sub_disp)
            {
                textcolour(YELLOW);
                putwch('=');
            }
            else if (cx < old_disp)
            {
                textcolour(m_change_neg);
                putwch('-');
            }
            else
            {
                textcolour(m_empty);
                putwch('-');
            }
#endif

            // If some change colour was rendered, redraw in a few
            // turns to clear it out.
            if (old_disp != disp)
                m_request_redraw_after = you.num_turns + 4;
            else
                m_request_redraw_after = 0;
        }

        textcolour(LIGHTGREY);
        textbackground(BLACK);
    }

    void vdraw(int ox, int oy, int val, int max_val)
    {
        // ox is width from l/h edge; oy is height from top
        // bars are 3chars wide and render down to hudsz.y-1
        const int bar_width = 3;
        const int obase     = crawl_view.hudsz.y-1;

        ASSERT(val <= max_val);
        if (max_val <= 0)
        {
            m_old_disp = -1;
            return;
        }

        const int height   = bar_width * (obase-oy+1);
        const int disp     = height * val / max_val;
        const int old_disp = (m_old_disp < 0) ? disp : m_old_disp;

        CGOTOXY(ox, obase, GOTO_STAT);

        textcolour(WHITE);
        for (int cx = 0; cx < height; cx++)
        {
            // Maybe this should use textbackground too?
            textcolour(BLACK + m_empty * 16);

            if (cx < disp)
                textcolour(BLACK + m_default * 16);
            else if (old_disp > disp && cx < old_disp)
                textcolour(BLACK + m_change_neg * 16);
            putwch(' ');

            // move up a line if we've drawn this bit of the bar
            if ((cx+1) % bar_width == 0)
                CGOTOXY(ox, obase-cx/bar_width, GOTO_STAT);

            // If some change colour was rendered, redraw in a few
            // turns to clear it out.
            if (old_disp != disp)
                m_request_redraw_after = you.num_turns + 4;
            else
                m_request_redraw_after = 0;
        }

        textcolour(LIGHTGREY);
        textbackground(BLACK);
    }

 private:
    int m_old_disp;
    int m_request_redraw_after; // force a redraw at this turn count
};

static colour_bar HP_Bar(LIGHTGREEN, GREEN, RED, DARKGREY);
static colour_bar EP_Bar(LIGHTMAGENTA, MAGENTA, BLUE, DARKGREY);

#ifdef USE_TILE_LOCAL
static colour_bar MP_Bar(BLUE, BLUE, LIGHTBLUE, DARKGREY);
#else
static colour_bar MP_Bar(LIGHTBLUE, BLUE, MAGENTA, DARKGREY);
#endif

colour_bar Contam_Bar(DARKGREY, DARKGREY, DARKGREY, DARKGREY);
colour_bar Temp_Bar(RED, LIGHTRED, LIGHTBLUE, DARKGREY);

// ----------------------------------------------------------------------
// Status display
// ----------------------------------------------------------------------

static bool _boosted_hp()
{
    return you.duration[DUR_DIVINE_VIGOUR]
           || you.berserk();
}

static bool _boosted_mp()
{
    return you.duration[DUR_DIVINE_VIGOUR];
}

static bool _boosted_ac()
{
    return you.duration[DUR_ICY_ARMOUR]
           || player_stoneskin()
           || player_icemail_armour_class()
           || you.duration[DUR_QAZLAL_AC]
           || you.attribute[ATTR_BONE_ARMOUR] > 0;
}

static bool _boosted_ev()
{
    return you.duration[DUR_PHASE_SHIFT]
           || you.duration[DUR_AGILITY];
}

static bool _boosted_sh()
{
    return you.duration[DUR_CONDENSATION_SHIELD]
           || you.duration[DUR_MAGIC_SHIELD]
           || you.duration[DUR_DIVINE_SHIELD]
           || qazlal_sh_boost() > 0
           || you.attribute[ATTR_BONE_ARMOUR] > 0;
}

#ifdef DGL_SIMPLE_MESSAGING
void update_message_status()
{
    if (!SysEnv.have_messages)
        return;

    static const char * const msg = "(Hit _)";

    textcolour(LIGHTBLUE);

    CGOTOXY(crawl_view.hudsz.x - strwidth(msg) + 1, 1, GOTO_STAT);
    CPRINTF(msg);

    textcolour(LIGHTGREY);
}
#endif

void update_turn_count()
{
    if (crawl_state.game_is_arena())
        return;

    // Don't update turn counter when running/resting/traveling to
    // prevent pointless screen updates.
    if (you.running > 0
        || you.running < 0 && Options.travel_delay == -1)
    {
        return;
    }

    const int yhack = crawl_state.game_is_zotdef()
#if TAG_MAJOR_VERSION == 34
                    + (you.species == SP_LAVA_ORC)
#endif
                    ;
    CGOTOXY(19+6, 9 + yhack, GOTO_STAT);

    // Show the turn count starting from 1. You can still quit on turn 0.
    textcolour(HUD_VALUE_COLOUR);
    if (Options.show_game_turns)
    {
        CPRINTF("%.1f (%.1f)%s", you.elapsed_time / 10.0,
                (you.elapsed_time - you.elapsed_time_at_last_input) / 10.0,
                // extra spaces to erase excess if previous output was longer
                "    ");
    }
    else
        CPRINTF("%d", you.num_turns);
    textcolour(LIGHTGREY);
}

static int _count_digits(int val)
{
    if (val > 999)
        return 4;
    else if (val > 99)
        return 3;
    else if (val > 9)
        return 2;
    return 1;
}

#if TAG_MAJOR_VERSION == 34
static void _print_stats_temperature(int x, int y)
{
    cgotoxy(x, y, GOTO_STAT);
    textcolour(HUD_CAPTION_COLOUR);
    cprintf("Temperature: ");

    Temp_Bar.draw(19, y, temperature(), TEMP_MAX, true);
}
#endif

static void _print_stats_mp(int x, int y)
{
#if TAG_MAJOR_VERSION == 34
    if (you.species == SP_DJINNI)
        return;

#endif
    // Calculate colour
    short mp_colour = HUD_VALUE_COLOUR;

    const bool boosted = _boosted_mp();

    if (boosted)
        mp_colour = LIGHTBLUE;
    else
    {
        int mp_percent = (you.max_magic_points == 0
                          ? 100
                          : (you.magic_points * 100) / you.max_magic_points);

        for (const auto &entry : Options.mp_colour)
            if (mp_percent <= entry.first)
                mp_colour = entry.second;
    }

    CGOTOXY(x, y, GOTO_STAT);
    textcolour(HUD_CAPTION_COLOUR);
    CPRINTF(player_rotted() ? "MP: " : "Magic:  ");
    textcolour(mp_colour);
    CPRINTF("%d", you.magic_points);
    if (!boosted)
        textcolour(HUD_VALUE_COLOUR);
    CPRINTF("/%d", you.max_magic_points);
    if (boosted)
        textcolour(HUD_VALUE_COLOUR);

    int col = _count_digits(you.magic_points)
              + _count_digits(you.max_magic_points) + 1;
    for (int i = 11-col; i > 0; i--)
        CPRINTF(" ");

#ifdef TOUCH_UI
    if (tiles.is_using_small_layout())
        MP_Bar.vdraw(6, 10, you.magic_points, you.max_magic_points);
    else
#endif
    MP_Bar.draw(19, y, you.magic_points, you.max_magic_points);
}

#if TAG_MAJOR_VERSION == 34
static void _print_stats_contam(int x, int y)
{
    if (you.species != SP_DJINNI)
        return;

    const int max_contam = 8000;
    int contam = min(you.magic_contamination, max_contam);

    // Calculate colour
    if (you.magic_contamination > 15000)
    {
        Contam_Bar.m_default = RED;
        Contam_Bar.m_change_pos = Contam_Bar.m_change_neg = RED;
    }
    else if (you.magic_contamination > 5000) // harmful
    {
        Contam_Bar.m_default = LIGHTRED;
        Contam_Bar.m_change_pos = Contam_Bar.m_change_neg = RED;
    }
    else if (you.magic_contamination > 3333)
    {
        Contam_Bar.m_default = YELLOW;
        Contam_Bar.m_change_pos = Contam_Bar.m_change_neg = BROWN;
    }
    else if (you.magic_contamination > 1666)
    {
        Contam_Bar.m_default = LIGHTGREY;
        Contam_Bar.m_change_pos = Contam_Bar.m_change_neg = DARKGREY;
    }
    else
    {
#ifdef USE_TILE_LOCAL
        Contam_Bar.m_default = LIGHTGREY;
#else
        Contam_Bar.m_default = DARKGREY;
#endif
        Contam_Bar.m_change_pos = Contam_Bar.m_change_neg = DARKGREY;
    }

#ifdef TOUCH_UI
    if (tiles.is_using_small_layout())
        Contam_Bar.vdraw(6, 10, contam, max_contam);
    else
#endif
    Contam_Bar.draw(19, y, contam, max_contam);
}
#endif
static void _print_stats_hp(int x, int y)
{
    int max_max_hp = get_real_hp(true, true);
#if TAG_MAJOR_VERSION == 34
    if (you.species == SP_DJINNI)
        max_max_hp += get_real_mp(true);
#endif

    // Calculate colour
    short hp_colour = HUD_VALUE_COLOUR;

    const bool boosted = _boosted_hp();

    if (boosted)
        hp_colour = LIGHTBLUE;
    else
    {
        const int hp_percent =
            (you.hp * 100) / get_real_hp(true, false);

        for (const auto &entry : Options.hp_colour)
            if (hp_percent <= entry.first)
                hp_colour = entry.second;
    }

    // 01234567890123456789
    // Health: xxx/yyy (zzz)
    CGOTOXY(x, y, GOTO_STAT);
    textcolour(HUD_CAPTION_COLOUR);
#if TAG_MAJOR_VERSION == 34
    if (you.species == SP_DJINNI)
        CPRINTF(player_rotted() ? "EP: " : "Essence: ");
    else
#endif
    CPRINTF(player_rotted() ? "HP: " : "Health: ");
    textcolour(hp_colour);
    CPRINTF("%d", you.hp);
    if (!boosted)
        textcolour(HUD_VALUE_COLOUR);
    CPRINTF("/%d", you.hp_max);
    if (max_max_hp != you.hp_max)
        CPRINTF(" (%d)", max_max_hp);
    if (boosted)
        textcolour(HUD_VALUE_COLOUR);

    int col = wherex() - crawl_view.hudp.x;
    for (int i = 18-col; i > 0; i--)
        CPRINTF(" ");

#ifdef USE_TILE_LOCAL
    if (tiles.is_using_small_layout())
    {
#if TAG_MAJOR_VERSION == 34
        if (you.species == SP_DJINNI)
            EP_Bar.vdraw(2, 10, you.hp, you.hp_max);
        else
#endif
        HP_Bar.vdraw(2, 10, you.hp, you.hp_max);
    }
    else
#endif
#if TAG_MAJOR_VERSION == 34
    if (you.species == SP_DJINNI)
        EP_Bar.draw(19, y, you.hp, you.hp_max);
    else
        HP_Bar.draw(19, y, you.hp, you.hp_max, false, you.hp - max(0, poison_survival()));
#else
        HP_Bar.draw(19, y, you.hp, you.hp_max, you.hp - max(0, poison_survival()));
#endif
}

static short _get_stat_colour(stat_type stat)
{
    if (you.stat_zero[stat])
        return LIGHTRED;

    // Check the stat_colour option for warning thresholds.
    for (const auto &entry : Options.stat_colour)
        if (you.stat(stat) <= entry.first)
            return entry.second;

    // Stat is magically increased.
    if (you.duration[DUR_DIVINE_STAMINA]
        || stat == STAT_STR && you.duration[DUR_MIGHT]
        || stat == STAT_STR && you.duration[DUR_BERSERK]
        || stat == STAT_STR && you.duration[DUR_FORTITUDE]
        || stat == STAT_INT && you.duration[DUR_BRILLIANCE]
        || stat == STAT_DEX && you.duration[DUR_AGILITY])
    {
        return LIGHTBLUE;  // no end of effect warning
    }

    // Stat is degenerated.
    if (you.stat_loss[stat] > 0)
        return YELLOW;

    return HUD_VALUE_COLOUR;
}

static void _print_stat(stat_type stat, int x, int y)
{
    CGOTOXY(x+5, y, GOTO_STAT);

    textcolour(_get_stat_colour(stat));
    CPRINTF("%d", you.stat(stat, false));

    if (you.stat_loss[stat] > 0)
        CPRINTF(" (%d)  ", you.max_stat(stat));
    else
        CPRINTF("       ");
}

static void _print_stats_ac(int x, int y)
{
    // AC:
    CGOTOXY(x+4, y, GOTO_STAT);
    if (_boosted_ac())
        textcolour(LIGHTBLUE);
    else if (you.duration[DUR_CORROSION])
        textcolour(RED);
    else
        textcolour(HUD_VALUE_COLOUR);
    string ac = make_stringf("%2d ", you.armour_class());
#ifdef WIZARD
    if (you.wizard)
        ac += make_stringf("(%d%%) ", you.gdr_perc());
#endif
    CPRINTF("%-12s", ac.c_str());

    // SH: (two lines lower)
    CGOTOXY(x+4, y+2, GOTO_STAT);
    if (you.incapacitated() && you.shielded())
        textcolour(RED);
    else if (_boosted_sh())
        textcolour(LIGHTBLUE);
    else
        textcolour(HUD_VALUE_COLOUR);
    string sh = make_stringf("%2d ", player_displayed_shield_class());
    CPRINTF("%-12s", sh.c_str());
}

static void _print_stats_ev(int x, int y)
{
    CGOTOXY(x+4, y, GOTO_STAT);
    textcolour(you.duration[DUR_PETRIFYING] || you.duration[DUR_GRASPING_ROOTS]
              || you.cannot_move() ? RED :
              _boosted_ev()
              ? LIGHTBLUE : HUD_VALUE_COLOUR);
    CPRINTF("%2d ", player_evasion());
}

/**
 * Get the appropriate colour for the UI text describing the player's weapon.
 * (Or hands/ice fists/etc, as appropriate.)
 *
 * @return     A colour enum for the player's weapon.
 */
static int _wpn_name_colour()
{
    if (you.duration[DUR_CORROSION])
        return RED;

    if (you.weapon())
    {
        const item_def& wpn = *you.weapon();

        const string prefix = item_prefix(wpn);
        const int prefcol = menu_colour(wpn.name(DESC_INVENTORY), prefix, "stats");
        if (prefcol != -1)
            return prefcol;
        return LIGHTGREY;
    }

    return get_form()->uc_colour;
}

/**
 * Print a description of the player's weapon (or lack thereof) to the UI.
 *
 * @param y     The y-coordinate to print the description at.
 */
static void _print_stats_wp(int y)
{
    string text;
    if (you.weapon())
    {
        item_def wpn = *you.weapon();

        if (you.duration[DUR_CORROSION])
        {
            if (wpn.base_type == OBJ_RODS)
                wpn.special -= 3 * you.props["corrosion_amount"].get_int();
            else
                wpn.plus -= 3 * you.props["corrosion_amount"].get_int();
        }
        text = wpn.name(DESC_PLAIN, true, false, true);
    }
    else
        text = you.unarmed_attack_name();

    CGOTOXY(1, y, GOTO_STAT);
    textcolour(HUD_CAPTION_COLOUR);
    const char slot_letter = you.weapon() ? index_to_letter(you.weapon()->link)
                                          : '-';
    const string slot_name = make_stringf("%c) ", slot_letter);
    CPRINTF("%s", slot_name.c_str());
    textcolour(_wpn_name_colour());
    const int max_name_width = crawl_view.hudsz.x - slot_name.size();
    CPRINTF("%s", chop_string(text, max_name_width).c_str());
    textcolour(LIGHTGREY);
}

static void _print_stats_qv(int y)
{
    int col;
    string text;

    int q = you.m_quiver->get_fire_item();
    ASSERT_RANGE(q, -1, ENDOFPACK);
    char hud_letter = '-';
    if (q != -1 && !fire_warn_if_impossible(true))
    {
        const item_def& quiver = you.inv[q];
        hud_letter = index_to_letter(quiver.link);
        const string prefix = item_prefix(quiver);
        const int prefcol =
            menu_colour(quiver.name(DESC_PLAIN), prefix, "stats");
        if (prefcol != -1)
            col = prefcol;
        else
            col = LIGHTGREY;
        text = quiver.name(DESC_PLAIN, true);
    }
    else
    {
        if (fire_warn_if_impossible(true))
        {
            col  = DARKGREY;
            text = "Quiver unavailable";
        }
        else
        {
            col  = LIGHTGREY;
            text = "Nothing quivered";
        }
    }
    CGOTOXY(1, y, GOTO_STAT);
    textcolour(HUD_CAPTION_COLOUR);
    CPRINTF("%c) ", hud_letter);
    textcolour(col);
#ifdef USE_TILE_LOCAL
    int w = crawl_view.hudsz.x - (tiles.is_using_small_layout()?0:4);
    CPRINTF("%s", chop_string(text, w).c_str());
#else
    CPRINTF("%s", chop_string(text, crawl_view.hudsz.x-4).c_str());
#endif
    textcolour(LIGHTGREY);
}

struct status_light
{
    status_light(int c, string t) : colour(c), text(t) {}
    colour_t colour;
    string text;
};

static void _add_status_light_to_out(int i, vector<status_light>& out)
{
    status_info inf;

    if (fill_status_info(i, &inf) && !inf.light_text.empty())
    {
        status_light sl(inf.light_colour, inf.light_text);
        out.push_back(sl);
    }
}

// The colour scheme for these flags is currently:
//
// - yellow, "orange", red      for bad conditions
// - light grey, white          for god based conditions
// - green, light green         for good conditions
// - blue, light blue           for good enchantments
// - magenta, light magenta     for "better" enchantments (deflect, fly)
//
// Prints hunger,
// pray, holy, teleport, regen, fly/lev, invis, silence,
//   conf. touch, sage
// confused, mesmerised, fire, poison, disease, rot, held, glow, swift,
//   fast, slow, breath
//
// Note the usage of bad_ench_colour() correspond to levels that
// can be found in player.cc, ie those that the player can tell by
// using the '@' command.  Things like confusion and sticky flame
// hide their amounts and are thus always the same colour (so
// we're not really exposing any new information). --bwr
static void _get_status_lights(vector<status_light>& out)
{
#ifdef DEBUG_DIAGNOSTICS
    {
        static char static_pos_buf[80];
        snprintf(static_pos_buf, sizeof(static_pos_buf),
                 "%2d,%2d", you.pos().x, you.pos().y);
        out.emplace_back(LIGHTGREY, static_pos_buf);

        static char static_hunger_buf[80];
        snprintf(static_hunger_buf, sizeof(static_hunger_buf),
                 "(%d:%d)", you.hunger - you.old_hunger, you.hunger);
        out.emplace_back(LIGHTGREY, static_hunger_buf);
    }
#endif

    // We used to have to hardcode every status, now we just hardcode the
    // statuses important enough to appear first. (Rightmost)
    const unsigned int important_statuses[] =
    {
        STATUS_STR_ZERO, STATUS_INT_ZERO, STATUS_DEX_ZERO,
        STATUS_HUNGER,
        DUR_PARALYSIS,
        DUR_CONF,
        DUR_PETRIFYING,
        DUR_PETRIFIED,
        DUR_BERSERK,
        DUR_TELEPORT,
        DUR_HASTE,
        DUR_SLOW,
        STATUS_SPEED,
        DUR_DEATHS_DOOR,
        DUR_EXHAUSTED,
        DUR_QUAD_DAMAGE,
    };

    bitset<STATUS_LAST_STATUS + 1> done;
    for (unsigned important : important_statuses)
    {
        _add_status_light_to_out(important, out);
        done.set(important);
    }

    for (unsigned status = 0; status <= STATUS_LAST_STATUS ; ++status)
        if (!done[status])
            _add_status_light_to_out(status, out);
}

static void _print_status_lights(int y)
{
    vector<status_light> lights;
    static int last_number_of_lights = 0;
    _get_status_lights(lights);
    if (lights.empty() && last_number_of_lights == 0)
        return;
    last_number_of_lights = lights.size();

    size_t line_cur = y;
    const size_t line_end = crawl_view.hudsz.y+1;

    CGOTOXY(1, line_cur, GOTO_STAT);
#ifdef ASSERTS
    if (wherex() != crawl_view.hudp.x)
    {
        save_game(false); // should be safe
        die("misaligned HUD (is %d, should be %d)", wherex(), crawl_view.hudp.x);
    }
#endif

#ifdef USE_TILE_LOCAL
    if (!tiles.is_using_small_layout())
    {
#endif
    size_t i_light = 0;
    while (true)
    {
        const int end_x = (wherex() - crawl_view.hudp.x)
                + (i_light < lights.size() ? strwidth(lights[i_light].text)
                                           : 10000);

        if (end_x <= crawl_view.hudsz.x)
        {
            textcolour(lights[i_light].colour);
            CPRINTF("%s", lights[i_light].text.c_str());
            if (end_x < crawl_view.hudsz.x)
                CPRINTF(" ");
            ++i_light;
        }
        else
        {
            clear_to_end_of_line();
            ++line_cur;
            // Careful not to trip the )#(*$ CGOTOXY ASSERT
            if (line_cur == line_end)
                break;
            CGOTOXY(1, line_cur, GOTO_STAT);
        }
    }
#ifdef USE_TILE_LOCAL
    }
    else
    {
        size_t i_light = 0;
        if (lights.size() == 1)
        {
            textcolour(lights[0].colour);
            CPRINTF("%s", lights[0].text.c_str());
        }
        else
        {
            while (i_light < lights.size() && (int)i_light < crawl_view.hudsz.x - 1)
            {
                textcolour(lights[i_light].colour);
                if (i_light == lights.size() - 1
                    && strwidth(lights[i_light].text) < crawl_view.hudsz.x - wherex())
                {
                    CPRINTF("%s",lights[i_light].text.c_str());
                }
                else if ((int)lights.size() > crawl_view.hudsz.x / 2)
                    CPRINTF("%.1s",lights[i_light].text.c_str());
                else
                    CPRINTF("%.1s ",lights[i_light].text.c_str());
                ++i_light;
            }
        }
        clear_to_end_of_line();
    }
#endif
}

#ifdef USE_TILE_LOCAL
static bool _need_stats_printed()
{
    return you.redraw_title
           || you.redraw_hit_points
           || you.redraw_magic_points
           || you.redraw_armour_class
           || you.redraw_evasion
           || you.redraw_stats[STAT_STR]
           || you.redraw_stats[STAT_INT]
           || you.redraw_stats[STAT_DEX]
           || you.redraw_experience
           || you.wield_change
           || you.redraw_quiver;
}
#endif

static void _draw_wizmode_flag(const char *word)
{
    textcolour(LIGHTMAGENTA);
    // 3+ for the " **"
    CGOTOXY(1 + crawl_view.hudsz.x - (3 + strlen(word)), 1, GOTO_STAT);
    CPRINTF(" *%s*", word);
}

static void _redraw_title()
{
    const unsigned int WIDTH = crawl_view.hudsz.x;
    string title = you.your_name + " " + filtered_lang(player_title());
    const bool small_layout =
#ifdef USE_TILE_LOCAL
                              tiles.is_using_small_layout();
#else
                              false;
#endif

    if (small_layout)
        title = you.your_name;
    else
    {
        unsigned int in_len = strwidth(title);
        if (in_len > WIDTH)
        {
            in_len -= 3;  // strwidth(" the ") - strwidth(", ")

            const unsigned int name_len = strwidth(you.your_name);
            string trimmed_name = you.your_name;
            // Squeeze name if required, the "- 8" is to not squeeze too much.
            if (in_len > WIDTH && (name_len - 8) > (in_len - WIDTH))
            {
                trimmed_name = chop_string(trimmed_name,
                                           name_len - (in_len - WIDTH) - 1);
            }

            title = trimmed_name + ", " + filtered_lang(player_title(false));
        }
    }

    // Line 1: Foo the Bar    *WIZARD*
    CGOTOXY(1, 1, GOTO_STAT);
    textcolour(small_layout && you.wizard ? LIGHTMAGENTA : YELLOW);
    CPRINTF("%s", chop_string(title, WIDTH).c_str());
    if (you.wizard && !small_layout)
        _draw_wizmode_flag("WIZARD");
    else if (you.explore && !small_layout)
        _draw_wizmode_flag("EXPLORE");
#ifdef DGL_SIMPLE_MESSAGING
    update_message_status();
#endif

    // Line 2:
    // Minotaur [of God] [Piety]
    textcolour(YELLOW);
    CGOTOXY(1, 2, GOTO_STAT);
    string species = species_name(you.species);
    NOWRAP_EOL_CPRINTF("%s", species.c_str());
    if (!you_worship(GOD_NO_GOD))
    {
        string god = " of ";
        god += you_worship(GOD_JIYVA) ? god_name_jiyva(true)
                                      : god_name(you.religion);
        NOWRAP_EOL_CPRINTF("%s", god.c_str());

        string piety = _god_asterisks();
        textcolour(_god_status_colour(YELLOW));
        if ((unsigned int)(strwidth(species) + strwidth(god) + strwidth(piety) + 1)
            <= WIDTH)
        {
            NOWRAP_EOL_CPRINTF(" %s", piety.c_str());
        }
        else if ((unsigned int)(strwidth(species) + strwidth(god) + strwidth(piety) + 1)
                  == (WIDTH + 1))
        {
            //mottled draconian of TSO doesn't fit by one symbol,
            //so we remove leading space.
            NOWRAP_EOL_CPRINTF("%s", piety.c_str());
        }
    }
    else if (you.char_class == JOB_MONK && you.species != SP_DEMIGOD
             && !had_gods())
    {
        string godpiety = "**....";
        textcolour(DARKGREY);
        if ((unsigned int)(strwidth(species) + strwidth(godpiety) + 1) <= WIDTH)
            NOWRAP_EOL_CPRINTF(" %s", godpiety.c_str());
    }

    clear_to_end_of_line();

    textcolour(LIGHTGREY);
}

void print_stats()
{
#if TAG_MAJOR_VERSION == 34
    int temp = (you.species == SP_LAVA_ORC) ? 1 : 0;
    int temp_pos = 5;
    int ac_pos = temp_pos + temp;
    int ev_pos = temp_pos + temp + 1;
#else
    int ac_pos = 5;
    int ev_pos = ac_pos + 1;
#endif

    cursor_control coff(false);
    textcolour(LIGHTGREY);

    // Displayed evasion is tied to dex/str.
    if (you.redraw_stats[STAT_DEX]
        || you.redraw_stats[STAT_STR])
    {
        you.redraw_evasion = true;
    }

    if (HP_Bar.wants_redraw())
        you.redraw_hit_points = true;
    if (MP_Bar.wants_redraw())
        you.redraw_magic_points = true;
#if TAG_MAJOR_VERSION == 34
    if (Temp_Bar.wants_redraw() && you.species == SP_LAVA_ORC)
        you.redraw_temperature = true;
#endif

    // Poison display depends on regen rate, so should be redrawn every turn.
    if (you.duration[DUR_POISONING])
    {
        you.redraw_hit_points = true;
        you.redraw_status_flags |= REDRAW_POISONED;
    }

#ifdef USE_TILE_LOCAL
    bool has_changed = _need_stats_printed();
#endif

    if (you.redraw_title)
    {
        you.redraw_title = false;
        _redraw_title();
    }
    if (you.redraw_hit_points)
    {
        you.redraw_hit_points = false;
        _print_stats_hp(1, 3);
    }
    if (you.redraw_magic_points)
    {
        you.redraw_magic_points = false;
        _print_stats_mp(1, 4);
    }
#if TAG_MAJOR_VERSION == 34
    _print_stats_contam(1, 4);
    if (you.redraw_temperature)
    {
        you.redraw_temperature = false;
        _print_stats_temperature(1, temp_pos);
    }
#endif
    if (you.redraw_armour_class)
    {
        you.redraw_armour_class = false;
        _print_stats_ac(1, ac_pos);
    }
    if (you.redraw_evasion)
    {
        you.redraw_evasion = false;
        _print_stats_ev(1, ev_pos);
    }

    for (int i = 0; i < NUM_STATS; ++i)
        if (you.redraw_stats[i])
        {
#if TAG_MAJOR_VERSION == 34
            _print_stat(static_cast<stat_type>(i), 19, 5 + i + temp);
#else
            _print_stat(static_cast<stat_type>(i), 19, 5 + i);
#endif
        }
    you.redraw_stats.init(false);

    if (you.redraw_experience)
    {
#if TAG_MAJOR_VERSION == 34
        CGOTOXY(1, 8 + temp, GOTO_STAT);
#else
        CGOTOXY(1, 8, GOTO_STAT);
#endif
        textcolour(Options.status_caption_colour);
        CPRINTF("XL: ");
        textcolour(HUD_VALUE_COLOUR);
        CPRINTF("%2d ", you.experience_level);
        if (you.experience_level >= you.get_max_xl())
            CPRINTF("%10s", "");
        else
        {
            textcolour(Options.status_caption_colour);
            CPRINTF("Next: ");
            textcolour(HUD_VALUE_COLOUR);
            CPRINTF("%2d%% ", get_exp_progress());
        }
        if (crawl_state.game_is_zotdef())
        {
#if TAG_MAJOR_VERSION == 34
            CGOTOXY(1, 9 + temp, GOTO_STAT);
#else
            CGOTOXY(1, 9, GOTO_STAT);
#endif
            textcolour(Options.status_caption_colour);
            CPRINTF("ZP: ");
            textcolour(HUD_VALUE_COLOUR);
            CPRINTF("%d     ", you.zot_points);
        }
        you.redraw_experience = false;
    }

#if TAG_MAJOR_VERSION == 34
    int yhack = crawl_state.game_is_zotdef() + temp;
#else
    int yhack = crawl_state.game_is_zotdef();
#endif

    // Line 9 is Gold and Turns
#ifdef USE_TILE_LOCAL
    if (!tiles.is_using_small_layout())
#endif
    {
        // Increase y-value for all following lines.
        yhack++;
        CGOTOXY(1+6, 8 + yhack, GOTO_STAT);
        textcolour(HUD_VALUE_COLOUR);
        CPRINTF("%-6d", you.gold);
    }

    if (you.wield_change)
    {
        // weapon_change is set in a billion places; probably not all
        // of them actually mean the user changed their weapon.  Calling
        // on_weapon_changed redundantly is normally OK; but if the user
        // is wielding a bow and throwing javelins, the on_weapon_changed
        // will switch them back to arrows, which is annoying.
        // Perhaps there should be another bool besides wield_change
        // that's set in fewer places?
        // Also, it's a little bogus to change simulation state in
        // render code.  We should find a better place for this.
        you.m_quiver->on_weapon_changed();
        _print_stats_wp(9 + yhack);
    }
    you.wield_change  = false;

    if (you.species == SP_FELID)
    {
        // There are no circumstances under which Felids could quiver something.
        // Reduce line counter for status display.y
        yhack -= 1;
    }
    else if (you.redraw_quiver || you.wield_change)
        _print_stats_qv(10 + yhack);

    you.redraw_quiver = false;

    if (you.redraw_status_flags)
    {
        you.redraw_status_flags = 0;
        _print_status_lights(11 + yhack);
    }
    textcolour(LIGHTGREY);

#ifdef USE_TILE_LOCAL
    if (has_changed)
        update_screen();
#else
    update_screen();
#endif
}

static string _level_description_string_hud()
{
    const PlaceInfo& place = you.get_place_info();
    string short_name = branches[place.branch].shortname;

    if (brdepth[place.branch] > 1)
        short_name += make_stringf(":%d", you.depth);
    // Indefinite articles
    else if (place.branch != BRANCH_PANDEMONIUM && !is_connected_branch(place.branch))
        short_name = article_a(short_name);
    return short_name;
}

void print_stats_level()
{
    int ypos = 8;
#if TAG_MAJOR_VERSION == 34
    if (you.species == SP_LAVA_ORC)
        ypos++;
#endif
    cgotoxy(19, ypos, GOTO_STAT);
    textcolour(HUD_CAPTION_COLOUR);
    CPRINTF("Place: ");

    textcolour(HUD_VALUE_COLOUR);
#ifdef DEBUG_DIAGNOSTICS
    CPRINTF("(%d) ", env.absdepth0 + 1);
#endif
    CPRINTF("%s", _level_description_string_hud().c_str());
    clear_to_end_of_line();
}

void draw_border()
{
    textcolour(HUD_CAPTION_COLOUR);
    clrscr();

    textcolour(Options.status_caption_colour);

#if TAG_MAJOR_VERSION == 34
    int temp = (you.species == SP_LAVA_ORC) ? 1 : 0;
#endif
//    int hp_pos = 3;
    int mp_pos = 4;
#if TAG_MAJOR_VERSION == 34
    int ac_pos = 5 + temp;
    int ev_pos = 6 + temp;
    int sh_pos = 7 + temp;
#else
    int ac_pos = 5;
    int ev_pos = 6;
    int sh_pos = 7;
#endif
    int str_pos = ac_pos;
    int int_pos = ev_pos;
    int dex_pos = sh_pos;

    //CGOTOXY(1, 3, GOTO_STAT); CPRINTF("Hp:");
    CGOTOXY(1, mp_pos, GOTO_STAT);
#if TAG_MAJOR_VERSION == 34
    if (you.species == SP_DJINNI)
        CPRINTF("Contam:");
    else
#endif
    CGOTOXY(1, ac_pos, GOTO_STAT); CPRINTF("AC:");
    CGOTOXY(1, ev_pos, GOTO_STAT); CPRINTF("EV:");
    CGOTOXY(1, sh_pos, GOTO_STAT); CPRINTF("SH:");

    CGOTOXY(19, str_pos, GOTO_STAT); CPRINTF("Str:");
    CGOTOXY(19, int_pos, GOTO_STAT); CPRINTF("Int:");
    CGOTOXY(19, dex_pos, GOTO_STAT); CPRINTF("Dex:");

#if TAG_MAJOR_VERSION == 34
    int yhack = crawl_state.game_is_zotdef() + temp;
#else
    int yhack = crawl_state.game_is_zotdef();
#endif
    CGOTOXY(1, 9 + yhack, GOTO_STAT); CPRINTF("Gold:");
    CGOTOXY(19, 9 + yhack, GOTO_STAT);
    CPRINTF(Options.show_game_turns ? "Time:" : "Turn:");
    // Line 8 is exp pool, Level
}

void set_redraw_status(uint64_t flags)
{
    you.redraw_status_flags |= flags;
}

void redraw_screen()
{
    if (!crawl_state.need_save)
    {
        // If the game hasn't started, don't do much.
        clrscr();
        return;
    }

#ifdef USE_TILE_WEB
    tiles.close_all_menus();
#endif

    draw_border();

    you.redraw_title        = true;
    you.redraw_hit_points   = true;
    you.redraw_magic_points = true;
#if TAG_MAJOR_VERSION == 34
    if (you.species == SP_LAVA_ORC)
        you.redraw_temperature = true;
#endif
    you.redraw_stats.init(true);
    you.redraw_armour_class = true;
    you.redraw_evasion      = true;
    you.redraw_experience   = true;
    you.wield_change        = true;
    you.redraw_quiver       = true;

    set_redraw_status(
                      REDRAW_LINE_1_MASK | REDRAW_LINE_2_MASK | REDRAW_LINE_3_MASK);

    print_stats();

    bool note_status = notes_are_active();
    activate_notes(false);
    print_stats_level();
#ifdef DGL_SIMPLE_MESSAGING
    update_message_status();
#endif
    update_turn_count();
    activate_notes(note_status);

    viewwindow();

    // Display the message window at the end because it places
    // the cursor behind possible prompts.
    display_message_window();
    update_screen();
}

// ----------------------------------------------------------------------
// Monster pane
// ----------------------------------------------------------------------

static string _get_monster_name(const monster_info& mi, int count, bool fullname)
{
    string desc = "";

    const char * const adj = mi.attitude == ATT_FRIENDLY ? "friendly"
                           : mi.attitude == ATT_HOSTILE  ? nullptr
                                                         : "neutral";

    string monpane_desc;
    int col;
    mi.to_string(count, monpane_desc, col, fullname, adj);

    if (count == 1)
    {
        if (!mi.is(MB_NAME_THE))
            desc = (is_vowel(monpane_desc[0]) ? "an " : "a ") + desc;
        else if (adj || !mi.is(MB_NAME_UNQUALIFIED))
            desc = "the " + desc;
    }

    desc += monpane_desc;
    return desc;
}

// If past is true, the messages should be printed in the past tense
// because they're needed for the morgue dump.
string mpr_monster_list(bool past)
{
    // Get monsters via the monster_pane_info, sorted by difficulty.
    vector<monster_info> mons;
    get_monster_info(mons);

    string msg = "";
    if (mons.empty())
    {
        msg  = "There ";
        msg += (past ? "were" : "are");
        msg += " no monsters in sight!";

        return msg;
    }

    vector<string> describe;

    int count = 0;
    for (unsigned int i = 0; i < mons.size(); ++i)
    {
        if (i > 0 && monster_info::less_than(mons[i-1], mons[i]))
        {
            describe.push_back(_get_monster_name(mons[i-1], count, true).c_str());
            count = 0;
        }
        count++;
    }

    describe.push_back(_get_monster_name(mons[mons.size()-1], count, true).c_str());

    msg = "You ";
    msg += (past ? "could" : "can");
    msg += " see ";

    if (describe.size() == 1)
        msg += describe[0];
    else
        msg += comma_separated_line(describe.begin(), describe.end());
    msg += ".";

    return msg;
}

#ifndef USE_TILE_LOCAL
static void _print_next_monster_desc(const vector<monster_info>& mons,
                                     int& start, bool zombified = false,
                                     int idx = -1)
{
    // Skip forward to past the end of the range of identical monsters.
    unsigned int end;
    for (end = start + 1; end < mons.size(); ++end)
    {
        // Array is sorted, so if !(m1 < m2), m1 and m2 are "equal".
        if (monster_info::less_than(mons[start], mons[end], zombified, zombified))
            break;
    }
    // Postcondition: all monsters in [start, end) are "equal"

    // Print info on the monsters we've found.
    {
        int printed = 0;

        // for targeting
        if (idx >= 0)
        {
            textcolour(WHITE);
            CPRINTF(stringize_glyph(mlist_index_to_letter(idx)).c_str());
            CPRINTF(" - ");
            printed += 4;
        }

        // One glyph for each monster.
        for (unsigned int i_mon = start; i_mon < end; i_mon++)
        {
            monster_info mi = mons[i_mon];
            cglyph_t g = get_mons_glyph(mi);
            textcolour(g.col);
            CPRINTF("%s", stringize_glyph(g.ch).c_str());
            ++printed;

            // Printing too many looks pretty bad, though.
            if (i_mon > 6)
                break;
        }
        textcolour(LIGHTGREY);

        const int count = (end - start);

        if (count == 1)  // Print an icon representing damage level.
        {
            CPRINTF(" ");

            monster_info mi = mons[start];
#ifdef TARGET_OS_WINDOWS
            textcolour(real_colour(dam_colour(mi) | COLFLAG_ITEM_HEAP));
#else
            textcolour(real_colour(dam_colour(mi) | COLFLAG_REVERSE));
#endif
            CPRINTF(" ");
            textbackground(BLACK);
            textcolour(LIGHTGREY);
            CPRINTF(" ");
            printed += 3;
        }
        else
        {
            textcolour(LIGHTGREY);
            CPRINTF("  ");
            printed += 2;
        }

        if (printed < crawl_view.mlistsz.x)
        {
            int desc_colour;
            string desc;
            mons[start].to_string(count, desc, desc_colour, zombified);
            textcolour(desc_colour);
            desc.resize(crawl_view.mlistsz.x-printed, ' ');
            CPRINTF("%s", desc.c_str());
        }
    }

    // Set start to the next un-described monster.
    start = end;
    textcolour(LIGHTGREY);
}
#endif

#ifndef USE_TILE_LOCAL
// #define BOTTOM_JUSTIFY_MONSTER_LIST
// Returns -1 if the monster list is empty, 0 if there are so many monsters
// they have to be consolidated, and 1 otherwise.
int update_monster_pane()
{
    if (!map_bounds(you.pos()) && !crawl_state.game_is_arena())
        return -1;

    const int max_print = crawl_view.mlistsz.y;
    textbackground(BLACK);

    if (max_print <= 0)
        return -1;

    vector<monster_info> mons;
    get_monster_info(mons);

    // Count how many groups of monsters there are.
    unsigned int lines_needed = mons.size();
    for (unsigned int i = 1; i < mons.size(); i++)
        if (!monster_info::less_than(mons[i-1], mons[i]))
            --lines_needed;

    bool full_info = true;
    if (lines_needed > (unsigned int) max_print)
    {
        full_info = false;

        // Use type names rather than full names ("small zombie" vs
        // "rat zombie") in order to take up fewer lines.

        lines_needed = mons.size();
        for (unsigned int i = 1; i < mons.size(); i++)
            if (!monster_info::less_than(mons[i-1], mons[i], false, false))
                --lines_needed;
    }

#ifdef BOTTOM_JUSTIFY_MONSTER_LIST
    const int skip_lines = max<int>(0, crawl_view.mlistsz.y-lines_needed);
#else
    const int skip_lines = 0;
#endif

    // Print the monsters!
    string blank;
    blank.resize(crawl_view.mlistsz.x, ' ');
    int i_mons = 0;
    for (int i_print = 0; i_print < max_print; ++i_print)
    {
        CGOTOXY(1, 1 + i_print, GOTO_MLIST);
        // i_mons is incremented by _print_next_monster_desc
        if (i_print >= skip_lines && i_mons < (int) mons.size())
        {
             int idx = crawl_state.mlist_targeting ? i_print - skip_lines : -1;
             _print_next_monster_desc(mons, i_mons, full_info, idx);
        }
        else
            CPRINTF("%s", blank.c_str());
    }

    if (i_mons < (int)mons.size())
    {
        // Didn't get to all of them.
        CGOTOXY(crawl_view.mlistsz.x - 3, crawl_view.mlistsz.y, GOTO_MLIST);
        textbackground(COLFLAG_REVERSE);
        CPRINTF("(…)");
        textbackground(BLACK);
    }

    if (mons.empty())
        return -1;

    return full_info;
}
#else
// FIXME: Implement this for Tiles!
int update_monster_pane()
{
    return false;
}
#endif

// Converts a numeric resistance to its symbolic counterpart.
// Can handle any maximum level. The default is for single level resistances
// (the most common case). Negative resistances are allowed.
// Resistances with a maximum of up to 4 are spaced (arbitrary choice), and
// starting at 5 levels, they are continuous.
// params:
//  level : actual resistance level
//  max : maximum number of levels of the resistance
static string _itosym(int level, int max = 1)
{
    if (max < 1)
        return "";

    string sym;
    bool spacing = (max >= 5) ? false : true;

    while (max > 0)
    {
        if (level == 0)
            sym += ".";
        else if (level > 0)
        {
            sym += "+";
            --level;
        }
        else // negative resistance
        {
            sym += "x";
            ++level;
        }
        sym += (spacing) ? " " : "";
        --max;
    }
    return sym;
}

static const char *s_equip_slot_names[] =
{
    "Weapon", "Cloak",  "Helmet", "Gloves", "Boots",
    "Shield", "Armour", "Left Ring", "Right Ring", "Amulet",
    "First Ring", "Second Ring", "Third Ring", "Fourth Ring",
    "Fifth Ring", "Sixth Ring", "Seventh Ring", "Eighth Ring",
    "Amulet Ring"
};

const char *equip_slot_to_name(int equip)
{
    COMPILE_CHECK(ARRAYSZ(s_equip_slot_names) == NUM_EQUIP);

    if (equip == EQ_RINGS
        || equip == EQ_LEFT_RING || equip == EQ_RIGHT_RING
        || equip >= EQ_RING_ONE && equip <= EQ_RING_EIGHT
        || equip == EQ_RING_AMULET)
    {
        return "Ring";
    }

    if (equip == EQ_BOOTS
        && (you.species == SP_CENTAUR || you.species == SP_NAGA))
    {
        return "Barding";
    }

    if (equip < 0 || equip >= NUM_EQUIP)
        return "";

    return s_equip_slot_names[equip];
}

int equip_name_to_slot(const char *s)
{
    for (int i = 0; i < NUM_EQUIP; ++i)
        if (!strcasecmp(s_equip_slot_names[i], s))
            return i;

    return -1;
}

// Colour the string according to the level of an ability/resistance.
// Take maximum possible level into account.
static const char* _determine_colour_string(int level, int max_level)
{
    // No colouring for larger bars.
    if (max_level > 3)
        return "<lightgrey>";

    switch (level)
    {
    case 3:
    case 2:
        if (max_level > 1)
            return "<lightgreen>";
        // else fall-through
    case 1:
        return "<green>";
    case -2:
    case -3:
        if (max_level > 1)
            return "<lightred>";
        // else fall-through
    case -1:
        return "<red>";
    default:
        return "<lightgrey>";
    }
}

static int _stealth_breakpoint(int stealth)
{
    if (stealth == 0)
        return 0;
    else if (stealth >= 500)
        return 10;
    else if (stealth >= 450)
        return 9;
    else
        return 1 + stealth / STEALTH_PIP;
}

static string _stealth_bar(int sw)
{
    string bar;
    //no colouring
    bar += _determine_colour_string(0, 5);
    bar += "Stlth  ";
    const int stealth_num = _stealth_breakpoint(check_stealth());
    for (int i = 0; i < stealth_num; i++)
        bar += "+";
    for (int i = 0; i < 10 - stealth_num; i++)
        bar += ".";
    bar += "\n";
    linebreak_string(bar, sw);
    return bar;
}
static string _status_mut_abilities(int sw);

// helper for print_overview_screen
static void _print_overview_screen_equip(column_composer& cols,
                                         vector<char>& equip_chars,
                                         int sw)
{
    const equipment_type e_order[] =
    {
        EQ_WEAPON, EQ_BODY_ARMOUR, EQ_SHIELD, EQ_HELMET, EQ_CLOAK,
        EQ_GLOVES, EQ_BOOTS, EQ_AMULET, EQ_RIGHT_RING, EQ_LEFT_RING,
        EQ_RING_ONE, EQ_RING_TWO, EQ_RING_THREE, EQ_RING_FOUR,
        EQ_RING_FIVE, EQ_RING_SIX, EQ_RING_SEVEN, EQ_RING_EIGHT,
        EQ_RING_AMULET,
    };

    sw = min(max(sw, 79), 640);

    for (equipment_type eqslot : e_order)
    {
        if (you.species == SP_OCTOPODE
            && eqslot != EQ_WEAPON
            && !you_can_wear(eqslot))
        {
            continue;
        }

        if (you.species != SP_OCTOPODE
            && eqslot >= EQ_RING_ONE && eqslot <= EQ_RING_EIGHT)
        {
            continue;
        }

        if (eqslot == EQ_RING_AMULET && !you_can_wear(eqslot))
            continue;

        const string slot_name_lwr = lowercase_string(equip_slot_to_name(eqslot));

        string str;

        if (you.slot_item(eqslot))
        {
            // The player has something equipped.
            const item_def& item = *you.slot_item(eqslot);
            const bool melded    = you.melded[eqslot];
            const string prefix = item_prefix(item);
            const int prefcol = menu_colour(item.name(DESC_INVENTORY), prefix);
            const int col = prefcol == -1 ? LIGHTGREY : prefcol;

            // Colour melded equipment dark grey.
            const char* colname  = melded ? "darkgrey"
                                          : colour_to_str(col).c_str();

            const int item_idx   = you.equip[eqslot];
            const char equip_char = index_to_letter(item_idx);

            str = make_stringf(
                     "<w>%c</w> - <%s>%s%s</%s>",
                     equip_char,
                     colname,
                     melded ? "melded " : "",
                     chop_string(item.name(DESC_PLAIN, true),
                                 melded ? sw - 43 : sw - 36, false).c_str(),
                     colname);
            equip_chars.push_back(equip_char);
        }
        else if (eqslot == EQ_WEAPON
                 && you.skill(SK_UNARMED_COMBAT))
        {
            str = "  - Unarmed";
        }
        else if (eqslot == EQ_WEAPON
                 && you.form == TRAN_BLADE_HANDS)
        {
            const bool plural = !player_mutation_level(MUT_MISSING_HAND);
            str = string("  - Blade Hand") + (plural ? "s" : "");
        }
        else if (eqslot == EQ_BOOTS
                 && (you.species == SP_NAGA || you.species == SP_CENTAUR))
        {
            str = "<darkgrey>(no " + slot_name_lwr + ")</darkgrey>";
        }
        else if (!you_can_wear(eqslot))
            str = "<darkgrey>(" + slot_name_lwr + " unavailable)</darkgrey>";
        else if (!you_can_wear(eqslot, true))
        {
            str = "<darkgrey>(" + slot_name_lwr +
                               " currently unavailable)</darkgrey>";
        }
        else if (you_can_wear(eqslot) == MB_MAYBE)
            str = "<darkgrey>(" + slot_name_lwr + " restricted)</darkgrey>";
        else
            str = "<darkgrey>(no " + slot_name_lwr + ")</darkgrey>";
        cols.add_formatted(2, str.c_str(), false);
    }
}

static string _overview_screen_title(int sw)
{
    string title = make_stringf(" %s ", player_title().c_str());

    string species_job = make_stringf("(%s %s)",
                                      species_name(you.species).c_str(),
                                      get_job_name(you.char_class));

    handle_real_time();
    string time_turns = make_stringf(" Turns: %d, Time: ", you.num_turns)
                      + make_time_string(you.real_time, true);

    const int char_width = strwidth(species_job);
    const int title_width = strwidth(title);

    int linelength = strwidth(you.your_name) + title_width
                   + char_width + strwidth(time_turns);

    if (linelength >= sw)
    {
        species_job = make_stringf("(%s%s)", get_species_abbrev(you.species),
                                             get_job_abbrev(you.char_class));
        linelength -= (char_width - strwidth(species_job));
    }

    // Still not enough?
    if (linelength >= sw)
    {
        title = " ";
        linelength -= (title_width - 1);
    }

    string text;
    text = "<yellow>";
    text += you.your_name;
    text += title;
    text += species_job;

    const int num_spaces = sw - linelength - 1;
    if (num_spaces > 0)
        text += string(num_spaces, ' ');

    text += time_turns;
    text += "</yellow>\n";

    return text;
}

#ifdef WIZARD
static string _wiz_god_powers()
{
    string godpowers = god_name(you.religion);
    return make_stringf("%s %d (%d)", god_name(you.religion).c_str(),
                                      you.piety,
                                      you.duration[DUR_PIETY_POOL]);
}
#endif

static string _god_powers()
{
    if (you_worship(GOD_NO_GOD))
        return "";

    const string name = god_name(you.religion);
    if (you_worship(GOD_GOZAG))
        return colour_string(name, _god_status_colour(god_colour(you.religion)));

    return colour_string(chop_string(name, 20, false)
              + " [" + _god_asterisks() + "]",
              _god_status_colour(god_colour(you.religion)));
}

static string _god_asterisks()
{
    if (you_worship(GOD_NO_GOD))
        return "";

    if (player_under_penance())
        return "*";

    if (you_worship(GOD_GOZAG))
        return "";

    if (you_worship(GOD_XOM))
    {
        const int p_rank = xom_favour_rank() - 1;
        if (p_rank >= 0)
            return string(p_rank, '.') + "*" + string(5 - p_rank, '.');
        else
            return "......"; // very special plaything
    }
    else
    {
        const int prank = piety_rank() - 1;
        return string(prank, '*') + string(6 - prank, '.');
    }
}

/**
 * What colour should the god status display be?
 *
 * @param default_colour   The default colour, if not under penance or boredom.
 * @return                 A colour for the god status display.
 */
static int _god_status_colour(int default_colour)
{
    if (player_under_penance())
        return RED;

    if (you_worship(GOD_XOM) && you.gift_timeout <= 1)
        return you.gift_timeout ? RED : LIGHTRED;

    return default_colour;
}

static bool _player_statrotted()
{
    return you.strength(false) != you.max_strength()
        || you.intel(false) != you.max_intel()
        || you.dex(false) != you.max_dex();
}

static vector<formatted_string> _get_overview_stats()
{
    formatted_string entry;

    // 4 columns
    int col1 = 20;
    int col2 = 10;
    int col3 = 11;

    if (player_rotted())
        col1 += 1;

    if (_player_statrotted())
        col3 += 2;

    column_composer cols(4, col1, col1 + col2, col1 + col2 + col3);

    entry.textcolour(HUD_CAPTION_COLOUR);
    if (player_rotted())
        entry.cprintf("HP:   ");
    else
        entry.cprintf("Health: ");

    if (_boosted_hp())
        entry.textcolour(LIGHTBLUE);
    else
        entry.textcolour(HUD_VALUE_COLOUR);

    entry.cprintf("%d/%d", you.hp, you.hp_max);
    if (player_rotted())
        entry.cprintf(" (%d)", get_real_hp(true, true));

    cols.add_formatted(0, entry.to_colour_string(), false);
    entry.clear();

    entry.textcolour(HUD_CAPTION_COLOUR);
    if (player_rotted())
        entry.cprintf("MP:   ");
    else
        entry.cprintf("Magic:  ");

    if (_boosted_mp())
        entry.textcolour(LIGHTBLUE);
    else
        entry.textcolour(HUD_VALUE_COLOUR);

    entry.cprintf("%d/%d", you.magic_points, you.max_magic_points);

    cols.add_formatted(0, entry.to_colour_string(), false);
    entry.clear();

    entry.textcolour(HUD_CAPTION_COLOUR);
    if (player_rotted())
        entry.cprintf("Gold: ");
    else
        entry.cprintf("Gold:   ");

    entry.textcolour(HUD_VALUE_COLOUR);

    entry.cprintf("%d", you.gold);

    cols.add_formatted(0, entry.to_colour_string(), false);
    entry.clear();

    entry.textcolour(HUD_CAPTION_COLOUR);
    entry.cprintf("AC: ");

    if (_boosted_ac())
        entry.textcolour(LIGHTBLUE);
    else
        entry.textcolour(HUD_VALUE_COLOUR);

    entry.cprintf("%2d", you.armour_class());

    cols.add_formatted(1, entry.to_colour_string(), false);
    entry.clear();

    entry.textcolour(HUD_CAPTION_COLOUR);
    entry.cprintf("EV: ");

    if (_boosted_ev())
        entry.textcolour(LIGHTBLUE);
    else
        entry.textcolour(HUD_VALUE_COLOUR);

    entry.cprintf("%2d", player_evasion());

    cols.add_formatted(1, entry.to_colour_string(), false);
    entry.clear();

    entry.textcolour(HUD_CAPTION_COLOUR);
    entry.cprintf("SH: ");

    if (_boosted_sh())
        entry.textcolour(LIGHTBLUE);
    else
        entry.textcolour(HUD_VALUE_COLOUR);

    entry.cprintf("%2d", player_displayed_shield_class());

    cols.add_formatted(1, entry.to_colour_string(), false);
    entry.clear();

    entry.textcolour(HUD_CAPTION_COLOUR);
    entry.cprintf("Str: ");

    entry.textcolour(_get_stat_colour(STAT_STR));

    entry.cprintf("%2d", you.strength(false));
    if (you.strength(false) != you.max_strength())
        entry.cprintf(" (%d)", you.max_strength());

    cols.add_formatted(2, entry.to_colour_string(), false);
    entry.clear();

    entry.textcolour(HUD_CAPTION_COLOUR);
    entry.cprintf("Int: ");

    entry.textcolour(_get_stat_colour(STAT_INT));

    entry.cprintf("%2d", you.intel(false));
    if (you.intel(false) != you.max_intel())
        entry.cprintf(" (%d)", you.max_intel());

    cols.add_formatted(2, entry.to_colour_string(), false);
    entry.clear();

    entry.textcolour(HUD_CAPTION_COLOUR);
    entry.cprintf("Dex: ");

    entry.textcolour(_get_stat_colour(STAT_DEX));

    entry.cprintf("%2d", you.dex(false));
    if (you.dex(false) != you.max_dex())
        entry.cprintf(" (%d)", you.max_dex());

    cols.add_formatted(2, entry.to_colour_string(), false);
    entry.clear();

    entry.textcolour(HUD_CAPTION_COLOUR);
    entry.cprintf("XL:     ");

    entry.textcolour(HUD_VALUE_COLOUR);
    entry.cprintf("%d", you.experience_level);

    if (you.experience_level < you.get_max_xl())
    {
        entry.textcolour(HUD_CAPTION_COLOUR);
        entry.cprintf("   Next: ");

        entry.textcolour(HUD_VALUE_COLOUR);
        entry.cprintf("%d%%", get_exp_progress());
    }

    cols.add_formatted(3, entry.to_colour_string(), false);
    entry.clear();

    entry.textcolour(HUD_CAPTION_COLOUR);
    entry.cprintf("God:    ");

    entry.textcolour(HUD_VALUE_COLOUR);

    string godpowers = _god_powers();
#ifdef WIZARD
    if (you.wizard)
        godpowers = _wiz_god_powers();
#endif
    entry += formatted_string::parse_string(godpowers);

    cols.add_formatted(3, entry.to_colour_string(), false);
    entry.clear();

    entry.textcolour(HUD_CAPTION_COLOUR);
    entry.cprintf("Spells: ");

    entry.textcolour(HUD_VALUE_COLOUR);
    entry.cprintf("%d memorised, %d level%s left",
                  you.spell_no, player_spell_levels(),
                  (player_spell_levels() == 1) ? "" : "s");

    cols.add_formatted(3, entry.to_colour_string(), false);
    entry.clear();

    if (you.species == SP_FELID)
    {
        entry.textcolour(HUD_CAPTION_COLOUR);
        entry.cprintf("Lives:  ");

        entry.textcolour(HUD_VALUE_COLOUR);
        entry.cprintf("%d", you.lives);

        entry.textcolour(HUD_CAPTION_COLOUR);
        entry.cprintf("   Deaths: ");

        entry.textcolour(HUD_VALUE_COLOUR);
        entry.cprintf("%d", you.deaths);

        cols.add_formatted(3, entry.to_colour_string(), false);
        entry.clear();
    }

    return cols.formatted_lines();
}

// generator of resistance strings:
// params :
//      name : name of the resist, correct spacing is handled here
//      spacing : width of the name column
//      value : actual value of the resistance (can be negative)
//      max : maximum value of the resistance (for colour AND representation),
//          default is the most common case (1)
//      pos_resist : false for "bad" resistances (no tele, random tele, *Rage),
//          inverts the value for the colour choice
static string _resist_composer(
    const char * name, int spacing, int value, int max = 1, bool pos_resist = true)
{
    string out;
    out += _determine_colour_string(pos_resist ? value : -value, max);
    out += chop_string(name, spacing);
    out += _itosym(value, max);

    return out;
}

static vector<formatted_string> _get_overview_resistances(
    vector<char> &equip_chars, bool calc_unid, int sw)
{
    // 3 columns, splits at columns 18, 33
    column_composer cols(3, 18, 33);
    // First column, resist name is 7 chars
    int cwidth = 7;
    string out;

    const int rfire = player_res_fire(calc_unid);
    out += _resist_composer("rFire", cwidth, rfire, 3) + "\n";

    const int rcold = player_res_cold(calc_unid);
    out += _resist_composer("rCold", cwidth, rcold, 3) + "\n";

    const int rlife = player_prot_life(calc_unid);
    out += _resist_composer("rNeg", cwidth, rlife, 3) + "\n";

    const int rpois = player_res_poison(calc_unid);
    string rpois_string = _resist_composer("rPois", cwidth, rpois) + "\n";
    //XXX
    if (rpois == 3)
    {
       rpois_string = replace_all(rpois_string, "+", "∞");
       rpois_string = replace_all(rpois_string, "green", "lightgreen");
    }
    out += rpois_string;

    const int relec = player_res_electricity(calc_unid);
    out += _resist_composer("rElec", cwidth, relec) + "\n";

    const int rcorr = you.res_corr(calc_unid);
    out += _resist_composer("rCorr", cwidth, rcorr) + "\n";

    const int rmuta = (you.rmut_from_item(calc_unid)
                       || player_mutation_level(MUT_MUTATION_RESISTANCE) == 3);
    out += _resist_composer("rMut", cwidth, rmuta) + "\n";

    const int rmagi = player_res_magic(calc_unid) / MR_PIP;
    out += _resist_composer("MR", cwidth, rmagi, 5) + "\n";

    out += _stealth_bar(get_number_of_cols()) + "\n";

    cols.add_formatted(0, out, false);

    // Second column, resist name is 9 chars
    out.clear();
    cwidth = 9;
    const int rinvi = you.can_see_invisible(calc_unid);
    out += _resist_composer("SeeInvis", cwidth, rinvi) + "\n";

    const int rclar = you.clarity(calc_unid);
    const int stasis = you.stasis(calc_unid);
    // TODO: what about different levels of anger/berserkitis?
    const bool show_angry = (you.angry(calc_unid)
                             || player_mutation_level(MUT_BERSERK))
                            && !rclar && !stasis
                            && !you.is_lifeless_undead();
    out += show_angry ? _resist_composer("Rnd*Rage", cwidth, 1, 1, false) + "\n"
                      : _resist_composer("Clarity", cwidth, rclar) + "\n";

    const int rsust = player_sust_abil(calc_unid);
    out += _resist_composer("SustAb", cwidth, rsust) + "\n";

    const int gourmand = you.gourmand(calc_unid);
    out += _resist_composer("Gourm", cwidth, gourmand, 1) + "\n";

    const int rspir = you.spirit_shield(calc_unid);
    out += _resist_composer("Spirit", cwidth, rspir) + "\n";
    const int rward = you.warding(calc_unid);
    out += _resist_composer("Warding", cwidth, rward) + "\n";

    const int notele = you.no_tele(calc_unid);
    const int rrtel = !!player_teleport(calc_unid);
    if (notele && !stasis)
        out += _resist_composer("NoTele", cwidth, 1, 1, false) + "\n";
    else if (rrtel && !stasis)
        out += _resist_composer("Rnd*Tele", cwidth, 1, 1, false) + "\n";
    else
        out += _resist_composer("Stasis", cwidth, stasis) + "\n";
    cols.add_formatted(1, out, false);

    const int no_cast = you.no_cast(calc_unid);
    if (no_cast)
    {
        out.clear();
        out += _resist_composer("NoCast", cwidth, 1, 1, false);
        cols.add_formatted(1, out, false);
    }

    _print_overview_screen_equip(cols, equip_chars, sw);

    return cols.formatted_lines();
}

// New scrollable status overview screen, including stats, mutations etc.
static char _get_overview_screen_results()
{
    bool calc_unid = false;
    formatted_scroller overview;

    overview.set_flags(MF_SINGLESELECT | MF_ALWAYS_SHOW_MORE | MF_NOWRAP);
    overview.set_more();
    overview.set_tag("resists");

    overview.add_text(_overview_screen_title(get_number_of_cols()));

    for (const formatted_string &bline : _get_overview_stats())
        overview.add_item_formatted_string(bline);
    overview.add_text(" ");

    {
        vector<char> equip_chars;
        vector<formatted_string> blines =
            _get_overview_resistances(equip_chars, calc_unid, get_number_of_cols());

        for (unsigned int i = 0; i < blines.size(); ++i)
        {
            // Kind of a hack -- we don't really care what items these
            // hotkeys go to.  So just pick the first few.
            const char hotkey = (i < equip_chars.size()) ? equip_chars[i] : 0;
            overview.add_item_formatted_string(blines[i], hotkey);
        }
    }

    overview.add_text(" ");
    overview.add_text(_status_mut_abilities(get_number_of_cols()));

    vector<MenuEntry *> results = overview.show();
    return (!results.empty()) ? results[0]->hotkeys[0] : 0;
}

string dump_overview_screen(bool full_id)
{
    string text = formatted_string::parse_string(_overview_screen_title(80));
    text += "\n";

    for (const formatted_string &bline : _get_overview_stats())
    {
        text += bline;
        text += "\n";
    }
    text += "\n";

    vector<char> equip_chars;
    for (const formatted_string &bline
            : _get_overview_resistances(equip_chars, full_id, 640))
    {
        text += bline;
        text += "\n";
    }
    text += "\n";

    text += formatted_string::parse_string(_status_mut_abilities(80));
    text += "\n";

    return text;
}

void print_overview_screen()
{
    while (true)
    {
        char c = _get_overview_screen_results();
        if (!c)
        {
            redraw_screen();
            break;
        }

        item_def& item = you.inv[letter_to_index(c)];
        describe_item(item, true);
        // loop around for another go.
    }
}

static const char* stealth_words[11] =
{
    "extremely un", "very un", "un", "fairly ", "", "quite ", "very ",
    "extremely ", "extraordinarily ", "incredibly ", "uncannily "
};

string stealth_desc(int stealth)
{
    return make_stringf("%sstealthy", stealth_words[_stealth_breakpoint(stealth)]);
}

string magic_res_adjective(int mr)
{
    if (mr == MAG_IMMUNE)
        return "immune";

    string prefix =
            (mr <  40) ? "not" :
            (mr <  80) ? "somewhat" :
            (mr < 120) ? "very" :
            (mr < 160) ? "extremely" :
            (mr < 200) ? "incredibly"
                       : "almost entirely";
    return prefix + " resistant";
}

static string _annotate_form_based(string desc, bool suppressed)
{
    if (suppressed)
        return "<darkgrey>(" + desc + ")</darkgrey>";
    else
        return desc;
}

static string _dragon_abil(string desc)
{
    const bool supp = form_changed_physiology() && you.form != TRAN_DRAGON;
    return _annotate_form_based(desc, supp);
}

// Creates rows of short descriptions for current
// status, mutations and abilities.
static string _status_mut_abilities(int sw)
{
    //----------------------------
    // print status information
    //----------------------------
    string text = "<w>@:</w> ";
    vector<string> status;

    // A hard-coded duration/status list used to be used here. This list is no
    // longer hard-coded. May 2014. -reaverb
    status_info inf;
    for (unsigned i = 0; i <= STATUS_LAST_STATUS; ++i)
    {
        if (fill_status_info(i, &inf) && !inf.short_text.empty())
            status.emplace_back(inf.short_text);
    }

    int move_cost = (player_speed() * player_movement_speed()) / 10;
    if (move_cost != 10)
    {
        const char *help = (move_cost <   8) ? "very quick" :
                           (move_cost <  10) ? "quick" :
                           (move_cost <  13) ? "slow"
                                             : "very slow";
        status.emplace_back(help);
    }

    status.push_back(magic_res_adjective(player_res_magic(false))
                     + " to hostile enchantments");

    // character evaluates their ability to sneak around:
    status.push_back(stealth_desc(check_stealth()));

    text += comma_separated_line(status.begin(), status.end(), ", ", ", ");
    text += "\n";

    //----------------------------
    // print mutation information
    //----------------------------
    text += "<w>A:</w> ";

    vector<string> mutations;

    for (const string& str : fake_mutations(you.species, true))
    {
<<<<<<< HEAD
        if (species_is_draconian(you.species))
            mutations.push_back(_dragon_abil(str));
        else if (you.species == SP_MERFOLK)
=======
    case SP_MERFOLK:
        mutations.push_back(_annotate_form_based("change form in water",
                                                 form_changed_physiology()));
        mutations.push_back(_annotate_form_based("swift swim",
                                                 form_changed_physiology()));
        break;

    case SP_MINOTAUR:
        mutations.push_back(_annotate_form_based("retaliatory headbutt",
                                                 !form_keeps_mutations()));
        break;

    case SP_NAGA:
        if (you.experience_level > 12)
>>>>>>> badfa79e
        {
            mutations.push_back(
                _annotate_form_based(str, form_changed_physiology()));
        }
        else if (you.species == SP_MINOTAUR)
        {
            mutations.push_back(
                _annotate_form_based(str, !form_keeps_mutations()));
        }
        else
            mutations.push_back(str);
    }

    // a bit more stuff
    if (you.species == SP_OGRE || you.species == SP_TROLL
        || species_is_draconian(you.species) || you.species == SP_SPRIGGAN)
    {
        mutations.emplace_back("unfitting armour");
    }

    if (you.species == SP_OCTOPODE)
    {
        mutations.push_back(_annotate_form_based(
            make_stringf("%d rings", you.has_tentacles(false)),
            !get_form()->slot_available(EQ_RING_EIGHT)));
        mutations.push_back(_annotate_form_based(
            make_stringf("constrict %d", you.has_tentacles(false)),
            !form_keeps_mutations()));
    }

    if (beogh_water_walk())
        mutations.emplace_back("walk on water");

    string current;
    for (unsigned i = 0; i < NUM_MUTATIONS; ++i)
    {
        if (!you.mutation[i])
            continue;

        const mutation_type mut = (mutation_type) i;
        const int level = player_mutation_level(mut);
        const bool lowered = level < you.mutation[mut];

        current = mutation_name(mut);

        if (mutation_max_levels(mut) > 1)
        {
            ostringstream ostr;
            ostr << ' ' << level;

            current += ostr.str();
        }

        if (!current.empty())
        {
            if (level == 0)
                current = "(" + current + ")";
            if (lowered)
                current = "<darkgrey>" + current + "</darkgrey>";
            mutations.push_back(current);
        }
    }

    if (you.racial_ac(false))
        mutations.push_back("AC +" + to_string(you.racial_ac(false) / 100));

    if (mutations.empty())
        text += "no striking features";
    else
    {
        text += comma_separated_line(mutations.begin(), mutations.end(),
                                     ", ", ", ");
    }

    //----------------------------
    // print ability information
    //----------------------------

    text += print_abilities();

    //--------------
    // print the Orb
    //--------------
    if (player_has_orb())
        text += "\n<w>0:</w> Orb of Zot";

    //--------------
    // print runes
    //--------------
    vector<string> runes;
    for (int i = 0; i < NUM_RUNE_TYPES; i++)
        if (you.runes[i])
            runes.emplace_back(rune_type_name(i));
    if (!runes.empty())
    {
        text += make_stringf("\n<w>%s:</w> %d/%d rune%s: %s",
                    stringize_glyph(get_item_symbol(SHOW_ITEM_MISCELLANY)).c_str(),
                    (int)runes.size(), you.obtainable_runes,
                    you.obtainable_runes == 1 ? "" : "s",
                    comma_separated_line(runes.begin(), runes.end(),
                                         ", ", ", ").c_str());
    }

    linebreak_string(text, sw);

    return text;
}<|MERGE_RESOLUTION|>--- conflicted
+++ resolved
@@ -2625,26 +2625,9 @@
 
     for (const string& str : fake_mutations(you.species, true))
     {
-<<<<<<< HEAD
         if (species_is_draconian(you.species))
             mutations.push_back(_dragon_abil(str));
         else if (you.species == SP_MERFOLK)
-=======
-    case SP_MERFOLK:
-        mutations.push_back(_annotate_form_based("change form in water",
-                                                 form_changed_physiology()));
-        mutations.push_back(_annotate_form_based("swift swim",
-                                                 form_changed_physiology()));
-        break;
-
-    case SP_MINOTAUR:
-        mutations.push_back(_annotate_form_based("retaliatory headbutt",
-                                                 !form_keeps_mutations()));
-        break;
-
-    case SP_NAGA:
-        if (you.experience_level > 12)
->>>>>>> badfa79e
         {
             mutations.push_back(
                 _annotate_form_based(str, form_changed_physiology()));
