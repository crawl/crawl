/**
 * @file
 * @brief Functions used to print player related info.
**/

#include "AppHdr.h"

#include "output.h"

#include <cmath>
#include <cstdlib>
#include <sstream>

#include "ability.h"
#include "art-enum.h"
#include "areas.h"
#include "branch.h"
#include "colour.h"
#include "describe.h"
#ifndef USE_TILE_LOCAL
#include "directn.h"
#endif
#include "english.h"
#include "env.h"
#include "files.h"
#include "god-abil.h"
#include "god-passive.h"
#include "initfile.h"
#include "item-name.h"
#include "item-prop.h"
#include "jobs.h"
#include "lang-fake.h"
#include "libutil.h"
#include "menu.h"
#include "message.h"
#include "misc.h"
#include "mutation.h"
#include "notes.h"
#include "player-equip.h"
#include "player-stats.h"
#include "prompt.h"
#include "religion.h"
#include "scroller.h"
#include "showsymb.h"
#include "skills.h"
#include "state.h"
#include "status.h"
#include "stringutil.h"
#include "throw.h"
#include "tiles-build-specific.h"
#include "transform.h"
#include "viewchar.h"
#include "view.h"
#include "xom.h"


#ifdef USE_TILE_LOCAL

/*
 * this glorious piece of code works by:
    - overriding cgotoxy and cprintf
    - mapping the x,y coordinate of each part of the HUD to a
      value in the touchui_states enum and storing the current value
    - using the current state to decide what and where to actually
      render each part of the HUD

  12345678901234567890
1 Nameaname
2 TrDk(Mak)
3  St Dx In
4  nn nn nn
5  AC SH EV
6  nn nn nn
7 W: foobar
8 Q: 20 baz
9 XXXXXXXXX      status lights
.
y  HPP MPP
 */
#include <stdarg.h>
#define CGOTOXY _cgotoxy_touchui
#define CPRINTF _cprintf_touchui
#define NOWRAP_EOL_CPRINTF _nowrap_eol_cprintf_touchui

enum touchui_states
{
    TOUCH_S_INIT  = 0x0,
    TOUCH_S_NULL  = 0x1,
    TOUCH_T_MP    = 0x0104,
    TOUCH_T_AC    = 0x0105,
    TOUCH_T_EV    = 0x0106,
    TOUCH_T_SH    = 0x0107,
    TOUCH_T_STR   = 0x1305,
    TOUCH_T_INT   = 0x1306,
    TOUCH_T_DEX   = 0x1307,
    TOUCH_V_PLACE = 0x1308,
    TOUCH_T_HP    = 0x0103,
    TOUCH_V_HP    = 0x0203, // dummy location
    TOUCH_V_MP    = 0x0904,
    TOUCH_V_AC    = 0x0505,
    TOUCH_V_EV    = 0x0506,
    TOUCH_V_SH    = 0x0507,
    TOUCH_V_STR   = 0x1805,
    TOUCH_V_INT   = 0x1806,
    TOUCH_V_DEX   = 0x1807,
    TOUCH_V_XL    = 0x0108,
    TOUCH_T_WP    = 0x0109,
    TOUCH_T_QV    = 0x010A,
    TOUCH_V_WP    = 0x0209, // dummy
    TOUCH_V_QV    = 0x020A, // dummy
    TOUCH_V_TITLE = 0x0101,
    TOUCH_V_TITL2 = 0x0102,
    TOUCH_V_LIGHT = 0x010B,
};
touchui_states TOUCH_UI_STATE = TOUCH_S_INIT;
static void _cgotoxy_touchui(int x, int y, GotoRegion region = GOTO_CRT)
{
//    printf("go to (%d,%d): ",x,y);
    if (tiles.is_using_small_layout())
        TOUCH_UI_STATE = (touchui_states)((x<<8)+y);
//    printf("[%x]: ",TOUCH_UI_STATE);
    switch (TOUCH_UI_STATE)
    {
        case TOUCH_V_HP:
        case TOUCH_T_MP:
        case TOUCH_V_TITLE:
        case TOUCH_V_TITL2:
        case TOUCH_V_XL:
        case TOUCH_V_PLACE:
        case TOUCH_S_NULL:
            // no special behaviour for these
            break;
        case TOUCH_T_STR:
            x = 1; y = 3;
            break;
        case TOUCH_T_INT:
            x = 4; y = 3;
            break;
        case TOUCH_T_DEX:
            x = 7; y = 3;
            break;
        case TOUCH_T_AC:
            x = 1; y = 5;
            break;
        case TOUCH_T_EV:
            x = 4; y = 5;
            break;
        case TOUCH_T_SH:
            x = 7; y = 5;
            break;
        case TOUCH_V_STR:
            x = 1; y = 4;
            break;
        case TOUCH_V_INT:
            x = 4; y = 4;
            break;
        case TOUCH_V_DEX:
            x = 7; y = 4;
            break;
        case TOUCH_V_AC:
            x = 2; y = 6;
            break;
        case TOUCH_V_EV:
            x = 5; y = 6;
            break;
        case TOUCH_V_SH:
            x = 8; y = 6;
            break;
        case TOUCH_T_WP:
            x = 1; y = 7;
            break;
        case TOUCH_T_QV:
            x = 1; y = 8;
            break;
        case TOUCH_V_WP:
            x = 4; y = 7;
            break;
        case TOUCH_V_QV:
            x = 4; y = 8;
            break;
        case TOUCH_V_LIGHT:
            x = 1; y = 9;
            break;
        case TOUCH_T_HP:
            x = 2; y = crawl_view.hudsz.y;
            break;
        case TOUCH_V_MP:
            x = 6; y = crawl_view.hudsz.y;
            break;
        default:
            // reset state
            TOUCH_UI_STATE = TOUCH_S_INIT;
    }
//    printf("(%d,%d): ",x,y);
    cgotoxy(x,y,region);
}

static void _cprintf_touchui(const char *format, ...)
{
    va_list args;
    string  buf;
    va_start(args, format);
    buf = vmake_stringf(format, args);

    switch (TOUCH_UI_STATE)
    {
        case TOUCH_T_MP:
        case TOUCH_V_TITL2:
        case TOUCH_V_XL:
        case TOUCH_V_PLACE:
        case TOUCH_S_NULL:
            // don't draw these
//            printf("X! %s\n",buf.c_str());
            break;
        case TOUCH_T_HP:
            TOUCH_UI_STATE = TOUCH_V_HP;
            break;
        case TOUCH_V_TITLE:
            cprintf("%s", you.your_name.c_str());
            break;
        case TOUCH_V_HP:
        case TOUCH_V_MP:
            // suppress everything after initial print; rjustify
            cprintf("%3s", buf.c_str());
            TOUCH_UI_STATE = TOUCH_S_NULL;
            break;
        case TOUCH_V_STR:
        case TOUCH_V_INT:
        case TOUCH_V_DEX:
            // rjustify to 3 chars on these
            cprintf("%3s", buf.c_str());
            break;
        case TOUCH_T_WP:
            TOUCH_UI_STATE = TOUCH_V_WP;
            cprintf("%s", buf.c_str());
            break;
        case TOUCH_T_QV:
            TOUCH_UI_STATE = TOUCH_V_QV;
            cprintf("%s", buf.c_str());
            break;
        case TOUCH_V_WP:
        case TOUCH_V_QV:
            // get rid of the hotkey; somewhat pointless in a touch-screen ui :)
            cprintf(buf.substr(3,10).c_str());
            break;

        default:
//            printf("p: %s\n",buf.c_str());
            cprintf("%s", buf.c_str());
    }
    va_end(args);
}

static void _nowrap_eol_cprintf_touchui(const char *format, ...)
{
    va_list args;
    string  buf;
    va_start(args, format);
    buf = vmake_stringf(format, args);

    // N.B. this should really be factored out and merged with the other switch-case above
    switch (TOUCH_UI_STATE)
    {
        case TOUCH_S_NULL:
            // don't print these
            break;
        case TOUCH_V_TITL2:
            cprintf("%s%s %.4s", get_species_abbrev(you.species),
                                 get_job_abbrev(you.char_class),
                                 god_name(you.religion).c_str());
            TOUCH_UI_STATE = TOUCH_S_NULL; // suppress whatever else it was going to print
            break;
        default:
//            printf("q: %s\n",buf.c_str());
            nowrap_eol_cprintf("%s", buf.c_str());
    }
    va_end(args);
}

#else
#define CGOTOXY cgotoxy
#define CPRINTF cprintf
#define NOWRAP_EOL_CPRINTF nowrap_eol_cprintf
#endif

static string _god_powers();
static string _god_asterisks();
static int _god_status_colour(int default_colour);

// Colour for captions like 'Health:', 'Str:', etc.
#define HUD_CAPTION_COLOUR Options.status_caption_colour

// Colour for values, which come after captions.
static const auto HUD_VALUE_COLOUR = LIGHTGREY;

// ----------------------------------------------------------------------
// colour_bar
// ----------------------------------------------------------------------

class colour_bar
{
    typedef unsigned short colour_t;
public:
    colour_t m_default;
    colour_t m_change_pos;
    colour_t m_change_neg;
    colour_t m_empty;
    int horiz_bar_width;

    colour_bar(colour_t default_colour,
               colour_t change_pos,
               colour_t change_neg,
               colour_t empty)
        : m_default(default_colour), m_change_pos(change_pos),
          m_change_neg(change_neg), m_empty(empty),
          horiz_bar_width(-1),
          m_old_disp(-1),
          m_request_redraw_after(0)
    {
        // m_old_disp < 0 means it's invalid and needs to be initialised.
    }

    bool wants_redraw() const
    {
        return m_request_redraw_after
               && you.num_turns >= m_request_redraw_after;
    }

    void draw(int ox, int oy, int val, int max_val, bool temp = false, int sub_val = 0)
    {
        ASSERT(val <= max_val);
        if (max_val <= 0)
        {
            m_old_disp = -1;
            return;
        }
        const colour_t temp_colour = temperature_colour(temperature());
        const int width = (horiz_bar_width != -1) ?
                                  horiz_bar_width :
                                  crawl_view.hudsz.x - (ox - 1);
        const int sub_disp = (width * val / max_val);
        int disp  = width * max(0, val - sub_val) / max_val;
        const int old_disp = (m_old_disp < 0) ? sub_disp : m_old_disp;
        m_old_disp = sub_disp;

        // Always show at least one sliver of the sub-bar, if it exists
        if (sub_val)
            disp = max(0, min(sub_disp - 1, disp));

        CGOTOXY(ox, oy, GOTO_STAT);

        textcolour(BLACK);
        for (int cx = 0; cx < width; cx++)
        {
#ifdef USE_TILE_LOCAL
            // Maybe this should use textbackground too?
            textcolour(BLACK + m_empty * 16);

            if (cx < disp)
                textcolour(BLACK + (temp) ? temp_colour * 16 : m_default * 16);
            else if (cx < sub_disp)
                textcolour(BLACK + YELLOW * 16);
            else if (old_disp >= sub_disp && cx < old_disp)
                textcolour(BLACK + m_change_neg * 16);
            putwch(' ');
#else
            if (cx < disp && cx < old_disp)
            {
                textcolour((temp) ? temp_colour : m_default);
                putwch('=');
            }
            else if (cx < disp)
            {
                textcolour(m_change_pos);
                putwch('=');
            }
            else if (cx < sub_disp)
            {
                textcolour(YELLOW);
                putwch('=');
            }
            else if (cx < old_disp)
            {
                textcolour(m_change_neg);
                putwch('-');
            }
            else
            {
                textcolour(m_empty);
                putwch('-');
            }
#endif

            // If some change colour was rendered, redraw in a few
            // turns to clear it out.
            if (old_disp != disp)
                m_request_redraw_after = you.num_turns + 4;
            else
                m_request_redraw_after = 0;
        }

        textcolour(LIGHTGREY);
        textbackground(BLACK);
    }

    void vdraw(int ox, int oy, int val, int max_val)
    {
        // ox is width from l/h edge; oy is height from top
        // bars are 3chars wide and render down to hudsz.y-1
        const int bar_width = 3;
        const int obase     = crawl_view.hudsz.y-1;

        ASSERT(val <= max_val);
        if (max_val <= 0)
        {
            m_old_disp = -1;
            return;
        }

        const int height   = bar_width * (obase-oy+1);
        const int disp     = height * val / max_val;
        const int old_disp = (m_old_disp < 0) ? disp : m_old_disp;

        CGOTOXY(ox, obase, GOTO_STAT);

        textcolour(WHITE);
        for (int cx = 0; cx < height; cx++)
        {
            // Maybe this should use textbackground too?
            textcolour(BLACK + m_empty * 16);

            if (cx < disp)
                textcolour(BLACK + m_default * 16);
            else if (old_disp > disp && cx < old_disp)
                textcolour(BLACK + m_change_neg * 16);
            putwch(' ');

            // move up a line if we've drawn this bit of the bar
            if ((cx+1) % bar_width == 0)
                CGOTOXY(ox, obase-cx/bar_width, GOTO_STAT);

            // If some change colour was rendered, redraw in a few
            // turns to clear it out.
            if (old_disp != disp)
                m_request_redraw_after = you.num_turns + 4;
            else
                m_request_redraw_after = 0;
        }

        textcolour(LIGHTGREY);
        textbackground(BLACK);
    }

    void reset()
    {
        m_old_disp = -1;
        m_request_redraw_after = 0;
    }

 private:
    int m_old_disp;
    int m_request_redraw_after; // force a redraw at this turn count
};

static colour_bar HP_Bar(LIGHTGREEN, GREEN, RED, DARKGREY);
static colour_bar EP_Bar(LIGHTMAGENTA, MAGENTA, BLUE, DARKGREY);

#ifdef USE_TILE_LOCAL
static colour_bar MP_Bar(BLUE, BLUE, LIGHTBLUE, DARKGREY);
#else
static colour_bar MP_Bar(LIGHTBLUE, BLUE, MAGENTA, DARKGREY);
#endif

colour_bar Contam_Bar(DARKGREY, DARKGREY, DARKGREY, DARKGREY);
colour_bar Temp_Bar(RED, LIGHTRED, LIGHTBLUE, DARKGREY);

#ifdef USE_TILE_LOCAL
static colour_bar Noise_Bar(WHITE, LIGHTGREY, LIGHTGREY, DARKGREY);
#else
static colour_bar Noise_Bar(LIGHTGREY, LIGHTGREY, MAGENTA, DARKGREY);
#endif

void reset_hud()
{
    HP_Bar.reset();
    MP_Bar.reset();
    Noise_Bar.reset();
}

// ----------------------------------------------------------------------
// Status display
// ----------------------------------------------------------------------

static bool _boosted_hp()
{
    return you.duration[DUR_DIVINE_VIGOUR]
           || you.berserk();
}

static bool _boosted_mp()
{
    return you.duration[DUR_DIVINE_VIGOUR];
}

static bool _boosted_ac()
{
    return you.duration[DUR_MAGIC_ARMOUR] 
    || you.duration[DUR_STONESKIN]
    || you.armour_class() > you.base_ac(1);
}

static bool _boosted_ev()
{
    return you.duration[DUR_PHASE_SHIFT] || you.duration[DUR_AGILITY] || acrobat_boost_active() || (you.duration[DUR_PAKELLAS_DURATION] && you.attribute[ATTR_PAKELLAS_EV]);
}

static bool _boosted_sh()
{
    return you.duration[DUR_CONDENSATION_SHIELD] || you.duration[DUR_MAGIC_SHIELD] || you.duration[DUR_DIVINE_SHIELD]
           || qazlal_sh_boost() > 0;
}

#ifdef DGL_SIMPLE_MESSAGING
void update_message_status()
{
    if (!SysEnv.have_messages)
        return;

    static const char * const msg = "(Hit _)";

    textcolour(LIGHTBLUE);

    CGOTOXY(crawl_view.hudsz.x - strwidth(msg) + 1, 1, GOTO_STAT);
    CPRINTF(msg);

    textcolour(LIGHTGREY);
}
#endif

void update_turn_count()
{
    if (crawl_state.game_is_arena())
        return;

    // Don't update turn counter when running/resting/traveling to
    // prevent pointless screen updates.
    if (mouse_control::current_mode() == MOUSE_MODE_NORMAL
        && (you.running > 0 || you.running < 0 && Options.travel_delay == -1))
    {
        return;
    }

    const int yhack = 0 + (you.species == SP_LAVA_ORC);
    CGOTOXY(19 + 6, 9 + yhack, GOTO_STAT);

    // Show the turn count starting from 1. You can still quit on turn 0.
    textcolour(HUD_VALUE_COLOUR);
    if (Options.show_game_time)
        CPRINTF("%.1f", you.elapsed_time / 10.0);
    else
        CPRINTF("%d", you.num_turns);

    CPRINTF(" (%.1f)%s",
            (you.elapsed_time - you.elapsed_time_at_last_input) / 10.0,
            // extra spaces to erase excess if previous output was longer
            "    ");
    textcolour(LIGHTGREY);
}

static int _count_digits(int val)
{
    if (val > 999)
        return 4;
    else if (val > 99)
        return 3;
    else if (val > 9)
        return 2;
    return 1;
}

static void _print_stats_temperature(int x, int y)
{
    cgotoxy(x, y, GOTO_STAT);
    textcolour(HUD_CAPTION_COLOUR);
    cprintf("Temperature: ");
    Temp_Bar.draw(19, y, temperature(), TEMP_MAX, true);
}


static const equipment_type e_order[] =
{
    EQ_WEAPON, EQ_SECOND_WEAPON, EQ_SHIELD, EQ_BODY_ARMOUR, EQ_HELMET, EQ_CLOAK,
    EQ_GLOVES, EQ_BOOTS, EQ_AMULET, EQ_AMULET_LEFT, EQ_AMULET_RIGHT,
    EQ_AMULET_ONE, EQ_AMULET_TWO, EQ_AMULET_THREE, EQ_AMULET_FOUR,
    EQ_AMULET_FIVE, EQ_AMULET_SIX, EQ_AMULET_SEVEN, EQ_AMULET_EIGHT, EQ_AMULET_NINE,
    EQ_LEFT_RING, EQ_RIGHT_RING,
    EQ_RING_ONE, EQ_RING_TWO, EQ_RING_THREE, EQ_RING_FOUR,
    EQ_RING_FIVE, EQ_RING_SIX, EQ_RING_SEVEN, EQ_RING_EIGHT,
    EQ_RING_AMULET, 
};

static void _print_stats_equip(int x, int y)
{
    CGOTOXY(x, y, GOTO_STAT);
    textcolour(HUD_CAPTION_COLOUR);
    cprintf((you.species == SP_OCTOPODE || you.species == SP_HYDRA) ? "Eq: " : "Equip: ");
    textcolour(LIGHTGREY);
    for (equipment_type eqslot : e_order)
    {
        if (you_can_wear(eqslot))
        {
            if (you.slot_item(eqslot))
            {
                cglyph_t g = get_item_glyph(*(you.slot_item(eqslot)));
                g.col = element_colour(g.col, !Options.animate_equip_bar);
                formatted_string::parse_string(glyph_to_tagstr(g)).display();
            }
            else if (!you_can_wear(eqslot, true))
                cprintf(" ");
            else
                cprintf(".");
        }
    }
}

/*
 * Print the noise bar to the HUD with appropriate coloring.
 * if in wizmode, also print the numeric noise value.
 */
static void _print_stats_noise(int x, int y)
{
    bool silence = silenced(you.pos());
    int level = silence ? 0 : you.get_noise_perception(true);
    CGOTOXY(x, y, GOTO_STAT);
    textcolour(HUD_CAPTION_COLOUR);
    cprintf("Noise: ");
    colour_t noisecolour;

    // This is calibrated roughly so that in an open-ish area:
    //   LIGHTGREY = not very likely to carry outside of your los
    //               (though it is possible depending on terrain).
    //   YELLOW = likely to carry outside of your los, up to double.
    //   RED = likely to carry at least 16 spaces, up to much further.
    //   LIGHTMAGENTA = really f*cking loud. (Gong, etc.)
    // In more enclosed areas, these values will be attenuated,
    // and this isn't represented.
    // See player::get_noise_perception for the mapping from internal noise
    // values to this 0-1000 scale.
    // NOTE: This color scheme is duplicated in player.js.
    if (level <= 333)
        noisecolour = LIGHTGREY;
    else if (level <= 666)
        noisecolour = YELLOW;
    else if (level < 1000)
        noisecolour = RED;
    else
        noisecolour = LIGHTMAGENTA;

    int bar_position;
    if (you.wizard && !silence)
    {
        Noise_Bar.horiz_bar_width = 6;
        bar_position = 10;

        // numeric noise level, basically the internal value used by noise
        // propagation (see shout.cc:noisy). The exact value is too hard to
        // interpret to show outside of wizmode, because noise propagation is
        // very complicated.
        CGOTOXY(x + bar_position - 3, y, GOTO_STAT);
        textcolour(noisecolour);
        CPRINTF("%2d ", you.get_noise_perception(false));
    }
    else
    {
        Noise_Bar.horiz_bar_width = 9;
        bar_position = 7;
    }

    if (silence)
    {
        CGOTOXY(x + bar_position, y, GOTO_STAT);
        textcolour(LIGHTMAGENTA);

        // This needs to be one extra wide in case silence happens
        // immediately after super-loud (magenta) noise
        CPRINTF("Silenced  ");
        Noise_Bar.reset(); // so it doesn't display a change bar after silence ends
    }
    else
    {
        if (level == 1000)
        {
            // the bar goes up to 11 for extra loud sounds! (Well, really 10.)
            Noise_Bar.horiz_bar_width += 1;
        }
        else
        {
            CGOTOXY(x + 16, y, GOTO_STAT);
            CPRINTF(" "); // clean up after the extra wide bar
        }
#ifndef USE_TILE_LOCAL
        // use the previous color for negative change in console; there's a
        // visual difference in bar width. Negative change doesn't get shown
        // in local tiles.
        Noise_Bar.m_change_neg = Noise_Bar.m_default;
#endif
        Noise_Bar.m_default = noisecolour;
        Noise_Bar.m_change_pos = noisecolour;
        Noise_Bar.draw(x + bar_position, y,
                       div_round_up((level * Noise_Bar.horiz_bar_width), 1000),
                       Noise_Bar.horiz_bar_width);
    }
}

static void _print_stats_gold(int x, int y)
{
    CGOTOXY(x, y, GOTO_STAT);
    textcolour(HUD_CAPTION_COLOUR);
    CPRINTF("Gold:");
    CGOTOXY(x+6, y, GOTO_STAT);
    if (you.duration[DUR_GOZAG_GOLD_AURA])
        textcolour(LIGHTBLUE);
    else
        textcolour(HUD_VALUE_COLOUR);
    CPRINTF("%-6d", you.gold);
}

static void _print_stats_mp(int x, int y)
{
    if (you.species == SP_DJINNI)
        return;
    // Calculate colour
    short mp_colour = HUD_VALUE_COLOUR;

    const bool boosted = _boosted_mp();

    if (boosted)
        mp_colour = LIGHTBLUE;
    else
    {
        int mp_percent = (you.max_magic_points == 0
                          ? 100
                          : (you.magic_points * 100) / you.max_magic_points);

        for (const auto &entry : Options.mp_colour)
            if (mp_percent <= entry.first)
                mp_colour = entry.second;
    }

    CGOTOXY(x, y, GOTO_STAT);
    textcolour(HUD_CAPTION_COLOUR);
    CPRINTF(player_rotted() ? "MP: " : "Magic:  ");
    textcolour(mp_colour);
    CPRINTF("%d", you.magic_points);
    if (!boosted)
        textcolour(HUD_VALUE_COLOUR);
    CPRINTF("/%d", you.max_magic_points);

    int col = _count_digits(you.magic_points)
              + _count_digits(you.max_magic_points) + 1;

    int real_mp = get_real_mp(false);
    if (you.species == SP_DEEP_DWARF
        && real_mp != you.max_magic_points)
    {
        CPRINTF(" (%d)", real_mp);
        col += _count_digits(real_mp) + 3;
    }

    if (boosted)
        textcolour(HUD_VALUE_COLOUR);

    for (int i = 11-col; i > 0; i--)
        CPRINTF(" ");

#ifdef TOUCH_UI
    if (tiles.is_using_small_layout())
        MP_Bar.vdraw(6, 10, you.magic_points, you.max_magic_points);
    else
#endif
    MP_Bar.draw(19, y, you.magic_points, you.max_magic_points);
}

static void _print_stats_contam(int x, int y)
{
    if (you.species != SP_DJINNI)
        return;
     const int max_contam = 8000;
    int contam = min(you.magic_contamination, max_contam);
     // Calculate colour
    if (you.magic_contamination > 15000)
    {
        Contam_Bar.m_default = RED;
        Contam_Bar.m_change_pos = Contam_Bar.m_change_neg = RED;
    }
    else if (you.magic_contamination > 5000) // harmful
    {
        Contam_Bar.m_default = LIGHTRED;
        Contam_Bar.m_change_pos = Contam_Bar.m_change_neg = RED;
    }
    else if (you.magic_contamination > 3333)
    {
        Contam_Bar.m_default = YELLOW;
        Contam_Bar.m_change_pos = Contam_Bar.m_change_neg = BROWN;
    }
    else if (you.magic_contamination > 1666)
    {
        Contam_Bar.m_default = LIGHTGREY;
        Contam_Bar.m_change_pos = Contam_Bar.m_change_neg = DARKGREY;
    }
    else
    {
#ifdef USE_TILE_LOCAL
        Contam_Bar.m_default = LIGHTGREY;
#else
        Contam_Bar.m_default = DARKGREY;
#endif
        Contam_Bar.m_change_pos = Contam_Bar.m_change_neg = DARKGREY;
    }
 #ifdef TOUCH_UI
    if (tiles.is_using_small_layout())
        Contam_Bar.vdraw(6, 10, contam, max_contam);
    else
#endif
    Contam_Bar.draw(19, y, contam, max_contam);
}

static void _print_stats_hp(int x, int y)
{
    int max_max_hp = get_real_hp(true, false);

    if (you.species == SP_DJINNI)
        max_max_hp += get_real_mp(true);

    // Calculate colour
    short hp_colour = HUD_VALUE_COLOUR;

    const bool boosted = _boosted_hp();

    if (boosted)
        hp_colour = LIGHTBLUE;
    else
    {
        const int hp_percent =
            (you.hp * 100) / get_real_hp(true, true);

        for (const auto &entry : Options.hp_colour)
            if (hp_percent <= entry.first)
                hp_colour = entry.second;
    }

    // 01234567890123456789
    // Health: xxx/yyy (zzz)
    CGOTOXY(x, y, GOTO_STAT);
    textcolour(HUD_CAPTION_COLOUR);

    if (you.species == SP_DJINNI)
    {
        CPRINTF(player_rotted() ? "EP: " : "Essence: ");
    }
    else
    {
        CPRINTF(player_rotted() ? "HP: " : "Health: ");
    }
    textcolour(hp_colour);
    CPRINTF("%d", you.hp);
    if (!boosted)
        textcolour(HUD_VALUE_COLOUR);
    CPRINTF("/%d", you.hp_max);
    if (max_max_hp != you.hp_max)
        CPRINTF(" (%d)", max_max_hp);
    if (boosted)
        textcolour(HUD_VALUE_COLOUR);

    int col = wherex() - crawl_view.hudp.x;
    for (int i = 18-col; i > 0; i--)
        CPRINTF(" ");

#ifdef USE_TILE_LOCAL
    if (tiles.is_using_small_layout())
    {
        if (you.species == SP_DJINNI)
        {
            EP_Bar.vdraw(2, 10, you.hp, you.hp_max);
        }
        else
        {
            HP_Bar.vdraw(2, 10, you.hp, you.hp_max);
        }
    }
    else

    {
        if (you.species == SP_DJINNI)
        {
            EP_Bar.draw(19, y, you.hp, you.hp_max);
        }
        else
        {
            HP_Bar.draw(19, y, you.hp, you.hp_max, false, you.hp - max(0, poison_survival()));
        }
    }
#else
    if (you.species == SP_DJINNI)
    {
        EP_Bar.draw(19, y, you.hp, you.hp_max);
    }
    else
    {
        HP_Bar.draw(19, y, you.hp, you.hp_max, false, you.hp - max(0, poison_survival()));
    }
#endif
}

static short _get_stat_colour(stat_type stat)
{
    if (you.duration[stat_zero_duration(stat)])
        return LIGHTRED;

    // Check the stat_colour option for warning thresholds.
    for (const auto &entry : Options.stat_colour)
        if (you.stat(stat) <= entry.first)
            return entry.second;

    // Stat is magically increased.
    if (you.duration[DUR_DIVINE_STAMINA]
        || (stat == STAT_STR && (you.duration[DUR_MIGHT] || (you.duration[DUR_PAKELLAS_DURATION] && you.attribute[ATTR_PAKELLAS_STR])))
        || (stat == STAT_STR && you.duration[DUR_BERSERK])
        || (stat == STAT_INT && (you.duration[DUR_BRILLIANCE] || (you.duration[DUR_PAKELLAS_DURATION] && you.attribute[ATTR_PAKELLAS_INT])))
        || (stat == STAT_DEX && (you.duration[DUR_AGILITY]) || (you.duration[DUR_PAKELLAS_DURATION] && you.attribute[ATTR_PAKELLAS_DEX])))
    {
        return LIGHTBLUE;  // no end of effect warning
    }

    // Stat is degenerated.
    if (you.stat_loss[stat] > 0)
        return YELLOW;

    return HUD_VALUE_COLOUR;
}

static void _print_stat(stat_type stat, int x, int y)
{
    CGOTOXY(x+5, y, GOTO_STAT);

    textcolour(_get_stat_colour(stat));
    CPRINTF("%d", you.stat(stat, false));

    if (you.stat_loss[stat] > 0)
        CPRINTF(" (%d)  ", you.max_stat(stat));
    else
        CPRINTF("       ");
}

static void _print_stats_ac(int x, int y)
{
    // AC:
    auto text_col = HUD_VALUE_COLOUR;
    if (_boosted_ac())
        text_col = LIGHTBLUE;
    else if (you.duration[DUR_CORROSION] ||(you.duration[DUR_UNSH_CLOAK] || you.duration[DUR_UNSH_HELMET]
                                            || you.duration[DUR_UNSH_GLOVES] || you.duration[DUR_UNSH_BOOTS]
                                            || you.duration[DUR_UNSH_BODY_ARMOUR]))
        text_col = RED;

    string ac = make_stringf("%2d ", you.armour_class());
#ifdef WIZARD
    if (you.wizard)
        ac += make_stringf("(%d%%) ", you.gdr_perc());
#endif
    textcolour(text_col);
    CGOTOXY(x+4, y, GOTO_STAT);
    CPRINTF("%-12s", ac.c_str());

    // SH: (two lines lower)
    text_col = HUD_VALUE_COLOUR;
    if (you.incapacitated() && you.shielded())
        text_col = RED;
    else if (_boosted_sh())
        text_col = LIGHTBLUE;
    if (you.duration[DUR_UNSH_SHIELD])
        text_col = RED;

    string sh = make_stringf("%2d ", player_displayed_shield_class());
    textcolour(text_col);
    CGOTOXY(x+4, y+2, GOTO_STAT);
    CPRINTF("%-12s", sh.c_str());
}

static void _print_stats_ev(int x, int y)
{
    CGOTOXY(x+4, y, GOTO_STAT);
    textcolour(you.duration[DUR_PETRIFYING]
               || you.cannot_move() ? RED
                                    : _boosted_ev() ? LIGHTBLUE
                                                    : HUD_VALUE_COLOUR);
    CPRINTF("%2d ", you.evasion());
}

/**
 * Get the appropriate colour for the UI text describing the player's weapon.
 * (Or hands/ice fists/etc, as appropriate.)
 *
 * @return     A colour enum for the player's weapon.
 */
static int _wpn_name_colour(bool second)
{
    if (you.duration[DUR_CORROSION])
        return RED;

    if (!second ? you.weapon() : you.second_weapon())
    {
        const item_def& wpn = !second? *you.weapon() : *you.second_weapon();

        const string prefix = item_prefix(wpn);
        const int prefcol = menu_colour(wpn.name(DESC_INVENTORY), prefix, "stats");
        if (prefcol != -1)
            return prefcol;
        return LIGHTGREY;
    }

    return get_form()->uc_colour;
}

/**
 * Print a description of the player's weapon (or lack thereof) to the UI.
 *
 * @param y     The y-coordinate to print the description at.
 */
static void _print_stats_wp(int y, bool second)
{
    string text;
    if (!second ? you.weapon() : you.second_weapon())
    {
        item_def wpn = !second ? *you.weapon() : *you.second_weapon(); // copy

        if (you.duration[DUR_CORROSION] && wpn.base_type == OBJ_WEAPONS)
            wpn.plus -= 4 * you.props["corrosion_amount"].get_int();
        if(you.props[ELEMENTAL_ENCHANT_KEY].get_int() > 0 && wpn.base_type == OBJ_WEAPONS)
            wpn.plus += you.props[ELEMENTAL_ENCHANT_KEY].get_int();
        if(wpn.props["wight_key"].get_int() > 0 && wpn.base_type == OBJ_WEAPONS)
            wpn.plus += wpn.props["wight_key"].get_int();

        text = wpn.name(DESC_PLAIN, true, false, true);
    }
    else
        text = you.unarmed_attack_name();

    CGOTOXY(1, y, GOTO_STAT);
    textcolour(HUD_CAPTION_COLOUR);
    const char slot_letter =  (!second ? you.weapon() : you.second_weapon()) ? index_to_letter(!second ? you.weapon()->link : you.second_weapon()->link)
                                          : '-';
    const string slot_name = make_stringf("%c) ", slot_letter);
    CPRINTF("%s", slot_name.c_str());
    textcolour(_wpn_name_colour(second));
    const int max_name_width = crawl_view.hudsz.x - slot_name.size();
    CPRINTF("%s", chop_string(text, max_name_width).c_str());
    textcolour(LIGHTGREY);
}

static void _print_stats_qv(int y)
{
    int col;
    string text;

    int q = you.m_quiver.get_fire_item();
    ASSERT_RANGE(q, -1, ENDOFPACK);
    char hud_letter = '-';
    if (q != -1 && !fire_warn_if_impossible(true))
    {
        const item_def& quiver = you.inv[q];
        hud_letter = index_to_letter(quiver.link);
        const string prefix = item_prefix(quiver);
        const int prefcol =
            menu_colour(quiver.name(DESC_PLAIN), prefix, "stats");
        if (prefcol != -1)
            col = prefcol;
        else
            col = LIGHTGREY;
        text = quiver.name(DESC_PLAIN, true);
    }
    else
    {
        if (fire_warn_if_impossible(true))
        {
            col  = DARKGREY;
            text = "Quiver unavailable";
        }
        else
        {
            col  = LIGHTGREY;
            text = "Nothing quivered";
        }
    }
    CGOTOXY(1, y, GOTO_STAT);
    textcolour(HUD_CAPTION_COLOUR);
    CPRINTF("%c) ", hud_letter);
    textcolour(col);
#ifdef USE_TILE_LOCAL
    int w = crawl_view.hudsz.x - (tiles.is_using_small_layout()?0:4);
    CPRINTF("%s", chop_string(text, w).c_str());
#else
    CPRINTF("%s", chop_string(text, crawl_view.hudsz.x-4).c_str());
#endif
    textcolour(LIGHTGREY);
}

struct status_light
{
    status_light(int c, string t) : colour(c), text(t) {}
    colour_t colour;
    string text;
};

static void _add_status_light_to_out(int i, vector<status_light>& out)
{
    status_info inf;

    if (fill_status_info(i, inf) && !inf.light_text.empty())
    {
        status_light sl(inf.light_colour, inf.light_text);
        out.push_back(sl);
    }
}

// The colour scheme for these flags is currently:
//
// - yellow, "orange", red      for bad conditions
// - light grey, white          for god based conditions
// - green, light green         for good conditions
// - blue, light blue           for good enchantments
// - magenta, light magenta     for "better" enchantments (deflect, fly)
//
// Prints hunger,
// pray, holy, teleport, regen, fly/lev, invis, silence,
//   conf. touch, sage
// confused, mesmerised, fire, poison, disease, rot, held, glow, swift,
//   fast, slow, breath
//
// Note the usage of bad_ench_colour() correspond to levels that
// can be found in player.cc, ie those that the player can tell by
// using the '@' command. Things like confusion and sticky flame
// hide their amounts and are thus always the same colour (so
// we're not really exposing any new information). --bwr
static void _get_status_lights(vector<status_light>& out)
{
#ifdef DEBUG_DIAGNOSTICS
    {
        static char static_pos_buf[80];
        snprintf(static_pos_buf, sizeof(static_pos_buf),
                 "%2d,%2d", you.pos().x, you.pos().y);
        out.emplace_back(LIGHTGREY, static_pos_buf);

        static char static_hunger_buf[80];
        snprintf(static_hunger_buf, sizeof(static_hunger_buf),
                 "(%d:%d)", you.hunger - you.old_hunger, you.hunger);
        out.emplace_back(LIGHTGREY, static_hunger_buf);
    }
#endif

    // We used to have to hardcode every status, now we just hardcode the
    // statuses important enough to appear first. (Rightmost)
    const unsigned int important_statuses[] =
    {
        STATUS_ORB,
        STATUS_STR_ZERO, STATUS_INT_ZERO, STATUS_DEX_ZERO,
        STATUS_HUNGER,
        DUR_PARALYSIS,
        DUR_CONF,
        DUR_PETRIFYING,
        DUR_PETRIFIED,
        DUR_BERSERK,
        DUR_TELEPORT,
        DUR_HASTE,
        DUR_SLOW,
        STATUS_SPEED,
        DUR_DEATHS_DOOR,
        DUR_BERSERK_COOLDOWN,
        DUR_EXHAUSTED,
        DUR_DEATHS_DOOR_COOLDOWN,
        DUR_QUAD_DAMAGE,
        STATUS_SERPENTS_LASH,
    };

    bitset<STATUS_LAST_STATUS + 1> done;
    for (unsigned important : important_statuses)
    {
        _add_status_light_to_out(important, out);
        done.set(important);
    }

    for (unsigned status = 0; status <= STATUS_LAST_STATUS ; ++status)
        if (!done[status])
            _add_status_light_to_out(status, out);
}

static void _print_status_lights(int y)
{
    vector<status_light> lights;
    static int last_number_of_lights = 0;
    _get_status_lights(lights);
    if (lights.empty() && last_number_of_lights == 0)
        return;
    last_number_of_lights = lights.size();

    size_t line_cur = y;
    const size_t line_end = crawl_view.hudsz.y+1;

    CGOTOXY(1, line_cur, GOTO_STAT);
#ifdef ASSERTS
    if (wherex() != crawl_view.hudp.x)
    {
        save_game(false); // should be safe
        die("misaligned HUD (is %d, should be %d)", wherex(), crawl_view.hudp.x);
    }
#endif

#ifdef USE_TILE_LOCAL
    if (!tiles.is_using_small_layout())
    {
#endif
    size_t i_light = 0;
    while (true)
    {
        const int end_x = (wherex() - crawl_view.hudp.x)
                + (i_light < lights.size() ? strwidth(lights[i_light].text)
                                           : 10000);

        if (end_x <= crawl_view.hudsz.x)
        {
            textcolour(lights[i_light].colour);
            CPRINTF("%s", lights[i_light].text.c_str());
            if (end_x < crawl_view.hudsz.x)
                CPRINTF(" ");
            ++i_light;
        }
        else
        {
            //?
            clear_to_end_of_line();
            ++line_cur;
            // Careful not to trip the )#(*$ CGOTOXY ASSERT
            if (line_cur == line_end)
                break;
            CGOTOXY(1, line_cur, GOTO_STAT);
        }
    }
#ifdef USE_TILE_LOCAL
    }
    else
    {
        size_t i_light = 0;
        if (lights.size() == 1)
        {
            textcolour(lights[0].colour);
            CPRINTF("%s", lights[0].text.c_str());
        }
        else
        {
            while (i_light < lights.size() && (int)i_light < crawl_view.hudsz.x - 1)
            {
                textcolour(lights[i_light].colour);
                if (i_light == lights.size() - 1
                    && strwidth(lights[i_light].text) < crawl_view.hudsz.x - wherex())
                {
                    CPRINTF("%s",lights[i_light].text.c_str());
                }
                else if ((int)lights.size() > crawl_view.hudsz.x / 2)
                    CPRINTF("%.1s",lights[i_light].text.c_str());
                else
                    CPRINTF("%.1s ",lights[i_light].text.c_str());
                ++i_light;
            }
        }
        clear_to_end_of_line();
    }
#endif
}

#ifdef USE_TILE_LOCAL
static bool _need_stats_printed()
{
    return you.redraw_title
           || you.redraw_hit_points
           || you.redraw_magic_points
           || you.redraw_armour_class
           || you.redraw_evasion
           || you.redraw_stats[STAT_STR]
           || you.redraw_stats[STAT_INT]
           || you.redraw_stats[STAT_DEX]
           || you.redraw_experience
           || you.wield_change
           || you.redraw_quiver;
}
#endif

static void _draw_wizmode_flag(const char *word)
{
    textcolour(LIGHTMAGENTA);
    // 3+ for the " **"
    CGOTOXY(1 + crawl_view.hudsz.x - (3 + strlen(word)), 1, GOTO_STAT);
    CPRINTF(" *%s*", word);
}

static void _redraw_title()
{
    const unsigned int WIDTH = crawl_view.hudsz.x;
    string title = you.your_name + " " + filtered_lang(player_title());
    const bool small_layout =
#ifdef USE_TILE_LOCAL
                              tiles.is_using_small_layout();
#else
                              false;
#endif

    if (small_layout)
        title = you.your_name;
    else
    {
        unsigned int in_len = strwidth(title);
        if (in_len > WIDTH)
        {
            in_len -= 3;  // strwidth(" the ") - strwidth(", ")

            const unsigned int name_len = strwidth(you.your_name);
            string trimmed_name = you.your_name;
            // Squeeze name if required, the "- 8" is to not squeeze too much.
            if (in_len > WIDTH && (name_len - 8) > (in_len - WIDTH))
            {
                trimmed_name = chop_string(trimmed_name,
                                           name_len - (in_len - WIDTH) - 1);
            }

            title = trimmed_name + ", " + filtered_lang(player_title(false));
        }
    }

    // Line 1: Foo the Bar    *WIZARD*
    CGOTOXY(1, 1, GOTO_STAT);
    textcolour(small_layout && you.wizard ? LIGHTMAGENTA : YELLOW);
    CPRINTF("%s", chop_string(title, WIDTH).c_str());
    if (you.wizard && !small_layout)
        _draw_wizmode_flag("WIZARD");
    else if (you.suppress_wizard && !small_layout)
        _draw_wizmode_flag("EX-WIZARD");
    else if (you.explore && !small_layout)
        _draw_wizmode_flag("EXPLORE");
#ifdef DGL_SIMPLE_MESSAGING
    update_message_status();
#endif

    // Line 2:
    // Minotaur [of God] [Piety]
    textcolour(YELLOW);
    CGOTOXY(1, 2, GOTO_STAT);
    string species = species_name(you.species);
    species = ((you.has_hydra_multi_attack()) ? to_string(you.heads()) + "-headed " : "") + species;
    NOWRAP_EOL_CPRINTF("%s", species.c_str());
    if (you_worship(GOD_NO_GOD))
    {
        if (you.char_class == JOB_MONK && you.species != SP_DEMIGOD
            && !had_gods())
        {
            string godpiety = "**....";
            textcolour(DARKGREY);
            if ((unsigned int)(strwidth(species) + strwidth(godpiety) + 1) <= WIDTH)
                NOWRAP_EOL_CPRINTF(" %s", godpiety.c_str());
            clear_to_end_of_line();
        }
        else
        {
            // Still need to clear in case the player was excommunicated
            clear_to_end_of_line();
        }
    }
    else
    {
        string god = " of ";
        god += you_worship(GOD_JIYVA) ? god_name_jiyva(true)
                                      : god_name(you.religion);
        NOWRAP_EOL_CPRINTF("%s", god.c_str());

        string piety = _god_asterisks();
        textcolour(_god_status_colour(YELLOW));
        const unsigned int textwidth = (unsigned int)(strwidth(species) + strwidth(god) + strwidth(piety) + 1);
        if (textwidth <= WIDTH)
            NOWRAP_EOL_CPRINTF(" %s", piety.c_str());
        else if (textwidth == (WIDTH + 1))
        {
            //mottled draconian of TSO doesn't fit by one symbol,
            //so we remove leading space.
            NOWRAP_EOL_CPRINTF("%s", piety.c_str());
        }
        clear_to_end_of_line();
        if (you_worship(GOD_GOZAG))
        {
            // "Mottled Draconian of Gozag  Gold: 99999" just fits
            _print_stats_gold(textwidth + 2, 2);
        }
    }

    textcolour(LIGHTGREY);
}

void print_stats()
{
    int temp = (you.species == SP_LAVA_ORC) ? 1 : 0;
    int temp_pos = 5;
    int ac_pos = temp_pos + temp;
    int ev_pos = temp_pos + temp + 1;


    cursor_control coff(false);
    textcolour(LIGHTGREY);

    // Displayed evasion is tied to dex/str.
    if (you.redraw_stats[STAT_DEX]
        || you.redraw_stats[STAT_STR])
    {
        you.redraw_evasion = true;
    }

    if (HP_Bar.wants_redraw())
        you.redraw_hit_points = true;
    if (MP_Bar.wants_redraw())
        you.redraw_magic_points = true;
    if (Temp_Bar.wants_redraw() && you.species == SP_LAVA_ORC)
        you.redraw_temperature = true;

    // Poison display depends on regen rate, so should be redrawn every turn.
    if (you.duration[DUR_POISONING])
    {
        you.redraw_hit_points = true;
        you.redraw_status_lights = true;
    }

#ifdef USE_TILE_LOCAL
    bool has_changed = _need_stats_printed();
#endif

    if (you.redraw_title)
    {
        you.redraw_title = false;
        _redraw_title();
    }
    if (you.redraw_hit_points)
    {
        you.redraw_hit_points = false;
        _print_stats_hp(1, 3);
    }
    if (you.redraw_magic_points)
    {
        you.redraw_magic_points = false;
        _print_stats_mp(1, 4);
    }
    _print_stats_contam(1, 4);
    if (you.redraw_temperature)
    {
        you.redraw_temperature = false;
        _print_stats_temperature(1, temp_pos);
    }

    if (you.redraw_armour_class)
    {
        you.redraw_armour_class = false;
        _print_stats_ac(1, ac_pos);
    }
    if (you.redraw_evasion)
    {
        you.redraw_evasion = false;
        _print_stats_ev(1, ev_pos);
    }

    for (int i = 0; i < NUM_STATS; ++i)
        if (you.redraw_stats[i])
            _print_stat(static_cast<stat_type>(i), 19, 5 + i + temp);
    you.redraw_stats.init(false);

    if (you.redraw_experience)
    {
        CGOTOXY(1, 8 + temp, GOTO_STAT);
        textcolour(Options.status_caption_colour);
        CPRINTF("XL: ");
        textcolour(HUD_VALUE_COLOUR);
        CPRINTF("%2d ", you.experience_level);
        if (you.experience_level >= you.get_max_xl())
            CPRINTF("%10s", "");
        else
        {
            textcolour(Options.status_caption_colour);
            CPRINTF("Next: ");
            textcolour(HUD_VALUE_COLOUR);
            CPRINTF("%2d%% ", get_exp_progress());
        }
        you.redraw_experience = false;
    }

    int yhack = temp;

    // Line 9 is Noise and Turns
#ifdef USE_TILE_LOCAL
    if (!tiles.is_using_small_layout())
#endif
    {
        yhack++;
        if (Options.equip_bar)
            _print_stats_equip(1, 8+yhack);
        else
            _print_stats_noise(1, 8+yhack);
    }

    if (you.wield_change)
    {
        // weapon_change is set in a billion places; probably not all
        // of them actually mean the user changed their weapon. Calling
        // on_weapon_changed redundantly is normally OK; but if the user
        // is wielding a bow and throwing javelins, the on_weapon_changed
        // will switch them back to arrows, which is annoying.
        // Perhaps there should be another bool besides wield_change
        // that's set in fewer places?
        // Also, it's a little bogus to change simulation state in
        // render code. We should find a better place for this.
        you.m_quiver.on_weapon_changed();
        _print_stats_wp(9 + yhack, false);
        /* display max_y is const???? */
        if (you.species == SP_TWO_HEADED_OGRE) {
            yhack++;
            _print_stats_wp(9 + yhack, true);
        }
    }
    else {
        if (you.species == SP_TWO_HEADED_OGRE) 
            yhack++;
    }



    you.wield_change  = false;

    if (you.species == SP_FELID)
    {
        // There are no circumstances under which Felids could quiver something.
        // Reduce line counter for status display.
        yhack -= 1;
    }
    else if (you.redraw_quiver || you.wield_change)
        _print_stats_qv(10 + yhack);

    you.redraw_quiver = false;

    if (you.redraw_status_lights)
    {
        you.redraw_status_lights = false;
        _print_status_lights(11 + yhack);
    }

#ifdef USE_TILE_LOCAL
    if (has_changed)
        update_screen();
#else
    update_screen();
#endif
}

static string _level_description_string_hud()
{
    const PlaceInfo& place = you.get_place_info();
    string short_name = branches[place.branch].shortname;

    if (brdepth[place.branch] > 1)
        short_name += make_stringf(":%d", you.depth);
    // Indefinite articles
    else if (place.branch != BRANCH_PANDEMONIUM
             && place.branch != BRANCH_DESOLATION
             && !is_connected_branch(place.branch))
    {
        short_name = article_a(short_name);
    }
    return short_name;
}

void print_stats_level()
{
    int ypos = 8;
    if (you.species == SP_LAVA_ORC)
        ypos++;
    cgotoxy(19, ypos, GOTO_STAT);
    textcolour(HUD_CAPTION_COLOUR);
    CPRINTF("Place: ");

    textcolour(HUD_VALUE_COLOUR);
#ifdef DEBUG_DIAGNOSTICS
    CPRINTF("(%d) ", env.absdepth0 + 1);
#endif
    CPRINTF("%s", _level_description_string_hud().c_str());

    clear_to_end_of_line();
}

void draw_border()
{
    textcolour(HUD_CAPTION_COLOUR);
    clrscr();

    textcolour(Options.status_caption_colour);
    int temp = (you.species == SP_LAVA_ORC) ? 1 : 0;

//    int hp_pos = 3;
    int mp_pos = 4;
    int ac_pos = 5 + temp;
    int ev_pos = 6 + temp;
    int sh_pos = 7 + temp;
    int str_pos = ac_pos;
    int int_pos = ev_pos;
    int dex_pos = sh_pos;

    //CGOTOXY(1, 3, GOTO_STAT); CPRINTF("Hp:");
    CGOTOXY(1, mp_pos, GOTO_STAT);
    if (you.species == SP_DJINNI)
        CPRINTF("Contam:");
    CGOTOXY(1, ac_pos, GOTO_STAT); CPRINTF("AC:");
    CGOTOXY(1, ev_pos, GOTO_STAT); CPRINTF("EV:");
    CGOTOXY(1, sh_pos, GOTO_STAT); CPRINTF("SH:");

    CGOTOXY(19, str_pos, GOTO_STAT); CPRINTF("Str:");
    CGOTOXY(19, int_pos, GOTO_STAT); CPRINTF("Int:");
    CGOTOXY(19, dex_pos, GOTO_STAT); CPRINTF("Dex:");

    CGOTOXY(19, 9 + temp, GOTO_STAT);
    CPRINTF(Options.show_game_time ? "Time:" : "Turn:");
    // Line 8 is exp pool, Level
}

#ifndef USE_TILE_LOCAL
void redraw_console_sidebar()
{
    // TODO: this is super hacky and merges stuff from redraw_screen and
    // viewwindow. It won't do nothing for webtiles, but should be basically
    // benign there.
    draw_border();

    you.redraw_title        = true;
    you.redraw_hit_points   = true;
    you.redraw_magic_points = true;
    if (you.species == SP_LAVA_ORC)
        you.redraw_temperature = true;
    you.redraw_stats.init(true);
    you.redraw_armour_class  = true;
    you.redraw_evasion       = true;
    you.redraw_experience    = true;
    you.wield_change         = true;
    you.redraw_quiver        = true;
    you.redraw_status_lights = true;

    print_stats();

    {
        no_notes nx;
        print_stats_level();
        update_turn_count();
    }
    puttext(crawl_view.viewp.x, crawl_view.viewp.y, crawl_view.vbuf);
    update_monster_pane();

    you.flash_colour = BLACK;
    you.flash_where = 0;
}
#endif

void redraw_screen(bool show_updates)
{
    if (!crawl_state.need_save)
    {
        // If the game hasn't started, don't do much.
        clrscr();
        return;
    }

#ifdef USE_TILE_WEB
    if (!ui::has_layout())
        tiles.pop_all_ui_layouts();
#endif

    draw_border();

    you.redraw_title        = true;
    you.redraw_hit_points   = true;
    you.redraw_magic_points = true;
    you.redraw_stats.init(true);
    you.redraw_armour_class  = true;
    you.redraw_evasion       = true;
    you.redraw_experience    = true;
    you.wield_change         = true;
    you.redraw_quiver        = true;
    you.redraw_status_lights = true;

    print_stats();

    {
        no_notes nx;
        print_stats_level();
#ifdef DGL_SIMPLE_MESSAGING
        update_message_status();
#endif
        update_turn_count();
    }

    if (Options.messages_at_top)
    {
        display_message_window();
        viewwindow(show_updates);
    }
    else
    {
        viewwindow(show_updates);
        display_message_window();
    }
    // normalize the cursor region independent of messages_at_top
    set_cursor_region(GOTO_MSG);

    update_screen();
}

// ----------------------------------------------------------------------
// Monster pane
// ----------------------------------------------------------------------

static string _get_monster_name(const monster_info& mi, int count, bool fullname)
{
    string desc = "";

    const char * const adj = mi.attitude == ATT_FRIENDLY ? "friendly"
                           : mi.attitude == ATT_HOSTILE  ? nullptr
                                                         : "neutral";

    string monpane_desc;
    int col;
    mi.to_string(count, monpane_desc, col, fullname, adj);

    if (count == 1)
    {
        if (!mi.is(MB_NAME_THE))
            desc = (is_vowel(monpane_desc[0]) ? "an " : "a ") + desc;
        else if (adj || !mi.is(MB_NAME_UNQUALIFIED))
            desc = "the " + desc;
    }

    desc += monpane_desc;
    return desc;
}

// If past is true, the messages should be printed in the past tense
// because they're needed for the morgue dump.
string mpr_monster_list(bool past)
{
    // Get monsters via the monster_pane_info, sorted by difficulty.
    vector<monster_info> mons;
    get_monster_info(mons);

    string msg = "";
    if (mons.empty())
    {
        msg  = "There ";
        msg += (past ? "were" : "are");
        msg += " no monsters in sight!";

        return msg;
    }

    vector<string> describe;

    int count = 0;
    for (unsigned int i = 0; i < mons.size(); ++i)
    {
        if (i > 0 && monster_info::less_than(mons[i-1], mons[i]))
        {
            describe.push_back(_get_monster_name(mons[i-1], count, true).c_str());
            count = 0;
        }
        count++;
    }

    describe.push_back(_get_monster_name(mons[mons.size()-1], count, true).c_str());

    msg = "You ";
    msg += (past ? "could" : "can");
    msg += " see ";

    if (describe.size() == 1)
        msg += describe[0];
    else
        msg += comma_separated_line(describe.begin(), describe.end());
    msg += ".";

    return msg;
}

#ifndef USE_TILE_LOCAL
static void _print_next_monster_desc(const vector<monster_info>& mons,
                                     int& start, bool zombified = false)
{
    // Skip forward to past the end of the range of identical monsters.
    unsigned int end;
    for (end = start + 1; end < mons.size(); ++end)
    {
        // Array is sorted, so if !(m1 < m2), m1 and m2 are "equal".
        if (monster_info::less_than(mons[start], mons[end], zombified, zombified))
            break;
    }
    // Postcondition: all monsters in [start, end) are "equal"

    // Print info on the monsters we've found.
    {
        int printed = 0;

        // One glyph for each monster.
        for (unsigned int i_mon = start; i_mon < end; i_mon++)
        {
            monster_info mi = mons[i_mon];
            cglyph_t g = get_mons_glyph(mi);
            textcolour(g.col);
            CPRINTF("%s", stringize_glyph(g.ch).c_str());
            ++printed;

            // Printing too many looks pretty bad, though.
            if (i_mon > 6)
                break;
        }
        textcolour(LIGHTGREY);

        const int count = (end - start);

        if (count == 1)  // Print an icon representing damage level.
        {
            CPRINTF(" ");

            monster_info mi = mons[start];
#ifdef TARGET_OS_WINDOWS
            textcolour(real_colour(dam_colour(mi) | COLFLAG_ITEM_HEAP));
#else
            textcolour(real_colour(dam_colour(mi) | COLFLAG_REVERSE));
#endif
            CPRINTF(" ");
            textbackground(BLACK);
            textcolour(LIGHTGREY);
            CPRINTF(" ");
            printed += 3;
        }
        else
        {
            textcolour(LIGHTGREY);
            CPRINTF("  ");
            printed += 2;
        }

        if (printed < crawl_view.mlistsz.x)
        {
            int desc_colour;
            string desc;
            mons[start].to_string(count, desc, desc_colour, zombified);
            textcolour(desc_colour);
            desc.resize(crawl_view.mlistsz.x-printed, ' ');
            CPRINTF("%s", desc.c_str());
        }
    }

    // Set start to the next un-described monster.
    start = end;
    textcolour(LIGHTGREY);
}
#endif

#ifndef USE_TILE_LOCAL
// #define BOTTOM_JUSTIFY_MONSTER_LIST
// Returns -1 if the monster list is empty, 0 if there are so many monsters
// they have to be consolidated, and 1 otherwise.
int update_monster_pane()
{
    if (!map_bounds(you.pos()) && !crawl_state.game_is_arena())
        return -1;

    const int max_print = crawl_view.mlistsz.y;
    textbackground(BLACK);

    if (max_print <= 0)
        return -1;

    vector<monster_info> mons;
    get_monster_info(mons);

    // Count how many groups of monsters there are.
    unsigned int lines_needed = mons.size();
    for (unsigned int i = 1; i < mons.size(); i++)
        if (!monster_info::less_than(mons[i-1], mons[i]))
            --lines_needed;

    bool full_info = true;
    if (lines_needed > (unsigned int) max_print)
    {
        full_info = false;

        // Use type names rather than full names ("small zombie" vs
        // "rat zombie") in order to take up fewer lines.

        lines_needed = mons.size();
        for (unsigned int i = 1; i < mons.size(); i++)
            if (!monster_info::less_than(mons[i-1], mons[i], false, false))
                --lines_needed;
    }

#ifdef BOTTOM_JUSTIFY_MONSTER_LIST
    const int skip_lines = max<int>(0, crawl_view.mlistsz.y-lines_needed);
#else
    const int skip_lines = 0;
#endif

    // Print the monsters!
    string blank;
    blank.resize(crawl_view.mlistsz.x, ' ');
    int i_mons = 0;
    for (int i_print = 0; i_print < max_print; ++i_print)
    {
        CGOTOXY(1, 1 + i_print, GOTO_MLIST);
        // i_mons is incremented by _print_next_monster_desc
        if (i_print >= skip_lines && i_mons < (int) mons.size())
            _print_next_monster_desc(mons, i_mons, full_info);
        else
            CPRINTF("%s", blank.c_str());
    }

    if (i_mons < (int)mons.size())
    {
        // Didn't get to all of them.
        CGOTOXY(crawl_view.mlistsz.x - 3, crawl_view.mlistsz.y, GOTO_MLIST);
        textbackground(COLFLAG_REVERSE);
        CPRINTF("(…)");
        textbackground(BLACK);
    }

    if (mons.empty())
        return -1;

    return full_info;
}
#else
// FIXME: Implement this for Tiles!
int update_monster_pane()
{
    return false;
}
#endif

// Converts a numeric resistance to its symbolic counterpart.
// Can handle any maximum level. The default is for single level resistances
// (the most common case). Negative resistances are allowed.
// Resistances with a maximum of up to 4 are spaced (arbitrary choice), and
// starting at 5 levels, they are continuous.
// params:
//  level : actual resistance level
//  max : maximum number of levels of the resistance
static string _itosym(int level, int max = 1)
{
    if (max < 1)
        return "";

    string sym;
    bool spacing = (max >= 5) ? false : true;

    while (max > 0)
    {
        if (level == 0)
            sym += ".";
        else if (level > 0)
        {
            sym += "+";
            --level;
        }
        else // negative resistance
        {
            sym += "x";
            ++level;
        }
        sym += (spacing) ? " " : "";
        --max;
    }
    return sym;
}

static const char *s_equip_slot_names[] =
{
    "Weapon", "Second Weapon", "Cloak",  "Helmet", "Gloves", "Boots", // 6
    "Shield", "Armour", "Left Ring", "Right Ring", "Amulet", // 5
    "First Ring", "Second Ring", "Third Ring", "Fourth Ring", // 4
    "Fifth Ring", "Sixth Ring", "Seventh Ring", "Eighth Ring", // 4
    "Amulet Ring", "Left Amulet", "Right Amulet", // 3
    "First Amulet", "Second Amulet", "Third Amulet", "Fourth Amulet",
    "Fifth Amulet", "Sixth Amulet", "Seventh Amulet", "Eighth Amulet",
    "Ninth Amulet"
};

const char *equip_slot_to_name(int equip)
{
    COMPILE_CHECK(ARRAYSZ(s_equip_slot_names) == NUM_EQUIP);

    if (equip == EQ_SECOND_WEAPON) {
        return "Weapon";
    }

    if (equip == EQ_RINGS
        || equip >= EQ_FIRST_JEWELLERY && equip <= EQ_LAST_JEWELLERY && 
        (equip != EQ_AMULET && equip < EQ_FIRST_AMULET))
    {
        return "Ring";
    }

    if (equip == EQ_AMULETS ||
        equip == EQ_AMULET || equip >= EQ_FIRST_AMULET)
    {
        return "Amulet";
    }

    if (equip == EQ_BOOTS
        && (you.species == SP_CENTAUR || you.species == SP_NAGA))
    {
        return "Barding";
    }

    if (equip < EQ_FIRST_EQUIP || equip >= NUM_EQUIP)
        return "";

    return s_equip_slot_names[equip];
}

int equip_name_to_slot(const char *s)
{
    for (int i = EQ_FIRST_EQUIP; i < NUM_EQUIP; ++i)
        if (!strcasecmp(s_equip_slot_names[i], s))
            return i;

    return -1;
}

// Colour the string according to the level of an ability/resistance.
// Take maximum possible level into account.
static const char* _determine_colour_string(int level, int max_level)
{
    // No colouring for larger bars.
    if (max_level > 3)
        return "<lightgrey>";

    switch (level)
    {
    case 3:
    case 2:
        if (max_level > 1)
            return "<lightgreen>";
        // else fall-through
    case 1:
        return "<green>";
    case -2:
    case -3:
        if (max_level > 1)
            return "<lightred>";
        // else fall-through
    case -1:
        return "<red>";
    default:
        return "<lightgrey>";
    }
}

int stealth_breakpoint(int stealth)
{
    if (stealth == 0)
        return 0;
    else if (stealth >= 500)
        return 10;
    else if (stealth >= 450)
        return 9;
    else
        return 1 + stealth / STEALTH_PIP;
}

static string _stealth_bar(int sw)
{
    string bar;
    //no colouring
    bar += _determine_colour_string(0, 5);
    bar += "Stlth    ";
    const int stealth_num = stealth_breakpoint(player_stealth());
    for (int i = 0; i < stealth_num; i++)
        bar += "+";
    for (int i = 0; i < 10 - stealth_num; i++)
        bar += ".";
    bar += "\n";
    linebreak_string(bar, sw);
    return bar;
}
static string _status_mut_rune_list(int sw);

// helper for print_overview_screen
static void _print_overview_screen_equip(column_composer& cols,
                                         vector<char>& equip_chars,
                                         int sw)
{
    sw = min(max(sw, 79), 640);

    for (equipment_type eqslot : e_order)
    {
        if (you.species == SP_OCTOPODE
            && eqslot != EQ_WEAPON
            && !you_can_wear(eqslot))
        {
            continue;
        }

        if (you.species == SP_HYDRA &&
            eqslot != EQ_BODY_ARMOUR
            && !you_can_wear(eqslot))
            continue;

        if (you.species != SP_OCTOPODE
            && eqslot >= EQ_RING_ONE && eqslot <= EQ_RING_EIGHT)
        {
            continue;
        }

        if (you.species != SP_TWO_HEADED_OGRE
            && eqslot >= EQ_AMULET_LEFT && eqslot <= EQ_AMULET_RIGHT)
        {
            continue;
        }
        
        if(you.species == SP_TWO_HEADED_OGRE &&
            eqslot == EQ_AMULET)
        {
            continue;
        }

        if (you.species == SP_TWO_HEADED_OGRE && eqslot == EQ_SHIELD)
        {
            continue;
        }

        if (you.species != SP_TWO_HEADED_OGRE && eqslot == EQ_SECOND_WEAPON)
        {
            continue;
        }

        if (you.species != SP_HYDRA && (eqslot == EQ_AMULET_ONE
                                        || eqslot == EQ_AMULET_TWO
                                        || eqslot == EQ_AMULET_THREE
                                        || eqslot == EQ_AMULET_FOUR
                                        || eqslot == EQ_AMULET_FIVE
                                        || eqslot == EQ_AMULET_SIX
                                        || eqslot == EQ_AMULET_SEVEN
                                        || eqslot == EQ_AMULET_EIGHT
                                        || eqslot == EQ_AMULET_NINE))
        {
            continue;
        }

        if (eqslot == EQ_RING_AMULET  && !you_can_wear(eqslot))
            continue;

        const string slot_name_lwr = lowercase_string(equip_slot_to_name(eqslot));

        string str;

        if (you.slot_item(eqslot))
        {
            // The player has something equipped.
            const item_def& item = *you.slot_item(eqslot);
            const bool melded    = you.melded[eqslot];
            const string prefix = item_prefix(item);
            const int prefcol = menu_colour(item.name(DESC_INVENTORY), prefix);
            const int col = prefcol == -1 ? LIGHTGREY : prefcol;

            // Colour melded equipment dark grey.
            string colname = melded ? "darkgrey" : colour_to_str(col);

            const int item_idx   = you.equip[eqslot];
            const char equip_char = index_to_letter(item_idx);

            str = make_stringf(
                     "<w>%c</w> - <%s>%s%s</%s>",
                     equip_char,
                     colname.c_str(),
                     melded ? "melded " : "",
                     chop_string(item.name(DESC_PLAIN, true),
                                 melded ? sw - 43 : sw - 36, false).c_str(),
                     colname.c_str());
            equip_chars.push_back(equip_char);
        }
        else if ((eqslot == EQ_WEAPON || eqslot == EQ_SECOND_WEAPON )
                 && you.skill(SK_UNARMED_COMBAT))
        {
            str = "  - Unarmed";
        }
        else if ((eqslot == EQ_WEAPON || eqslot == EQ_SECOND_WEAPON )
                 && you.form == transformation::blade_hands)
        {
            const bool plural = !you.get_mutation_level(MUT_MISSING_HAND);
            str = string("  - Blade Hand") + (plural ? "s" : "");
        }
        else if (eqslot == EQ_BOOTS
                 && (you.species == SP_NAGA || you.species == SP_CENTAUR))
        {
            str = "<darkgrey>(no " + slot_name_lwr + ")</darkgrey>";
        }
        else if (!you_can_wear(eqslot) && you.species != SP_HYDRA)
            str = "<darkgrey>(" + slot_name_lwr + " unavailable)</darkgrey>";
        else if (!you_can_wear(eqslot, true))
        {
            str = "<darkgrey>(" + slot_name_lwr +
                               " currently unavailable)</darkgrey>";
        }
        else if (you_can_wear(eqslot) == MB_MAYBE)
            str = "<darkgrey>(" + slot_name_lwr + " restricted)</darkgrey>";
        else
            str = "<darkgrey>(no " + slot_name_lwr + ")</darkgrey>";
        cols.add_formatted(2, str.c_str(), false);
    }
}

static string _overview_screen_title(int sw)
{
    string title = make_stringf(" %s ", player_title().c_str());

    string species_job = make_stringf("(%s %s)",
                                      ((you.has_hydra_multi_attack() ?  to_string(you.heads()) + "-headed " : "")
                                      + species_name(you.species)).c_str(),
                                      get_job_name(you.char_class));

    handle_real_time();
    string time_turns = make_stringf(" Turns: %d, Time: ", you.num_turns)
                      + make_time_string(you.real_time(), true);

    const int char_width = strwidth(species_job);
    const int title_width = strwidth(title);

    int linelength = strwidth(you.your_name) + title_width
                   + char_width + strwidth(time_turns);

    if (linelength >= sw)
    {
        species_job = make_stringf("(%s%s%s)", (you.has_hydra_multi_attack() ? to_string(you.heads())+"-" : "").c_str(),// ex) (2-HyFi)
                                             get_species_abbrev(you.species),
                                             get_job_abbrev(you.char_class));
                                                            
        linelength -= (char_width - strwidth(species_job));
    }

    // Still not enough?
    if (linelength >= sw)
    {
        title = " ";
        linelength -= (title_width - 1);
    }

    string text;
    text = "<yellow>";
    text += you.your_name;
    text += title;
    text += species_job;

    const int num_spaces = sw - linelength - 1;
    if (num_spaces > 0)
        text += string(num_spaces, ' ');

    text += time_turns;
    text += "</yellow>\n";

    return text;
}

#ifdef WIZARD
static string _wiz_god_powers()
{
    string godpowers = god_name(you.religion);
    return make_stringf("%s %d (%d)", god_name(you.religion).c_str(),
                                      you.piety,
                                      you.duration[DUR_PIETY_POOL]);
}
#endif

static string _god_powers()
{
    if (you_worship(GOD_NO_GOD))
        return "";

    const string name = god_name(you.religion);
    if (you_worship(GOD_GOZAG))
        return colour_string(name, _god_status_colour(god_colour(you.religion)));

    return colour_string(chop_string(name, 20, false)
              + " [" + _god_asterisks() + "]",
              _god_status_colour(god_colour(you.religion)));
}

static string _god_asterisks()
{
    if (you_worship(GOD_NO_GOD))
        return "";

    if (player_under_penance())
        return "*";

    if (you_worship(GOD_GOZAG))
        return "";

    if (you_worship(GOD_XOM))
    {
        const int p_rank = xom_favour_rank() - 1;
        if (p_rank >= 0)
        {
            return string(p_rank, '.') + "*"
                   + string(NUM_PIETY_STARS - 1 - p_rank, '.');
        }
        else
            return string(NUM_PIETY_STARS, '.'); // very special plaything
    }
    else
    {
        const int prank = piety_rank();
        return string(prank, '*') + string(NUM_PIETY_STARS - prank, '.');
    }
}

/**
 * What colour should the god status display be?
 *
 * @param default_colour   The default colour, if not under penance or boredom.
 * @return                 A colour for the god status display.
 */
static int _god_status_colour(int default_colour)
{
    if (player_under_penance())
        return RED;

    if (you_worship(GOD_XOM) && you.gift_timeout <= 1)
        return you.gift_timeout ? RED : LIGHTRED;

    return default_colour;
}

static bool _player_statrotted()
{
    return you.strength(false) != you.max_strength()
        || you.intel(false) != you.max_intel()
        || you.dex(false) != you.max_dex();
}

static vector<formatted_string> _get_overview_stats()
{
    formatted_string entry;

    // 4 columns
    int col1 = 20;
    int col2 = 10;
    int col3 = 11;

    if (player_rotted())
        col1 += 1;

    if (_player_statrotted())
        col3 += 2;

    column_composer cols(4, col1, col1 + col2, col1 + col2 + col3);

    entry.textcolour(HUD_CAPTION_COLOUR);
    if (player_rotted())
        entry.cprintf("HP:   ");
    else
        entry.cprintf("Health: ");

    if (_boosted_hp())
        entry.textcolour(LIGHTBLUE);
    else
        entry.textcolour(HUD_VALUE_COLOUR);

    entry.cprintf("%d/%d", you.hp, you.hp_max);
    if (player_rotted())
        entry.cprintf(" (%d)", get_real_hp(true, false));

    cols.add_formatted(0, entry.to_colour_string(), false);
    entry.clear();

    entry.textcolour(HUD_CAPTION_COLOUR);
    if (player_rotted())
        entry.cprintf("MP:   ");
    else
        entry.cprintf("Magic:  ");

    if (_boosted_mp())
        entry.textcolour(LIGHTBLUE);
    else
        entry.textcolour(HUD_VALUE_COLOUR);

    entry.cprintf("%d/%d", you.magic_points, you.max_magic_points);
    if (you.species == SP_DEEP_DWARF
        && get_real_mp(false) != you.max_magic_points)
    {
        entry.cprintf(" (%d)", get_real_mp(false));
    }

    cols.add_formatted(0, entry.to_colour_string(), false);
    entry.clear();

    entry.textcolour(HUD_CAPTION_COLOUR);
    if (player_rotted())
        entry.cprintf("Gold: ");
    else
        entry.cprintf("Gold:   ");

    entry.textcolour(HUD_VALUE_COLOUR);

    entry.cprintf("%d", you.gold);

    cols.add_formatted(0, entry.to_colour_string(), false);
    entry.clear();

    entry.textcolour(HUD_CAPTION_COLOUR);
    entry.cprintf("AC: ");

    if (_boosted_ac())
        entry.textcolour(LIGHTBLUE);
    else
        entry.textcolour(HUD_VALUE_COLOUR);

    entry.cprintf("%2d", you.armour_class());

    cols.add_formatted(1, entry.to_colour_string(), false);
    entry.clear();

    entry.textcolour(HUD_CAPTION_COLOUR);
    entry.cprintf("EV: ");

    if (_boosted_ev())
        entry.textcolour(LIGHTBLUE);
    else
        entry.textcolour(HUD_VALUE_COLOUR);

    entry.cprintf("%2d", you.evasion());

    cols.add_formatted(1, entry.to_colour_string(), false);
    entry.clear();

    entry.textcolour(HUD_CAPTION_COLOUR);
    entry.cprintf("SH: ");

    if (_boosted_sh())
        entry.textcolour(LIGHTBLUE);
    else
        entry.textcolour(HUD_VALUE_COLOUR);

    entry.cprintf("%2d", player_displayed_shield_class());

    cols.add_formatted(1, entry.to_colour_string(), false);
    entry.clear();

    entry.textcolour(HUD_CAPTION_COLOUR);
    entry.cprintf("Str: ");

    entry.textcolour(_get_stat_colour(STAT_STR));

    entry.cprintf("%2d", you.strength(false));
    if (you.strength(false) != you.max_strength())
        entry.cprintf(" (%d)", you.max_strength());

    cols.add_formatted(2, entry.to_colour_string(), false);
    entry.clear();

    entry.textcolour(HUD_CAPTION_COLOUR);
    entry.cprintf("Int: ");

    entry.textcolour(_get_stat_colour(STAT_INT));

    entry.cprintf("%2d", you.intel(false));
    if (you.intel(false) != you.max_intel())
        entry.cprintf(" (%d)", you.max_intel());

    cols.add_formatted(2, entry.to_colour_string(), false);
    entry.clear();

    entry.textcolour(HUD_CAPTION_COLOUR);
    entry.cprintf("Dex: ");

    entry.textcolour(_get_stat_colour(STAT_DEX));

    entry.cprintf("%2d", you.dex(false));
    if (you.dex(false) != you.max_dex())
        entry.cprintf(" (%d)", you.max_dex());

    cols.add_formatted(2, entry.to_colour_string(), false);
    entry.clear();

    entry.textcolour(HUD_CAPTION_COLOUR);
    entry.cprintf("XL:     ");

    entry.textcolour(HUD_VALUE_COLOUR);
    entry.cprintf("%d", you.experience_level);

    if (you.experience_level < you.get_max_xl())
    {
        entry.textcolour(HUD_CAPTION_COLOUR);
        entry.cprintf("   Next: ");

        entry.textcolour(HUD_VALUE_COLOUR);
        entry.cprintf("%d%%", get_exp_progress());
    }

    cols.add_formatted(3, entry.to_colour_string(), false);
    entry.clear();

    entry.textcolour(HUD_CAPTION_COLOUR);
    entry.cprintf("God:    ");

    entry.textcolour(HUD_VALUE_COLOUR);

    string godpowers = _god_powers();
#ifdef WIZARD
    if (you.wizard)
        godpowers = _wiz_god_powers();
#endif
    entry += formatted_string::parse_string(godpowers);

    cols.add_formatted(3, entry.to_colour_string(), false);
    entry.clear();

    entry.textcolour(HUD_CAPTION_COLOUR);
    entry.cprintf("Spells: ");

    entry.textcolour(HUD_VALUE_COLOUR);
    entry.cprintf("%d/%d levels left",
                  player_spell_levels(), player_total_spell_levels());

    cols.add_formatted(3, entry.to_colour_string(), false);
    entry.clear();

    if (you.species == SP_FELID)
    {
        entry.textcolour(HUD_CAPTION_COLOUR);
        entry.cprintf("Lives:  ");

        entry.textcolour(HUD_VALUE_COLOUR);
        entry.cprintf("%d", you.lives);

        entry.textcolour(HUD_CAPTION_COLOUR);
        entry.cprintf("   Deaths: ");

        entry.textcolour(HUD_VALUE_COLOUR);
        entry.cprintf("%d", you.deaths);

        cols.add_formatted(3, entry.to_colour_string(), false);
        entry.clear();
    }

    if (you.species == SP_CRUSTACEAN)
    {
        entry.textcolour(HUD_CAPTION_COLOUR);
        entry.cprintf("Moulting Chances:  ");

        entry.textcolour(HUD_VALUE_COLOUR);
        entry.cprintf("%d", you.lives);

        cols.add_formatted(3, entry.to_colour_string(), false);
        entry.clear();
    }

    return cols.formatted_lines();
}

// generator of resistance strings:
// params :
//      name : name of the resist, correct spacing is handled here
//      spacing : width of the name column
//      value : actual value of the resistance (can be negative)
//      max : maximum value of the resistance (for colour AND representation),
//          default is the most common case (1)
//      pos_resist : false for "bad" resistances (no tele, random tele, *Rage),
//          inverts the value for the colour choice
static string _resist_composer(
    const char * name, int spacing, int value, int max = 1, bool pos_resist = true)
{
    string out;
    out += _determine_colour_string(pos_resist ? value : -value, max);
    out += chop_string(name, spacing);
    out += _itosym(value, max);

    return out;
}

static string _infini_composer(const char * name, int spacing)
{
    string out;
    out += "<lightgreen>";
    out += chop_string(name, spacing);
    out += "∞";

    return out;
}

static vector<formatted_string> _get_overview_resistances(
    vector<char> &equip_chars, bool calc_unid, int sw)
{
    // 3 columns, splits at columns 20, 33
    column_composer cols(3, 20, 33);
    // First column, resist name is up to 9 chars
    int cwidth = 9;
    string out;

    const int rfire = player_res_fire(calc_unid);
    out +=  (you.species == SP_DJINNI) ? _infini_composer("rFire", cwidth) + "\n" : _resist_composer("rFire", cwidth, rfire, 3) + "\n";

    const int rcold = player_res_cold(calc_unid);
    out += _resist_composer("rCold", cwidth, rcold, 3) + "\n";

    const int rlife = player_prot_life(calc_unid);
    out += _resist_composer("rNeg", cwidth, rlife, 3) + "\n";

    const int rpois = player_res_poison(calc_unid);
    string rpois_string = _resist_composer("rPois", cwidth, rpois) + "\n";
    //XXX
    if (rpois == 3)
    {
        rpois_string = replace_all(rpois_string, "+", "∞");
        rpois_string = replace_all(rpois_string, "green", "lightgreen");
    }
    out += rpois_string;

    const int relec = player_res_electricity(calc_unid);
    string relec_string = _resist_composer("rElec", cwidth, relec) + "\n";
    //XXX
    if (relec >= 3)
<<<<<<< HEAD
        out += _infini_composer("rElec", cwidth) + "\n";
    else
        out += relec_string;
=======
    {
        relec_string = replace_all(relec_string, "+", "∞");
        relec_string = replace_all(relec_string, "green", "lightgreen");
    }
    out += relec_string;
>>>>>>> a4713128

    const int rcorr = you.res_corr(calc_unid);
    out += _resist_composer("rCorr", cwidth, rcorr) + "\n";

    const int rmuta = (you.rmut_from_item(calc_unid)
                       || you.get_mutation_level(MUT_MUTATION_RESISTANCE) == 3);
    if (rmuta)
        out += _resist_composer("rMut", cwidth, rmuta) + "\n";

    const int rmagi = player_res_magic(calc_unid) / MR_PIP;
    out += _resist_composer("MR", cwidth, rmagi, 5) + "\n";

    out += _stealth_bar(20) + "\n";

    const int regen = player_regen(); // round up
    out += make_stringf("HPRegen  %d.%d%d/turn\n", regen/100, regen/10%10, regen%10);

    const bool etheric = player_equip_unrand(UNRAND_ETHERIC_CAGE);
    const int mp_regen = player_mp_regen() //round up
                         + (etheric ? 50 : 0); // on average
    out += make_stringf("MPRegen  %d.%02d/turn%s\n",
                        mp_regen / 100, mp_regen % 100,
                        etheric ? "*" : "");

    cols.add_formatted(0, out, false);

    // Second column, resist name is 9 chars
    out.clear();
    cwidth = 9;
    const int rinvi = you.can_see_invisible(calc_unid);
    out += _resist_composer("SeeInvis", cwidth, rinvi) + "\n";

    const int gourmand = you.gourmand(calc_unid);
    out += _resist_composer("Gourm", cwidth, gourmand, 1) + "\n";

    const int faith = you.faith(calc_unid);
    out += _resist_composer("Faith", cwidth, faith) + "\n";

    const int rspir = you.spirit_shield(calc_unid);
    out += _resist_composer("Spirit", cwidth, rspir) + "\n";

    const item_def *sh = you.shield();
    const int reflect = you.reflection(calc_unid)
                        || sh && shield_reflects(*sh);
    out += _resist_composer("Reflect", cwidth, reflect) + "\n";

    const int harm = you.extra_harm(calc_unid);
    out += _resist_composer("Harm", cwidth, harm) + "\n";

    const int rclar = you.clarity(calc_unid);
    const int stasis = you.stasis();
    // TODO: what about different levels of anger/berserkitis?
    const bool show_angry = (you.angry(calc_unid)
                             || you.get_mutation_level(MUT_BERSERK))
                            && !rclar && !stasis
                            && !you.is_lifeless_undead();
    if (show_angry || rclar)
    {
        out += show_angry ? _resist_composer("Rnd*Rage", cwidth, 1, 1, false)
                            + "\n"
                          : _resist_composer("Clarity", cwidth, rclar) + "\n";
    }

    // Fo don't need a reminder that they can't teleport
    if (!you.stasis())
    {
        if (you.no_tele(calc_unid))
            out += _resist_composer("NoTele", cwidth, 1, 1, false) + "\n";
        else if (player_teleport(calc_unid))
            out += _resist_composer("Rnd*Tele", cwidth, 1, 1, false) + "\n";
    }

    const int no_cast = you.no_cast(calc_unid);
    if (no_cast || (you.in_water() && you.species == SP_SPARKBORN))
        out += _resist_composer("NoCast", cwidth, 1, 1, false);

    cols.add_formatted(1, out, false);

    _print_overview_screen_equip(cols, equip_chars, sw);

    return cols.formatted_lines();
}

class overview_popup : public formatted_scroller
{
public:
    overview_popup() {};
    vector<char> equip_chars;
private:
    bool process_key(int ch) override
    {
        if (find(equip_chars.begin(), equip_chars.end(), ch) != equip_chars.end())
        {
            item_def& item = you.inv[letter_to_index(ch)];
            if (!describe_item(item))
                return false;
            return true;
        }
        return formatted_scroller::process_key(ch);
    };
};

void print_overview_screen()
{
    // TODO: this should handle window resizes
    constexpr int num_cols = 80;
    bool calc_unid = false;
    overview_popup overview;

    overview.set_more();
    overview.set_tag("resists");

    overview.add_text(_overview_screen_title(num_cols));

    for (const formatted_string &bline : _get_overview_stats())
        overview.add_formatted_string(bline, true);
    overview.add_text("\n");

    {
        vector<formatted_string> blines =
            _get_overview_resistances(overview.equip_chars, calc_unid, num_cols);

        for (unsigned int i = 0; i < blines.size(); ++i)
            overview.add_text(blines[i].to_colour_string() + "\n");
    }

    overview.add_text("\n");
    overview.add_text(_status_mut_rune_list(num_cols));
    overview.show();
}

string dump_overview_screen(bool full_id)
{
    string text = formatted_string::parse_string(_overview_screen_title(80));
    text += "\n";

    for (const formatted_string &bline : _get_overview_stats())
    {
        text += bline;
        text += "\n";
    }
    text += "\n";

    vector<char> equip_chars;
    for (const formatted_string &bline
            : _get_overview_resistances(equip_chars, full_id, 640))
    {
        text += bline;
        text += "\n";
    }
    text += "\n";

    text += formatted_string::parse_string(_status_mut_rune_list(80));

    string ability_list = formatted_string::parse_string(print_abilities());
    linebreak_string(ability_list, 80);
    text += ability_list;

    text += "\n";

    return text;
}

static string _annotate_form_based(string desc, bool suppressed)
{
    if (suppressed)
        return "<darkgrey>(" + desc + ")</darkgrey>";
    else
        return desc;
}

static string _dragon_abil(string desc)
{
    const bool supp = form_changed_physiology()
                      && you.form != transformation::dragon;
    return _annotate_form_based(desc, supp);
}

string mutation_overview()
{
    string mtext;
    vector<string> mutations;

    const char* size_adjective = get_size_adj(you.body_size(PSIZE_BODY), true);
    if (size_adjective)
        mutations.emplace_back(size_adjective);

    for (const string& str : fake_mutations(you.species, true))
    {
        if (species_is_draconian(you.species))
            mutations.push_back(_dragon_abil(str));
        else if (you.species == SP_MERFOLK)
        {
            mutations.push_back(
                _annotate_form_based(str, form_changed_physiology()));
        }
        else if (you.species == SP_MINOTAUR)
        {
            mutations.push_back(
                _annotate_form_based(str, !form_keeps_mutations()));
        }
        else
            mutations.push_back(str);
    }

    // a bit more stuff
    if (you.species == SP_TWO_HEADED_OGRE || you.species == SP_OGRE || you.species == SP_TROLL
        || species_is_draconian(you.species) || you.species == SP_SPRIGGAN)
    {
        mutations.emplace_back("unfitting armour");
    }

    if (you.species == SP_OCTOPODE)
    {
        mutations.push_back(_annotate_form_based("amphibious",
                                                 !form_likes_water()));
        mutations.push_back(_annotate_form_based(
            make_stringf("%d rings", you.has_tentacles(false)),
            !get_form()->slot_available(EQ_RING_EIGHT)));
        mutations.push_back(_annotate_form_based(
            make_stringf("constrict %d", you.has_tentacles(false)),
            !form_keeps_mutations()));
    }

    if (you.can_water_walk())
        mutations.emplace_back("walk on water");

    if (have_passive(passive_t::frail) || player_under_penance(GOD_HEPLIAKLQANA))
        mutations.emplace_back("reduced essence");

    string current;
    for (unsigned i = 0; i < NUM_MUTATIONS; ++i)
    {
        const mutation_type mut = static_cast<mutation_type>(i);
        if (!you.has_mutation(mut))
            continue;

        const int current_level = you.get_mutation_level(mut);
        const int base_level = you.get_base_mutation_level(mut);
        const bool lowered = current_level < base_level;
        const int temp_levels = you.get_base_mutation_level(mut, false, true, false); // only temp levels
        const int ordinary_levels = you.get_base_mutation_level(mut, true, false, true); // excluding temp levels

        const int max_levels = mutation_max_levels(mut);

        current = mutation_name(mut);

        if (max_levels > 1)
        {
            // add on any numeric levels
            ostringstream ostr;
            ostr << " ";
            if (ordinary_levels == 0) // only temporary levels are present
                ostr << temp_levels;
            else
            {
                // at least some non-temporary levels
                ostr << ordinary_levels;
                if (temp_levels)
                    ostr << "[+" << temp_levels << "]";
            }
            current += ostr.str();
        }

        // bracket the whole thing
        if (ordinary_levels == 0)
            current = "[" + current + "]";

        if (!current.empty())
        {
            if (current_level == 0) // suppressed by form
                current = "(" + current + ")";
            if (lowered)
                current = "<darkgrey>" + current + "</darkgrey>";
            mutations.push_back(current);
        }
    }

    if (you.racial_ac(false))
        mutations.push_back("AC +" + to_string(you.racial_ac(false) / 100));

    if (mutations.empty())
        mtext += "no striking features";
    else
    {
        mtext += comma_separated_line(mutations.begin(), mutations.end(),
                                     ", ", ", ");
    }
    return mtext;
}

/// Creates rows of short descriptions for current status effects, mutations,
/// and runes/Orbs of Zot.
string _status_mut_rune_list(int sw)
{
    // print status information
    string text = "<w>@:</w> ";
    vector<string> status;

    status_info inf;
    for (unsigned i = 0; i <= STATUS_LAST_STATUS; ++i)
    {
        if (fill_status_info(i, inf) && !inf.short_text.empty())
            status.emplace_back(inf.short_text);
    }

    int move_cost = (player_speed() * player_movement_speed()) / 10;
    if (move_cost != 10)
    {
        const char *help = (move_cost <   8) ? "very quick" :
                           (move_cost <  10) ? "quick" :
                           (move_cost <  13) ? "slow"
                                             : "very slow";
        status.emplace_back(help);
    }

    if (status.empty())
        text += "no status effects";
    else
        text += comma_separated_line(status.begin(), status.end(), ", ", ", ");
    text += "\n";

    // print mutation information
    text += "<w>A:</w> ";

    text += mutation_overview();

    // print the Orb
    if (player_has_orb())
        text += "\n<w>0:</w> Orb of Zot";

    // print runes
    vector<string> runes;
    for (int i = 0; i < NUM_RUNE_TYPES; i++)
        if (you.runes[i])
            runes.emplace_back(rune_type_name(i));
    if (!runes.empty())
    {
        text += make_stringf("\n<w>%s:</w> %d/%d rune%s: %s",
                    stringize_glyph(get_item_symbol(SHOW_ITEM_MISCELLANY)).c_str(),
                    (int)runes.size(), you.obtainable_runes,
                    you.obtainable_runes == 1 ? "" : "s",
                    comma_separated_line(runes.begin(), runes.end(),
                                         ", ", ", ").c_str());
    }

    linebreak_string(text, sw);

    return text;
}<|MERGE_RESOLUTION|>--- conflicted
+++ resolved
@@ -2633,17 +2633,15 @@
     string relec_string = _resist_composer("rElec", cwidth, relec) + "\n";
     //XXX
     if (relec >= 3)
-<<<<<<< HEAD
+
         out += _infini_composer("rElec", cwidth) + "\n";
     else
         out += relec_string;
-=======
     {
         relec_string = replace_all(relec_string, "+", "∞");
         relec_string = replace_all(relec_string, "green", "lightgreen");
     }
     out += relec_string;
->>>>>>> a4713128
 
     const int rcorr = you.res_corr(calc_unid);
     out += _resist_composer("rCorr", cwidth, rcorr) + "\n";
