--- conflicted
+++ resolved
@@ -455,11 +455,8 @@
 static colour_bar MP_Bar(LIGHTBLUE, BLUE, MAGENTA, DARKGREY);
 #endif
 
-<<<<<<< HEAD
 colour_bar Contam_Bar(DARKGREY, DARKGREY, DARKGREY, DARKGREY);
-=======
 colour_bar Temp_Bar(RED, LIGHTRED, LIGHTBLUE, DARKGREY);
->>>>>>> cbcb4b51
 
 // ----------------------------------------------------------------------
 // Status display
@@ -1238,15 +1235,10 @@
     }
     if (you.redraw_hit_points)   { you.redraw_hit_points = false;   _print_stats_hp (1, 3); }
     if (you.redraw_magic_points) { you.redraw_magic_points = false; _print_stats_mp (1, 4); }
-<<<<<<< HEAD
     _print_stats_contam(1, 4);
-    if (you.redraw_armour_class) { you.redraw_armour_class = false; _print_stats_ac (1, 5); }
-    if (you.redraw_evasion)      { you.redraw_evasion = false;      _print_stats_ev (1, 6); }
-=======
     if (you.redraw_temperature)  { you.redraw_temperature = false;  _print_stats_temperature (1, temp_pos); }
     if (you.redraw_armour_class) { you.redraw_armour_class = false; _print_stats_ac (1, ac_pos); }
     if (you.redraw_evasion)      { you.redraw_evasion = false;      _print_stats_ev (1, ev_pos); }
->>>>>>> cbcb4b51
 
     for (int i = 0; i < NUM_STATS; ++i)
         if (you.redraw_stats[i])
@@ -1389,21 +1381,14 @@
     int dex_pos = sh_pos;
 
     //CGOTOXY(1, 3, GOTO_STAT); CPRINTF("Hp:");
-<<<<<<< HEAD
-    CGOTOXY(1, 4, GOTO_STAT);
+    CGOTOXY(1, mp_pos, GOTO_STAT);
     if (you.species == SP_DJINNI)
         CPRINTF("Contam:");
     else
         CPRINTF("Magic:");
-    CGOTOXY(1, 5, GOTO_STAT); CPRINTF("AC:");
-    CGOTOXY(1, 6, GOTO_STAT); CPRINTF("EV:");
-    CGOTOXY(1, 7, GOTO_STAT); CPRINTF("SH:");
-=======
-    CGOTOXY(1, mp_pos, GOTO_STAT); CPRINTF("Magic:");
     CGOTOXY(1, ac_pos, GOTO_STAT); CPRINTF("AC:");
     CGOTOXY(1, ev_pos, GOTO_STAT); CPRINTF("EV:");
     CGOTOXY(1, sh_pos, GOTO_STAT); CPRINTF("SH:");
->>>>>>> cbcb4b51
 
     CGOTOXY(19, str_pos, GOTO_STAT); CPRINTF("Str:");
     CGOTOXY(19, int_pos, GOTO_STAT); CPRINTF("Int:");
