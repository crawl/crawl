#pragma once

// Character info has its own top-level tag, mismatching majors don't break
// compatibility there.
// DO NOT BUMP THIS UNLESS YOU KNOW WHAT YOU'RE DOING. This would break
// the save browser across versions, possibly leading to overwritten games.
// It's only there in case there's no way out.
#define TAG_CHR_FORMAT 0
COMPILE_CHECK(TAG_CHR_FORMAT < 256);

// Let CDO updaters know if the syntax changes.
// Really, really, REALLY _never_ ever bump this and clean up old #ifdefs
// in a single commit, please. Making clean-up and actual code changes,
// especially of this size, separated is vital for sanity.
#ifndef TAG_MAJOR_VERSION
#define TAG_MAJOR_VERSION 34
#endif
COMPILE_CHECK(TAG_MAJOR_VERSION < 256);

// Minor version will be reset to zero when major version changes.
enum tag_minor_version
{
    TAG_MINOR_INVALID         = -1,
    TAG_MINOR_RESET           = 0, // Minor tags were reset
#if TAG_MAJOR_VERSION == 34
    TAG_MINOR_BRANCHES_LEFT,       // Note the first time branches are left
    TAG_MINOR_VAULT_LIST,          // Don't try to store you.vault_list as prop
    TAG_MINOR_TRAPS_DETERM,        // Searching for traps is deterministic.
    TAG_MINOR_ACTION_THROW,        // Store base type of throw objects.
    TAG_MINOR_TEMP_MUTATIONS,      // Enable transient mutations
    TAG_MINOR_AUTOINSCRIPTIONS,    // Artefact inscriptions are added on the fly
    TAG_MINOR_UNCANCELLABLES,      // Restart uncancellable questions upon save load
    TAG_MINOR_DEEP_ABYSS,          // Multi-level abyss
    TAG_MINOR_COORD_SERIALIZER,    // Serialize coord_def as int
    TAG_MINOR_REMOVE_ABYSS_SEED,   // Remove the abyss seed.
    TAG_MINOR_REIFY_SUBVAULTS,     // Save subvaults with level for attribution
    TAG_MINOR_VEHUMET_SPELL_GIFT,  // Vehumet gift spells instead of books
    TAG_MINOR_LUA_DUMMY_0,         // dummy to unbreak util/gen-luatags.pl
    TAG_MINOR_LUA_DUMMY_1,         // dummy to unbreak util/gen-luatags.pl
    TAG_MINOR_LUA_DUMMY_2,         // dummy to unbreak util/gen-luatags.pl
    TAG_MINOR_LUA_DUMMY_3,         // dummy to unbreak util/gen-luatags.pl
    TAG_MINOR_0_11,                 // 0.11 final saves
    TAG_MINOR_0_12,                // (no change)
    TAG_MINOR_BATTLESPHERE_MID,    // Monster battlesphere (mid of creator)
    TAG_MINOR_MALMUTATE,           // Convert Polymorph to Malmutate on old monsters
    TAG_MINOR_VEHUMET_MULTI_GIFTS, // Vehumet can offer multiple spells at once
    TAG_MINOR_ADD_ABYSS_SEED,      // Reinstate abyss seed. Mistakes were made.
    TAG_MINOR_COMPANION_LIST,      // Added companion list
    TAG_MINOR_INCREMENTAL_RECALL,  // Made recall incremental
    TAG_MINOR_GOD_GIFT,            // Remove {god gift} from inscriptions.
    TAG_MINOR_NOME_NO_MORE,        // Remove unused gnome variable.
    TAG_MINOR_NO_SPLINT,           // Remove splint mail
    TAG_MINOR_ORIG_MONNUM,         // orig_monnum is type rather than type+1.
    TAG_MINOR_SPRINT_SCORES,       // Separate score lists for each sprint map
    TAG_MINOR_FOOD_AUTOPICKUP,     // Separate meat, fruit, others in \ menu.
    TAG_MINOR_LORC_TEMPERATURE,    // Save lava orc temperature
    TAG_MINOR_GARGOYLE_DR,         // Gargoyle damage reduction
    TAG_MINOR_TRAVEL_ALLY_PACE,    // Pace travel to slowest ally setting
    TAG_MINOR_AUTOMATIC_MANUALS,   // Manuals are now always studied
    TAG_MINOR_RM_GARGOYLE_DR,      // Gargoyle DR is redundant.
    TAG_MINOR_STAT_ZERO,           // Stat zero doesn't cause death.
    TAG_MINOR_BOX_OF_BEASTS_CHARGES, // Box of Beasts counts its charges.
    TAG_MINOR_WAR_DOG_REMOVAL,     // War dogs become wolves, then disappear
    TAG_MINOR_CANARIES,            // Canaries in save files.
    TAG_MINOR_CHIMERA_GHOST_DEMON, // Use ghost demon
    TAG_MINOR_MONSTER_PARTS,       // Flag the presence of ghost_demon (and more)
    TAG_MINOR_OPTIONAL_PARTS,      // Make three big monster structs optional.
    TAG_MINOR_SHORT_SPELL_TYPE,    // Spell types changed to short instead of byte
    TAG_MINOR_FORGOTTEN_MAP,       // X^F can be undone.
    TAG_MINOR_CONTAM_SCALE,        // Scale the magic contamination by a factor of 1000
    TAG_MINOR_SUMMONER,            // Store summoner data.
    TAG_MINOR_STAT_MUT,            // Flag for converting stat mutations
    TAG_MINOR_MAP_ORDER,           // map_def::order added to des cache
    TAG_MINOR_FIXED_CONSTRICTION,  // Corrected a constricting marshalling bug.
    TAG_MINOR_SEEDS,               // Per-game seeds for deterministic stuff.
    TAG_MINOR_ABYSS_BRANCHES,      // Spawn abyss monsters from other branches.
    TAG_MINOR_BRANCH_ENTRY,        // Store branch entry point (rather than just depth).
    TAG_MINOR_16_BIT_TABLE,        // Increase the limit for CrawlVector/HashTable to 65535.
    TAG_MINOR_ABIL_1000,           // Start god ability enums at 1000.
    TAG_MINOR_CLASS_HP_0,          // Base class maxhp at 0.
    TAG_MINOR_NOISES,              // Save incompat recovery wrt ATTR_NOISES.
    TAG_MINOR_ABIL_GOD_FIXUP,      // Movement of some non-god-specific abils.
    TAG_MINOR_NEMELEX_DUNGEONS,    // Make nemelex not give/track decks of dungeons.
    TAG_MINOR_DEMONSPAWN,          // Save compat wrt demonspawn enemies.
    TAG_MINOR_EVENT_TIMERS,        // "Every 20 turn" effects are less determinstic.
    TAG_MINOR_EVENT_TIMER_FIX,     // Correct event timers in transferred games
    TAG_MINOR_MONINFO_ENERGY,      // Energy usage in monster_info
    TAG_MINOR_BOOK_ID,             // Track spellbooks you've identified
    TAG_MINOR_MISC_SHOP_CHANGE,    // Wand and gadget shops merged
    TAG_MINOR_HORN_GERYON_CHANGE,  // Horn of geryon changed to an xp-evoker
    TAG_MINOR_NEMELEX_WEIGHTS,     // Nemelex deck weighting removed
    TAG_MINOR_UNSEEN_MONSTER,      // Invis indicators for monsters going from seen to unseen
    TAG_MINOR_MR_ITEM_RESCALE,     // Rescaled MR property on items.
    TAG_MINOR_MANGROVES,           // Turn all mangroves into trees.
    TAG_MINOR_FIX_FEAT_SHIFT,      // Fix feature shifts from the last tag.
    TAG_MINOR_FUNGUS_FORM,         // Removed confusing touch duration from fungus form.
    TAG_MINOR_STEALTH_RESCALE,     // Item properties: rescaled Stealth, removed Hunger.
    TAG_MINOR_ATTACK_DESCS,        // Added attacks to monster_info.
    TAG_MINOR_BRIBE_BRANCH,        // Bribe branch tracking
    TAG_MINOR_CLOUD_OWNER,         // Track owners of clouds in map knowledge
    TAG_MINOR_NO_POTION_HEAL,      // Made MUT_NO_POTION_HEAL a normal bad mutation.
    TAG_MINOR_DIET_MUT,            // Remove carnivore/herbivore muts from random generation.
    TAG_MINOR_SAGE_REMOVAL,        // Removed the Sage card and status.
    TAG_MINOR_CALC_UNRAND_REACTS,  // Compute you.unrand_reacts on load
    TAG_MINOR_SAPROVOROUS,         // Remove Saprovorous from several species
    TAG_MINOR_CE_HA_DIET,          // Remove intrinsic diet muts from Ce & Ha
    TAG_MINOR_NO_POT_FOOD,         // Remove Royal Jellies & Ambrosia
    TAG_MINOR_ROT_IMMUNITY,        // Make rot immunity an intrinsic mutation.
    TAG_MINOR_FOUL_STENCH,         // Remove Saprovore from the Foul Stench DS Facet
    TAG_MINOR_FOOD_PURGE,          // Cleaning up old types of food.
    TAG_MINOR_FOOD_PURGE_AP_FIX,   // Correctly carry over old fruit autopickup.
    TAG_MINOR_WEIGHTLESS,          // Removal of player burden.
    TAG_MINOR_DS_CLOUD_MUTATIONS,  // Change Ds conservation muts to cloud immunities.
    TAG_MINOR_FRIENDLY_PICKUP,     // Remove the friendly_pickup setting.
    TAG_MINOR_STICKY_FLAME,        // Change the name of you.props "napalmer" & "napalm_aux"
    TAG_MINOR_SLAYRING_PLUSES,     // Combine Acc/Dam on rings of slaying and artefacts.
    TAG_MINOR_MERGE_EW,            // Combine enchant weapons scrolls.
    TAG_MINOR_WEAPON_PLUSES,       // Combine to-hit/to-dam enchantment on weapons.
    TAG_MINOR_SAVE_TERRAIN_COLOUR, // Save colour in terrain-change markers.
    TAG_MINOR_REMOVE_BASE_MP,      // Remove base MP bonus.
    TAG_MINOR_METABOLISM,          // Remove random fast/slow meta mutations
    TAG_MINOR_RU_SACRIFICES,       // Store Ru sacrifices in an array for coloration
    TAG_MINOR_IS_UNDEAD,           // Remove the old "is_undead" player field
    TAG_MINOR_REMOVE_MON_AC_EV,    // Remove the old "ac" & "ev" monster fields
    TAG_MINOR_DISPLAY_MON_AC_EV,   // Marshall & unmarshall ac/ev in monster_info
    TAG_MINOR_PLACE_UNPACK,        // Some packed places are level_ids.
    TAG_MINOR_NO_JUMP,             // Removal of jump-attack.
    TAG_MINOR_MONSTER_SPELL_SLOTS, // Introduce monster spell slot flags/freqs
    TAG_MINOR_ARB_SPELL_SLOTS,     // Arbitrary number of monster spell slots.
    TAG_MINOR_CUT_CUTLASSES,       // Turn crummy cutlasses into real rapiers.
    TAG_MINOR_NO_GHOST_SPELLCASTER,// Remove an unused field in ghost_demon
    TAG_MINOR_MID_BEHOLDERS,       // you.beholders and fearmongers store mids
    TAG_MINOR_REMOVE_ITEM_COLOUR,  // don't store item colour as state
    TAG_MINOR_CORPSE_CRASH,        // don't crash when loading corpses
    TAG_MINOR_INIT_RND,            // initialize rnd in more places
    TAG_MINOR_RING_PLUSSES,        // don't generate +144 rings
    TAG_MINOR_BLESSED_WPNS,        // Remove blessed long blade base types
    TAG_MINOR_MON_COLOUR_LOOKUP,   // monster colour lookup when possible
    TAG_MINOR_CONSUM_APPEARANCE,   // Stop storing item appearance in .plus
    TAG_MINOR_NEG_IDESC,           // Fix a sign conversion error
    TAG_MINOR_GHOST_ENERGY,        // ghost_demon has move_energy field
    TAG_MINOR_TENTACLE_MID,        // Use mids for tentacle code
    TAG_MINOR_CORPSE_COLOUR,       // Fix corpses with invalid colour.
    TAG_MINOR_MANGLE_CORPSES,      // Turn NEVER_HIDE corpses into MANGLED_CORPSEs
    TAG_MINOR_ZOT_OPEN,            // Don't store whether you opened Zot
    TAG_MINOR_EXPLORE_MODE,        // Store whether you are in explore mode
    TAG_MINOR_RANDLICHES,          // Liches are now GHOST_DEMONs
    TAG_MINOR_ISFLAG_HANDLED,      // Game tracks which items player has handled
    TAG_MINOR_SHOP_HACK,           // The shop hack is dead!
    TAG_MINOR_STACKABLE_EVOKERS,   // XP evokers stack
    TAG_MINOR_REALLY_16_BIT_VEC,   // CrawlVector size really saved as 16-bit
    TAG_MINOR_FIX_8_BIT_VEC_MAX,   // Fix up bad CrawlVector max size
    TAG_MINOR_TRACK_BANISHER,      // Persist the name of the last thing that banished the player
    TAG_MINOR_SHOALS_LITE,         // Remove deep water from old Shoals
    TAG_MINOR_FIX_EXPLORE_MODE,    // Fix char selection screen on old versions
    TAG_MINOR_UNSTACKABLE_EVOKERS, // XP evokers no longer stack
    TAG_MINOR_NO_NEGATIVE_VULN,    // Remove negative energy vulnerability
    TAG_MINOR_MAX_XL,              // Store max XL instead of hardcoding it
    TAG_MINOR_NO_RPOIS_MINUS,      // Remove rPois- artefacts
    TAG_MINOR_XP_PENANCE,          // Let gods other than Ash use xp penance
    TAG_MINOR_SPIT_POISON,         // Give Nagas MUT_SPIT_POISON
    TAG_MINOR_REAL_MUTS,           // Give some species proper mutations
    TAG_MINOR_NO_FORLORN,          // Remove Forlorn mutation
    TAG_MINOR_MP_WANDS,            // Make MP wands a single-level mutation
    TAG_MINOR_TELEPORTITIS,        // Rescale teleportitis on artefacts
    TAG_MINOR_ROTTING,             // Remove rot-over-time
    TAG_MINOR_STAT_ZERO_DURATION,  // Stat zero uses a duration
    TAG_MINOR_INT_REGEN,           // hp/mp regen are ints
    TAG_MINOR_NAGA_METABOLISM,     // nagas have slow metabolism
    TAG_MINOR_BOOL_FLIGHT,         // flight is just a bool
    TAG_MINOR_STAT_LOSS_XP,        // Stat loss recovers with XP
    TAG_MINOR_DETERIORATION,       // 2-level deterioration mutation
    TAG_MINOR_RU_DELAY_STACKING,   // Let Ru delay timers stack again
    TAG_MINOR_NO_TWISTER,          // Remove ARTP_TWISTER
    TAG_MINOR_NO_ZOTDEF,           // remove zotdef, along with zot_points and zotdef_wave_name
    TAG_MINOR_SAVED_PIETY,         // allowed good-god piety to survive through an atheist period
    TAG_MINOR_GHOST_SINV,          // marshall ghost_demon sinv
    TAG_MINOR_ID_STATES,           // turn item_type_id_state_type into a bool
    TAG_MINOR_MON_HD_INFO,         // store player-known monster HD info
    TAG_MINOR_NO_LEVEL_FLAGS,      // remove a field of env
    TAG_MINOR_EXORCISE,            // liches, a. liches, & spellforged servitors are no longer ghost_demons
    TAG_MINOR_BLINK_MUT,           // 1-level blink mutation
    TAG_MINOR_RUNE_TYPE,           // runes became a base type
    TAG_MINOR_ZIGFIGS,             // let characters from before ziggurat changes continue zigging
    TAG_MINOR_RU_PIETY_CONSISTENCY,// make Ru piety constant once determined.
    TAG_MINOR_SAC_PIETY_LEN,       // marshall length with sacrifice piety
    TAG_MINOR_MULTI_HOLI,          // Turn monster holiness into a bitfield.
    TAG_MINOR_SHOPINFO,            // ShopInfo has a real shop
    TAG_MINOR_UNSHOPINFO,          // Fixup after revert of previous
    TAG_MINOR_UNUNSHOPINFO,        // Restoration of the tag two before
    TAG_MINOR_MESSAGE_REPEATS,     // Rewrite the way message repeats work
    TAG_MINOR_GHOST_NOSINV,        // don't marshall ghost_demon sinv
    TAG_MINOR_NO_DRACO_TYPE,       // don't marshall mon-info draco_type
    TAG_MINOR_DEMONIC_SPELLS,      // merge demonic spells into magical spells
    TAG_MINOR_MUMMY_RESTORATION,   // remove mummy self-restoration ability
    TAG_MINOR_DECUSTOM_CLOUDS,     // remove support for custom clouds
    TAG_MINOR_PAKELLAS_WRATH,      // fix Pakellas passive wrath not expiring
    TAG_MINOR_GLOBAL_BR_INFO,      // move global branch info to a reserved location
    TAG_MINOR_SPIT_POISON_AGAIN,   // Make Naga poison spit a 2-level mutation.
    TAG_MINOR_HIDE_TO_SCALE,       // Rename dragon hides to scales.
    TAG_MINOR_NO_PRIORITY,         // Remove CHANCE priority in map definitions.
    TAG_MINOR_MOTTLED_REMOVAL,     // Mottled dracos get breathe fire
    TAG_MINOR_NEMELEX_WRATH,       // Nemelex loses the passive wrath component
    TAG_MINOR_SLIME_WALL_CLEAR,    // Turn existing Slime:$ walls clear, so they'll be removed on TRJ death.
    TAG_MINOR_FOOD_PURGE_RELOADED, // The exciting sequel, removing pizza/jerky.
    TAG_MINOR_ELYVILON_WRATH,      // Make Elyvilon wrath expire with XP gain.
    TAG_MINOR_DESOLATION_GLOBAL,   // Recover from saves where desolation is incorrectly marked as global
    TAG_MINOR_NO_MORE_LORC,        // Don't save lava orc temperature (or anything else). LO/Dj removal.
    TAG_MINOR_NO_ITEM_TRANSIT,     // Remove code to transit items across levels.
    TAG_MINOR_TOMB_HATCHES,        // Use fixed-destination hatches in Tomb.
<<<<<<< HEAD
    TAG_MINOR_GOLDIFY_BOOKS,       // Spellbooks disintegrate when picked up, like gold/runes/orbs
=======
    TAG_MINOR_TRANSPORTERS,        // Transporters and position marker changes.
    TAG_MINOR_SPIT_POISON_AGAIN_AGAIN, // save compat issues for TAG_MINOR_SPIT_POISON_AGAIN.

>>>>>>> 4bd2f5be
#endif
    NUM_TAG_MINORS,
    TAG_MINOR_VERSION = NUM_TAG_MINORS - 1
};

// Marshalled as a byte in several places.
COMPILE_CHECK(TAG_MINOR_VERSION <= 0xff);<|MERGE_RESOLUTION|>--- conflicted
+++ resolved
@@ -208,13 +208,9 @@
     TAG_MINOR_NO_MORE_LORC,        // Don't save lava orc temperature (or anything else). LO/Dj removal.
     TAG_MINOR_NO_ITEM_TRANSIT,     // Remove code to transit items across levels.
     TAG_MINOR_TOMB_HATCHES,        // Use fixed-destination hatches in Tomb.
-<<<<<<< HEAD
-    TAG_MINOR_GOLDIFY_BOOKS,       // Spellbooks disintegrate when picked up, like gold/runes/orbs
-=======
     TAG_MINOR_TRANSPORTERS,        // Transporters and position marker changes.
     TAG_MINOR_SPIT_POISON_AGAIN_AGAIN, // save compat issues for TAG_MINOR_SPIT_POISON_AGAIN.
-
->>>>>>> 4bd2f5be
+    TAG_MINOR_GOLDIFY_BOOKS,       // Spellbooks disintegrate when picked up, like gold/runes/orbs
 #endif
     NUM_TAG_MINORS,
     TAG_MINOR_VERSION = NUM_TAG_MINORS - 1
