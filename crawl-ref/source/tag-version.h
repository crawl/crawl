#pragma once

// Character info has its own top-level tag, mismatching majors don't break
// compatibility there.
// DO NOT BUMP THIS UNLESS YOU KNOW WHAT YOU'RE DOING. This would break
// the save browser across versions, possibly leading to overwritten games.
// It's only there in case there's no way out.
#define TAG_CHR_FORMAT 0

// Let CDO updaters know if the syntax changes.
// Really, really, REALLY _never_ ever bump this and clean up old #ifdefs
// in a single commit, please. Making clean-up and actual code changes,
// especially of this size, separated is vital for sanity.
#ifndef TAG_MAJOR_VERSION
#define TAG_MAJOR_VERSION 34
#endif

// Minor version will be reset to zero when major version changes.
enum tag_minor_version
{
    TAG_MINOR_INVALID         = -1,
    TAG_MINOR_RESET           = 0, // Minor tags were reset
#if TAG_MAJOR_VERSION == 34
    TAG_MINOR_BRANCHES_LEFT,       // Note the first time branches are left
    TAG_MINOR_VAULT_LIST,          // Don't try to store you.vault_list as prop
    TAG_MINOR_TRAPS_DETERM,        // Searching for traps is deterministic.
    TAG_MINOR_ACTION_THROW,        // Store base type of throw objects.
    TAG_MINOR_TEMP_MUTATIONS,      // Enable transient mutations
    TAG_MINOR_AUTOINSCRIPTIONS,    // Artefact inscriptions are added on the fly
    TAG_MINOR_UNCANCELLABLES,      // Restart uncancellable questions upon save load
    TAG_MINOR_DEEP_ABYSS,          // Multi-level abyss
    TAG_MINOR_COORD_SERIALIZER,    // Serialize coord_def as int
    TAG_MINOR_REMOVE_ABYSS_SEED,   // Remove the abyss seed.
    TAG_MINOR_REIFY_SUBVAULTS,     // Save subvaults with level for attribution
    TAG_MINOR_VEHUMET_SPELL_GIFT,  // Vehumet gift spells instead of books
    TAG_MINOR_LUA_DUMMY_0,         // dummy to unbreak util/gen-luatags.pl
    TAG_MINOR_LUA_DUMMY_1,         // dummy to unbreak util/gen-luatags.pl
    TAG_MINOR_LUA_DUMMY_2,         // dummy to unbreak util/gen-luatags.pl
    TAG_MINOR_LUA_DUMMY_3,         // dummy to unbreak util/gen-luatags.pl
    TAG_MINOR_0_11,                 // 0.11 final saves
    TAG_MINOR_0_12,                // (no change)
    TAG_MINOR_BATTLESPHERE_MID,    // Monster battlesphere (mid of creator)
    TAG_MINOR_MALMUTATE,           // Convert Polymorph to Malmutate on old monsters
    TAG_MINOR_VEHUMET_MULTI_GIFTS, // Vehumet can offer multiple spells at once
    TAG_MINOR_ADD_ABYSS_SEED,      // Reinstate abyss seed. Mistakes were made.
    TAG_MINOR_COMPANION_LIST,      // Added companion list
    TAG_MINOR_INCREMENTAL_RECALL,  // Made recall incremental
    TAG_MINOR_GOD_GIFT,            // Remove {god gift} from inscriptions.
    TAG_MINOR_NOME_NO_MORE,        // Remove unused gnome variable.
    TAG_MINOR_NO_SPLINT,           // Remove splint mail
    TAG_MINOR_ORIG_MONNUM,         // orig_monnum is type rather than type+1.
    TAG_MINOR_SPRINT_SCORES,       // Separate score lists for each sprint map
    TAG_MINOR_FOOD_AUTOPICKUP,     // Separate meat, fruit, others in \ menu.
    TAG_MINOR_LORC_TEMPERATURE,    // Save lava orc temperature
    TAG_MINOR_GARGOYLE_DR,         // Gargoyle damage reduction
    TAG_MINOR_TRAVEL_ALLY_PACE,    // Pace travel to slowest ally setting
    TAG_MINOR_AUTOMATIC_MANUALS,   // Manuals are now always studied
    TAG_MINOR_RM_GARGOYLE_DR,      // Gargoyle DR is redundant.
    TAG_MINOR_STAT_ZERO,           // Stat zero doesn't cause death.
    TAG_MINOR_BOX_OF_BEASTS_CHARGES, // Box of Beasts counts its charges.
    TAG_MINOR_WAR_DOG_REMOVAL,     // War dogs become wolves, then disappear
    TAG_MINOR_CANARIES,            // Canaries in save files.
    TAG_MINOR_CHIMERA_GHOST_DEMON, // Use ghost demon
    TAG_MINOR_MONSTER_PARTS,       // Flag the presence of ghost_demon (and more)
    TAG_MINOR_OPTIONAL_PARTS,      // Make three big monster structs optional.
    TAG_MINOR_SHORT_SPELL_TYPE,    // Spell types changed to short instead of byte
    TAG_MINOR_FORGOTTEN_MAP,       // X^F can be undone.
    TAG_MINOR_CONTAM_SCALE,        // Scale the magic contamination by a factor of 1000
    TAG_MINOR_SUMMONER,            // Store summoner data.
    TAG_MINOR_STAT_MUT,            // Flag for converting stat mutations
    TAG_MINOR_MAP_ORDER,           // map_def::order added to des cache
    TAG_MINOR_FIXED_CONSTRICTION,  // Corrected a constricting marshalling bug.
    TAG_MINOR_SEEDS,               // Per-game seeds for deterministic stuff.
    TAG_MINOR_ABYSS_BRANCHES,      // Spawn abyss monsters from other branches.
    TAG_MINOR_BRANCH_ENTRY,        // Store branch entry point (rather than just depth).
    TAG_MINOR_16_BIT_TABLE,        // Increase the limit for CrawlVector/HashTable to 65535.
    TAG_MINOR_ABIL_1000,           // Start god ability enums at 1000.
    TAG_MINOR_CLASS_HP_0,          // Base class maxhp at 0.
    TAG_MINOR_NOISES,              // Save incompat recovery wrt ATTR_NOISES.
    TAG_MINOR_ABIL_GOD_FIXUP,      // Movement of some non-god-specific abils.
    TAG_MINOR_NEMELEX_DUNGEONS,    // Make nemelex not give/track decks of dungeons.
    TAG_MINOR_DEMONSPAWN,          // Save compat wrt demonspawn enemies.
    TAG_MINOR_EVENT_TIMERS,        // "Every 20 turn" effects are less determinstic.
    TAG_MINOR_EVENT_TIMER_FIX,     // Correct event timers in transferred games
    TAG_MINOR_MONINFO_ENERGY,      // Energy usage in monster_info
    TAG_MINOR_BOOK_ID,             // Track spellbooks you've identified
    TAG_MINOR_MISC_SHOP_CHANGE,    // Wand and gadget shops merged
    TAG_MINOR_HORN_GERYON_CHANGE,  // Horn of geryon changed to an xp-evoker
    TAG_MINOR_NEMELEX_WEIGHTS,     // Nemelex deck weighting removed
    TAG_MINOR_UNSEEN_MONSTER,      // Invis indicators for monsters going from seen to unseen
    TAG_MINOR_MR_ITEM_RESCALE,     // Rescaled MR property on items.
    TAG_MINOR_MANGROVES,           // Turn all mangroves into trees.
    TAG_MINOR_FIX_FEAT_SHIFT,      // Fix feature shifts from the last tag.
    TAG_MINOR_FUNGUS_FORM,         // Removed confusing touch duration from fungus form.
    TAG_MINOR_STEALTH_RESCALE,     // Item properties: rescaled Stealth, removed Hunger.
    TAG_MINOR_ATTACK_DESCS,        // Added attacks to monster_info.
    TAG_MINOR_BRIBE_BRANCH,        // Bribe branch tracking
    TAG_MINOR_CLOUD_OWNER,         // Track owners of clouds in map knowledge
    TAG_MINOR_NO_POTION_HEAL,      // Made MUT_NO_POTION_HEAL a normal bad mutation.
    TAG_MINOR_DIET_MUT,            // Remove carnivore/herbivore muts from random generation.
    TAG_MINOR_SAGE_REMOVAL,        // Removed the Sage card and status.
    TAG_MINOR_CALC_UNRAND_REACTS,  // Compute you.unrand_reacts on load
    TAG_MINOR_SAPROVOROUS,         // Remove Saprovorous from several species
    TAG_MINOR_CE_HA_DIET,          // Remove intrinsic diet muts from Ce & Ha
    TAG_MINOR_NO_POT_FOOD,         // Remove Royal Jellies & Ambrosia
    TAG_MINOR_ROT_IMMUNITY,        // Make rot immunity an intrinsic mutation.
    TAG_MINOR_FOUL_STENCH,         // Remove Saprovore from the Foul Stench DS Facet
    TAG_MINOR_FOOD_PURGE,          // Cleaning up old types of food.
    TAG_MINOR_FOOD_PURGE_AP_FIX,   // Correctly carry over old fruit autopickup.
    TAG_MINOR_WEIGHTLESS,          // Removal of player burden.
    TAG_MINOR_DS_CLOUD_MUTATIONS,  // Change Ds conservation muts to cloud immunities.
    TAG_MINOR_FRIENDLY_PICKUP,     // Remove the friendly_pickup setting.
    TAG_MINOR_STICKY_FLAME,        // Change the name of you.props "napalmer" & "napalm_aux"
    TAG_MINOR_SLAYRING_PLUSES,     // Combine Acc/Dam on rings of slaying and artefacts.
    TAG_MINOR_MERGE_EW,            // Combine enchant weapons scrolls.
    TAG_MINOR_WEAPON_PLUSES,       // Combine to-hit/to-dam enchantment on weapons.
    TAG_MINOR_SAVE_TERRAIN_COLOUR, // Save colour in terrain-change markers.
    TAG_MINOR_REMOVE_BASE_MP,      // Remove base MP bonus.
    TAG_MINOR_METABOLISM,          // Remove random fast/slow meta mutations
    TAG_MINOR_RU_SACRIFICES,       // Store Ru sacrifices in an array for coloration
    TAG_MINOR_IS_UNDEAD,           // Remove the old "is_undead" player field
    TAG_MINOR_REMOVE_MON_AC_EV,    // Remove the old "ac" & "ev" monster fields
    TAG_MINOR_DISPLAY_MON_AC_EV,   // Marshall & unmarshall ac/ev in monster_info
    TAG_MINOR_PLACE_UNPACK,        // Some packed places are level_ids.
    TAG_MINOR_NO_JUMP,             // Removal of jump-attack.
    TAG_MINOR_MONSTER_SPELL_SLOTS, // Introduce monster spell slot flags/freqs
    TAG_MINOR_ARB_SPELL_SLOTS,     // Arbitrary number of monster spell slots.
    TAG_MINOR_CUT_CUTLASSES,       // Turn crummy cutlasses into real rapiers.
    TAG_MINOR_NO_GHOST_SPELLCASTER,// Remove an unused field in ghost_demon
    TAG_MINOR_MID_BEHOLDERS,       // you.beholders and fearmongers store mids
    TAG_MINOR_REMOVE_ITEM_COLOUR,  // don't store item colour as state
    TAG_MINOR_CORPSE_CRASH,        // don't crash when loading corpses
    TAG_MINOR_INIT_RND,            // initialize rnd in more places
    TAG_MINOR_RING_PLUSSES,        // don't generate +144 rings
    TAG_MINOR_BLESSED_WPNS,        // Remove blessed long blade base types
    TAG_MINOR_MON_COLOUR_LOOKUP,   // monster colour lookup when possible
    TAG_MINOR_CONSUM_APPEARANCE,   // Stop storing item appearance in .plus
    TAG_MINOR_NEG_IDESC,           // Fix a sign conversion error
    TAG_MINOR_GHOST_ENERGY,        // ghost_demon has move_energy field
    TAG_MINOR_TENTACLE_MID,        // Use mids for tentacle code
    TAG_MINOR_CORPSE_COLOUR,       // Fix corpses with invalid colour.
    TAG_MINOR_MANGLE_CORPSES,      // Turn NEVER_HIDE corpses into MANGLED_CORPSEs
    TAG_MINOR_ZOT_OPEN,            // Don't store whether you opened Zot
    TAG_MINOR_EXPLORE_MODE,        // Store whether you are in explore mode
    TAG_MINOR_RANDLICHES,          // Liches are now GHOST_DEMONs
    TAG_MINOR_ISFLAG_HANDLED,      // Game tracks which items player has handled
    TAG_MINOR_SHOP_HACK,           // The shop hack is dead!
    TAG_MINOR_STACKABLE_EVOKERS,   // XP evokers stack
    TAG_MINOR_REALLY_16_BIT_VEC,   // CrawlVector size really saved as 16-bit
    TAG_MINOR_FIX_8_BIT_VEC_MAX,   // Fix up bad CrawlVector max size
    TAG_MINOR_TRACK_BANISHER,      // Persist the name of the last thing that banished the player
    TAG_MINOR_SHOALS_LITE,         // Remove deep water from old Shoals
    TAG_MINOR_FIX_EXPLORE_MODE,    // Fix char selection screen on old versions
    TAG_MINOR_UNSTACKABLE_EVOKERS, // XP evokers no longer stack
    TAG_MINOR_NO_NEGATIVE_VULN,    // Remove negative energy vulnerability
    TAG_MINOR_MAX_XL,              // Store max XL instead of hardcoding it
    TAG_MINOR_NO_RPOIS_MINUS,      // Remove rPois- artefacts
    TAG_MINOR_XP_PENANCE,          // Let gods other than Ash use xp penance
    TAG_MINOR_SPIT_POISON,         // Give Nagas MUT_SPIT_POISON
    TAG_MINOR_REAL_MUTS,           // Give some species proper mutations
    TAG_MINOR_NO_FORLORN,          // Remove Forlorn mutation
    TAG_MINOR_MP_WANDS,            // Make MP wands a single-level mutation
    TAG_MINOR_TELEPORTITIS,        // Rescale teleportitis on artefacts
    TAG_MINOR_ROTTING,             // Remove rot-over-time
    TAG_MINOR_STAT_ZERO_DURATION,  // Stat zero uses a duration
    TAG_MINOR_INT_REGEN,           // hp/mp regen are ints
    TAG_MINOR_NAGA_METABOLISM,     // nagas have slow metabolism
    TAG_MINOR_BOOL_FLIGHT,         // flight is just a bool
    TAG_MINOR_STAT_LOSS_XP,        // Stat loss recovers with XP
    TAG_MINOR_DETERIORATION,       // 2-level deterioration mutation
    TAG_MINOR_RU_DELAY_STACKING,   // Let Ru delay timers stack again
    TAG_MINOR_NO_TWISTER,          // Remove ARTP_TWISTER
    TAG_MINOR_NO_ZOTDEF,           // remove zotdef, along with zot_points and zotdef_wave_name
    TAG_MINOR_SAVED_PIETY,         // allowed good-god piety to survive through an atheist period
    TAG_MINOR_GHOST_SINV,          // marshall ghost_demon sinv
    TAG_MINOR_ID_STATES,           // turn item_type_id_state_type into a bool
    TAG_MINOR_MON_HD_INFO,         // store player-known monster HD info
    TAG_MINOR_NO_LEVEL_FLAGS,      // remove a field of env
    TAG_MINOR_EXORCISE,            // liches, a. liches, & spellforged servitors are no longer ghost_demons
    TAG_MINOR_BLINK_MUT,           // 1-level blink mutation
    TAG_MINOR_RUNE_TYPE,           // runes became a base type
    TAG_MINOR_ZIGFIGS,             // let characters from before ziggurat changes continue zigging
    TAG_MINOR_RU_PIETY_CONSISTENCY,// make Ru piety constant once determined.
    TAG_MINOR_SAC_PIETY_LEN,       // marshall length with sacrifice piety
    TAG_MINOR_MULTI_HOLI,          // Turn monster holiness into a bitfield.
    TAG_MINOR_SHOPINFO,            // ShopInfo has a real shop
    TAG_MINOR_UNSHOPINFO,          // Fixup after revert of previous
    TAG_MINOR_UNUNSHOPINFO,        // Restoration of the tag two before
    TAG_MINOR_MESSAGE_REPEATS,     // Rewrite the way message repeats work
    TAG_MINOR_GHOST_NOSINV,        // don't marshall ghost_demon sinv
    TAG_MINOR_NO_DRACO_TYPE,       // don't marshall mon-info draco_type
    TAG_MINOR_DEMONIC_SPELLS,      // merge demonic spells into magical spells
    TAG_MINOR_MUMMY_RESTORATION,   // remove mummy self-restoration ability
    TAG_MINOR_DECUSTOM_CLOUDS,     // remove support for custom clouds
    TAG_MINOR_PAKELLAS_WRATH,      // fix Pakellas passive wrath not expiring
    TAG_MINOR_GLOBAL_BR_INFO,      // move global branch info to a reserved location
    TAG_MINOR_SPIT_POISON_AGAIN,   // Make Naga poison spit a 2-level mutation.
    TAG_MINOR_HIDE_TO_SCALE,       // Rename dragon hides to scales.
    TAG_MINOR_NO_PRIORITY,         // Remove CHANCE priority in map definitions.
    TAG_MINOR_MOTTLED_REMOVAL,     // Mottled dracos get breathe fire
    TAG_MINOR_NEMELEX_WRATH,       // Nemelex loses the passive wrath component
    TAG_MINOR_SLIME_WALL_CLEAR,    // Turn existing Slime:$ walls clear, so they'll be removed on TRJ death.
    TAG_MINOR_FOOD_PURGE_RELOADED, // The exciting sequel, removing pizza/jerky.
    TAG_MINOR_ELYVILON_WRATH,      // Make Elyvilon wrath expire with XP gain.
    TAG_MINOR_DESOLATION_GLOBAL,   // Recover from saves where desolation is incorrectly marked as global
<<<<<<< HEAD
    TAG_MINOR_GOLDIFY_BOOKS,       // Spellbooks disintegrate when picked up, like gold/runes/orbs
=======
    TAG_MINOR_NO_MORE_LORC,        // Don't save lava orc temperature (or anything else). LO/Dj removal.
>>>>>>> af7f6688
#endif
    NUM_TAG_MINORS,
    TAG_MINOR_VERSION = NUM_TAG_MINORS - 1
};

// Marshalled as a byte in several places.
COMPILE_CHECK(TAG_MINOR_VERSION <= 0xff);<|MERGE_RESOLUTION|>--- conflicted
+++ resolved
@@ -203,11 +203,8 @@
     TAG_MINOR_FOOD_PURGE_RELOADED, // The exciting sequel, removing pizza/jerky.
     TAG_MINOR_ELYVILON_WRATH,      // Make Elyvilon wrath expire with XP gain.
     TAG_MINOR_DESOLATION_GLOBAL,   // Recover from saves where desolation is incorrectly marked as global
-<<<<<<< HEAD
+    TAG_MINOR_NO_MORE_LORC,        // Don't save lava orc temperature (or anything else). LO/Dj removal.
     TAG_MINOR_GOLDIFY_BOOKS,       // Spellbooks disintegrate when picked up, like gold/runes/orbs
-=======
-    TAG_MINOR_NO_MORE_LORC,        // Don't save lava orc temperature (or anything else). LO/Dj removal.
->>>>>>> af7f6688
 #endif
     NUM_TAG_MINORS,
     TAG_MINOR_VERSION = NUM_TAG_MINORS - 1
