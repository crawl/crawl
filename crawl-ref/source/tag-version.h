--- conflicted
+++ resolved
@@ -317,12 +317,9 @@
     TAG_MINOR_EQUIP_SLOT_REWRITE,  // Convert all player equipment handling over to a new system
     TAG_MINOR_REMOVE_STAT_DRAIN,   // Remove all stat draining
     TAG_MINOR_SIMPLIFY_STAT_ZERO,  // Simplify stat-zero to permaslow with no duration
-<<<<<<< HEAD
-    TAG_MINOR_SPECIFY_EXP,         // Specify monster EXP in yaml rather than calculating from HD
-=======
     TAG_MINOR_REMOVE_VAMPIRES,     // Remove the player vampire species
     TAG_MINOR_SPECTRAL_DUAL_WIELDING, // Allow having multiple spectral weapons out at the same time
->>>>>>> 9e0ece63
+    TAG_MINOR_SPECIFY_EXP,         // Specify monster EXP in yaml rather than calculating from HD
 #endif
     NUM_TAG_MINORS,
     TAG_MINOR_VERSION = NUM_TAG_MINORS - 1
