#pragma once

#include <set>

#include "macros.h"

// Character info has its own top-level tag, mismatching majors don't break
// compatibility there.
// DO NOT BUMP THIS UNLESS YOU KNOW WHAT YOU'RE DOING. This would break
// the save browser across versions, possibly leading to overwritten games.
// It's only there in case there's no way out.
#define TAG_CHR_FORMAT 0
COMPILE_CHECK(TAG_CHR_FORMAT < 256);

// Let CDO updaters know if the syntax changes.
// Really, really, REALLY _never_ ever bump this and clean up old #ifdefs
// in a single commit, please. Making clean-up and actual code changes,
// especially of this size, separated is vital for sanity.
#ifndef TAG_MAJOR_VERSION
#define TAG_MAJOR_VERSION 34
#endif
COMPILE_CHECK(TAG_MAJOR_VERSION < 256);

// Minor version will be reset to zero when major version changes.
enum tag_minor_version
{
    TAG_MINOR_INVALID         = -1,
    TAG_MINOR_RESET           = 0, // Minor tags were reset
#if TAG_MAJOR_VERSION == 34
    TAG_MINOR_BRANCHES_LEFT,       // Note the first time branches are left
    TAG_MINOR_VAULT_LIST,          // Don't try to store you.vault_list as prop
    TAG_MINOR_TRAPS_DETERM,        // Searching for traps is deterministic.
    TAG_MINOR_ACTION_THROW,        // Store base type of throw objects.
    TAG_MINOR_TEMP_MUTATIONS,      // Enable transient mutations
    TAG_MINOR_AUTOINSCRIPTIONS,    // Artefact inscriptions are added on the fly
    TAG_MINOR_UNCANCELLABLES,      // Restart uncancellable questions upon save load
    TAG_MINOR_DEEP_ABYSS,          // Multi-level abyss
    TAG_MINOR_COORD_SERIALIZER,    // Serialize coord_def as int
    TAG_MINOR_REMOVE_ABYSS_SEED,   // Remove the abyss seed.
    TAG_MINOR_REIFY_SUBVAULTS,     // Save subvaults with level for attribution
    TAG_MINOR_VEHUMET_SPELL_GIFT,  // Vehumet gift spells instead of books
    TAG_MINOR_LUA_DUMMY_0,         // dummy to unbreak util/gen-luatags.pl
    TAG_MINOR_LUA_DUMMY_1,         // dummy to unbreak util/gen-luatags.pl
    TAG_MINOR_LUA_DUMMY_2,         // dummy to unbreak util/gen-luatags.pl
    TAG_MINOR_LUA_DUMMY_3,         // dummy to unbreak util/gen-luatags.pl
    TAG_MINOR_0_11,                 // 0.11 final saves
    TAG_MINOR_0_12,                // (no change)
    TAG_MINOR_BATTLESPHERE_MID,    // Monster battlesphere (mid of creator)
    TAG_MINOR_MALMUTATE,           // Convert Polymorph to Malmutate on old monsters
    TAG_MINOR_VEHUMET_MULTI_GIFTS, // Vehumet can offer multiple spells at once
    TAG_MINOR_ADD_ABYSS_SEED,      // Reinstate abyss seed. Mistakes were made.
    TAG_MINOR_COMPANION_LIST,      // Added companion list
    TAG_MINOR_INCREMENTAL_RECALL,  // Made recall incremental
    TAG_MINOR_GOD_GIFT,            // Remove {god gift} from inscriptions.
    TAG_MINOR_NOME_NO_MORE,        // Remove unused gnome variable.
    TAG_MINOR_NO_SPLINT,           // Remove splint mail
    TAG_MINOR_ORIG_MONNUM,         // orig_monnum is type rather than type+1.
    TAG_MINOR_SPRINT_SCORES,       // Separate score lists for each sprint map
    TAG_MINOR_FOOD_AUTOPICKUP,     // Separate meat, fruit, others in \ menu.
    TAG_MINOR_LORC_TEMPERATURE,    // Save lava orc temperature
    TAG_MINOR_GARGOYLE_DR,         // Gargoyle damage reduction
    TAG_MINOR_TRAVEL_ALLY_PACE,    // Pace travel to slowest ally setting
    TAG_MINOR_AUTOMATIC_MANUALS,   // Manuals are now always studied
    TAG_MINOR_RM_GARGOYLE_DR,      // Gargoyle DR is redundant.
    TAG_MINOR_STAT_ZERO,           // Stat zero doesn't cause death.
    TAG_MINOR_BOX_OF_BEASTS_CHARGES, // Box of Beasts counts its charges.
    TAG_MINOR_WAR_DOG_REMOVAL,     // War dogs become wolves, then disappear
    TAG_MINOR_CANARIES,            // Canaries in save files.
    TAG_MINOR_CHIMERA_GHOST_DEMON, // Use ghost demon
    TAG_MINOR_MONSTER_PARTS,       // Flag the presence of ghost_demon (and more)
    TAG_MINOR_OPTIONAL_PARTS,      // Make three big monster structs optional.
    TAG_MINOR_SHORT_SPELL_TYPE,    // Spell types changed to short instead of byte
    TAG_MINOR_FORGOTTEN_MAP,       // X^F can be undone.
    TAG_MINOR_CONTAM_SCALE,        // Scale the magic contamination by a factor of 1000
    TAG_MINOR_SUMMONER,            // Store summoner data.
    TAG_MINOR_STAT_MUT,            // Flag for converting stat mutations
    TAG_MINOR_MAP_ORDER,           // map_def::order added to des cache
    TAG_MINOR_FIXED_CONSTRICTION,  // Corrected a constricting marshalling bug.
    TAG_MINOR_SEEDS,               // Per-game seeds for deterministic stuff.
    TAG_MINOR_ABYSS_BRANCHES,      // Spawn abyss monsters from other branches.
    TAG_MINOR_BRANCH_ENTRY,        // Store branch entry point (rather than just depth).
    TAG_MINOR_16_BIT_TABLE,        // Increase the limit for CrawlVector/HashTable to 65535.
    TAG_MINOR_ABIL_1000,           // Start god ability enums at 1000.
    TAG_MINOR_CLASS_HP_0,          // Base class maxhp at 0.
    TAG_MINOR_NOISES,              // Save incompat recovery wrt ATTR_NOISES.
    TAG_MINOR_ABIL_GOD_FIXUP,      // Movement of some non-god-specific abils.
    TAG_MINOR_NEMELEX_DUNGEONS,    // Make nemelex not give/track decks of dungeons.
    TAG_MINOR_DEMONSPAWN,          // Save compat wrt demonspawn enemies.
    TAG_MINOR_EVENT_TIMERS,        // "Every 20 turn" effects are less deterministic.
    TAG_MINOR_EVENT_TIMER_FIX,     // Correct event timers in transferred games
    TAG_MINOR_MONINFO_ENERGY,      // Energy usage in monster_info
    TAG_MINOR_BOOK_ID,             // Track spellbooks you've identified
    TAG_MINOR_MISC_SHOP_CHANGE,    // Wand and gadget shops merged
    TAG_MINOR_HORN_GERYON_CHANGE,  // Horn of geryon changed to an xp-evoker
    TAG_MINOR_NEMELEX_WEIGHTS,     // Nemelex deck weighting removed
    TAG_MINOR_UNSEEN_MONSTER,      // Invis indicators for monsters going from seen to unseen
    TAG_MINOR_MR_ITEM_RESCALE,     // Rescaled MR property on items.
    TAG_MINOR_MANGROVES,           // Turn all mangroves into trees.
    TAG_MINOR_FIX_FEAT_SHIFT,      // Fix feature shifts from the last tag.
    TAG_MINOR_FUNGUS_FORM,         // Removed confusing touch duration from fungus form.
    TAG_MINOR_STEALTH_RESCALE,     // Item properties: rescaled Stealth, removed Hunger.
    TAG_MINOR_ATTACK_DESCS,        // Added attacks to monster_info.
    TAG_MINOR_BRIBE_BRANCH,        // Bribe branch tracking
    TAG_MINOR_CLOUD_OWNER,         // Track owners of clouds in map knowledge
    TAG_MINOR_NO_POTION_HEAL,      // Made MUT_NO_POTION_HEAL a normal bad mutation.
    TAG_MINOR_DIET_MUT,            // Remove carnivore/herbivore muts from random generation.
    TAG_MINOR_SAGE_REMOVAL,        // Removed the Sage card and status.
    TAG_MINOR_CALC_UNRAND_REACTS,  // Compute you.unrand_reacts on load
    TAG_MINOR_SAPROVOROUS,         // Remove Saprovorous from several species
    TAG_MINOR_CE_HA_DIET,          // Remove intrinsic diet muts from Ce & Ha
    TAG_MINOR_NO_POT_FOOD,         // Remove Royal Jellies & Ambrosia
    TAG_MINOR_ROT_IMMUNITY,        // Make rot immunity an intrinsic mutation.
    TAG_MINOR_FOUL_STENCH,         // Remove Saprovore from the Foul Stench DS Facet
    TAG_MINOR_FOOD_PURGE,          // Cleaning up old types of food.
    TAG_MINOR_FOOD_PURGE_AP_FIX,   // Correctly carry over old fruit autopickup.
    TAG_MINOR_WEIGHTLESS,          // Removal of player burden.
    TAG_MINOR_DS_CLOUD_MUTATIONS,  // Change Ds conservation muts to cloud immunities.
    TAG_MINOR_FRIENDLY_PICKUP,     // Remove the friendly_pickup setting.
    TAG_MINOR_STICKY_FLAME,        // Change the name of you.props "napalmer" & "napalm_aux"
    TAG_MINOR_SLAYRING_PLUSES,     // Combine Acc/Dam on rings of slaying and artefacts.
    TAG_MINOR_MERGE_EW,            // Combine enchant weapons scrolls.
    TAG_MINOR_WEAPON_PLUSES,       // Combine to-hit/to-dam enchantment on weapons.
    TAG_MINOR_SAVE_TERRAIN_COLOUR, // Save colour in terrain-change markers.
    TAG_MINOR_REMOVE_BASE_MP,      // Remove base MP bonus.
    TAG_MINOR_METABOLISM,          // Remove random fast/slow meta mutations
    TAG_MINOR_RU_SACRIFICES,       // Store Ru sacrifices in an array for coloration
    TAG_MINOR_IS_UNDEAD,           // Remove the old "is_undead" player field
    TAG_MINOR_REMOVE_MON_AC_EV,    // Remove the old "ac" & "ev" monster fields
    TAG_MINOR_DISPLAY_MON_AC_EV,   // Marshall & unmarshall ac/ev in monster_info
    TAG_MINOR_PLACE_UNPACK,        // Some packed places are level_ids.
    TAG_MINOR_NO_JUMP,             // Removal of jump-attack.
    TAG_MINOR_MONSTER_SPELL_SLOTS, // Introduce monster spell slot flags/freqs
    TAG_MINOR_ARB_SPELL_SLOTS,     // Arbitrary number of monster spell slots.
    TAG_MINOR_CUT_CUTLASSES,       // Turn crummy cutlasses into real rapiers.
    TAG_MINOR_NO_GHOST_SPELLCASTER,// Remove an unused field in ghost_demon
    TAG_MINOR_MID_BEHOLDERS,       // you.beholders and fearmongers store mids
    TAG_MINOR_REMOVE_ITEM_COLOUR,  // don't store item colour as state
    TAG_MINOR_CORPSE_CRASH,        // don't crash when loading corpses
    TAG_MINOR_INIT_RND,            // initialize rnd in more places
    TAG_MINOR_RING_PLUSSES,        // don't generate +144 rings
    TAG_MINOR_BLESSED_WPNS,        // Remove blessed long blade base types
    TAG_MINOR_MON_COLOUR_LOOKUP,   // monster colour lookup when possible
    TAG_MINOR_CONSUM_APPEARANCE,   // Stop storing item appearance in .plus
    TAG_MINOR_NEG_IDESC,           // Fix a sign conversion error
    TAG_MINOR_GHOST_ENERGY,        // ghost_demon has move_energy field
    TAG_MINOR_TENTACLE_MID,        // Use mids for tentacle code
    TAG_MINOR_CORPSE_COLOUR,       // Fix corpses with invalid colour.
    TAG_MINOR_MANGLE_CORPSES,      // Turn NEVER_HIDE corpses into MANGLED_CORPSEs
    TAG_MINOR_ZOT_OPEN,            // Don't store whether you opened Zot
    TAG_MINOR_EXPLORE_MODE,        // Store whether you are in explore mode
    TAG_MINOR_RANDLICHES,          // Liches are now GHOST_DEMONs
    TAG_MINOR_ISFLAG_HANDLED,      // Game tracks which items player has handled
    TAG_MINOR_SHOP_HACK,           // The shop hack is dead!
    TAG_MINOR_STACKABLE_EVOKERS,   // XP evokers stack
    TAG_MINOR_REALLY_16_BIT_VEC,   // CrawlVector size really saved as 16-bit
    TAG_MINOR_FIX_8_BIT_VEC_MAX,   // Fix up bad CrawlVector max size
    TAG_MINOR_TRACK_BANISHER,      // Persist the name of the last thing that banished the player
    TAG_MINOR_SHOALS_LITE,         // Remove deep water from old Shoals
    TAG_MINOR_FIX_EXPLORE_MODE,    // Fix char selection screen on old versions
    TAG_MINOR_UNSTACKABLE_EVOKERS, // XP evokers no longer stack
    TAG_MINOR_NO_NEGATIVE_VULN,    // Remove negative energy vulnerability
    TAG_MINOR_MAX_XL,              // Store max XL instead of hardcoding it
    TAG_MINOR_NO_RPOIS_MINUS,      // Remove rPois- artefacts
    TAG_MINOR_XP_PENANCE,          // Let gods other than Ash use xp penance
    TAG_MINOR_SPIT_POISON,         // Give Nagas MUT_SPIT_POISON
    TAG_MINOR_REAL_MUTS,           // Give some species proper mutations
    TAG_MINOR_NO_FORLORN,          // Remove Forlorn mutation
    TAG_MINOR_MP_WANDS,            // Make MP wands a single-level mutation
    TAG_MINOR_TELEPORTITIS,        // Rescale teleportitis on artefacts
    TAG_MINOR_ROTTING,             // Remove rot-over-time
    TAG_MINOR_STAT_ZERO_DURATION,  // Stat zero uses a duration
    TAG_MINOR_INT_REGEN,           // hp/mp regen are ints
    TAG_MINOR_NAGA_METABOLISM,     // nagas have slow metabolism
    TAG_MINOR_BOOL_FLIGHT,         // flight is just a bool
    TAG_MINOR_STAT_LOSS_XP,        // Stat loss recovers with XP
    TAG_MINOR_DETERIORATION,       // 2-level deterioration mutation
    TAG_MINOR_RU_DELAY_STACKING,   // Let Ru delay timers stack again
    TAG_MINOR_NO_TWISTER,          // Remove ARTP_TWISTER
    TAG_MINOR_NO_ZOTDEF,           // remove zotdef, along with zot_points and zotdef_wave_name
    TAG_MINOR_SAVED_PIETY,         // allowed good-god piety to survive through an atheist period
    TAG_MINOR_GHOST_SINV,          // marshall ghost_demon sinv
    TAG_MINOR_ID_STATES,           // turn item_type_id_state_type into a bool
    TAG_MINOR_MON_HD_INFO,         // store player-known monster HD info
    TAG_MINOR_NO_LEVEL_FLAGS,      // remove a field of env
    TAG_MINOR_EXORCISE,            // liches, a. liches, & spellforged servitors are no longer ghost_demons
    TAG_MINOR_BLINK_MUT,           // 1-level blink mutation
    TAG_MINOR_RUNE_TYPE,           // runes became a base type
    TAG_MINOR_ZIGFIGS,             // let characters from before ziggurat changes continue zigging
    TAG_MINOR_RU_PIETY_CONSISTENCY,// make Ru piety constant once determined.
    TAG_MINOR_SAC_PIETY_LEN,       // marshall length with sacrifice piety
    TAG_MINOR_MULTI_HOLI,          // Turn monster holiness into a bitfield.
    TAG_MINOR_SHOPINFO,            // ShopInfo has a real shop
    TAG_MINOR_UNSHOPINFO,          // Fixup after revert of previous
    TAG_MINOR_UNUNSHOPINFO,        // Restoration of the tag two before
    TAG_MINOR_MESSAGE_REPEATS,     // Rewrite the way message repeats work
    TAG_MINOR_GHOST_NOSINV,        // don't marshall ghost_demon sinv
    TAG_MINOR_NO_DRACO_TYPE,       // don't marshall mon-info draco_type
    TAG_MINOR_DEMONIC_SPELLS,      // merge demonic spells into magical spells
    TAG_MINOR_MUMMY_RESTORATION,   // remove mummy self-restoration ability
    TAG_MINOR_DECUSTOM_CLOUDS,     // remove support for custom clouds
    TAG_MINOR_PAKELLAS_WRATH,      // fix Pakellas passive wrath not expiring
    TAG_MINOR_GLOBAL_BR_INFO,      // move global branch info to a reserved location
    TAG_MINOR_SPIT_POISON_AGAIN,   // Make Naga poison spit a 2-level mutation.
    TAG_MINOR_HIDE_TO_SCALE,       // Rename dragon hides to scales.
    TAG_MINOR_NO_PRIORITY,         // Remove CHANCE priority in map definitions.
    TAG_MINOR_MOTTLED_REMOVAL,     // Mottled dracos get breathe fire
    TAG_MINOR_NEMELEX_WRATH,       // Nemelex loses the passive wrath component
    TAG_MINOR_SLIME_WALL_CLEAR,    // Turn existing Slime:$ walls clear, so they'll be removed on TRJ death.
    TAG_MINOR_FOOD_PURGE_RELOADED, // The exciting sequel, removing pizza/jerky.
    TAG_MINOR_ELYVILON_WRATH,      // Make Elyvilon wrath expire with XP gain.
    TAG_MINOR_DESOLATION_GLOBAL,   // Recover from saves where desolation is incorrectly marked as global
    TAG_MINOR_NO_MORE_LORC,        // Don't save lava orc temperature (or anything else). LO/Dj removal.
    TAG_MINOR_NO_ITEM_TRANSIT,     // Remove code to transit items across levels.
    TAG_MINOR_TOMB_HATCHES,        // Use fixed-destination hatches in Tomb.
    TAG_MINOR_TRANSPORTERS,        // Transporters and position marker changes.
    TAG_MINOR_SPIT_POISON_AGAIN_AGAIN, // save compat issues for TAG_MINOR_SPIT_POISON_AGAIN.
    TAG_MINOR_TRANSPORTER_LANDING, // Transporters landing site features.
    TAG_MINOR_STATLOCKED_GNOLLS,   // Gnolls have stats locked at 7/7/7.
    TAG_MINOR_LIGHTNING_ROD_XP_FIX, // Set XP debt for partially used l. rods.
    TAG_MINOR_LEVEL_XP_INFO,       // Track XP gain by level.
    TAG_MINOR_LEVEL_XP_INFO_FIX,   // Fix orb spawn XP tracking.
    TAG_MINOR_FOLLOWER_TRANSIT_TIME, // Handle updating lost_ones after placing.
    TAG_MINOR_GNOLLS_REDUX,        // Handle Gnolls that always train all skills and no stat lock.
    TAG_MINOR_TRAINING_TARGETS,    // training targets for skills
    TAG_MINOR_XP_SCALING,          // scale exp_available and total_experience
    TAG_MINOR_NO_ACTOR_HELD,       // Remove actor.held.
    TAG_MINOR_GOLDIFY_BOOKS,       // Spellbooks disintegrate when picked up, like gold/runes/orbs
    TAG_MINOR_VETO_DISINT,         // Replace veto_disintegrate map markers
    TAG_MINOR_LEVEL_XP_VAULTS,     // XP tracking now tracks vaults, not spawns.
    TAG_MINOR_REVEAL_TRAPS,        // All traps generate known
    TAG_MINOR_GAUNTLET_TRAPPED,    // It was briefly possible to get trapped in a specific gauntlet map.
    TAG_MINOR_REMOVE_DECKS,        // Decks are no more
    TAG_MINOR_GAMESEEDS,           // Game seeds + rng state saved
    TAG_MINOR_YELLOW_DRACONIAN_RACID, // Change yellow draconians' rAcid fake mutation to a true mutation.
    TAG_MINOR_THROW_CONSOLIDATION, // Throwing brands consolidated
    TAG_MINOR_VAMPIRE_NO_EAT,      // Decouple Vampires from the food system
    TAG_MINOR_SINGULAR_THEY,       // Add singular they pronouns
    TAG_MINOR_ABYSS_UNIQUE_VAULTS, // Separate abyss vault tracking from main dungeon
    TAG_MINOR_INCREMENTAL_PREGEN,  // save tracks whether the game is an incremental pregen game
    TAG_MINOR_NO_SUNLIGHT,         // Removal of Fedhas' Sunlight
    TAG_MINOR_POSITIONAL_MAGIC,    // Positional attack magic overhaul
    TAG_MINOR_GHOST_MAGIC,         // Ghost update for positional magic
    TAG_MINOR_MORE_GHOST_MAGIC,    // Update already placed ghosts for positional magic
    TAG_MINOR_DUMMY_AGILITY,       // Convert garbage "agility" potions into stab
    TAG_MINOR_TRACK_REGEN_ITEMS,   // Regen items take effect only after maxhp is reached
    TAG_MINOR_MORGUE_SCREENSHOTS,  // Screenshots morgue section
    TAG_MINOR_UNSTACK_TREMORSTONES, // Unstack tins of tremorstones
    TAG_MINOR_MONSTER_TYPE_SIZE,   // Consistently marshall monster_type enums
    TAG_MINOR_SHAFT_CARD,          // Remove the Shaft card
    TAG_MINOR_LOAF_BUST,           // Remove rations, eating, and hunger mechanics
    TAG_MINOR_REVEALED_TRAPS,      // No skill check to spot traps
    TAG_MINOR_BARDING_MERGE,       // Merge naga and centaur bardings.
    TAG_MINOR_MERGE_VETOES,        // Merge veto tags in vaults
    TAG_MINOR_APPENDAGE,           // Change beastly appendage
    TAG_MINOR_REALLY_UNSTACK_EVOKERS, // Unstack all evokers
    TAG_MINOR_SETPOLY,             // Despoiler polymorph wands
    TAG_MINOR_GOLDIFY_MANUALS,     // Move manuals out of the inventory
    TAG_MINOR_UNCURSE,             // Remove curses from items
    TAG_MINOR_NEW_ASHENZARI,       // New Ashenzari
    TAG_MINOR_COMPRESS_BADMUTS,    // Reduce some mutations to 2 levels
    TAG_MINOR_NEW_TREES,           // New tree types
    TAG_MINOR_DISEASE,             // Turn disease into a normal duration
    TAG_MINOR_BOOK_UNID,           // Remove book ID.
    TAG_MINOR_EVOLUTION_XP,        // Invert the meaning of ATTR_EVOL_XP.
    TAG_MINOR_ZOT_ENTRY_FIXUP,     // Fixup Zot branch entry for shorter Depths
    TAG_MINOR_VORTEX_POWER,        // Store polar vortex power on cast.
    TAG_MINOR_CUT_STRICT_NEUTRAL,  // Merge strict_neutral with good_neutral
    TAG_MINOR_SPLIT_HELL_GATE,     // Split "enter" and "leave branch" features.
    TAG_MINOR_MOSTLY_REMOVE_AMMO,  // Remove most aspects of launcher ammo.
    TAG_MINOR_METEORAN_ENUM,       // Fix misordered enums.
    TAG_MINOR_MY_ENUM,             // Fix more misordered enums.
    TAG_MINOR_WAND_SETS,           // Initialise wand generation sets.
    TAG_MINOR_ABYSS_SEVEN,         // Deepen the abyss to 7 floors.
    TAG_MINOR_REMOVE_CT_SKILLS,    // Remove the very long-unused ct skills.
    TAG_MINOR_MERGE_RANGED,        // Merge all ranged weapon skills together.
    TAG_MINOR_RECOMPRESS_BADMUTS,  // Reduce some more mutations to 2 levels.
    TAG_MINOR_SPAWN_RATE,          // Remove the env.spawn_random_rate field.
    TAG_MINOR_REMOVE_AK,           // Remove Abyssal Knight.
    TAG_MINOR_BUTTERSUMMONS,       // Alternate ?butt with ?summ, not ?fog.
    TAG_MINOR_WU_ABILITIES,        // Make Lunge and Whirlwind Abil, not Invok
    TAG_MINOR_MORE_WAYPOINTS,      // Increase the number of allowed waypoints.
    TAG_MINOR_GENERATED_MISC,      // Track generated misc item types.
    TAG_MINOR_SAVE_TERRAIN_FLAVOUR, // Save flavour in terrain-change markers.
    TAG_MINOR_DJ_SPLIT,            // Make Djinn use all magic skills.
    TAG_MINOR_TALISMANS,           // Add talismans and indefinite transforms.
    TAG_MINOR_SHAPESHIFTING,       // Add Shapeshifting skill.
    TAG_MINOR_LANGUAGE_FIX,        // Remove some outdated language.
    TAG_MINOR_SLENGU,              // Split tengu mutations.
    TAG_MINOR_GLASS_EYES,          // Fixup paralysis gaze to vitrifying gaze.
    TAG_MINOR_SAVE_TALISMANS,      // Store the in-use talisman.
    TAG_MINOR_NO_SPECIAL_ENERGY,   // Remove some unused monster energy types.
    TAG_MINOR_MON_SH_INFO,         // Store SH in mon-info.
    TAG_MINOR_RAMPAGE_HEAL,        // Adjust Armataur mutations for healpage.
    TAG_MINOR_GEMS,                // Add gems.
    TAG_MINOR_ALCHEMY_MERGER,      // Poison magic and transmuations merged.
    TAG_MINOR_UNTRAVEL_ALLY_PACE,  // Cut pace travel to slowest ally setting
    TAG_MINOR_REMOVE_MONSTER_XP,   // Remove the experience member from monster
    TAG_MINOR_NO_INCREMENTAL_RECALL, // Remove incremental recall and make instant again
    TAG_MINOR_APOSTLE_DATA,        // Convert apostles to using custom structs instead of props
    TAG_MINOR_XP_CONTRIBUTE_FIXUP, // Removes the 2x multiplier for player XP contribution
    TAG_MINOR_GHOST_UMBRAS,        // Allow ghost demons to have umbras.
    TAG_MINOR_NO_CONSTRICTION_DUR, // Remove duration parameter from constriction tracking
    TAG_MINOR_NEW_DRACONIAN_BREATH, // Add charges to draconian breaths, revamp effects
    TAG_MINOR_COGLIN_NO_JEWELLERY, // Remove all jewellery from Coglins
    TAG_MINOR_TALISMANS_SEEN,      // Keep track of seen talismans
    TAG_MINOR_FIX_APOSTLE_DAMAGE,  // Fix damage tracking of banished apostles
    TAG_MINOR_MON_AURA_REFACTORING,// Mark enchantments from passive auras in mon_enchant
    TAG_MINOR_GRAVE_CLAW_CHARGES,  // Add stockpiling of Grave Claw charges
    TAG_MINOR_ENDLESS_DIVINE_SHIELD, // Make Divine Shield not expire with time
    TAG_MINOR_NEGATIVE_DIVINE_SHIELD, // Fix negative Divine Shield charges
    TAG_MINOR_MAKHLEB_REVAMP,      // Handle backend of giving existing Makh worshippers mark options
    TAG_MINOR_NO_FAKE_ABJ,         // Remove ENCH_FAKE_ABJURATION
    TAG_MINOR_ADD_FORGECRAFT,      // Add Forgecraft skill by replacing unused Transmutations
    TAG_MINOR_REFACTOR_CHANNEL_SPELLS, // Refactor tracking of channelled spells
<<<<<<< HEAD
    TAG_MINOR_STACKABLE_EVOKERS_TWO, // XP evokers stack for a recharge speed boost
=======
    TAG_MINOR_SIMPLIFY_ID,         // Crunch all item identification flags into just one
>>>>>>> 206cbdca
#endif
    NUM_TAG_MINORS,
    TAG_MINOR_VERSION = NUM_TAG_MINORS - 1
};

// tags that affect loading bones files. If you do save compat that affects
// ghosts, these must be updated in addition to the enum above.
const set<int> bones_minor_tags =
        {TAG_MINOR_RESET,
#if TAG_MAJOR_VERSION == 34
         TAG_MINOR_NO_GHOST_SPELLCASTER,
         TAG_MINOR_MON_COLOUR_LOOKUP,
         TAG_MINOR_GHOST_ENERGY,
         TAG_MINOR_BOOL_FLIGHT,
         TAG_MINOR_POSITIONAL_MAGIC,
         TAG_MINOR_GHOST_MAGIC,
         TAG_MINOR_GHOST_UMBRAS,
#endif
        };

struct save_version
{
    save_version(int _major, int _minor) : major{_major}, minor{_minor}
    {
    }

    save_version() : save_version(-1,-1)
    {
    }

    static save_version current()
    {
        return save_version(TAG_MAJOR_VERSION, TAG_MINOR_VERSION);
    }

    static save_version current_bones()
    {
        return save_version(TAG_MAJOR_VERSION, *bones_minor_tags.crbegin());
    }

    static save_version minimum_supported()
    {
#if TAG_MAJOR_VERSION == 34
        return save_version(33, 17);
#else
        return save_version(TAG_MAJOR_VERSION, 0);
#endif
    }

    bool valid() const
    {
        return major > 0 && minor > -1;
    }

    inline friend bool operator==(const save_version& lhs,
                                                    const save_version& rhs)
    {
        return lhs.major == rhs.major && lhs.minor == rhs.minor;
    }

    inline friend bool operator!=(const save_version& lhs,
                                                    const save_version& rhs)
    {
        return !operator==(lhs, rhs);
    }

    inline friend bool operator< (const save_version& lhs,
                                                    const save_version& rhs)
    {
        return lhs.major < rhs.major || lhs.major == rhs.major &&
                                                    lhs.minor < rhs.minor;
    }
    inline friend bool operator> (const save_version& lhs,
                                                    const save_version& rhs)
    {
        return  operator< (rhs, lhs);
    }
    inline friend bool operator<=(const save_version& lhs,
                                                    const save_version& rhs)
    {
        return !operator> (lhs, rhs);
    }
    inline friend bool operator>=(const save_version& lhs,
                                                    const save_version& rhs)
    {
        return !operator< (lhs,rhs);
    }


    bool is_future() const
    {
        return valid() && *this > save_version::current();
    }

    bool is_past() const
    {
        return valid() && *this < save_version::current();
    }

    bool is_ancient() const
    {
        return valid() && *this < minimum_supported();
    }

    bool is_compatible() const
    {
        return valid() && !is_ancient() && !is_future();
    }

    bool is_current() const
    {
        return valid() && *this == save_version::current();
    }

    bool is_bones_version() const
    {
        return valid() && is_compatible() && bones_minor_tags.count(minor) > 0;
    }

    int major;
    int minor;
};<|MERGE_RESOLUTION|>--- conflicted
+++ resolved
@@ -312,11 +312,8 @@
     TAG_MINOR_NO_FAKE_ABJ,         // Remove ENCH_FAKE_ABJURATION
     TAG_MINOR_ADD_FORGECRAFT,      // Add Forgecraft skill by replacing unused Transmutations
     TAG_MINOR_REFACTOR_CHANNEL_SPELLS, // Refactor tracking of channelled spells
-<<<<<<< HEAD
+    TAG_MINOR_SIMPLIFY_ID,         // Crunch all item identification flags into just one
     TAG_MINOR_STACKABLE_EVOKERS_TWO, // XP evokers stack for a recharge speed boost
-=======
-    TAG_MINOR_SIMPLIFY_ID,         // Crunch all item identification flags into just one
->>>>>>> 206cbdca
 #endif
     NUM_TAG_MINORS,
     TAG_MINOR_VERSION = NUM_TAG_MINORS - 1
