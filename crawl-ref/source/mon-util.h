--- conflicted
+++ resolved
@@ -513,10 +513,7 @@
 
 void init_mutant_beast(monster &mon, short HD, vector<int> beast_facets,
                        set<int> avoid_facets);
-<<<<<<< HEAD
 void radiate_pain_bond(const monster* mon, int damage);
 void throw_monster_bits(const monster* mon);
-=======
 void set_ancestor_spells(monster &ancestor, bool notify = false);
->>>>>>> e85a3524
 #endif