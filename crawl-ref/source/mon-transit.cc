/**
 * @file
 * @brief Tracks monsters that are in suspended animation between levels.
**/

#include "AppHdr.h"

#include <algorithm>

#include "mon-transit.h"

#include "artefact.h"
#include "coord.h"
#include "coordit.h"
#include "dungeon.h"
#include "env.h"
#include "items.h"
#include "mon-place.h"
#include "mon-util.h"
#include "random.h"
#include "religion.h"
#include "travel.h"

#define MAX_LOST 100

monsters_in_transit the_lost_ones;
items_in_transit    transiting_items;

void transit_lists_clear()
{
    the_lost_ones.clear();
    transiting_items.clear();
}

static void level_place_lost_monsters(m_transit_list &m);
static void level_place_followers(m_transit_list &m);

static void cull_lost_mons(m_transit_list &mlist, int how_many)
{
    // First pass, drop non-uniques.
    for (m_transit_list::iterator i = mlist.begin(); i != mlist.end();)
    {
        m_transit_list::iterator finger = i++;
        if (!mons_is_unique(finger->mons.type))
        {
            mlist.erase(finger);

            if (--how_many <= MAX_LOST)
                return;
        }
    }

    // If we're still over the limit (unlikely), just lose
    // the old ones.
    while (how_many-- > MAX_LOST && !mlist.empty())
        mlist.erase(mlist.begin());
}

static void cull_lost_items(i_transit_list &ilist, int how_many)
{
    // First pass, drop non-artefacts.
    for (i_transit_list::iterator i = ilist.begin(); i != ilist.end();)
    {
        i_transit_list::iterator finger = i++;
        if (!is_artefact(*finger))
        {
            ilist.erase(finger);

            if (--how_many <= MAX_LOST)
                return;
        }
    }

    // Second pass, drop randarts.
    for (i_transit_list::iterator i = ilist.begin(); i != ilist.end();)
    {
        i_transit_list::iterator finger = i++;
        if (is_random_artefact(*finger))
        {
            ilist.erase(finger);

            if (--how_many <= MAX_LOST)
                return;
        }
    }

    // Third pass, drop unrandarts.
    for (i_transit_list::iterator i = ilist.begin(); i != ilist.end();)
    {
        i_transit_list::iterator finger = i++;
        if (is_unrandom_artefact(*finger)
            && !is_special_unrandom_artefact(*finger))
        {
            ilist.erase(finger);

            if (--how_many <= MAX_LOST)
                return;
        }
    }

    // If we're still over the limit (unlikely), just lose
    // the old ones.
    while (how_many-- > MAX_LOST && !ilist.empty())
        ilist.erase(ilist.begin());
}

m_transit_list *get_transit_list(const level_id &lid)
{
    monsters_in_transit::iterator i = the_lost_ones.find(lid);
    return (i != the_lost_ones.end()? &i->second : NULL);
}

void add_monster_to_transit(const level_id &lid, const monster& m)
{
    m_transit_list &mlist = the_lost_ones[lid];
    mlist.push_back(m);

    dprf("Monster in transit: %s", m.name(DESC_PLAIN).c_str());

    const int how_many = mlist.size();
    if (how_many > MAX_LOST)
        cull_lost_mons(mlist, how_many);
}

static void _place_lost_ones(void (*placefn)(m_transit_list &ml))
{
    level_id c = level_id::current();

    monsters_in_transit::iterator i = the_lost_ones.find(c);
    if (i == the_lost_ones.end())
        return;
    placefn(i->second);
    if (i->second.empty())
        the_lost_ones.erase(i);
}

void place_transiting_monsters()
{
    _place_lost_ones(level_place_lost_monsters);
}

void place_followers()
{
    _place_lost_ones(level_place_followers);
}

static bool place_lost_monster(follower &f)
{
    dprf("Placing lost one: %s", f.mons.name(DESC_PLAIN).c_str());
    return (f.place(false));
}

static void level_place_lost_monsters(m_transit_list &m)
{
    for (m_transit_list::iterator i = m.begin();
         i != m.end();)
    {
        m_transit_list::iterator mon = i++;

        // Monsters transiting to the Abyss have a 50% chance of being
        // placed, otherwise a 100% chance.
        if (player_in_branch(BRANCH_ABYSS) && coinflip())
            continue;

        if (place_lost_monster(*mon))
            m.erase(mon);
    }
}

static void level_place_followers(m_transit_list &m)
{
    for (m_transit_list::iterator i = m.begin(); i != m.end();)
    {
        m_transit_list::iterator mon = i++;
        if ((mon->mons.flags & MF_TAKING_STAIRS) && mon->place(true))
            m.erase(mon);
    }
}

void add_item_to_transit(const level_id &lid, const item_def &i)
{
    i_transit_list &ilist = transiting_items[lid];
    ilist.push_back(i);

    dprf("Item in transit: %s", i.name(DESC_PLAIN).c_str());

    const int how_many = ilist.size();
    if (how_many > MAX_LOST)
        cull_lost_items(ilist, how_many);
}

void place_transiting_items()
{
    level_id c = level_id::current();

    items_in_transit::iterator i = transiting_items.find(c);
    if (i == transiting_items.end())
        return;

    i_transit_list &ilist = i->second;
    i_transit_list keep;
    i_transit_list::iterator item;

    for (item = ilist.begin(); item != ilist.end(); ++item)
    {
        coord_def pos = item->pos;

        if (!in_bounds(pos))
            pos = random_in_bounds();

        const coord_def where_to_go =
            dgn_find_nearby_stair(DNGN_ESCAPE_HATCH_DOWN,
                                  pos, true);

        // List of items we couldn't place.
        if (!copy_item_to_grid(*item, where_to_go, 1, false, true))
            keep.push_back(*item);
    }

    // Only unplaceable items are kept in list.
    ilist = keep;
}

//////////////////////////////////////////////////////////////////////////
// follower

follower::follower(const monster& m) : mons(m), items()
{
    load_mons_items();
}

void follower::load_mons_items()
{
    for (int i = 0; i < NUM_MONSTER_SLOTS; ++i)
        if (mons.inv[i] != NON_ITEM)
            items[i] = mitm[ mons.inv[i] ];
        else
            items[i].clear();
}

bool follower::place(bool near_player)
{
    monster *m = get_free_monster();
    if (!m)
        return false;

<<<<<<< HEAD
        // Shafts no longer retain the position, if anything else would
        // want to request a specific one, it should do so here if !near_player

        if (m.find_place_to_live(near_player))
        {
            dprf("Placed follower: %s", m.name(DESC_PLAIN).c_str());
            m.target.reset();

            m.flags &= ~MF_TAKING_STAIRS & ~MF_BANISHED;
            m.flags |= MF_JUST_SUMMONED;
=======
    // Copy the saved data.
    *m = mons;

    bool placed = false;

    // In certain instances (currently, falling through a shaft)
    // try to place monster as close as possible to its previous
    // <x,y> coordinates.
    if (!near_player && you.level_type == LEVEL_DUNGEON
        && in_bounds(m->pos()))
    {
        const coord_def where_to_go =
            dgn_find_nearby_stair(DNGN_ESCAPE_HATCH_DOWN,
                                  m->pos(), true);

        if (where_to_go == you.pos())
            near_player = true;
        else if (m->find_home_near_place(where_to_go))
            placed = true;
    }

    if (!placed)
        placed = m->find_place_to_live(near_player);
>>>>>>> ab264867

    if (placed)
    {
        dprf("Placed follower: %s", m->name(DESC_PLAIN).c_str());
        m->target.reset();

        m->flags &= ~MF_TAKING_STAIRS;
        m->flags |= MF_JUST_SUMMONED;

        restore_mons_items(*m);
        env.mid_cache[m->mid] = m->mindex();
        return (true);
    }

    m->reset();
    return (false);
}

void follower::restore_mons_items(monster& m)
{
    for (int i = 0; i < NUM_MONSTER_SLOTS; ++i)
    {
        if (items[i].base_type == OBJ_UNASSIGNED)
            m.inv[i] = NON_ITEM;
        else
        {
            const int islot = get_mitm_slot(0);
            m.inv[i] = islot;
            if (islot == NON_ITEM)
                continue;

            item_def &it = mitm[islot];
            it = items[i];
            it.pos.set(-2, -2);
            it.link = NON_ITEM + 1 + m.mindex();
        }
    }
}

static bool _is_religious_follower(const monster* mon)
{
    return ((you.religion == GOD_YREDELEMNUL || you.religion == GOD_BEOGH)
            && is_follower(mon));
}

static bool _tag_follower_at(const coord_def &pos, bool &real_follower)
{
    if (!in_bounds(pos) || pos == you.pos())
        return (false);

    monster* fol = monster_at(pos);
    if (fol == NULL)
        return (false);

    if (!fol->alive()
        || fol->speed_increment < 50
        || fol->incapacitated()
        || mons_is_stationary(fol))
    {
        return (false);
    }

    if (!monster_habitable_grid(fol, DNGN_FLOOR))
        return (false);

    // Only non-wandering friendly monsters or those actively
    // seeking the player will follow up/down stairs.
    if (!fol->friendly()
          && (!mons_is_seeking(fol) || fol->foe != MHITYOU)
        || fol->foe == MHITNOT)
    {
        return (false);
    }

    // Monsters that are not directly adjacent are subject to more
    // stringent checks.
    if ((pos - you.pos()).abs() > 2)
    {
        if (!fol->friendly())
            return (false);

        // Undead will follow Yredelemnul worshippers, and orcs will
        // follow Beogh worshippers.
        if (!_is_religious_follower(fol))
            return (false);
    }

    // Monsters that can't use stairs can still be marked as followers
    // (though they'll be ignored for transit), so any adjacent real
    // follower can follow through. (jpeg)
    if (!mons_can_use_stairs(fol))
    {
        if (_is_religious_follower(fol))
        {
            fol->flags |= MF_TAKING_STAIRS;
            return (true);
        }
        return (false);
    }

    real_follower = true;

    // Monster is chasing player through stairs.
    fol->flags |= MF_TAKING_STAIRS;

    // Clear patrolling/travel markers.
    fol->patrol_point.reset();
    fol->travel_path.clear();
    fol->travel_target = MTRAV_NONE;

    fol->clear_clinging();

    dprf("%s is marked for following.",
         fol->name(DESC_THE, true).c_str());

    return (true);
}

static int follower_tag_radius2()
{
    // If only friendlies are adjacent, we set a max radius of 6, otherwise
    // only adjacent friendlies may follow.
    for (adjacent_iterator ai(you.pos()); ai; ++ai)
    {
        if (const monster* mon = monster_at(*ai))
            if (!mon->friendly())
                return (2);
    }

    return (6 * 6);
}

void tag_followers()
{
    const int radius2 = follower_tag_radius2();
    int n_followers = 18;

    std::vector<coord_def> places[2];
    int place_set = 0;

    places[place_set].push_back(you.pos());
    memset(travel_point_distance, 0, sizeof(travel_distance_grid_t));
    while (!places[place_set].empty())
    {
        for (int i = 0, size = places[place_set].size(); i < size; ++i)
        {
            const coord_def &p = places[place_set][i];
            for (adjacent_iterator ai(p); ai; ++ai)
            {
                if ((*ai - you.pos()).abs() > radius2
                    || travel_point_distance[ai->x][ai->y])
                {
                    continue;
                }
                travel_point_distance[ai->x][ai->y] = 1;

                bool real_follower = false;
                if (_tag_follower_at(*ai, real_follower))
                {
                    // If we've run out of our follower allowance, bail.
                    if (real_follower && --n_followers <= 0)
                        return;
                    places[!place_set].push_back(*ai);
                }
            }
        }
        places[place_set].clear();
        place_set = !place_set;
    }
}

void untag_followers()
{
    for (int m = 0; m < MAX_MONSTERS; ++m)
        menv[m].flags &= (~MF_TAKING_STAIRS);
}<|MERGE_RESOLUTION|>--- conflicted
+++ resolved
@@ -244,51 +244,19 @@
     if (!m)
         return false;
 
-<<<<<<< HEAD
-        // Shafts no longer retain the position, if anything else would
-        // want to request a specific one, it should do so here if !near_player
-
-        if (m.find_place_to_live(near_player))
-        {
-            dprf("Placed follower: %s", m.name(DESC_PLAIN).c_str());
-            m.target.reset();
-
-            m.flags &= ~MF_TAKING_STAIRS & ~MF_BANISHED;
-            m.flags |= MF_JUST_SUMMONED;
-=======
     // Copy the saved data.
     *m = mons;
 
-    bool placed = false;
-
-    // In certain instances (currently, falling through a shaft)
-    // try to place monster as close as possible to its previous
-    // <x,y> coordinates.
-    if (!near_player && you.level_type == LEVEL_DUNGEON
-        && in_bounds(m->pos()))
-    {
-        const coord_def where_to_go =
-            dgn_find_nearby_stair(DNGN_ESCAPE_HATCH_DOWN,
-                                  m->pos(), true);
-
-        if (where_to_go == you.pos())
-            near_player = true;
-        else if (m->find_home_near_place(where_to_go))
-            placed = true;
-    }
-
-    if (!placed)
-        placed = m->find_place_to_live(near_player);
->>>>>>> ab264867
-
-    if (placed)
+    // Shafts no longer retain the position, if anything else would
+    // want to request a specific one, it should do so here if !near_player
+
+    if (m->find_place_to_live(near_player))
     {
         dprf("Placed follower: %s", m->name(DESC_PLAIN).c_str());
         m->target.reset();
 
-        m->flags &= ~MF_TAKING_STAIRS;
+        m->flags &= ~MF_TAKING_STAIRS & ~MF_BANISHED;
         m->flags |= MF_JUST_SUMMONED;
-
         restore_mons_items(*m);
         env.mid_cache[m->mid] = m->mindex();
         return (true);
