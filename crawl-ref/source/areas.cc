--- conflicted
+++ resolved
@@ -35,13 +35,8 @@
     // 0 and 1 were sanctuary, now unused
     silence       = (1 << 2),
     halo          = (1 << 3),
-<<<<<<< HEAD
-    liquid        = (1 << 4),
-    //actual_liquid = (1 << 5), liquids are actual liquids now
-=======
     liquified     = (1 << 4),
     // (1 << 5) was actual_liquid, now unused
->>>>>>> a504a9fe
     orb           = (1 << 6), ///< The glow of the Orb of Zot
     umbra         = (1 << 7),
     quad          = (1 << 8),
@@ -155,13 +150,7 @@
             dungeon_feature_type f = env.grid(*ri);
 
             if (feat_has_solid_floor(f) && !feat_is_water(f))
-<<<<<<< HEAD
-            {
-                _set_agrid_flag(*ri, areaprop::liquid);
-            }
-=======
                 _set_agrid_flag(*ri, areaprop::liquified);
->>>>>>> a504a9fe
         }
         no_areas = false;
     }
@@ -688,11 +677,7 @@
     if (feat_is_water(env.grid(p)) || feat_is_lava(env.grid(p)))
         return false;
 
-<<<<<<< HEAD
-    return _check_agrid_flag(p, areaprop::liquid);
-=======
     return _check_agrid_flag(p, areaprop::liquified);
->>>>>>> a504a9fe
 }
 
 /////////////
