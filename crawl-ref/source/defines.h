--- conflicted
+++ resolved
@@ -51,7 +51,6 @@
 // Max ghosts on a level.
 const int MAX_GHOSTS = 10;
 
-<<<<<<< HEAD
 #define NON_ENTITY 27000
 
 enum extra_monster_index_type
@@ -69,32 +68,22 @@
     MISC_UNKNOWN_MISCAST,
 };
 
-=======
-// max size of monter array {dlb}:
-#define MAX_MONSTERS     500
->>>>>>> e9829131
 // number of monster enchantments
 #define NUM_MON_ENCHANTS 6
 
-// size of Pan monster sets
-#define MAX_MONS_ALLOC 10
+// size of Pan monster sets. Also used for wave data in ZotDef.
+#define MAX_MONS_ALLOC 20
 
 #define MAX_SUBTYPES    50
 
 // max size of item list {dlb}:
-<<<<<<< HEAD
-#define MAX_ITEMS 1000
+#define MAX_ITEMS 2000   // //
 // non-item -- (ITEMS + 1) {dlb}
 #define NON_ITEM  NON_ENTITY
 
 #if NON_ITEM <= MAX_ITEMS
 #error NON_ITEM must be > MAX_ITEMS
 #endif
-=======
-#define MAX_ITEMS 2000   // //
-// non-item -- (ITEMS + 1) {dlb}
-#define NON_ITEM 2001    // //
->>>>>>> e9829131
 
 // max size of cloud array {dlb}:
 #define MAX_CLOUDS 600
@@ -346,11 +335,7 @@
     MOUSE_MODE_TARGET_PATH,
     MOUSE_MODE_MORE,
     MOUSE_MODE_MACRO,
-<<<<<<< HEAD
     MOUSE_MODE_MAX,
-=======
-    MOUSE_MODE_MAX
->>>>>>> e9829131
 };
 
 #define PI 3.14159265359f
