--- conflicted
+++ resolved
@@ -541,13 +541,8 @@
       {
        SPELL_ENERGY_BOLT,
        SPELL_SLOW,
-<<<<<<< HEAD
-=======
-       SPELL_NO_SPELL,
+       SPELL_CONFUSE,
        SPELL_MALMUTATE,
->>>>>>> c99c7487
-       SPELL_CONFUSE,
-       SPELL_POLYMORPH_OTHER,
        SPELL_DIG,
        SPELL_NO_SPELL
       }
