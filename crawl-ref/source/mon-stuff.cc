--- conflicted
+++ resolved
@@ -1854,15 +1854,6 @@
         end_spectral_weapon(mons, true, killer == KILL_RESET);
         silent = true;
     }
-<<<<<<< HEAD
-=======
-    else if (mons->type == MONS_ELEMENTAL_WELLSPRING
-             && mons->mindex() == killer_index)
-    {
-        if (!silent)
-            simple_monster_message(mons, " exhausts itself and dries up.");
-        silent = true;
-    }
     else if (mons->type == MONS_GRAND_AVATAR)
     {
         if (!silent)
@@ -1872,7 +1863,6 @@
         }
         silent = true;
     }
->>>>>>> 1437299f
 
     const bool death_message = !silent && !did_death_message
                                && mons_near(mons)
