/**
 * @file
 * @brief Functions for handling multi-turn actions.
**/

#include "AppHdr.h"

#include "externs.h"
#include "options.h"

#include <stdio.h>
#include <string.h>

#include "abl-show.h"
#include "artefact.h"
#include "clua.h"
#include "command.h"
#include "coord.h"
#include "coordit.h"
#include "database.h"
#include "delay.h"
#include "describe.h"
#include "directn.h"
#include "exercise.h"
#include "enum.h"
#include "fprop.h"
#include "exclude.h"
#include "food.h"
#include "godabil.h"
#include "godpassive.h"
#include "invent.h"
#include "items.h"
#include "itemname.h"
#include "itemprop.h"
#include "item_use.h"
#include "macro.h"
#include "message.h"
#include "misc.h"
#include "mon-behv.h"
#include "mon-stuff.h"
#include "mon-util.h"
#include "notes.h"
#include "ouch.h"
#include "output.h"
#include "player.h"
#include "player-equip.h"
#include "random.h"
#include "religion.h"
#include "godconduct.h"
#include "shout.h"
#include "spl-other.h"
#include "spl-util.h"
#include "spl-selfench.h"
#include "stairs.h"
#include "stash.h"
#include "state.h"
#include "stuff.h"
#include "env.h"
#include "transform.h"
#include "travel.h"
#include "hints.h"
#include "view.h"
#include "xom.h"

extern std::vector<SelItem> items_for_multidrop;

class interrupt_block
{
public:
    interrupt_block() { ++interrupts_blocked; }
    ~interrupt_block() { --interrupts_blocked; }

    static bool blocked() { return interrupts_blocked > 0; }
private:
    static int interrupts_blocked;
};

int interrupt_block::interrupts_blocked = 0;

static void _xom_check_corpse_waste();
static void _handle_run_delays(const delay_queue_item &delay);
static void _handle_macro_delay();
static void _finish_delay(const delay_queue_item &delay);
static const char *_activity_interrupt_name(activity_interrupt_type ai);

static int _zin_recite_to_monsters(coord_def where, int prayertype, int, actor *)
{
    ASSERT(prayertype >= 0 && prayertype < NUM_RECITE_TYPES);
    return (zin_recite_to_single_monster(where, (recite_type)prayertype));
}

static std::string _get_zin_recite_speech(int trits[], size_t len, int prayertype, int step)
{
    const std::string str = zin_recite_text(trits, len, prayertype, step);

    if (str.empty())
    {
        // In case nothing is found.
        return ("mumble mumble buggy mumble");
    }
    return (str);
}

// Returns true if this delay can act as a parent to other delays, i.e. if
// other delays can be spawned while this delay is running. If is_parent_delay
// returns true, new delays will be pushed immediately to the front of the
// delay in question, rather than at the end of the queue.
static bool _is_parent_delay(delay_type delay)
{
    // Interlevel travel can do upstairs/downstairs delays.
    // Lua macros can in theory perform any of the other delays,
    // including travel; in practise travel still assumes there can be
    // no parent delay.
    return (delay_is_run(delay)
            || delay == DELAY_MACRO
            || delay == DELAY_MULTIDROP);
}

static int _push_delay(const delay_queue_item &delay)
{
    for (delay_queue_type::iterator i = you.delay_queue.begin();
         i != you.delay_queue.end(); ++i)
    {
        if (_is_parent_delay(i->type))
        {
            size_t pos = i - you.delay_queue.begin();
            you.delay_queue.insert(i, delay);
            return (pos);
        }
    }
    you.delay_queue.push_back(delay);
    return (you.delay_queue.size() - 1);
}

static void _pop_delay()
{
    if (!you.delay_queue.empty())
        you.delay_queue.erase(you.delay_queue.begin());
}

static int delays_cleared[NUM_DELAYS];
static int cleared_delays_parm1[NUM_DELAYS];

static void _clear_pending_delays()
{
    memset(delays_cleared, 0, sizeof(delays_cleared));
    memset(cleared_delays_parm1, 0, sizeof(cleared_delays_parm1));

    while (you.delay_queue.size() > 1)
    {
        const delay_queue_item delay =
            you.delay_queue[you.delay_queue.size() - 1];

        delays_cleared[delay.type]++;
        cleared_delays_parm1[delay.type] = delay.parm1;

        you.delay_queue.pop_back();

        if (delay_is_run(delay.type) && you.running)
            stop_running();
    }
}

void start_delay(delay_type type, int turns, int parm1, int parm2, int parm3)
{
    ASSERT(!crawl_state.game_is_arena());

    if (type == DELAY_MEMORISE && already_learning_spell(parm1))
        return;

    delay_queue_item delay;

    delay.type     = type;
    delay.duration = turns;
    delay.parm1    = parm1;
    delay.parm2    = parm2;
    delay.parm3    = parm3;
    delay.started  = false;

    // Paranoia
    if (type == DELAY_WEAPON_SWAP)
        you.attribute[ATTR_WEAPON_SWAP_INTERRUPTED] = 0;

    // Handle zero-turn delays (possible with butchering).
    if (turns == 0)
    {
        delay.started = true;
        // Don't issue startup message.
        if (_push_delay(delay) == 0)
            _finish_delay(delay);
        return;
    }
    _push_delay(delay);
}

static void _maybe_interrupt_swap(bool force_unsafe = false);

void stop_delay(bool stop_stair_travel, bool force_unsafe)
{
    if (you.delay_queue.empty())
        return;

    set_more_autoclear(false);

    ASSERT(!crawl_state.game_is_arena());

    delay_queue_item delay = you.delay_queue.front();

    // At the very least we can remove any queued delays, right
    // now there is no problem with doing this... note that
    // any queuing here can only happen from a single command,
    // as the effect of a delay doesn't normally allow interaction
    // until it is done... it merely chains up individual actions
    // into a single action.  -- bwr
    _clear_pending_delays();

    switch (delay.type)
    {
    case DELAY_BUTCHER:
    case DELAY_BOTTLE_BLOOD:
    {
        // Corpse keeps track of work in plus2 field, see handle_delay(). - bwr
        bool multiple_corpses    = false;

        for (unsigned int i = 1; i < you.delay_queue.size(); ++i)
            if (you.delay_queue[i].type == DELAY_BUTCHER
                || you.delay_queue[i].type == DELAY_BOTTLE_BLOOD)
            {
                multiple_corpses = true;
                break;
            }

        const std::string butcher_verb =
                (delay.type == DELAY_BUTCHER      ? "butchering" :
                 delay.type == DELAY_BOTTLE_BLOOD ? "bottling blood from"
                                                  : "sacrificing");

        mprf("You stop %s the corpse%s.", butcher_verb.c_str(),
             multiple_corpses ? "s" : "");

        _pop_delay();

        _maybe_interrupt_swap(force_unsafe);
        break;
    }
    case DELAY_MEMORISE:
        // Losing work here is okay... having to start from
        // scratch is a reasonable behaviour. -- bwr
        mpr("Your memorisation is interrupted.");
        _pop_delay();
        break;

    case DELAY_MULTIDROP:
        // No work lost
        if (!items_for_multidrop.empty())
            mpr("You stop dropping stuff.");
        _pop_delay();
        break;

    case DELAY_RECITE:
        mprf(MSGCH_PLAIN, "Your recitation is interrupted.");
        mpr("You feel short of breath.");
        _pop_delay();
        break;

    case DELAY_RUN:
    case DELAY_REST:
    case DELAY_TRAVEL:
    case DELAY_MACRO:
        // Always interruptible.
        _pop_delay();

        // Keep things consistent, otherwise disturbing phenomena can occur.
        // Note that runrest::stop() will turn around and call stop_delay()
        // again, but that's okay because the delay is already popped off
        // the queue.
        if (delay_is_run(delay.type) && you.running)
            stop_running();

        // There's no special action needed for macros - if we don't call out
        // to the Lua function, it can't do damage.
        break;

    case DELAY_INTERRUPTIBLE:
        // Always stoppable by definition...
        // try using a more specific type anyway. -- bwr
        _pop_delay();
        break;

    case DELAY_EAT:
        // XXX: Large problems with object destruction here... food can
        // be from in the inventory or on the ground and these are
        // still handled quite differently.  Eventually we would like
        // this to be stoppable, with partial food items implemented. -- bwr
        break;

    case DELAY_FEED_VAMPIRE:
    {
        mpr("You stop draining the corpse.");

        did_god_conduct(DID_DRINK_BLOOD, 8);

        _xom_check_corpse_waste();

        item_def &item = (delay.parm1 ? you.inv[delay.parm2]
                                      : mitm[delay.parm2]);

        const bool was_orc = (mons_genus(item.plus) == MONS_ORC);
        const bool was_holy = (mons_class_holiness(item.plus) == MH_HOLY);

        // Don't skeletonize a corpse if it's no longer there!
        if (delay.parm1
            || (item.defined()
                && item.base_type == OBJ_CORPSES
                && item.pos == you.pos()))
        {
            mpr("All blood oozes out of the corpse!");

            bleed_onto_floor(you.pos(), static_cast<monster_type>(item.plus),
                             delay.duration, false);

            if (mons_skeleton(item.plus) && one_chance_in(3))
                turn_corpse_into_skeleton(item);
            else
            {
                if (delay.parm1)
                    dec_inv_item_quantity(delay.parm2, 1);
                else
                    dec_mitm_item_quantity(delay.parm2, 1);
            }
        }

        if (was_orc)
            did_god_conduct(DID_DESECRATE_ORCISH_REMAINS, 2);
        if (was_holy)
            did_god_conduct(DID_VIOLATE_HOLY_CORPSE, 2);

        delay.duration = 0;
        _pop_delay();
        return;
    }

    case DELAY_ARMOUR_ON:
    case DELAY_ARMOUR_OFF:
        // These two have the default action of not being interruptible,
        // although they will often consist of chained intermediary steps
        // (remove cloak, remove armour, wear new armour, replace cloak),
        // all of which can be stopped when complete.  This is a fairly
        // reasonable behaviour, although perhaps the character should have
        // the option of reversing the current action if it would take less
        // time to get out of the plate mail that's half on than it would
        // take to continue.  Probably too much trouble, and we'd have to
        // have a prompt... this works just fine. -- bwr
        break;

    case DELAY_ASCENDING_STAIRS:  // short... and probably what people want
    case DELAY_DESCENDING_STAIRS: // short... and probably what people want
        if (stop_stair_travel)
        {
            mprf("You stop %s the stairs.",
                 delay.type == DELAY_ASCENDING_STAIRS ? "ascending"
                                                      : "descending");
            _pop_delay();
        }
        break;

    case DELAY_PASSWALL:
        if (stop_stair_travel)
        {
            mpr("Your meditation is interrupted.");
            _pop_delay();
        }
        break;

    case DELAY_WEAPON_SWAP:       // one turn... too much trouble
    case DELAY_DROP_ITEM:         // one turn... only used for easy armour drops
    case DELAY_JEWELLERY_ON:      // one turn
    case DELAY_UNINTERRUPTIBLE:   // never stoppable
    default:
        break;
    }

    if (delay_is_run(delay.type))
        update_turn_count();
}

static bool _is_butcher_delay(int delay)
{
    return (delay == DELAY_BUTCHER
            || delay == DELAY_BOTTLE_BLOOD
            || delay == DELAY_FEED_VAMPIRE);
}

void stop_butcher_delay()
{
    if (_is_butcher_delay(current_delay_action()))
        stop_delay();
}

void maybe_clear_weapon_swap()
{
    if (form_can_wield())
        you.attribute[ATTR_WEAPON_SWAP_INTERRUPTED] = 0;
}

void handle_interrupted_swap(bool swap_if_safe, bool force_unsafe)
{
    if (!you.attribute[ATTR_WEAPON_SWAP_INTERRUPTED]
        || !you_tran_can_wear(EQ_WEAPON) || you.cannot_act() || you.berserk())
    {
        return;
    }

    // Decrease value by 1. (0 means attribute is false, 1 = a, 2 = b, ...)
    int weap = you.attribute[ATTR_WEAPON_SWAP_INTERRUPTED] - 1;
    if (weap == ENDOFPACK)
        weap = -1;

    const bool       safe   = i_feel_safe() && !force_unsafe;
    const bool       prompt = Options.prompt_for_swap && !safe;
    const delay_type delay  = current_delay_action();

    const char* prompt_str  = "Switch back to main weapon?";

    // If we're going to prompt then update the window so the player can
    // see what the monsters are.
    if (prompt)
        viewwindow();

    if (delay == DELAY_WEAPON_SWAP)
        die("handle_interrupted_swap() called while already swapping weapons");
    else if (!you.turn_is_over
             && (delay == DELAY_ASCENDING_STAIRS
                 || delay == DELAY_DESCENDING_STAIRS))
    {
        // We just arrived on the level, let rest of function do its stuff.
        ;
    }
    else if (you.turn_is_over && delay == DELAY_NOT_DELAYED)
    {
        // Turn is over, set up a delay to do swapping next turn.
        if (prompt && yesno(prompt_str, true, 'n', true, false)
            || safe && swap_if_safe)
        {
            if (weap == -1 || check_warning_inscriptions(you.inv[weap], OPER_WIELD))
                start_delay(DELAY_WEAPON_SWAP, 1, weap);
            you.attribute[ATTR_WEAPON_SWAP_INTERRUPTED] = 0;
        }
        return;
    }
    else if (delay != DELAY_NOT_DELAYED)
    {
        // If ATTR_WEAPON_SWAP_INTERRUPTED is set while a corpse is being
        // butchered/bottled/offered, then fake a weapon swap delay.
        if (_is_butcher_delay(delay)
            && (safe || prompt && yesno(prompt_str, true, 'n', true, false)))
        {
            if (weap == -1 || check_warning_inscriptions(you.inv[weap], OPER_WIELD))
                start_delay(DELAY_WEAPON_SWAP, 1, weap);
            you.attribute[ATTR_WEAPON_SWAP_INTERRUPTED] = 0;
        }
        return;
    }

    if (safe)
    {
        if (!swap_if_safe)
            return;
    }
    else if (!prompt || !yesno(prompt_str, true, 'n', true, false))
    {
        return;
    }

    if (weap == -1 || check_warning_inscriptions(you.inv[weap], OPER_WIELD))
    {
        weapon_switch(weap);
        print_stats();
    }
    you.attribute[ATTR_WEAPON_SWAP_INTERRUPTED] = 0;
}

static void _maybe_interrupt_swap(bool force_unsafe)
{
    bool butcher_swap_setup  = false;
    int  butcher_swap_weapon = 0;

    for (unsigned int i = 1; i < you.delay_queue.size(); ++i)
        if (you.delay_queue[i].type == DELAY_WEAPON_SWAP)
        {
            butcher_swap_weapon = you.delay_queue[i].parm1;
            butcher_swap_setup  = true;
            break;
        }

    if (!butcher_swap_setup && delays_cleared[DELAY_WEAPON_SWAP] > 0)
    {
        butcher_swap_setup  = true;
        butcher_swap_weapon = cleared_delays_parm1[DELAY_WEAPON_SWAP];
    }

    if (butcher_swap_setup)
    {
        // Use weapon slot + 1, so weapon slot 'a' (== 0) doesn't
        // return false when checking if
        // you.attribute[ATTR_WEAPON_SWAP_INTERRUPTED].
        you.attribute[ATTR_WEAPON_SWAP_INTERRUPTED]
            = (butcher_swap_weapon == -1 ? ENDOFPACK
                                         : butcher_swap_weapon) + 1;

        // Possibly prompt if user wants to switch back from
        // butchering tool in order to use their normal weapon to
        // fight the interrupting monster.
        handle_interrupted_swap(true, force_unsafe);
    }
}

bool you_are_delayed(void)
{
    return (!you.delay_queue.empty());
}

delay_type current_delay_action(void)
{
    return (you_are_delayed() ? you.delay_queue.front().type
                              : DELAY_NOT_DELAYED);
}

bool delay_is_run(delay_type delay)
{
    return (delay == DELAY_RUN || delay == DELAY_REST || delay == DELAY_TRAVEL);
}

bool is_being_drained(const item_def &item)
{
    if (!you_are_delayed())
        return (false);

    const delay_queue_item &delay = you.delay_queue.front();

    if (delay.type == DELAY_FEED_VAMPIRE)
    {
        const item_def &corpse = mitm[ delay.parm2 ];

        if (&corpse == &item)
            return (true);
    }

    return (false);
}

bool is_being_butchered(const item_def &item, bool just_first)
{
    if (!you_are_delayed())
        return (false);

    for (unsigned int i = 0; i < you.delay_queue.size(); ++i)
    {
        if (you.delay_queue[i].type == DELAY_BUTCHER
            || you.delay_queue[i].type == DELAY_BOTTLE_BLOOD)
        {
            const item_def &corpse = mitm[ you.delay_queue[i].parm1 ];
            if (&corpse == &item)
                return (true);

            if (just_first)
                break;
        }
        else
            break;
    }

    return (false);
}

bool is_vampire_feeding()
{
    if (!you_are_delayed())
        return (false);

    const delay_queue_item &delay = you.delay_queue.front();
    return (delay.type == DELAY_FEED_VAMPIRE);
}

bool is_butchering()
{
    if (!you_are_delayed())
        return (false);

    const delay_queue_item &delay = you.delay_queue.front();
    return (delay.type == DELAY_BUTCHER || delay.type == DELAY_BOTTLE_BLOOD);
}

bool player_stair_delay()
{
    if (!you_are_delayed())
        return (false);

    const delay_queue_item &delay = you.delay_queue.front();
    return (delay.type == DELAY_ASCENDING_STAIRS
            || delay.type == DELAY_DESCENDING_STAIRS);
}

bool already_learning_spell(int spell)
{
    if (!you_are_delayed())
        return (false);

    for (unsigned int i = 0; i < you.delay_queue.size(); ++i)
    {
        if (you.delay_queue[i].type != DELAY_MEMORISE)
            continue;

        if (spell == -1 || you.delay_queue[i].parm1 == spell)
            return (true);
    }
    return (false);
}

// Xom is amused by a potential food source going to waste, and is
// more amused the hungrier you are.
static void _xom_check_corpse_waste()
{
    const int food_need = std::max(7000 - you.hunger, 0);
    xom_is_stimulated(50 + (151 * food_need / 6000));
}

void clear_macro_process_key_delay()
{
    if (current_delay_action() == DELAY_MACRO_PROCESS_KEY)
        _pop_delay();
}

void handle_delay()
{
    if (!you_are_delayed())
        return;

    delay_queue_item &delay = you.delay_queue.front();

    // If a Lua macro wanted Crawl to process a key normally, early exit.
    if (delay.type == DELAY_MACRO_PROCESS_KEY)
        return;

    if (!delay.started)
    {
        switch (delay.type)
        {
        case DELAY_ARMOUR_ON:
            mpr("You start putting on your armour.", MSGCH_MULTITURN_ACTION);
            break;

        case DELAY_ARMOUR_OFF:
            mpr("You start removing your armour.", MSGCH_MULTITURN_ACTION);
            break;

        case DELAY_BUTCHER:
        case DELAY_BOTTLE_BLOOD:
            if (!mitm[delay.parm1].defined())
                break;

            if (delay.type == DELAY_BOTTLE_BLOOD)
            {
                mprf(MSGCH_MULTITURN_ACTION,
                     "You start bottling blood from the %s.",
                     mitm[delay.parm1].name(DESC_PLAIN).c_str());
            }
            else
            {
                std::string tool;
                switch (delay.parm3)
                {
                case SLOT_BUTCHERING_KNIFE: tool = "knife"; break;
                case SLOT_CLAWS:            tool = "claws"; break;
                case SLOT_TEETH:            tool = "teeth"; break;
                case SLOT_BIRDIE:           tool = "beak and talons"; break;
                default: tool = you.inv[delay.parm3].name(DESC_QUALNAME);
                }
                mprf(MSGCH_MULTITURN_ACTION,
                     "You start butchering the %s with your %s.",
                     mitm[delay.parm1].name(DESC_PLAIN).c_str(), tool.c_str());
            }
            break;

        case DELAY_MEMORISE:
            mpr("You start memorising the spell.", MSGCH_MULTITURN_ACTION);
            break;

        case DELAY_PASSWALL:
            mpr("You begin to meditate on the wall.", MSGCH_MULTITURN_ACTION);
            break;

        case DELAY_RECITE:
        {
            // We need to handle training here.
            practise(EX_USED_ABIL, ABIL_ZIN_RECITE);

            // We don't actually start reciting on this turn, because we haven't "said" anything yet.
            delay.len = 7;
            for (size_t n = 0; n < delay.len; n++)
                delay.trits[n] = random2(3);
            mprf(MSGCH_PLAIN, "You clear your throat and prepare to recite %s.",
                 _get_zin_recite_speech(delay.trits, delay.len,
                                        delay.parm1, -1).c_str());
            break;
        }

        default:
            break;
        }

        delay.started = true;
    }

    // Run delays and Lua delays don't have a specific end time.
    if (delay_is_run(delay.type))
    {
        _handle_run_delays(delay);
        return;
    }

    if (delay.type == DELAY_MACRO)
    {
        _handle_macro_delay();
        return;
    }

    // First check cases where delay may no longer be valid:
    // XXX: need to handle passwall when monster digs -- bwr
    if (delay.type == DELAY_FEED_VAMPIRE)
    {
        // Vampires stop feeding if ...
        // * engorged ("alive")
        // * bat form runs out due to becoming full
        // * corpse becomes poisonous as the Vampire loses poison resistance
        // * corpse disappears for some reason (e.g. animated by a monster)
        if ((!delay.parm1                                         // on floor
             && ( !(mitm[ delay.parm2 ].defined())                // missing
                 || mitm[ delay.parm2 ].base_type != OBJ_CORPSES  // noncorpse
                 || mitm[ delay.parm2 ].pos != you.pos()) )       // elsewhere
            || you.hunger_state == HS_ENGORGED
            || you.hunger_state > HS_SATIATED && player_in_bat_form()
            || (you.hunger_state >= HS_SATIATED
               && mitm[delay.parm2].defined()
               && is_poisonous(mitm[delay.parm2])) )
        {
            // Messages handled in _food_change() in food.cc.
            stop_delay();
            return;
        }
    }
    else if (delay.type == DELAY_BUTCHER || delay.type == DELAY_BOTTLE_BLOOD)
    {
        if (delay.type == DELAY_BOTTLE_BLOOD && you.experience_level < 6)
        {
            mpr("You cannot bottle blood anymore!");
            stop_delay();
            return;
        }

        // A monster may have raised the corpse you're chopping up! -- bwr
        // Note that a monster could have raised the corpse and another
        // monster could die and create a corpse with the same ID number...
        // However, it would not be at the player's square like the
        // original and that's why we do it this way.
        if (mitm[delay.parm1].defined()
            && mitm[ delay.parm1 ].base_type == OBJ_CORPSES
            && mitm[ delay.parm1 ].pos == you.pos())
        {
            if (mitm[ delay.parm1 ].sub_type == CORPSE_SKELETON)
            {
                mpr("The corpse rots away into a skeleton!");
                if (delay.type == DELAY_BUTCHER
                    || delay.type == DELAY_BOTTLE_BLOOD) // Shouldn't happen.
                {
                    if (player_mutation_level(MUT_SAPROVOROUS) == 3)
                        _xom_check_corpse_waste();
                    else
                        xom_is_stimulated(25);
                    delay.duration = 0;
                }
                else
                {
                    // Don't attempt to offer a skeleton.
                    _pop_delay();
                    return;
                }
            }
            else
            {
                if (food_is_rotten(mitm[delay.parm1]))
                {
                    // Only give the rotting message if the corpse wasn't
                    // previously rotten. (special < 100 is the rottenness check).
                    if (delay.parm2 >= 100)
                    {
                        mpr("The corpse rots.", MSGCH_ROTTEN_MEAT);
                        if (you.is_undead != US_UNDEAD
                            && player_mutation_level(MUT_SAPROVOROUS) < 3)
                        {
                            _xom_check_corpse_waste();
                        }
                    }

                    delay.parm2 = 99; // Don't give the message twice.

                    // Vampires won't continue bottling rotting corpses.
                    if (delay.type == DELAY_BOTTLE_BLOOD)
                    {
                        mpr("You stop bottling this corpse's foul-smelling "
                            "blood!");
                        _pop_delay();
                        return;
                    }
                }

                // Mark work done on the corpse in case we stop. -- bwr
                mitm[ delay.parm1 ].plus2++;
            }
        }
        else
        {
            // Corpse is no longer valid!  End the butchering normally
            // instead of using stop_delay(), so that the player
            // switches back to their main weapon if necessary.
            delay.duration = 0;
        }
    }
    else if (delay.type == DELAY_MULTIDROP)
    {
        // Throw away invalid items; items usually go invalid because
        // of chunks rotting away.
        while (!items_for_multidrop.empty()
               // Don't look for gold in inventory
               && items_for_multidrop[0].slot != PROMPT_GOT_SPECIAL
               && !you.inv[items_for_multidrop[0].slot].defined())
        {
            items_for_multidrop.erase(items_for_multidrop.begin());
        }

        if (items_for_multidrop.empty())
        {
            // Ran out of things to drop.
            _pop_delay();
            you.time_taken = 0;
            return;
        }
    }
    else if (delay.type == DELAY_RECITE)
    {
        if (you.hp*2 < delay.parm2) // ...or significant health drop.
        {
            stop_delay();
            return;
        }
    }

    // Handle delay:
    if (delay.duration > 0)
    {
        dprf("Delay type: %d (%s), duration: %d",
             delay.type, delay_name(delay.type), delay.duration);
        // delay.duration-- *must* be done before multidrop, because
        // multidrop is now a parent delay, which means other delays
        // can be pushed to the front of the queue, invalidating the
        // "delay" reference here, and resulting in tons of debugging
        // fun with valgrind.
        delay.duration--;

        switch (delay.type)
        {
        case DELAY_ARMOUR_ON:
            mprf(MSGCH_MULTITURN_ACTION, "You continue putting on %s.",
                 you.inv[delay.parm1].name(DESC_YOUR).c_str());
            break;

        case DELAY_ARMOUR_OFF:
            mprf(MSGCH_MULTITURN_ACTION, "You continue taking off %s.",
                 you.inv[delay.parm1].name(DESC_YOUR).c_str());
            break;

        case DELAY_BUTCHER:
            mprf(MSGCH_MULTITURN_ACTION, "You continue butchering the corpse.");
            break;

        case DELAY_BOTTLE_BLOOD:
            mprf(MSGCH_MULTITURN_ACTION, "You continue bottling blood from "
                                         "the corpse.");
            break;

        case DELAY_JEWELLERY_ON:
        case DELAY_WEAPON_SWAP:
            // These are 1-turn delays where the time cost is handled
            // in _finish_delay().
            // FIXME: get rid of this hack!
            you.time_taken = 0;
            break;

        case DELAY_MEMORISE:
            mpr("You continue memorising.", MSGCH_MULTITURN_ACTION);
            break;

        case DELAY_PASSWALL:
            mpr("You continue meditating on the rock.",
                MSGCH_MULTITURN_ACTION);
            break;

        case DELAY_RECITE:
        {
            mprf(MSGCH_MULTITURN_ACTION, "\"%s\"",
                 _get_zin_recite_speech(delay.trits, delay.len,
                                        delay.parm1, delay.duration).c_str());
            if (apply_area_visible(_zin_recite_to_monsters, delay.parm1))
                viewwindow();

            // Recite trains more than once per use, because it has a
            // long timer in between uses and actually takes up multiple
            // turns.
            practise(EX_USED_ABIL, ABIL_ZIN_RECITE);

            const std::string shout_verb = you.shout_verb();

            int noise_level = 12; // "shout"

            // Tweak volume for different kinds of vocalisation.
            if (shout_verb == "roar")
                noise_level = 18;

            else if (shout_verb == "hiss")
                noise_level = 8;
            else if (shout_verb == "squeak")
                noise_level = 4;
            else if (shout_verb == "__NONE")
                noise_level = 0;
            else if (shout_verb == "yell")
                noise_level = 14;
            else if (shout_verb == "scream")
                noise_level = 16;

            noisy(noise_level, you.pos());
            break;
        }

        case DELAY_MULTIDROP:
            if (!drop_item(items_for_multidrop[0].slot,
                           items_for_multidrop[0].quantity))
            {
                you.time_taken = 0;
            }
            items_for_multidrop.erase(items_for_multidrop.begin());
            break;

        case DELAY_EAT:
            mpr("You continue eating.", MSGCH_MULTITURN_ACTION);
            break;

        case DELAY_FEED_VAMPIRE:
        {
            item_def &corpse = (delay.parm1 ? you.inv[delay.parm2]
                                            : mitm[delay.parm2]);
            if (food_is_rotten(corpse))
            {
                mpr("This corpse has started to rot.", MSGCH_ROTTEN_MEAT);
                _xom_check_corpse_waste();
                stop_delay();
                return;
            }
            mprf(MSGCH_MULTITURN_ACTION, "You continue drinking.");
            vampire_nutrition_per_turn(corpse, 0);
            break;
        }

        default:
            break;
        }
    }
    else
    {
        _finish_delay(delay);
        if (!you.turn_is_over)
            you.time_taken = 0;
    }
}

static void _armour_wear_effects(const int item_slot);

static void _finish_delay(const delay_queue_item &delay)
{
    switch (delay.type)
    {
    case DELAY_WEAPON_SWAP:
        weapon_switch(delay.parm1);
        you.attribute[ATTR_WEAPON_SWAP_INTERRUPTED] = 0;
        break;

    case DELAY_JEWELLERY_ON:
        puton_ring(delay.parm1);
        break;

    case DELAY_ARMOUR_ON:
        _armour_wear_effects(delay.parm1);
        // If butchery (parm2), autopickup chunks.
        if (Options.chunks_autopickup && delay.parm2)
            autopickup();
        break;

    case DELAY_ARMOUR_OFF:
    {
        const equipment_type slot = get_armour_slot(you.inv[delay.parm1]);
        ASSERT(you.equip[slot] == delay.parm1);

        mprf("You finish taking off %s.",
             you.inv[delay.parm1].name(DESC_YOUR).c_str());
        unequip_item(slot);

        break;
    }

    case DELAY_EAT:
        mprf("You finish eating.");
        // For chunks, warn the player if they're not getting much
        // nutrition. Also, print the other eating messages only now.
        if (delay.parm1)
            chunk_nutrition_message(delay.parm1);
        else if (delay.parm2 != -1)
            finished_eating_message(delay.parm2);
        break;

    case DELAY_FEED_VAMPIRE:
    {
        mprf("You finish drinking.");

        did_god_conduct(DID_DRINK_BLOOD, 8);

        item_def &item = (delay.parm1 ? you.inv[delay.parm2]
                                      : mitm[delay.parm2]);

        const bool was_orc = (mons_genus(item.plus) == MONS_ORC);
        const bool was_holy = (mons_class_holiness(item.plus) == MH_HOLY);

        vampire_nutrition_per_turn(item, 1);

        // Don't try to apply delay end effects if
        // vampire_nutrition_per_turn did a stop_delay already:
        if (is_vampire_feeding())
        {
            if (mons_skeleton(item.plus) && one_chance_in(3))
            {
                turn_corpse_into_skeleton(item);
                item_check(false);
            }
            else
            {
                if (delay.parm1)
                    dec_inv_item_quantity(delay.parm2, 1);
                else
                    dec_mitm_item_quantity(delay.parm2, 1);
            }
        }

        if (was_orc)
            did_god_conduct(DID_DESECRATE_ORCISH_REMAINS, 2);
        if (was_holy)
            did_god_conduct(DID_VIOLATE_HOLY_CORPSE, 2);
        break;
    }

    case DELAY_MEMORISE:
        mpr("You finish memorising.");
        add_spell_to_memory(static_cast<spell_type>(delay.parm1));
        break;

    case DELAY_RECITE:
    {
        std::string speech =
            _get_zin_recite_speech(const_cast<int*>(delay.trits), delay.len,
                                   delay.parm1, -1);
        speech += ".";
        if (one_chance_in(9))
        {
            const std::string closure = getSpeakString("recite_closure");
            if (!closure.empty() && one_chance_in(3))
            {
                speech += " ";
                speech += closure;
            }
        }
        mprf(MSGCH_PLAIN, "You finish reciting %s", speech.c_str());
        mpr("You feel short of breath.");
        break;
    }

    case DELAY_PASSWALL:
    {
        mpr("You finish merging with the rock.");
        more();  // or the above message won't be seen

        const coord_def pass(delay.parm1, delay.parm2);

        if (pass.x != 0 && pass.y != 0)
        {
            switch (grd(pass))
            {
            default:
                if (!you.can_pass_through_feat(grd(pass)))
                    ouch(INSTANT_DEATH, NON_MONSTER, KILLED_BY_PETRIFICATION);
                break;

            case DNGN_SECRET_DOOR:      // oughtn't happen
            case DNGN_CLOSED_DOOR:      // open the door
            case DNGN_DETECTED_SECRET_DOOR:
                // Once opened, former secret doors become normal doors.
                grd(pass) = DNGN_OPEN_DOOR;
                break;
            }

            // Move any monsters out of the way.
            monster* m = monster_at(pass);
            if (m)
            {
                // One square, a few squares, anywhere...
                if (!shift_monster(m) && !monster_blink(m, true))
                    monster_teleport(m, true, true);
            }

            move_player_to_grid(pass, false, true);

            // Wake the monster if it's asleep.
            if (m)
                behaviour_event(m, ME_ALERT, MHITYOU);

            redraw_screen();
        }
        break;
    }

    case DELAY_BUTCHER:
    case DELAY_BOTTLE_BLOOD:
    {
        item_def &item = mitm[delay.parm1];
        if (item.defined() && item.base_type == OBJ_CORPSES)
        {
            if (item.sub_type == CORPSE_SKELETON)
            {
                mprf("The corpse rots away into a skeleton just before you "
                     "finish %s!",
                     (delay.type == DELAY_BOTTLE_BLOOD ? "bottling its blood"
                                                       : "butchering"));

                if (player_mutation_level(MUT_SAPROVOROUS) == 3)
                    _xom_check_corpse_waste();
                else
                    xom_is_stimulated(50);

                break;
            }

            if (delay.type == DELAY_BOTTLE_BLOOD)
            {
                mpr("You finish bottling this corpse's blood.");

                const bool was_orc = (mons_genus(item.plus) == MONS_ORC);
                const bool was_holy = (mons_class_holiness(item.plus) == MH_HOLY);

                if (mons_skeleton(item.plus) && one_chance_in(3))
                    turn_corpse_into_skeleton_and_blood_potions(item);
                else
                    turn_corpse_into_blood_potions(item);

                if (was_orc)
                    did_god_conduct(DID_DESECRATE_ORCISH_REMAINS, 2);
                if (was_holy)
                    did_god_conduct(DID_VIOLATE_HOLY_CORPSE, 2);
            }
            else
            {
                mprf("You finish %s the %s into pieces.",
                     delay.parm3 <= SLOT_CLAWS ? "ripping" : "chopping",
                     mitm[delay.parm1].name(DESC_PLAIN).c_str());

                if (god_hates_cannibalism(you.religion)
                    && is_player_same_species(item.plus))
                {
                    simple_god_message(" expects more respect for your"
                                       " departed relatives.");
                }
                else if (is_good_god(you.religion)
                    && mons_class_holiness(item.plus) == MH_HOLY)
                {
                    simple_god_message(" expects more respect for holy"
                                       " creatures!");
                }
                else if (you.religion == GOD_ZIN
                         && mons_class_intel(item.plus) >= I_NORMAL)
                {
                    simple_god_message(" expects more respect for this"
                                       " departed soul.");
                }

                const bool was_orc = (mons_genus(item.plus) == MONS_ORC);
                const bool was_holy = (mons_class_holiness(item.plus) == MH_HOLY);

                if (mons_skeleton(item.plus) && one_chance_in(3))
                    turn_corpse_into_skeleton_and_chunks(item);
                else
                    turn_corpse_into_chunks(item);

                if (you.berserk()
                    && you.berserk_penalty != NO_BERSERK_PENALTY)
                {
                    mpr("You enjoyed that.");
                    you.berserk_penalty = 0;
                }

                if (was_orc)
                    did_god_conduct(DID_DESECRATE_ORCISH_REMAINS, 2);
                if (was_holy)
                    did_god_conduct(DID_VIOLATE_HOLY_CORPSE, 2);
            }

            // Don't autopickup chunks/potions if there's still another
            // delay (usually more corpses to butcher or a weapon-swap)
            // waiting to happen.
            // Also, don't waste time picking up chunks if you're already
            // starving. (jpeg)
            if ((Options.chunks_autopickup
                    || delay.type == DELAY_BOTTLE_BLOOD)
                && you.delay_queue.size() == 1)
            {
                if (you.hunger_state > HS_STARVING || you.species == SP_VAMPIRE)
                    autopickup();
            }

            _maybe_interrupt_swap();
        }
        else
        {
            mprf("You stop %s.",
                 delay.type == DELAY_BUTCHER ? "butchering the corpse"
                                             : "bottling this corpse's blood");
            _pop_delay();
        }
        StashTrack.update_stash(you.pos()); // Stash-track the generated items.
        break;
    }

    case DELAY_DROP_ITEM:
        // We're here if dropping the item required some action to be done
        // first, like removing armour.  At this point, it should be droppable
        // immediately.

        // Make sure item still exists.
        if (!you.inv[delay.parm1].defined())
            break;

<<<<<<< HEAD
        // Must handle unwield_item before we attempt to copy
        // so that temporary brands and such are cleared. -- bwr
        if (delay.parm1 == you.equip[EQ_WEAPON])
        {
            unwield_item();
            canned_msg(MSG_EMPTY_HANDED_NOW);
        }

        if (!copy_item_to_grid(you.inv[ delay.parm1 ],
                                you.pos(), delay.parm2,
                                true))
        {
            mpr("Too many items on this level, not dropping the item.");
        }
        else
        {
            mprf("You drop %s.", quant_name(you.inv[delay.parm1], delay.parm2,
                                            DESC_A).c_str());
            dec_inv_item_quantity(delay.parm1, delay.parm2);
        }
=======
        drop_item(delay.parm1, delay.parm2);
>>>>>>> fac3801b
        break;

    case DELAY_ASCENDING_STAIRS:
        up_stairs();
        break;

    case DELAY_DESCENDING_STAIRS:
        down_stairs();
        break;

    case DELAY_INTERRUPTIBLE:
    case DELAY_UNINTERRUPTIBLE:
        // These are simple delays that have no effect when complete.
        break;

    default:
        mpr("You finish doing something.");
        break;
    }

    you.wield_change = true;
    print_stats();  // force redraw of the stats
    _pop_delay();

#ifdef USE_TILE
    tiles.update_tabs();
#endif
}

void finish_last_delay()
{
    delay_queue_item &delay = you.delay_queue.front();
    _finish_delay(delay);
}

static void _armour_wear_effects(const int item_slot)
{
    const unsigned int old_talents = your_talents(false).size();

    item_def &arm = you.inv[item_slot];

    const bool was_known = item_type_known(arm);

    set_ident_flags(arm, ISFLAG_EQ_ARMOUR_MASK);
    if (is_artefact(arm))
        arm.flags |= ISFLAG_NOTED_ID;

    const equipment_type eq_slot = get_armour_slot(arm);

    if (!was_known)
    {
        if (Options.autoinscribe_artefacts && is_artefact(arm))
            add_autoinscription(arm, artefact_auto_inscription(arm));
    }
    mprf("You finish putting on %s.", arm.name(DESC_YOUR).c_str());

    if (eq_slot == EQ_BODY_ARMOUR)
    {
        if (you.duration[DUR_ICY_ARMOUR] != 0
            && !is_effectively_light_armour(&arm))
        {
            remove_ice_armour();
        }
        if (property(arm, PARM_EVASION))
            you.start_train.insert(SK_ARMOUR);
    }
    else if (eq_slot == EQ_SHIELD)
    {
        if (you.duration[DUR_CONDENSATION_SHIELD] > 0)
            remove_condensation_shield();
        you.start_train.insert(SK_SHIELDS);
    }

    equip_item(eq_slot, item_slot);

    check_item_hint(you.inv[item_slot], old_talents);
}

static command_type _get_running_command()
{
    if (Options.travel_key_stop && kbhit()
        || !in_bounds(you.pos() + you.running.pos))
    {
        stop_running();
        return CMD_NO_CMD;
    }

    if (is_resting())
    {
        you.running.rest();

#ifdef USE_TILE
        if (tiles.need_redraw())
            tiles.redraw();
#endif

        if (!is_resting() && you.running.hp == you.hp
            && you.running.mp == you.magic_points)
        {
            mpr("Done searching.");
        }
        return CMD_MOVE_NOWHERE;
    }
    else if (you.running.is_explore() && Options.explore_delay > -1)
        delay(Options.explore_delay);
    else if (Options.travel_delay > 0)
        delay(Options.travel_delay);

    return direction_to_command(you.running.pos.x, you.running.pos.y);
}

static void _handle_run_delays(const delay_queue_item &delay)
{
    // Handle inconsistencies between the delay queue and you.running.
    // We don't want to send the game into a deadlock.
    if (!you.running)
    {
        update_turn_count();
        _pop_delay();
        return;
    }

    if (you.turn_is_over)
        return;

    command_type cmd = CMD_NO_CMD;

    const bool want_move =
        delay.type == DELAY_RUN || delay.type == DELAY_TRAVEL;
    if ((want_move && you.confused()) || !i_feel_safe(true, want_move))
        stop_running();
    else
    {
        switch (delay.type)
        {
        case DELAY_REST:
        case DELAY_RUN:
            cmd = _get_running_command();
            break;
        case DELAY_TRAVEL:
            cmd = travel();
            break;
        default:
            break;
        }
    }

    if (cmd != CMD_NO_CMD)
    {
        if (delay.type != DELAY_REST)
            mesclr();
        process_command(cmd);
    }

    if (!you.turn_is_over)
        you.time_taken = 0;

    // If you.running has gone to zero, and the run delay was not
    // removed, remove it now. This is needed to clean up after
    // find_travel_pos() function in travel.cc.
    if (!you.running && delay_is_run(current_delay_action()))
    {
        _pop_delay();
        update_turn_count();
    }
}

static void _handle_macro_delay()
{
    run_macro();

    // Macros may not use up turns, but unless we zero time_taken,
    // main.cc will call world_reacts and increase turn count.
    if (!you.turn_is_over && you.time_taken)
        you.time_taken = 0;
}

static void _decrement_delay(delay_type delay)
{
    for (delay_queue_type::iterator i = you.delay_queue.begin();
         i != you.delay_queue.end(); ++i)
    {
        if (i->type == delay)
        {
            if (i->duration > 0)
                --i->duration;
            break;
        }
    }
}

void run_macro(const char *macroname)
{
    const int currdelay = current_delay_action();
    if (currdelay != DELAY_NOT_DELAYED && currdelay != DELAY_MACRO)
        return;

    if (currdelay == DELAY_MACRO)
    {
        const delay_queue_item &delay = you.delay_queue.front();
        if (!delay.duration)
        {
            dprf("Expiring macro delay on turn: %d", you.num_turns);
            stop_delay();
            return;
        }
    }

#ifdef CLUA_BINDINGS
    if (!clua)
    {
        mpr("Lua not initialised", MSGCH_DIAGNOSTICS);
        stop_delay();
        return;
    }

    if (!currdelay)
        start_delay(DELAY_MACRO, 1);

    // If callbooleanfn returns false, that means the macro either exited
    // normally by returning or by calling coroutine.yield(false). Either way,
    // decrement the macro duration.
    if (!clua.callbooleanfn(false, "c_macro", "s", macroname))
    {
        if (!clua.error.empty())
        {
            mprf(MSGCH_ERROR, "Lua error: %s", clua.error.c_str());
            stop_delay();
        }
        else
        {
            // Decay the macro delay's duration.
            _decrement_delay(DELAY_MACRO);
        }
    }
#else
    stop_delay();
#endif
}

bool is_delay_interruptible(delay_type delay)
{
    return !(delay == DELAY_EAT || delay == DELAY_WEAPON_SWAP
             || delay == DELAY_DROP_ITEM || delay == DELAY_JEWELLERY_ON
             || delay == DELAY_UNINTERRUPTIBLE);
}

// Returns TRUE if the delay should be interrupted, MAYBE if the user function
// had no opinion on the matter, FALSE if the delay should not be interrupted.
static maybe_bool _userdef_interrupt_activity(const delay_queue_item &idelay,
                                              activity_interrupt_type ai,
                                              const activity_interrupt_data &at)
{
#ifdef CLUA_BINDINGS
    const int delay = idelay.type;
    lua_State *ls = clua.state();
    if (!ls || ai == AI_FORCE_INTERRUPT)
        return (B_TRUE);

    const char *interrupt_name = _activity_interrupt_name(ai);
    const char *act_name = delay_name(delay);

    bool ran = clua.callfn("c_interrupt_activity", "1:ssA",
                           act_name, interrupt_name, &at);
    if (ran)
    {
        // If the function returned nil, we want to cease processing.
        if (lua_isnil(ls, -1))
        {
            lua_pop(ls, 1);
            return (B_FALSE);
        }

        bool stopact = lua_toboolean(ls, -1);
        lua_pop(ls, 1);
        if (stopact)
            return (B_TRUE);
    }

    if (delay == DELAY_MACRO && clua.callbooleanfn(true, "c_interrupt_macro",
                                                   "sA", interrupt_name, &at))
    {
        return (B_TRUE);
    }

#endif
    return (B_MAYBE);
}

// Returns true if the activity should be interrupted, false otherwise.
static bool _should_stop_activity(const delay_queue_item &item,
                                  activity_interrupt_type ai,
                                  const activity_interrupt_data &at)
{
    switch (_userdef_interrupt_activity(item, ai, at))
    {
    case B_TRUE:
        return (true);
    case B_FALSE:
        return (false);
    case B_MAYBE:
        break;
    }

    // Don't interrupt player on monster's turn, they might wander off.
    if (you.turn_is_over
        && (at.context == "already seen" || at.context == "uncharm"))
    {
        return false;
    }

    // No monster will attack you inside a sanctuary,
    // so presence of monsters won't matter.
    if (ai == AI_SEE_MONSTER && is_sanctuary(you.pos()))
        return (false);

    delay_type curr = current_delay_action();

    if (ai == AI_SEE_MONSTER && player_stair_delay())
        return (false);

    if (ai == AI_FULL_HP || ai == AI_FULL_MP)
    {
        if (Options.rest_wait_both && curr == DELAY_REST
            && (you.magic_points < you.max_magic_points
                || you.hp < you.hp_max))
        {
            return (false);
        }
    }

    // Don't interrupt butchering for monsters already in view.
    const monster* mon = static_cast<const monster* >(at.data);
    if (_is_butcher_delay(curr) && ai == AI_SEE_MONSTER
        && testbits(mon->flags, MF_WAS_IN_VIEW))
    {
        return false;
    }

    return (ai == AI_FORCE_INTERRUPT
            || Options.activity_interrupts[item.type][ai]);
}

inline static bool _monster_warning(activity_interrupt_type ai,
                                    const activity_interrupt_data &at,
                                    delay_type atype,
                                    std::vector<std::string>* msgs_buf = NULL)
{
    if (ai == AI_SENSE_MONSTER)
    {
        mpr("You sense a monster nearby.", MSGCH_WARN);
        return true;
    }
    if (ai != AI_SEE_MONSTER)
        return false;
    if (!delay_is_run(atype) && !_is_butcher_delay(atype)
        && !(atype == DELAY_NOT_DELAYED))
        return false;
    if (at.context != "newly seen" && atype == DELAY_NOT_DELAYED)
        return false;

    const monster* mon = static_cast<const monster* >(at.data);
    if (!you.can_see(mon))
        return false;

    // Disable message for summons.
    if (mon->is_summoned() && atype == DELAY_NOT_DELAYED)
        return false;

    // Mimics announce themselves when revealed.
    if (mons_is_mimic(mon->type))
        return false;

    if (at.context == "already seen" || at.context == "uncharm")
    {
        // Only say "comes into view" if the monster wasn't in view
        // during the previous turn.
        if (testbits(mon->flags, MF_WAS_IN_VIEW)
            && !(atype == DELAY_NOT_DELAYED))
        {
            mprf(MSGCH_WARN, "%s is too close now for your liking.",
                 mon->name(DESC_THE).c_str());
        }
    }
    else if (mon->seen_context == "just seen")
        return false;
    else
    {
        std::string text = mon->full_name(DESC_A);
        if (mon->type == MONS_PLAYER_GHOST)
        {
            text += make_stringf(" (%s)",
                                 short_ghost_description(mon).c_str());
        }
        set_auto_exclude(mon);

        if (starts_with(at.context, "open"))
            text += " " + at.context;
        else if (at.context == "thin air")
        {
            if (mon->type == MONS_AIR_ELEMENTAL)
                text += " forms itself from the air.";
            else
                text += " appears from thin air!";
        }
        // The monster surfaced and submerged in the same turn without
        // doing anything else.
        else if (at.context == "surfaced")
            text += "surfaces briefly.";
        else if (at.context == "surfaces")
            text += " surfaces.";
        else if (at.context.find("bursts forth") != std::string::npos)
        {
            text += " bursts forth from the ";
            if (mons_primary_habitat(mon) == HT_LAVA)
                text += "lava";
            else if (mons_primary_habitat(mon) == HT_WATER)
                text += "water";
            else
                text += "realm of bugdom";
            text += ".";
        }
        else if (at.context.find("emerges") != std::string::npos)
            text += " emerges from the water.";
        else if (at.context.find("leaps out") != std::string::npos)
        {
            if (mon->type == MONS_TRAPDOOR_SPIDER)
            {
                text += " leaps out from its hiding place under the "
                        "floor!";
            }
            else
                text += " leaps out from hiding!";
        }
        else
            text += " comes into view.";

        ash_id_monster_equipment(const_cast<monster* >(mon));
        bool ash_id = mon->props.exists("ash_id") && mon->props["ash_id"];
        std::string ash_warning;

        const std::string mweap =
            get_monster_equipment_desc(mon, ash_id ? DESC_IDENTIFIED
                                                   : DESC_WEAPON,
                                       DESC_NONE);

        if (!mweap.empty())
        {
            if (ash_id)
                ash_warning = "Ashenzari warns you:";

            (ash_id ? ash_warning : text) += " " + mon->pronoun(PRONOUN)
                                             + " is" + mweap + ".";
        }

        if (msgs_buf)
            msgs_buf->push_back(text);
        else
        {
            mpr(text, MSGCH_WARN);
            if (ash_id)
                mpr(ash_warning, MSGCH_GOD);
        }
        const_cast<monster* >(mon)->seen_context = "just seen";
    }

    if (crawl_state.game_is_hints())
        hints_monster_seen(*mon);

    return true;
}

// Turns autopickup off if we ran into an invisible monster or saw a monster
// turn invisible.
// Turns autopickup on if we saw an invisible monster become visible or
// killed an invisible monster.
void autotoggle_autopickup(bool off)
{
    if (off)
    {
        if (Options.autopickup_on > 0)
        {
            Options.autopickup_on = -1;
            mprf(MSGCH_WARN,
                 "Deactivating autopickup; reactivate with <w>%s</w>.",
                 command_to_string(CMD_TOGGLE_AUTOPICKUP).c_str());
        }
        if (crawl_state.game_is_hints())
        {
            learned_something_new(HINT_INVISIBLE_DANGER);
            Hints.hints_seen_invisible = you.num_turns;
        }
    }
    else if (Options.autopickup_on < 0) // was turned off automatically
    {
        Options.autopickup_on = 1;
        mprf(MSGCH_WARN, "Reactivating autopickup.");
    }
}

// Returns true if any activity was stopped. Not reentrant.
bool interrupt_activity(activity_interrupt_type ai,
                        const activity_interrupt_data &at,
                        std::vector<std::string>* msgs_buf)
{
    if (interrupt_block::blocked())
        return (false);

    const interrupt_block block_recursive_interrupts;
    if (ai == AI_HIT_MONSTER || ai == AI_MONSTER_ATTACKS)
    {
        const monster* mon = static_cast<const monster* >(at.data);
        if (mon && !mon->visible_to(&you) && !mon->submerged())
            autotoggle_autopickup(true);
    }

    if (crawl_state.is_repeating_cmd())
        return interrupt_cmd_repeat(ai, at);

    const delay_type delay = current_delay_action();

    if (delay == DELAY_NOT_DELAYED)
    {
        // Printing "[foo] comes into view." messages even when not
        // auto-exploring/travelling.
        if (ai == AI_SEE_MONSTER)
            return _monster_warning(ai, at, DELAY_NOT_DELAYED, msgs_buf);
        else
            return false;
    }

    // If we get hungry while traveling, let's try to auto-eat a chunk.
    if (delay_is_run(delay) && ai == AI_HUNGRY && prompt_eat_chunks(true) == 1)
        return false;

    dprf("Activity interrupt: %s", _activity_interrupt_name(ai));

    // First try to stop the current delay.
    const delay_queue_item &item = you.delay_queue.front();

    if (ai == AI_FULL_HP)
        mpr("HP restored.");
    else if (ai == AI_FULL_MP)
        mpr("Magic restored.");

    if (_should_stop_activity(item, ai, at))
    {
        _monster_warning(ai, at, item.type, msgs_buf);
        // Teleport stops stair delays.
        stop_delay(ai == AI_TELEPORT, ai == AI_MONSTER_ATTACKS);

        return (true);
    }

    // Check the other queued delays; the first delay that is interruptible
    // will kill itself and all subsequent delays. This is so that a travel
    // delay stacked behind a delay such as stair/autopickup will be killed
    // correctly by interrupts that the simple stair/autopickup delay ignores.
    for (int i = 1, size = you.delay_queue.size(); i < size; ++i)
    {
        const delay_queue_item &it = you.delay_queue[i];
        if (_should_stop_activity(it, ai, at))
        {
            // Do we have a queued run delay? If we do, flush the delay queue
            // so that stop running Lua notifications happen.
            for (int j = i; j < size; ++j)
            {
                if (delay_is_run(you.delay_queue[j].type))
                {
                    _monster_warning(ai, at, you.delay_queue[j].type, msgs_buf);
                    stop_delay(ai == AI_TELEPORT);
                    return (true);
                }
            }

            // Non-run queued delays can be discarded without any processing.
            you.delay_queue.erase(you.delay_queue.begin() + i,
                                  you.delay_queue.end());
            return (true);
        }
    }

    return (false);
}

static const char *activity_interrupt_names[] =
{
    "force", "keypress", "full_hp", "full_mp", "statue",
    "hungry", "message", "hp_loss", "burden", "stat",
    "monster", "monster_attack", "teleport", "hit_monster", "sense_monster"
};

static const char *_activity_interrupt_name(activity_interrupt_type ai)
{
    ASSERT(sizeof(activity_interrupt_names)
            / sizeof(*activity_interrupt_names) == NUM_AINTERRUPTS);

    if (ai == NUM_AINTERRUPTS)
        return ("");

    return activity_interrupt_names[ai];
}

activity_interrupt_type get_activity_interrupt(const std::string &name)
{
    ASSERT(sizeof(activity_interrupt_names)
            / sizeof(*activity_interrupt_names) == NUM_AINTERRUPTS);

    for (int i = 0; i < NUM_AINTERRUPTS; ++i)
        if (name == activity_interrupt_names[i])
            return activity_interrupt_type(i);

    return (NUM_AINTERRUPTS);
}

static const char *delay_names[] =
{
    "not_delayed", "eat", "vampire_feed", "armour_on", "armour_off",
    "jewellery_on", "memorise", "butcher", "bottle_blood", "weapon_swap",
    "passwall", "drop_item", "multidrop", "ascending_stairs",
    "descending_stairs", "recite", "run", "rest", "travel", "macro",
    "macro_process_key", "interruptible", "uninterruptible"
};

// Gets a delay given its name.
// name must be lowercased already!
delay_type get_delay(const std::string &name)
{
    ASSERT(sizeof(delay_names) / sizeof(*delay_names) == NUM_DELAYS);

    for (int i = 0; i < NUM_DELAYS; ++i)
    {
        if (name == delay_names[i])
            return delay_type(i);
    }

    // Also check American spellings:
    if (name == "armor_on")
        return (DELAY_ARMOUR_ON);

    if (name == "armor_off")
        return (DELAY_ARMOUR_OFF);

    if (name == "memorise")
        return (DELAY_MEMORISE);

    if (name == "jewelry_on")
        return (DELAY_JEWELLERY_ON);

    return (NUM_DELAYS);
}

const char *delay_name(int delay)
{
    ASSERT(sizeof(delay_names) / sizeof(*delay_names) == NUM_DELAYS);

    if (delay < 0 || delay >= NUM_DELAYS)
        return ("");

    return delay_names[delay];
}<|MERGE_RESOLUTION|>--- conflicted
+++ resolved
@@ -1253,30 +1253,7 @@
         if (!you.inv[delay.parm1].defined())
             break;
 
-<<<<<<< HEAD
-        // Must handle unwield_item before we attempt to copy
-        // so that temporary brands and such are cleared. -- bwr
-        if (delay.parm1 == you.equip[EQ_WEAPON])
-        {
-            unwield_item();
-            canned_msg(MSG_EMPTY_HANDED_NOW);
-        }
-
-        if (!copy_item_to_grid(you.inv[ delay.parm1 ],
-                                you.pos(), delay.parm2,
-                                true))
-        {
-            mpr("Too many items on this level, not dropping the item.");
-        }
-        else
-        {
-            mprf("You drop %s.", quant_name(you.inv[delay.parm1], delay.parm2,
-                                            DESC_A).c_str());
-            dec_inv_item_quantity(delay.parm1, delay.parm2);
-        }
-=======
         drop_item(delay.parm1, delay.parm2);
->>>>>>> fac3801b
         break;
 
     case DELAY_ASCENDING_STAIRS:
