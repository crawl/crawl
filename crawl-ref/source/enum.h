/**
 * @file
 * @brief Global (ick) enums.
**/

#ifndef ENUM_H
#define ENUM_H

#include <type_traits> // underlying_type<>

#include "tag-version.h"

template<class E>
class enum_bitfield
{
public:
    typedef typename underlying_type<E>::type underlying_type;
    underlying_type flags;

    /// Get the flag corresponding to the given bit position (0 = LSB).
    static E exponent(int pos) { return static_cast<E>(1 << pos); }

    enum_bitfield() : flags(0) {}
    enum_bitfield(E flag) : flags(flag) {}
    template<class ... Es>
    enum_bitfield(E flag, Es... rest) : enum_bitfield(rest...) { flags |= flag; }

    explicit operator underlying_type () const { return flags; }
    explicit operator bool () const { return flags; }
    bool operator==(enum_bitfield<E> other) const
    {
        return flags == other.flags;
    }
    bool operator!=(enum_bitfield<E> other) const
    {
        return !(*this == other);
    }

    enum_bitfield<E> &operator|=(enum_bitfield<E> other)
    {
        flags |= other.flags;
        return *this;
    }

    enum_bitfield<E> &operator&=(enum_bitfield<E> other)
    {
        flags &= other.flags;
        return *this;
    }

    enum_bitfield<E> operator|(enum_bitfield<E> other) const
    {
        return enum_bitfield<E>(*this) |= other;
    }

    enum_bitfield<E> operator|(E other) const
    {
        return enum_bitfield<E>(*this) |= other;
    }

    enum_bitfield<E> operator&(enum_bitfield<E> other) const
    {
        return enum_bitfield<E>(*this) &= other;
    }

    enum_bitfield<E> operator&(E other) const
    {
        return enum_bitfield<E>(*this) &= other;
    }

    enum_bitfield<E> operator~() const
    {
        enum_bitfield<E> me(*this);
        me.flags = ~me.flags;
        return me;
    }
};

template <class E, class ... Es>
enum_bitfield<E> bitfield(E e1, Es... args)
{
    return bitfield<E>(e1, args...);
}

/**
 * Define fieldT as a bitfield of the enum flagT, and make bitwise
 * operators on flagT yield a fieldT.
 *
 * This macro produces a typedef and several inline function definitions;
 * use it only at file/namespace scope. It requires a trailing semicolon.
 *
 * The operations ~, |, and (binary) & on flags or fields yields a field.
 * Fields also support &= and |=. Fields can be explicitly converted to
 * an integer of the enum's underlying type, or to bool. Note that in C++
 * using a bitfield expression as the condition of a control structure,
 * or as an operand of a logical operator, counts as explicit conversion
 * to bool.
 *
 * @param fieldT An identifier naming the bitfield type to define.
 * @param flagT  An identifier naming the enum type to use as a flag.
 *               Could theoretically be a more complex type expression, but
 *               I wouldn't try anything trickier than scope resolution.
 */
#define DEF_BITFIELD(fieldT, flagT) typedef enum_bitfield<flagT> fieldT;  \
    inline fieldT operator|(flagT a, flagT b)  { return fieldT(a) |= b; } \
    inline fieldT operator|(flagT a, fieldT b) { return fieldT(a) |= b; } \
    inline fieldT operator&(flagT a, flagT b)  { return fieldT(a) &= b; } \
    inline fieldT operator&(flagT a, fieldT b) { return fieldT(a) &= b; } \
    inline fieldT operator~(flagT a) { return ~fieldT(a); } \
    COMPILE_CHECK(is_enum<flagT>::value)
// The last line above is really just to eat a semicolon; template
// substitution of enum_bitfield would have already failed.

enum lang_t
{
    LANG_EN = 0,
    LANG_CS,
    LANG_DA,
    LANG_DE,
    LANG_EL,
    LANG_ES,
    LANG_FI,
    LANG_FR,
    LANG_HU,
    LANG_IT,
    LANG_JA,
    LANG_KO,
    LANG_LT,
    LANG_LV,
    LANG_NL,
    LANG_PL,
    LANG_PT,
    LANG_RU,
    LANG_SV,
    LANG_ZH,
};

enum flang_t
{
    FLANG_DWARVEN,
    FLANG_JAGERKIN,
    FLANG_KRAUT,
    FLANG_FUTHARK,
    FLANG_WIDE,
    FLANG_GRUNT,
    FLANG_BUTT,
};

enum ability_type
{
    ABIL_NON_ABILITY = -1,
    // Innate abilities and (Demonspawn) mutations.
    ABIL_SPIT_POISON = 1,
    ABIL_BREATHE_FIRE,
    ABIL_BREATHE_FROST,
    ABIL_BREATHE_POISON,
    ABIL_BREATHE_LIGHTNING,
    ABIL_BREATHE_POWER,
    ABIL_BREATHE_STICKY_FLAME,
    ABIL_BREATHE_STEAM,
    ABIL_BREATHE_MEPHITIC,
    ABIL_SPIT_ACID,
    ABIL_BLINK,
    // Others
    ABIL_DELAYED_FIREBALL,
    ABIL_END_TRANSFORMATION,
    ABIL_STOP_SINGING, // From song of slaying

    // Species-specific abilities.
    // Demonspawn-only
    ABIL_HELLFIRE,
    // Tengu, Draconians
    ABIL_FLY,
#if TAG_MAJOR_VERSION == 34
    ABIL_WISP_BLINK,
#endif
    ABIL_STOP_FLYING,
    // Mummies
    ABIL_MUMMY_RESTORATION,
    // Vampires
    ABIL_TRAN_BAT,
#if TAG_MAJOR_VERSION == 34
    ABIL_BOTTLE_BLOOD,
#endif
    // Deep Dwarves
    ABIL_RECHARGING,
    // Formicids
    ABIL_DIG,
    ABIL_SHAFT_SELF,
    ABIL_MAX_INTRINSIC = ABIL_SHAFT_SELF,

    // Evoking items.
    ABIL_EVOKE_BERSERK = 40,
    ABIL_MIN_EVOKE = ABIL_EVOKE_BERSERK,
    ABIL_EVOKE_TELEPORTATION,
    ABIL_EVOKE_BLINK,
    ABIL_EVOKE_TURN_INVISIBLE,
    ABIL_EVOKE_TURN_VISIBLE,
    ABIL_EVOKE_FLIGHT,
#if TAG_MAJOR_VERSION == 34
    ABIL_EVOKE_STOP_LEVITATING,
#endif
    ABIL_EVOKE_FOG,
    ABIL_EVOKE_TELEPORT_CONTROL,
    ABIL_EVOKE_TWISTER,
    ABIL_MAX_EVOKE = ABIL_EVOKE_TWISTER,

    // Divine abilities
    // Zin
    ABIL_ZIN_SUSTENANCE = 1000,
    ABIL_ZIN_RECITE,
    ABIL_ZIN_VITALISATION,
    ABIL_ZIN_IMPRISON,
    ABIL_ZIN_SANCTUARY,
    ABIL_ZIN_CURE_ALL_MUTATIONS,
    // TSO
    ABIL_TSO_DIVINE_SHIELD = 1010,
    ABIL_TSO_CLEANSING_FLAME,
    ABIL_TSO_SUMMON_DIVINE_WARRIOR,
    // Kiku
    ABIL_KIKU_RECEIVE_CORPSES = 1020,
    ABIL_KIKU_TORMENT,
    // Yredelemnul
    ABIL_YRED_INJURY_MIRROR = 1030,
    ABIL_YRED_ANIMATE_REMAINS,
    ABIL_YRED_RECALL_UNDEAD_SLAVES,
    ABIL_YRED_ANIMATE_DEAD,
    ABIL_YRED_DRAIN_LIFE,
    ABIL_YRED_ENSLAVE_SOUL,
    ABIL_YRED_ANIMATE_REMAINS_OR_DEAD,
    // Vehumet
    // = 1040
    // Okawaru
    ABIL_OKAWARU_HEROISM = 1050,
    ABIL_OKAWARU_FINESSE,
    // Makhleb
    ABIL_MAKHLEB_MINOR_DESTRUCTION = 1060,
    ABIL_MAKHLEB_LESSER_SERVANT_OF_MAKHLEB,
    ABIL_MAKHLEB_MAJOR_DESTRUCTION,
    ABIL_MAKHLEB_GREATER_SERVANT_OF_MAKHLEB,
    // Sif Muna
    ABIL_SIF_MUNA_CHANNEL_ENERGY = 1070,
    ABIL_SIF_MUNA_FORGET_SPELL,
    // Trog
    ABIL_TROG_BURN_SPELLBOOKS = 1080,
    ABIL_TROG_BERSERK,
    ABIL_TROG_REGEN_MR,
    ABIL_TROG_BROTHERS_IN_ARMS,
    // Elyvilon
    ABIL_ELYVILON_LIFESAVING = 1090,
    ABIL_ELYVILON_LESSER_HEALING,
#if TAG_MAJOR_VERSION == 34
    ABIL_ELYVILON_LESSER_HEALING_OTHERS,
#endif
    ABIL_ELYVILON_PURIFICATION,
    ABIL_ELYVILON_GREATER_HEALING,
    ABIL_ELYVILON_HEAL_OTHER,
    ABIL_ELYVILON_DIVINE_VIGOUR,
    // Lugonu
    ABIL_LUGONU_ABYSS_EXIT = 1100,
    ABIL_LUGONU_BEND_SPACE,
    ABIL_LUGONU_BANISH,
    ABIL_LUGONU_CORRUPT,
    ABIL_LUGONU_ABYSS_ENTER,
    // Nemelex
#if TAG_MAJOR_VERSION == 34
    ABIL_NEMELEX_DRAW_ONE = 1110,
    ABIL_NEMELEX_PEEK_TWO,
#endif
    ABIL_NEMELEX_TRIPLE_DRAW = 1112,
    ABIL_NEMELEX_DEAL_FOUR,
    ABIL_NEMELEX_STACK_FIVE,
    // Beogh
    ABIL_BEOGH_SMITING = 1120,
    ABIL_BEOGH_RECALL_ORCISH_FOLLOWERS,
    ABIL_BEOGH_GIFT_ITEM,
    // Jiyva
    ABIL_JIYVA_CALL_JELLY = 1130,
    ABIL_JIYVA_JELLY_PARALYSE,
    ABIL_JIYVA_SLIMIFY,
    ABIL_JIYVA_CURE_BAD_MUTATION,
    // Fedhas
    ABIL_FEDHAS_SUNLIGHT = 1140,
    ABIL_FEDHAS_RAIN,
    ABIL_FEDHAS_PLANT_RING,
    ABIL_FEDHAS_SPAWN_SPORES,
    ABIL_FEDHAS_EVOLUTION,
    // Cheibriados
    ABIL_CHEIBRIADOS_TIME_STEP = 1151,
    ABIL_CHEIBRIADOS_TIME_BEND,
    ABIL_CHEIBRIADOS_SLOUCH,
    ABIL_CHEIBRIADOS_DISTORTION,
    // Ashenzari
    ABIL_ASHENZARI_SCRYING = 1160,
    ABIL_ASHENZARI_TRANSFER_KNOWLEDGE,
    ABIL_ASHENZARI_END_TRANSFER,
    // Dithmenos
    ABIL_DITHMENOS_SHADOW_STEP = 1170,
    ABIL_DITHMENOS_SHADOW_FORM,
    // Gozag
    ABIL_GOZAG_POTION_PETITION = 1180,
    ABIL_GOZAG_CALL_MERCHANT,
    ABIL_GOZAG_BRIBE_BRANCH,
    // Qazlal
    ABIL_QAZLAL_UPHEAVAL = 1190,
    ABIL_QAZLAL_ELEMENTAL_FORCE,
    ABIL_QAZLAL_DISASTER_AREA,
    // Ru
    ABIL_RU_DRAW_OUT_POWER = 1200,
    ABIL_RU_POWER_LEAP,
    ABIL_RU_APOCALYPSE,

    ABIL_RU_SACRIFICE_PURITY,
        ABIL_FIRST_SACRIFICE = ABIL_RU_SACRIFICE_PURITY,
    ABIL_RU_SACRIFICE_WORDS,
    ABIL_RU_SACRIFICE_DRINK,
    ABIL_RU_SACRIFICE_ESSENCE,
    ABIL_RU_SACRIFICE_HEALTH,
    ABIL_RU_SACRIFICE_STEALTH,
    ABIL_RU_SACRIFICE_ARTIFICE,
    ABIL_RU_SACRIFICE_LOVE,
    ABIL_RU_SACRIFICE_COURAGE,
    ABIL_RU_SACRIFICE_ARCANA,
    ABIL_RU_SACRIFICE_NIMBLENESS,
    ABIL_RU_SACRIFICE_DURABILITY,
    ABIL_RU_SACRIFICE_HAND,
    ABIL_RU_SACRIFICE_EXPERIENCE,
    ABIL_RU_SACRIFICE_SKILL,
        ABIL_FINAL_SACRIFICE = ABIL_RU_SACRIFICE_SKILL,
    ABIL_RU_REJECT_SACRIFICES,

    // For both Yred and Beogh
    ABIL_STOP_RECALL = 1500,

    // General divine (pseudo) abilities.
    ABIL_RENOUNCE_RELIGION,
    ABIL_CONVERT_TO_BEOGH,

    // Zot Defence abilities
    ABIL_MAKE_FUNGUS = 2000,
    ABIL_MIN_ZOTDEF = ABIL_MAKE_FUNGUS,
    ABIL_MAKE_PLANT,
    ABIL_MAKE_OKLOB_SAPLING,
#if TAG_MAJOR_VERSION == 34
    ABIL_MAKE_DART_TRAP,
#endif
    ABIL_MAKE_ICE_STATUE,
    ABIL_MAKE_OCS,
    ABIL_MAKE_OBSIDIAN_STATUE,
    ABIL_MAKE_CURSE_SKULL,
    ABIL_MAKE_TELEPORT,
    ABIL_MAKE_ARROW_TRAP,
    ABIL_MAKE_BOLT_TRAP,
    ABIL_MAKE_SPEAR_TRAP,
    ABIL_MAKE_NEEDLE_TRAP,
    ABIL_MAKE_NET_TRAP,
#if TAG_MAJOR_VERSION == 34
        ABIL_UNUSED_Z1,
#endif
    ABIL_MAKE_ALARM_TRAP,
    ABIL_MAKE_BLADE_TRAP,
    ABIL_MAKE_OKLOB_CIRCLE,
    ABIL_MAKE_ACQUIRE_GOLD,
    ABIL_MAKE_ACQUIREMENT,
    ABIL_MAKE_WATER,
    ABIL_MAKE_LIGHTNING_SPIRE,
    ABIL_MAKE_BAZAAR,
    ABIL_MAKE_ALTAR,
    ABIL_MAKE_GRENADES,
#if TAG_MAJOR_VERSION == 34
    ABIL_MAKE_SAGE,
#endif
    ABIL_MAKE_OKLOB_PLANT,
    ABIL_MAKE_BURNING_BUSH,
    ABIL_REMOVE_CURSE,
    ABIL_MAX_ZOTDEF = ABIL_REMOVE_CURSE,
    NUM_ABILITIES
};

// Be sure to change activity_interrupt_names in delay.cc to match!
enum activity_interrupt_type
{
    AI_FORCE_INTERRUPT = 0,         // Forcibly kills any activity that can be
                                    // interrupted.
    AI_KEYPRESS,
    AI_FULL_HP,                     // Player is fully healed
    AI_FULL_MP,                     // Player has recovered all mp
    AI_STATUE,                      // Bad statue has come into view
    AI_HUNGRY,                      // Hunger increased
    AI_MESSAGE,                     // Message was displayed
    AI_HP_LOSS,
    AI_STAT_CHANGE,
    AI_SEE_MONSTER,
    AI_MONSTER_ATTACKS,
    AI_TELEPORT,
    AI_HIT_MONSTER,                 // Player hit monster (invis or
                                    // mimic) during travel/explore.
    AI_SENSE_MONSTER,
    AI_MIMIC,

    // Always the last.
    NUM_AINTERRUPTS
};

enum attribute_type
{
    ATTR_DIVINE_LIGHTNING_PROTECTION,
#if TAG_MAJOR_VERSION == 34
    ATTR_DIVINE_REGENERATION,
#endif
    ATTR_DIVINE_DEATH_CHANNEL,
    ATTR_CARD_COUNTDOWN,
    ATTR_BANISHMENT_IMMUNITY,   // banishment immunity until
    ATTR_DELAYED_FIREBALL,      // bwr: reserve fireballs
    ATTR_HELD,                  // caught in a net or web
    ATTR_ABYSS_ENTOURAGE,       // maximum number of hostile monsters in
                                // sight of the player while in the Abyss.
    ATTR_DIVINE_VIGOUR,         // strength of Ely's Divine Vigour
    ATTR_DIVINE_STAMINA,        // strength of Zin's Divine Stamina
    ATTR_DIVINE_SHIELD,         // strength of TSO's Divine Shield
#if TAG_MAJOR_VERSION == 34
    ATTR_WEAPON_SWAP_INTERRUPTED,
#endif
    ATTR_GOLD_FOUND,
    ATTR_PURCHASES,            // Gold amount spent at shops.
    ATTR_DONATIONS,            // Gold amount donated to Zin.
    ATTR_MISC_SPENDING,        // Spending for things like ziggurats.
#if TAG_MAJOR_VERSION == 34
    ATTR_UNUSED1,              // was ATTR_RND_LVL_BOOKS
    ATTR_NOISES,
#endif
    ATTR_SHADOWS,              // Lantern of shadows effect.
#if TAG_MAJOR_VERSION == 34
    ATTR_UNUSED2,              // was ATTR_FRUIT_FOUND
#endif
    ATTR_FLIGHT_UNCANCELLABLE, // Potion of flight is in effect.
    ATTR_INVIS_UNCANCELLABLE,  // Potion/spell/wand of invis is in effect.
    ATTR_PERM_FLIGHT,          // Tengu flight or boots of flying are on.
    ATTR_SEEN_INVIS_TURN,      // Last turn you saw something invisible.
    ATTR_SEEN_INVIS_SEED,      // Random seed for invis monster positions.
    ATTR_APPENDAGE,            // eq slot of Beastly Appendage
    ATTR_TITHE_BASE,           // Remainder of untithed gold.
    ATTR_EVOL_XP,              // XP gained since last evolved mutation
    ATTR_LIFE_GAINED,          // XL when a felid gained a life.
    ATTR_TEMP_MUTATIONS,       // Number of temporary mutations the player has.
    ATTR_TEMP_MUT_XP,          // Amount of XP remaining before some temp muts
                               // will be removed
    ATTR_NEXT_RECALL_TIME,     // aut remaining until next ally will be recalled
    ATTR_NEXT_RECALL_INDEX,    // index+1 into recall_list for next recall
#if TAG_MAJOR_VERSION == 34
    ATTR_EVOKER_XP,            // How much xp remaining until next evoker charge
#endif
    ATTR_SEEN_BEOGH,           // Did an orc priest already offer conversion?
    ATTR_XP_DRAIN,             // Severity of current skill drain
    ATTR_SEARING_RAY,          // Are we currently firing a searing ray?
    ATTR_RECITE_TYPE,          // Recitation type.
    ATTR_RECITE_SEED,          // Recite text seed.
    ATTR_RECITE_HP,            // HP on start of recitation.
    ATTR_SWIFTNESS,            // Duration of future antiswiftness.
#if TAG_MAJOR_VERSION == 34
    ATTR_BARBS_MSG,            // Have we already printed a message on move?
#endif
    ATTR_BARBS_POW,            // How badly we are currently skewered
    ATTR_REPEL_MISSILES,       // Repel missiles active
    ATTR_DEFLECT_MISSILES,     // Deflect missiles active
    ATTR_PORTAL_PROJECTILE,    // Accuracy bonus during portal projectile
    ATTR_GOD_WRATH_XP,         // How much XP before our next god wrath check?
    ATTR_GOD_WRATH_COUNT,      // Number of stored retributions
    ATTR_NEXT_DRAGON_TIME,     // aut remaining until Dragon's Call summons another
    ATTR_GOLD_GENERATED,       // Count gold generated this game.
    ATTR_GOZAG_POTIONS,        // Number of times you've bought potions from Gozag.
    ATTR_GOZAG_SHOPS,          // Number of shops you've funded from Gozag.
    ATTR_GOZAG_SHOPS_CURRENT,  // As above, but since most recent time worshipping.
#if TAG_MAJOR_VERSION == 34
    ATTR_DIVINE_FIRE_RES,      // Divine fire resistance (Qazlal).
    ATTR_DIVINE_COLD_RES,      // Divine cold resistance (Qazlal).
    ATTR_DIVINE_ELEC_RES,      // Divine electricity resistance (Qazlal).
    ATTR_DIVINE_AC,            // Divine AC bonus (Qazlal).
#endif
    ATTR_GOZAG_GOLD_USED,      // Gold spent for Gozag abilities.
    ATTR_BONE_ARMOUR,          // Current amount of boney armour (from the spell)
    ATTR_LAST_FLIGHT_STATUS,   // Whether spawm_flight should be restored after form change
    ATTR_GOZAG_FIRST_POTION,   // Gozag's free first usage of Potion Petition.
    NUM_ATTRIBUTES
};

enum transformation_type
{
    TRAN_NONE,
    TRAN_SPIDER,
    TRAN_BLADE_HANDS,
    TRAN_STATUE,
    TRAN_ICE_BEAST,
    TRAN_DRAGON,
    TRAN_LICH,
    TRAN_BAT,
    TRAN_PIG,
    TRAN_APPENDAGE,
    TRAN_TREE,
    TRAN_PORCUPINE,
    TRAN_WISP,
#if TAG_MAJOR_VERSION == 34
    TRAN_JELLY,
#endif
    TRAN_FUNGUS,
    TRAN_SHADOW,
    TRAN_HYDRA,
    NUM_TRANSFORMS,
};

enum beam_type                  // bolt::flavour
{
    BEAM_NONE,

    BEAM_MISSILE,
    BEAM_MMISSILE,                //    and similarly irresistible things
    BEAM_FIRE,
    BEAM_COLD,
    BEAM_MAGIC,
    BEAM_ELECTRICITY,
    BEAM_POISON,
    BEAM_NEG,
    BEAM_ACID,
    BEAM_MIASMA,
    BEAM_WATER,

    BEAM_SPORE,
    BEAM_POISON_ARROW,
    BEAM_HELLFIRE,
    BEAM_STICKY_FLAME,
    BEAM_STEAM,
    BEAM_ENERGY,
    BEAM_HOLY,
    BEAM_FRAG,
    BEAM_LAVA,
    BEAM_ICE,
    BEAM_DEVASTATION,
    BEAM_RANDOM,                  // currently translates into FIRE..ACID
    BEAM_CHAOS,
    BEAM_GHOSTLY_FLAME,

    // Enchantments
    BEAM_SLOW,
    BEAM_FIRST_ENCHANTMENT = BEAM_SLOW,
    BEAM_HASTE,
    BEAM_MIGHT,
    BEAM_HEALING,
    BEAM_PARALYSIS,
    BEAM_CONFUSION,
    BEAM_INVISIBILITY,
    BEAM_DIGGING,
    BEAM_TELEPORT,
    BEAM_POLYMORPH,
    BEAM_MALMUTATE,
    BEAM_ENSLAVE,
    BEAM_BANISH,
    BEAM_ENSLAVE_SOUL,
    BEAM_PAIN,
    BEAM_DISPEL_UNDEAD,
    BEAM_DISINTEGRATION,
    BEAM_BLINK,
    BEAM_BLINK_CLOSE,
    BEAM_PETRIFY,
    BEAM_CORONA,
    BEAM_PORKALATOR,
    BEAM_HIBERNATION,
    BEAM_BERSERK,
    BEAM_SLEEP,
    BEAM_INNER_FLAME,
    BEAM_SENTINEL_MARK,
    BEAM_DIMENSION_ANCHOR,
    BEAM_VULNERABILITY,
    BEAM_MALIGN_OFFERING,
    BEAM_VIRULENCE,
    BEAM_IGNITE_POISON,
    BEAM_AGILITY,
    BEAM_SAP_MAGIC,
    BEAM_CORRUPT_BODY,
    BEAM_CHAOTIC_REFLECTION,
    BEAM_DRAIN_MAGIC,
    BEAM_TUKIMAS_DANCE,
    BEAM_RESISTANCE,
    BEAM_ATTRACT,
    BEAM_LAST_ENCHANTMENT = BEAM_ATTRACT,

    BEAM_MEPHITIC,
    BEAM_INK,
    BEAM_HOLY_FLAME,
    BEAM_AIR,
    BEAM_PETRIFYING_CLOUD,
    BEAM_ENSNARE,
    BEAM_CRYSTAL,
    BEAM_DEATH_RATTLE,
    BEAM_LAST_REAL = BEAM_DEATH_RATTLE,

    // For getting the visual effect of a beam.
    BEAM_VISUAL,
    BEAM_BOUNCY_TRACER,           // Used for random bolt tracer (bounces as
                                  // crystal bolt, but irresistable).

    BEAM_TORMENT_DAMAGE,          // Pseudo-beam for damage flavour.
    BEAM_FIRST_PSEUDO = BEAM_TORMENT_DAMAGE,

    NUM_BEAMS
};

enum book_type
{
    BOOK_MINOR_MAGIC,
    BOOK_CONJURATIONS,
    BOOK_FLAMES,
    BOOK_FROST,
    BOOK_SUMMONINGS,
    BOOK_FIRE,
    BOOK_ICE,
    BOOK_SPATIAL_TRANSLOCATIONS,
    BOOK_ENCHANTMENTS,
    BOOK_YOUNG_POISONERS,
    BOOK_TEMPESTS,
    BOOK_DEATH,
    BOOK_HINDERANCE,
    BOOK_CHANGES,
    BOOK_TRANSFIGURATIONS,
    BOOK_FEN,
#if TAG_MAJOR_VERSION == 34
    BOOK_WAR_CHANTS = BOOK_FEN,
#else
    BOOK_BATTLE,
#endif
    BOOK_CLOUDS,
    BOOK_NECROMANCY,
    BOOK_CALLINGS,
    BOOK_MALEDICT,
    BOOK_AIR,
    BOOK_SKY,
    BOOK_WARP,
    BOOK_ENVENOMATIONS,
    BOOK_UNLIFE,
    BOOK_CONTROL,
#if TAG_MAJOR_VERSION == 34
    BOOK_BATTLE, // was BOOK_MUTATIONS
#endif
    BOOK_GEOMANCY,
    BOOK_EARTH,
#if TAG_MAJOR_VERSION == 34
    BOOK_WIZARDRY,
#endif
    BOOK_POWER,
    BOOK_CANTRIPS,
    BOOK_PARTY_TRICKS,
#if TAG_MAJOR_VERSION == 34
    BOOK_AKASHIC_RECORD,
#endif
    BOOK_DEBILITATION,
    BOOK_DRAGON,
    BOOK_BURGLARY,
    BOOK_DREAMS,
    BOOK_ALCHEMY,
    BOOK_BEASTS,

    BOOK_ANNIHILATIONS,
    BOOK_GRAND_GRIMOIRE,
    BOOK_NECRONOMICON,
#if TAG_MAJOR_VERSION > 34
    BOOK_AKASHIC_RECORD,
#endif

#if TAG_MAJOR_VERSION == 34
    MAX_FIXED_BOOK = BOOK_NECRONOMICON,
#else
    MAX_FIXED_BOOK = BOOK_AKASHIC_RECORD,
#endif

    BOOK_RANDART_LEVEL,
    BOOK_RANDART_THEME,

    BOOK_MANUAL,
#if TAG_MAJOR_VERSION == 34
    BOOK_BUGGY_DESTRUCTION,
#endif
    NUM_BOOKS
};

#define NUM_NORMAL_BOOKS     (MAX_NORMAL_BOOK + 1)
#define NUM_FIXED_BOOKS      (MAX_FIXED_BOOK + 1)

enum branch_type                // you.where_are_you
{
    BRANCH_DUNGEON,
    BRANCH_TEMPLE,
    BRANCH_FIRST_NON_DUNGEON = BRANCH_TEMPLE,
    BRANCH_ORC,
    BRANCH_ELF,
#if TAG_MAJOR_VERSION == 34
    BRANCH_DWARF,
#endif
    BRANCH_LAIR,
    BRANCH_SWAMP,
    BRANCH_SHOALS,
    BRANCH_SNAKE,
    BRANCH_SPIDER,
    BRANCH_SLIME,
    BRANCH_VAULTS,
#if TAG_MAJOR_VERSION == 34
    BRANCH_BLADE,
#endif
    BRANCH_CRYPT,
    BRANCH_TOMB,
#if TAG_MAJOR_VERSION > 34
    BRANCH_DEPTHS,
#endif
    BRANCH_VESTIBULE,
    BRANCH_DIS,
    BRANCH_GEHENNA,
    BRANCH_COCYTUS,
    BRANCH_TARTARUS,
      BRANCH_FIRST_HELL = BRANCH_DIS,
      BRANCH_LAST_HELL = BRANCH_TARTARUS,
    BRANCH_ZOT,
#if TAG_MAJOR_VERSION == 34
    BRANCH_FOREST,
#endif
    BRANCH_ABYSS,
    BRANCH_PANDEMONIUM,
    BRANCH_ZIGGURAT,
    BRANCH_LABYRINTH,
    BRANCH_BAZAAR,
    BRANCH_TROVE,
    BRANCH_SEWER,
    BRANCH_OSSUARY,
    BRANCH_BAILEY,
    BRANCH_ICE_CAVE,
    BRANCH_VOLCANO,
    BRANCH_WIZLAB,
#if TAG_MAJOR_VERSION == 34
    BRANCH_DEPTHS,
#endif
    NUM_BRANCHES
};

enum caction_type    // Primary categorization of counted actions.
{                    // A subtype will also be given in each case:
    CACT_MELEE,      // weapon subtype or unrand index
    CACT_FIRE,       // weapon subtype or unrand index
    CACT_THROW,      // item basetype << 16 | subtype
    CACT_CAST,       // spell_type
    CACT_INVOKE,     // ability_type
    CACT_ABIL,       // ability_type
    CACT_EVOKE,      // evoc_type
                     //   or item.basetype << 16 | subtype
                     //   or unrand index
    CACT_USE,        // object_class_type
    CACT_STAB,       // stab_type
    CACT_EAT,        // food_type, or -1 for corpse
    NUM_CACTIONS,
};

enum canned_message_type
{
    MSG_SOMETHING_APPEARS,
    MSG_NOTHING_HAPPENS,
    MSG_YOU_UNAFFECTED,
    MSG_YOU_RESIST,
    MSG_YOU_PARTIALLY_RESIST,
    MSG_TOO_BERSERK,
    MSG_TOO_CONFUSED,
    MSG_PRESENT_FORM,
    MSG_NOTHING_CARRIED,
    MSG_CANNOT_DO_YET,
    MSG_OK,
    MSG_UNTHINKING_ACT,
    MSG_NOTHING_THERE,
    MSG_NOTHING_CLOSE_ENOUGH,
    MSG_NO_ENERGY,
    MSG_SPELL_FIZZLES,
    MSG_HUH,
    MSG_EMPTY_HANDED_ALREADY,
    MSG_EMPTY_HANDED_NOW,
    MSG_YOU_BLINK,
    MSG_STRANGE_STASIS,
    MSG_NO_SPELLS,
    MSG_MANA_INCREASE,
    MSG_MANA_DECREASE,
    MSG_DISORIENTED,
    MSG_TOO_HUNGRY,
    MSG_DETECT_NOTHING,
    MSG_CALL_DEAD,
    MSG_ANIMATE_REMAINS,
    MSG_DECK_EXHAUSTED,
    MSG_CANNOT_MOVE,
    MSG_YOU_DIE,
    MSG_GHOSTLY_OUTLINE,
};

enum char_set_type
{
    CSET_DEFAULT,
    CSET_ASCII,         // flat 7-bit ASCII
    NUM_CSET
};

enum cleansing_flame_source_type
{
    CLEANSING_FLAME_GENERIC    = -1,
    CLEANSING_FLAME_SPELL      = -2, // SPELL_FLAME_OF_CLEANSING
    CLEANSING_FLAME_INVOCATION = -3, // ABIL_TSO_CLEANSING_FLAME
    CLEANSING_FLAME_TSO        = -4, // TSO effect
};

enum cloud_type
{
    CLOUD_NONE,
    CLOUD_FIRE,
    CLOUD_MEPHITIC,
    CLOUD_COLD,
    CLOUD_POISON,
    CLOUD_BLACK_SMOKE,
    CLOUD_GREY_SMOKE,
    CLOUD_BLUE_SMOKE,
    CLOUD_PURPLE_SMOKE,
    CLOUD_TLOC_ENERGY,
    CLOUD_FOREST_FIRE,
    CLOUD_STEAM,
#if TAG_MAJOR_VERSION == 34
    CLOUD_GLOOM,
#endif
    CLOUD_INK,
    CLOUD_PETRIFY,
    CLOUD_HOLY_FLAMES,
    CLOUD_MIASMA,
    CLOUD_MIST,
    CLOUD_CHAOS,
    CLOUD_RAIN,
    CLOUD_MUTAGENIC,
    CLOUD_MAGIC_TRAIL,
    CLOUD_TORNADO,
    CLOUD_DUST_TRAIL,
    CLOUD_GHOSTLY_FLAME,
    CLOUD_ACID,
    CLOUD_STORM,
    CLOUD_NEGATIVE_ENERGY,
    NUM_CLOUD_TYPES,

    CLOUD_OPAQUE_FIRST = CLOUD_BLACK_SMOKE,
    CLOUD_OPAQUE_LAST  = CLOUD_HOLY_FLAMES,

    // Random per-square.
    CLOUD_RANDOM_SMOKE = 97,
    CLOUD_RANDOM,
    CLOUD_DEBUGGING,
};

enum command_type
{
    CMD_NO_CMD = 2000,
    CMD_NO_CMD_DEFAULT, // hack to allow assignment of keys to CMD_NO_CMD
    CMD_MOVE_LEFT,
    CMD_MOVE_DOWN,
    CMD_MOVE_UP,
    CMD_MOVE_RIGHT,
    CMD_MOVE_UP_LEFT,
    CMD_MOVE_DOWN_LEFT,
    CMD_MOVE_UP_RIGHT,
    CMD_MOVE_DOWN_RIGHT,
    CMD_RUN_LEFT,
    CMD_RUN_DOWN,
    CMD_RUN_UP,
    CMD_RUN_RIGHT,
    CMD_RUN_UP_LEFT,
    CMD_RUN_DOWN_LEFT,
    CMD_RUN_UP_RIGHT,
    CMD_RUN_DOWN_RIGHT,
    CMD_SAFE_WAIT,
    CMD_SAFE_MOVE_LEFT,
    CMD_SAFE_MOVE_DOWN,
    CMD_SAFE_MOVE_UP,
    CMD_SAFE_MOVE_RIGHT,
    CMD_SAFE_MOVE_UP_LEFT,
    CMD_SAFE_MOVE_DOWN_LEFT,
    CMD_SAFE_MOVE_UP_RIGHT,
    CMD_SAFE_MOVE_DOWN_RIGHT,
    CMD_ATTACK_LEFT,
    CMD_ATTACK_DOWN,
    CMD_ATTACK_UP,
    CMD_ATTACK_RIGHT,
    CMD_ATTACK_UP_LEFT,
    CMD_ATTACK_DOWN_LEFT,
    CMD_ATTACK_UP_RIGHT,
    CMD_ATTACK_DOWN_RIGHT,
    CMD_OPEN_DOOR,
    CMD_CLOSE_DOOR,
    CMD_REST,
    CMD_GO_UPSTAIRS,
    CMD_GO_DOWNSTAIRS,
    CMD_TOGGLE_AUTOPICKUP,
    CMD_TOGGLE_VIEWPORT_MONSTER_HP,
    CMD_TOGGLE_VIEWPORT_WEAPONS,
    CMD_TOGGLE_TRAVEL_SPEED,
    CMD_PICKUP,
    CMD_PICKUP_QUANTITY,
    CMD_DROP,
    CMD_DROP_LAST,
    CMD_BUTCHER,
    CMD_INSPECT_FLOOR,
    CMD_SHOW_TERRAIN,
    CMD_FULL_VIEW,
    CMD_EVOKE,
    CMD_EVOKE_WIELDED,
    CMD_FORCE_EVOKE_WIELDED,
    CMD_WIELD_WEAPON,
    CMD_WEAPON_SWAP,
    CMD_FIRE,
    CMD_QUIVER_ITEM,
    CMD_THROW_ITEM_NO_QUIVER,
    CMD_WEAR_ARMOUR,
    CMD_REMOVE_ARMOUR,
    CMD_WEAR_JEWELLERY,
    CMD_REMOVE_JEWELLERY,
    CMD_CYCLE_QUIVER_FORWARD,
    CMD_CYCLE_QUIVER_BACKWARD,
    CMD_LIST_WEAPONS,
    CMD_LIST_ARMOUR,
    CMD_LIST_JEWELLERY,
    CMD_LIST_EQUIPMENT,
    CMD_LIST_GOLD,
    CMD_ZAP_WAND,
    CMD_CAST_SPELL,
    CMD_FORCE_CAST_SPELL,
    CMD_MEMORISE_SPELL,
    CMD_USE_ABILITY,
    CMD_PRAY,
    CMD_EAT,
    CMD_QUAFF,
    CMD_READ,
    CMD_LOOK_AROUND,
    CMD_WAIT,
    CMD_SHOUT,
    CMD_CHARACTER_DUMP,
    CMD_DISPLAY_COMMANDS,
    CMD_DISPLAY_INVENTORY,
    CMD_DISPLAY_KNOWN_OBJECTS,
    CMD_DISPLAY_MUTATIONS,
    CMD_DISPLAY_SKILLS,
    CMD_DISPLAY_MAP,
    CMD_DISPLAY_OVERMAP,
    CMD_DISPLAY_RELIGION,
    CMD_DISPLAY_RUNES,
    CMD_DISPLAY_CHARACTER_STATUS,
    CMD_DISPLAY_SPELLS,
    CMD_LOOKUP_HELP,
    CMD_EXPERIENCE_CHECK,
    CMD_ADJUST_INVENTORY,
    CMD_REPLAY_MESSAGES,
    CMD_REDRAW_SCREEN,
    CMD_MACRO_ADD,
    CMD_SAVE_GAME,
    CMD_SAVE_GAME_NOW,
    CMD_SUSPEND_GAME,
    CMD_QUIT,
    CMD_WIZARD,
    CMD_EXPLORE_MODE,

    CMD_SEARCH_STASHES,
    CMD_EXPLORE,
    CMD_INTERLEVEL_TRAVEL,
    CMD_FIX_WAYPOINT,

    CMD_CLEAR_MAP,
    CMD_INSCRIBE_ITEM,
    CMD_MAKE_NOTE,
    CMD_RESISTS_SCREEN,

    CMD_READ_MESSAGES,

    CMD_MOUSE_MOVE,
    CMD_MOUSE_CLICK,

    CMD_ANNOTATE_LEVEL,

#ifdef CLUA_BINDINGS
    CMD_AUTOFIGHT,
    CMD_AUTOFIGHT_NOMOVE,
#endif

#ifdef USE_TILE
    CMD_EDIT_PLAYER_TILE,
    CMD_MIN_TILE = CMD_EDIT_PLAYER_TILE,
    CMD_MAX_TILE = CMD_EDIT_PLAYER_TILE,
#endif

#ifdef TOUCH_UI
    // zoom on dungeon
    CMD_ZOOM_IN,
    CMD_ZOOM_OUT,

    // bring up the on-screen keyboard if needed
    CMD_SHOW_KEYBOARD,
#endif

    // Repeat previous command
    CMD_PREV_CMD_AGAIN,

    // Repeat next command a given number of times
    CMD_REPEAT_CMD,

    CMD_LUA_CONSOLE,

    CMD_MAX_NORMAL = CMD_LUA_CONSOLE,

    // overmap commands
    CMD_MAP_CLEAR_MAP,
    CMD_MIN_OVERMAP = CMD_MAP_CLEAR_MAP,
    CMD_MAP_ADD_WAYPOINT,
    CMD_MAP_EXCLUDE_AREA,
    CMD_MAP_CLEAR_EXCLUDES,
    CMD_MAP_EXCLUDE_RADIUS,

    CMD_MAP_MOVE_LEFT,
    CMD_MAP_MOVE_DOWN,
    CMD_MAP_MOVE_UP,
    CMD_MAP_MOVE_RIGHT,
    CMD_MAP_MOVE_UP_LEFT,
    CMD_MAP_MOVE_DOWN_LEFT,
    CMD_MAP_MOVE_UP_RIGHT,
    CMD_MAP_MOVE_DOWN_RIGHT,

    CMD_MAP_JUMP_LEFT,
    CMD_MAP_JUMP_DOWN,
    CMD_MAP_JUMP_UP,
    CMD_MAP_JUMP_RIGHT,
    CMD_MAP_JUMP_UP_LEFT,
    CMD_MAP_JUMP_DOWN_LEFT,
    CMD_MAP_JUMP_UP_RIGHT,
    CMD_MAP_JUMP_DOWN_RIGHT,

    CMD_MAP_NEXT_LEVEL,
    CMD_MAP_PREV_LEVEL,
    CMD_MAP_GOTO_LEVEL,

    CMD_MAP_SCROLL_DOWN,
    CMD_MAP_SCROLL_UP,

    CMD_MAP_FIND_UPSTAIR,
    CMD_MAP_FIND_DOWNSTAIR,
    CMD_MAP_FIND_YOU,
    CMD_MAP_FIND_PORTAL,
    CMD_MAP_FIND_TRAP,
    CMD_MAP_FIND_ALTAR,
    CMD_MAP_FIND_EXCLUDED,
    CMD_MAP_FIND_WAYPOINT,
    CMD_MAP_FIND_STASH,
    CMD_MAP_FIND_STASH_REVERSE,

    CMD_MAP_GOTO_TARGET,
    CMD_MAP_ANNOTATE_LEVEL,

    CMD_MAP_EXPLORE,

    CMD_MAP_WIZARD_TELEPORT,

    CMD_MAP_DESCRIBE,

    CMD_MAP_HELP,
    CMD_MAP_FORGET,
    CMD_MAP_UNFORGET,

    CMD_MAP_EXIT_MAP,

    CMD_MAX_OVERMAP = CMD_MAP_EXIT_MAP,

    // targeting commands
    CMD_TARGET_DOWN_LEFT,
    CMD_MIN_TARGET = CMD_TARGET_DOWN_LEFT,
    CMD_TARGET_DOWN,
    CMD_TARGET_DOWN_RIGHT,
    CMD_TARGET_LEFT,
    CMD_TARGET_RIGHT,
    CMD_TARGET_UP_LEFT,
    CMD_TARGET_UP,
    CMD_TARGET_UP_RIGHT,

    CMD_TARGET_DIR_DOWN_LEFT,
    CMD_TARGET_DIR_DOWN,
    CMD_TARGET_DIR_DOWN_RIGHT,
    CMD_TARGET_DIR_LEFT,
    CMD_TARGET_DIR_RIGHT,
    CMD_TARGET_DIR_UP_LEFT,
    CMD_TARGET_DIR_UP,
    CMD_TARGET_DIR_UP_RIGHT,

    CMD_TARGET_DESCRIBE,
    CMD_TARGET_PREV_TARGET,
    CMD_TARGET_MAYBE_PREV_TARGET,
    CMD_TARGET_SELECT,
    CMD_TARGET_SELECT_ENDPOINT,
    CMD_TARGET_SELECT_FORCE,
    CMD_TARGET_SELECT_FORCE_ENDPOINT,
    CMD_TARGET_GET,
    CMD_TARGET_OBJ_CYCLE_BACK,
    CMD_TARGET_OBJ_CYCLE_FORWARD,
    CMD_TARGET_CYCLE_FORWARD,
    CMD_TARGET_CYCLE_BACK,
    CMD_TARGET_CYCLE_BEAM,
    CMD_TARGET_CYCLE_MLIST = CMD_NO_CMD + 1000, // for indices a-z in the monster list
    CMD_TARGET_CYCLE_MLIST_END = CMD_NO_CMD + 1025,
    CMD_TARGET_TOGGLE_MLIST,
    CMD_TARGET_TOGGLE_BEAM,
    CMD_TARGET_CANCEL,
    CMD_TARGET_SHOW_PROMPT,
    CMD_TARGET_OLD_SPACE,
    CMD_TARGET_EXCLUDE,
    CMD_TARGET_FIND_TRAP,
    CMD_TARGET_FIND_PORTAL,
    CMD_TARGET_FIND_ALTAR,
    CMD_TARGET_FIND_UPSTAIR,
    CMD_TARGET_FIND_DOWNSTAIR,
    CMD_TARGET_FIND_YOU,
    CMD_TARGET_WIZARD_MAKE_FRIENDLY,
    CMD_TARGET_WIZARD_BLESS_MONSTER,
    CMD_TARGET_WIZARD_MAKE_SHOUT,
    CMD_TARGET_WIZARD_GIVE_ITEM,
    CMD_TARGET_WIZARD_MOVE,
    CMD_TARGET_WIZARD_PATHFIND,
    CMD_TARGET_WIZARD_GAIN_LEVEL,
    CMD_TARGET_WIZARD_MISCAST,
    CMD_TARGET_WIZARD_MAKE_SUMMONED,
    CMD_TARGET_WIZARD_POLYMORPH,
    CMD_TARGET_WIZARD_DEBUG_MONSTER,
    CMD_TARGET_WIZARD_HEAL_MONSTER,
    CMD_TARGET_WIZARD_HURT_MONSTER,
    CMD_TARGET_WIZARD_DEBUG_PORTAL,
    CMD_TARGET_WIZARD_KILL_MONSTER,
    CMD_TARGET_WIZARD_BANISH_MONSTER,
    CMD_TARGET_WIZARD_CREATE_MIMIC,
    CMD_TARGET_MOUSE_MOVE,
    CMD_TARGET_MOUSE_SELECT,
    CMD_TARGET_HELP,
    CMD_MAX_TARGET = CMD_TARGET_HELP,

#ifdef USE_TILE
    // Tile doll editing screen
    CMD_DOLL_RANDOMIZE,
    CMD_MIN_DOLL = CMD_DOLL_RANDOMIZE,
    CMD_DOLL_SELECT_NEXT_DOLL,
    CMD_DOLL_SELECT_PREV_DOLL,
    CMD_DOLL_SELECT_NEXT_PART,
    CMD_DOLL_SELECT_PREV_PART,
    CMD_DOLL_CHANGE_PART_NEXT,
    CMD_DOLL_CHANGE_PART_PREV,
    CMD_DOLL_CONFIRM_CHOICE,
    CMD_DOLL_COPY,
    CMD_DOLL_PASTE,
    CMD_DOLL_TAKE_OFF,
    CMD_DOLL_TAKE_OFF_ALL,
    CMD_DOLL_TOGGLE_EQUIP,
    CMD_DOLL_TOGGLE_EQUIP_ALL,
    CMD_DOLL_JOB_DEFAULT,
    CMD_DOLL_CHANGE_MODE,
    CMD_DOLL_SAVE,
    CMD_DOLL_QUIT,
    CMD_MAX_DOLL = CMD_DOLL_QUIT,
#endif

    // Disable/enable -more- prompts.
    CMD_DISABLE_MORE,
    CMD_MIN_SYNTHETIC = CMD_DISABLE_MORE,
    CMD_ENABLE_MORE,
    CMD_UNWIELD_WEAPON,

    // [ds] Silently ignored, requests another round of input.
    CMD_NEXT_CMD,

    // Must always be last
    CMD_MAX_CMD
};

enum conduct_type
{
    DID_NOTHING,
    DID_NECROMANCY,                       // vamp/drain/pain/reap, Zong/Curses
    DID_HOLY,                             // holy wrath, holy word scrolls
    DID_UNHOLY,                           // demon weapons, demon spells
    DID_ATTACK_HOLY,
    DID_ATTACK_NEUTRAL,
    DID_ATTACK_FRIEND,
    DID_FRIEND_DIED,
    DID_UNCHIVALRIC_ATTACK,
    DID_POISON,
    DID_KILL_LIVING,
    DID_KILL_UNDEAD,
    DID_KILL_DEMON,
    DID_KILL_NATURAL_UNHOLY,              // TSO
    DID_KILL_NATURAL_EVIL,                // TSO
    DID_KILL_UNCLEAN,                     // Zin
    DID_KILL_CHAOTIC,                     // Zin
    DID_KILL_WIZARD,                      // Trog
    DID_KILL_PRIEST,                      // Beogh
    DID_KILL_HOLY,
    DID_KILL_FAST,                        // Cheibriados
    DID_BANISH,
    DID_SPELL_MEMORISE,
    DID_SPELL_CASTING,
    DID_SPELL_PRACTISE,
    DID_DRINK_BLOOD,
    DID_CANNIBALISM,
    DID_DESECRATE_SOULED_BEING,           // Zin
    DID_DELIBERATE_MUTATING,              // Zin
    DID_CAUSE_GLOWING,                    // Zin
    DID_UNCLEAN,                          // Zin (used unclean weapon/magic)
    DID_CHAOS,                            // Zin (used chaotic weapon/magic)
    DID_DESECRATE_ORCISH_REMAINS,         // Beogh
    DID_DESTROY_ORCISH_IDOL,              // Beogh
    DID_KILL_SLIME,                       // Jiyva
    DID_KILL_PLANT,                       // Fedhas
    DID_HASTY,                            // Cheibriados
    DID_CORPSE_VIOLATION,                 // Fedhas (Necromancy involving
                                          // corpses/chunks).
    DID_SOULED_FRIEND_DIED,               // Zin
    DID_ATTACK_IN_SANCTUARY,              // Zin
    DID_KILL_ARTIFICIAL,                  // Yredelemnul
    DID_DESTROY_SPELLBOOK,                // Sif Muna
    DID_EXPLORATION,                      // Ashenzari, wrath timers
    DID_DESECRATE_HOLY_REMAINS,           // Zin/Ely/TSO/Yredelemnul
    DID_SEE_MONSTER,                      // TSO
    DID_FIRE,                             // Dithmenos
    DID_KILL_FIERY,                       // Dithmenos
    DID_SACRIFICE_LOVE,                   // Ru

    NUM_CONDUCTS
};

enum confirm_butcher_type
{
    CONFIRM_NEVER,
    CONFIRM_ALWAYS,
    CONFIRM_AUTO,
};

enum confirm_prompt_type
{
    CONFIRM_CANCEL,             // automatically answer 'no', i.e. disallow
    CONFIRM_PROMPT,             // prompt
    CONFIRM_NONE,               // automatically answer 'yes'
};

enum confirm_level_type
{
    CONFIRM_NONE_EASY,
    CONFIRM_SAFE_EASY,
    CONFIRM_ALL_EASY,
};

// When adding new delays, update their names in delay.cc
enum delay_type
{
    DELAY_NOT_DELAYED,
    DELAY_EAT,
    DELAY_FEED_VAMPIRE,
    DELAY_ARMOUR_ON,
    DELAY_ARMOUR_OFF,
    DELAY_JEWELLERY_ON,
    DELAY_MEMORISE,
    DELAY_BUTCHER,
    DELAY_BOTTLE_BLOOD,
#if TAG_MAJOR_VERSION == 34
    DELAY_WEAPON_SWAP,
#endif
    DELAY_PASSWALL,
    DELAY_DROP_ITEM,
    DELAY_MULTIDROP,
    DELAY_ASCENDING_STAIRS,
    DELAY_DESCENDING_STAIRS,
#if TAG_MAJOR_VERSION == 34
    DELAY_UNUSED, // was DELAY_RECITE
#endif

    // [dshaligram] Shift-running, resting, travel and macros are now
    // also handled as delays.
    DELAY_RUN,
    DELAY_REST,
    DELAY_TRAVEL,

    DELAY_MACRO,

    // In a macro delay, a stacked delay to tell Crawl to read and act on
    // one input command.
    DELAY_MACRO_PROCESS_KEY,

    DELAY_INTERRUPTIBLE,                // simple interruptible delay
    DELAY_UNINTERRUPTIBLE,              // simple uninterruptible delay

    DELAY_SHAFT_SELF, // Formicid ability
    DELAY_BLURRY_SCROLL,

    NUM_DELAYS
};

enum description_level_type
{
    DESC_THE,
    DESC_A,
    DESC_YOUR,
    DESC_PLAIN,
    DESC_ITS,
    DESC_INVENTORY_EQUIP,
    DESC_INVENTORY,

    // Partial item names.
    DESC_BASENAME,                     // Base name of item subtype
    DESC_QUALNAME,                     // Name without articles, quantities,
                                       // enchantments.
    DESC_DBNAME,                       // Name with which to look up item
                                       // description in the db.

    DESC_NONE
};

enum evoc_type
{
    EVOC_WAND,
    EVOC_ROD,
    EVOC_DECK,
#if TAG_MAJOR_VERSION == 34
    EVOC_MISC,
    EVOC_BUGGY_TOME,
#endif
};

enum game_direction_type
{
    GDT_GAME_START = 0,
    GDT_DESCENDING,
    GDT_ASCENDING,
};

enum game_type
{
    GAME_TYPE_UNSPECIFIED,
    GAME_TYPE_NORMAL,
    GAME_TYPE_TUTORIAL,
    GAME_TYPE_ARENA,
    GAME_TYPE_SPRINT,
    GAME_TYPE_HINTS,
    GAME_TYPE_ZOTDEF,
    GAME_TYPE_INSTRUCTIONS,
    GAME_TYPE_HIGH_SCORES,
    NUM_GAME_TYPE
};

enum level_flag_type
{
    LFLAG_NONE = 0,

    LFLAG_NO_TELE_CONTROL = (1 << 0), // Teleport control not allowed.
    LFLAG_NO_MAP          = (1 << 2), // Level can't be persistently mapped.
};

// Volatile state and cache.
enum level_state_type
{
    LSTATE_NONE = 0,

    LSTATE_GOLUBRIA       = (1 << 0), // A Golubria trap exists.
    LSTATE_GLOW_MOLD      = (1 << 1), // Any glowing mold exists.
    LSTATE_DELETED        = (1 << 2), // The level won't be saved.
    LSTATE_BEOGH          = (1 << 3), // Possibly an orcish priest around.
    LSTATE_SLIMY_WALL     = (1 << 4), // Any slime walls exist.
};

// NOTE: The order of these is very important to their usage!
// [dshaligram] If adding/removing from this list, also update viewchar.cc!
enum dungeon_char_type
{
    DCHAR_WALL,
    DCHAR_PERMAWALL,
    DCHAR_WALL_MAGIC,
    DCHAR_FLOOR,
    DCHAR_FLOOR_MAGIC,
    DCHAR_DOOR_OPEN,
    DCHAR_DOOR_CLOSED,
    DCHAR_TRAP,
    DCHAR_STAIRS_DOWN,
    DCHAR_STAIRS_UP,
    DCHAR_GRATE,
    DCHAR_ALTAR,
    DCHAR_ARCH,
    DCHAR_FOUNTAIN,
    DCHAR_WAVY,
    DCHAR_STATUE,
    DCHAR_INVIS_EXPOSED,
    DCHAR_ITEM_DETECTED,
    DCHAR_ITEM_ORB,
    DCHAR_ITEM_RUNE,
    DCHAR_ITEM_WEAPON,
    DCHAR_ITEM_ARMOUR,
    DCHAR_ITEM_WAND,
    DCHAR_ITEM_FOOD,
    DCHAR_ITEM_SCROLL,
    DCHAR_ITEM_RING,
    DCHAR_ITEM_POTION,
    DCHAR_ITEM_MISSILE,
    DCHAR_ITEM_BOOK,
    DCHAR_ITEM_STAFF,
    DCHAR_ITEM_ROD,
    DCHAR_ITEM_MISCELLANY,
    DCHAR_ITEM_CORPSE,
    DCHAR_ITEM_SKELETON,
    DCHAR_ITEM_GOLD,
    DCHAR_ITEM_AMULET,
    DCHAR_CLOUD,
    DCHAR_TREE,
    DCHAR_TELEPORTER,

    DCHAR_SPACE,
    DCHAR_FIRED_FLASK,
    DCHAR_FIRED_BOLT,
    DCHAR_FIRED_CHUNK,
    DCHAR_FIRED_BOOK,
    DCHAR_FIRED_WEAPON,
    DCHAR_FIRED_ZAP,
    DCHAR_FIRED_BURST,
    DCHAR_FIRED_STICK,
    DCHAR_FIRED_TRINKET,
    DCHAR_FIRED_SCROLL,
    DCHAR_FIRED_DEBUG,
    DCHAR_FIRED_ARMOUR,
    DCHAR_FIRED_MISSILE,
    DCHAR_EXPLOSION,

    DCHAR_FRAME_HORIZ,
    DCHAR_FRAME_VERT,
    DCHAR_FRAME_TL,
    DCHAR_FRAME_TR,
    DCHAR_FRAME_BL,
    DCHAR_FRAME_BR,

    NUM_DCHAR_TYPES
};

// When adding:

// * Add an entry in feature-data.h for the feature.

// * edit dat/descript/features.txt and add a
//      long description if appropriate.

// * check the feat_* functions in terrain.cc and make sure
//      they return sane values for your new feature.

// * edit mapdef.cc and add a symbol to _glyph_to_feat() for the feature,
//      if you want vault maps to be able to use it directly . If you do, also
//      update docs/develop/levels/syntax.txt with the new symbol.
enum dungeon_feature_type
{
    DNGN_UNSEEN = 0,                   // must be zero
    DNGN_CLOSED_DOOR,
    DNGN_RUNED_DOOR,
    DNGN_SEALED_DOOR,
    DNGN_TREE,

    // Walls
    DNGN_METAL_WALL,
    DNGN_CRYSTAL_WALL,
    DNGN_ROCK_WALL,
    DNGN_SLIMY_WALL,
    DNGN_STONE_WALL,
    DNGN_PERMAROCK_WALL,               // for undiggable walls
    DNGN_CLEAR_ROCK_WALL,              // transparent walls
    DNGN_CLEAR_STONE_WALL,
    DNGN_CLEAR_PERMAROCK_WALL,

    DNGN_GRATE,

    // Misc solid features
    DNGN_OPEN_SEA,                     // Shoals equivalent for permarock
    DNGN_LAVA_SEA,                     // Gehenna equivalent for permarock
    DNGN_ORCISH_IDOL,
    DNGN_GRANITE_STATUE,
    DNGN_MALIGN_GATEWAY,

#if TAG_MAJOR_VERSION == 34
    DNGN_LAVA            = 30,
#else
    DNGN_LAVA,
#endif
    DNGN_DEEP_WATER,

    DNGN_SHALLOW_WATER,

    DNGN_FLOOR,
    DNGN_OPEN_DOOR,

    DNGN_TRAP_MECHANICAL,
    DNGN_TRAP_TELEPORT,
    DNGN_TRAP_SHAFT,
    DNGN_TRAP_WEB,
#if TAG_MAJOR_VERSION > 34
    DNGN_TRAP_ALARM,
    DNGN_TRAP_ZOT,
    DNGN_PASSAGE_OF_GOLUBRIA,
    DNGN_TRAP_SHADOW,
    DNGN_TRAP_SHADOW_DORMANT,
#endif
    DNGN_UNDISCOVERED_TRAP,

    DNGN_ENTER_SHOP,
    DNGN_ABANDONED_SHOP,

    DNGN_STONE_STAIRS_DOWN_I,
    DNGN_STONE_STAIRS_DOWN_II,
    DNGN_STONE_STAIRS_DOWN_III,
    DNGN_ESCAPE_HATCH_DOWN,

    // corresponding up stairs (same order as above)
    DNGN_STONE_STAIRS_UP_I,
    DNGN_STONE_STAIRS_UP_II,
    DNGN_STONE_STAIRS_UP_III,
    DNGN_ESCAPE_HATCH_UP,

    // Various gates
    DNGN_ENTER_DIS,
    DNGN_ENTER_GEHENNA,
    DNGN_ENTER_COCYTUS,
    DNGN_ENTER_TARTARUS,
    DNGN_ENTER_ABYSS,
    DNGN_EXIT_ABYSS,
    DNGN_STONE_ARCH,
    DNGN_ENTER_PANDEMONIUM,
    DNGN_EXIT_PANDEMONIUM,
    DNGN_TRANSIT_PANDEMONIUM,
    DNGN_EXIT_DUNGEON,
    DNGN_EXIT_THROUGH_ABYSS,
    DNGN_EXIT_HELL,
    DNGN_ENTER_HELL,
    DNGN_ENTER_LABYRINTH,
    DNGN_TELEPORTER,
#if TAG_MAJOR_VERSION == 34
    DNGN_ENTER_PORTAL_VAULT,
    DNGN_EXIT_PORTAL_VAULT,
#endif
    DNGN_EXPIRED_PORTAL,

    // Entrances to various branches
#if TAG_MAJOR_VERSION == 34
    DNGN_ENTER_DWARF,
#endif
    DNGN_ENTER_ORC,
    DNGN_ENTER_LAIR,
    DNGN_ENTER_SLIME,
    DNGN_ENTER_VAULTS,
    DNGN_ENTER_CRYPT,
#if TAG_MAJOR_VERSION == 34
    DNGN_ENTER_BLADE,
#endif
    DNGN_ENTER_ZOT,
    DNGN_ENTER_TEMPLE,
    DNGN_ENTER_SNAKE,
    DNGN_ENTER_ELF,
    DNGN_ENTER_TOMB,
    DNGN_ENTER_SWAMP,
    DNGN_ENTER_SHOALS,
    DNGN_ENTER_SPIDER,
#if TAG_MAJOR_VERSION == 34
    DNGN_ENTER_FOREST,
#endif
    DNGN_ENTER_DEPTHS,

    // Exits from various branches
    // Order must be the same as above
#if TAG_MAJOR_VERSION == 34
    DNGN_EXIT_DWARF,
#endif
    DNGN_EXIT_ORC,
    DNGN_EXIT_LAIR,
    DNGN_EXIT_SLIME,
    DNGN_EXIT_VAULTS,
    DNGN_EXIT_CRYPT,
#if TAG_MAJOR_VERSION == 34
    DNGN_EXIT_BLADE,
#endif
    DNGN_EXIT_ZOT,
    DNGN_EXIT_TEMPLE,
    DNGN_EXIT_SNAKE,
    DNGN_EXIT_ELF,
    DNGN_EXIT_TOMB,
    DNGN_EXIT_SWAMP,
    DNGN_EXIT_SHOALS,
    DNGN_EXIT_SPIDER,
#if TAG_MAJOR_VERSION == 34
    DNGN_EXIT_FOREST,
#endif
    DNGN_EXIT_DEPTHS,

    DNGN_ALTAR_ZIN,
    DNGN_ALTAR_SHINING_ONE,
    DNGN_ALTAR_KIKUBAAQUDGHA,
    DNGN_ALTAR_YREDELEMNUL,
    DNGN_ALTAR_XOM,
    DNGN_ALTAR_VEHUMET,
    DNGN_ALTAR_OKAWARU,
    DNGN_ALTAR_MAKHLEB,
    DNGN_ALTAR_SIF_MUNA,
    DNGN_ALTAR_TROG,
    DNGN_ALTAR_NEMELEX_XOBEH,
    DNGN_ALTAR_ELYVILON,
    DNGN_ALTAR_LUGONU,
    DNGN_ALTAR_BEOGH,
    DNGN_ALTAR_JIYVA,
    DNGN_ALTAR_FEDHAS,
    DNGN_ALTAR_CHEIBRIADOS,
    DNGN_ALTAR_ASHENZARI,
    DNGN_ALTAR_DITHMENOS,
#if TAG_MAJOR_VERSION > 34
    DNGN_ALTAR_GOZAG,
    DNGN_ALTAR_QAZLAL,
    DNGN_ALTAR_RU,
#endif

    DNGN_FOUNTAIN_BLUE,
    DNGN_FOUNTAIN_SPARKLING,           // aka 'Magic Fountain' {dlb}
    DNGN_FOUNTAIN_BLOOD,
#if TAG_MAJOR_VERSION == 34
    DNGN_DRY_FOUNTAIN_BLUE,
    DNGN_DRY_FOUNTAIN_SPARKLING,
    DNGN_DRY_FOUNTAIN_BLOOD,
#endif
    DNGN_DRY_FOUNTAIN,

    // Not meant to ever appear in grd().
    DNGN_EXPLORE_HORIZON, // dummy for redefinition

    DNGN_UNKNOWN_ALTAR,
    DNGN_UNKNOWN_PORTAL,

    DNGN_ABYSSAL_STAIR,
#if TAG_MAJOR_VERSION == 34
    DNGN_BADLY_SEALED_DOOR,
#endif

    DNGN_SEALED_STAIRS_UP,
    DNGN_SEALED_STAIRS_DOWN,
#if TAG_MAJOR_VERSION == 34
    DNGN_TRAP_ALARM,
    DNGN_TRAP_ZOT,
    DNGN_PASSAGE_OF_GOLUBRIA,
#endif

    DNGN_ENTER_ZIGGURAT,
    DNGN_ENTER_BAZAAR,
    DNGN_ENTER_TROVE,
    DNGN_ENTER_SEWER,
    DNGN_ENTER_OSSUARY,
    DNGN_ENTER_BAILEY,
    DNGN_ENTER_ICE_CAVE,
    DNGN_ENTER_VOLCANO,
    DNGN_ENTER_WIZLAB,
#if TAG_MAJOR_VERSION == 34
    DNGN_UNUSED_ENTER_PORTAL_1,
#endif

    DNGN_EXIT_ZIGGURAT,
    DNGN_EXIT_BAZAAR,
    DNGN_EXIT_TROVE,
    DNGN_EXIT_SEWER,
    DNGN_EXIT_OSSUARY,
    DNGN_EXIT_BAILEY,
    DNGN_EXIT_ICE_CAVE,
    DNGN_EXIT_VOLCANO,
    DNGN_EXIT_WIZLAB,
    DNGN_EXIT_LABYRINTH,
#if TAG_MAJOR_VERSION == 34
    DNGN_UNUSED_EXIT_PORTAL_1,

    DNGN_ALTAR_GOZAG,
    DNGN_ALTAR_QAZLAL,
    DNGN_ALTAR_RU,

    DNGN_TRAP_SHADOW,
    DNGN_TRAP_SHADOW_DORMANT,
#endif

    NUM_FEATURES
};

enum duration_type
{
    DUR_INVIS,
    DUR_CONF,
    DUR_PARALYSIS,
    DUR_SLOW,
    DUR_MESMERISED,
    DUR_HASTE,
    DUR_MIGHT,
    DUR_BRILLIANCE,
    DUR_AGILITY,
    DUR_FLIGHT,
    DUR_BERSERK,
    DUR_POISONING,

    DUR_CONFUSING_TOUCH,
#if TAG_MAJOR_VERSION == 34
    DUR_SURE_BLADE,
#endif
    DUR_CORONA,
    DUR_DEATHS_DOOR,
    DUR_FIRE_SHIELD,

#if TAG_MAJOR_VERSION == 34
    DUR_BUILDING_RAGE,
#endif
    DUR_EXHAUSTED,              // fatigue counter for berserk

    DUR_LIQUID_FLAMES,
    DUR_ICY_ARMOUR,
#if TAG_MAJOR_VERSION == 34
    DUR_REPEL_MISSILES,
    DUR_JELLY_PRAYER,
#endif
    DUR_PIETY_POOL,             // distribute piety over time
    DUR_DIVINE_VIGOUR,          // duration of Ely's Divine Vigour
    DUR_DIVINE_STAMINA,         // duration of Zin's Divine Stamina
    DUR_DIVINE_SHIELD,          // duration of TSO's Divine Shield
    DUR_REGENERATION,
    DUR_SWIFTNESS,
#if TAG_MAJOR_VERSION == 34
    DUR_CONTROLLED_FLIGHT,
#endif
    DUR_TELEPORT,
    DUR_CONTROL_TELEPORT,
    DUR_BREATH_WEAPON,
    DUR_TRANSFORMATION,
    DUR_DEATH_CHANNEL,
#if TAG_MAJOR_VERSION == 34
    DUR_DEFLECT_MISSILES,
#endif
    DUR_PHASE_SHIFT,
#if TAG_MAJOR_VERSION == 34
    DUR_SEE_INVISIBLE,
#endif
    DUR_WEAPON_BRAND,           // general "branding" spell counter
    DUR_DEMONIC_GUARDIAN,       // demonic guardian timeout
    DUR_POWERED_BY_DEATH,
    DUR_SILENCE,
    DUR_CONDENSATION_SHIELD,
    DUR_STONESKIN,
    DUR_GOURMAND,
#if TAG_MAJOR_VERSION == 34
    DUR_BARGAIN,
    DUR_INSULATION,
#endif
    DUR_RESISTANCE,
#if TAG_MAJOR_VERSION == 34
    DUR_SLAYING,
#endif
    DUR_STEALTH,
    DUR_MAGIC_SHIELD,
    DUR_SLEEP,
    DUR_TELEPATHY,
    DUR_PETRIFIED,
    DUR_LOWERED_MR,
    DUR_REPEL_STAIRS_MOVE,
    DUR_REPEL_STAIRS_CLIMB,
    DUR_COLOUR_SMOKE_TRAIL,
    DUR_SLIMIFY,
    DUR_TIME_STEP,
    DUR_ICEMAIL_DEPLETED,       // Wait this many turns for Icemail to return
#if TAG_MAJOR_VERSION == 34
    DUR_MISLED,
#endif
    DUR_QUAD_DAMAGE,
    DUR_AFRAID,
    DUR_MIRROR_DAMAGE,
    DUR_SCRYING,
    DUR_TORNADO,
    DUR_LIQUEFYING,
    DUR_HEROISM,
    DUR_FINESSE,
    DUR_LIFESAVING,
    DUR_PARALYSIS_IMMUNITY,
    DUR_DARKNESS,
    DUR_PETRIFYING,
    DUR_SHROUD_OF_GOLUBRIA,
    DUR_TORNADO_COOLDOWN,
#if TAG_MAJOR_VERSION == 34
    DUR_NAUSEA,
#endif
    DUR_AMBROSIA,
#if TAG_MAJOR_VERSION == 34
    DUR_TEMP_MUTATIONS,
#endif
    DUR_DISJUNCTION,
    DUR_VEHUMET_GIFT,
#if TAG_MAJOR_VERSION == 34
    DUR_BATTLESPHERE,
#endif
    DUR_SENTINEL_MARK,
    DUR_SICKENING,
    DUR_WATER_HOLD,
    DUR_WATER_HOLD_IMMUNITY,
    DUR_FLAYED,
#if TAG_MAJOR_VERSION == 34
    DUR_RETCHING,
#endif
    DUR_WEAK,
    DUR_DIMENSION_ANCHOR,
    DUR_ANTIMAGIC,
#if TAG_MAJOR_VERSION == 34
    DUR_SPIRIT_HOWL,
#endif
    DUR_INFUSION,
    DUR_SONG_OF_SLAYING,
#if TAG_MAJOR_VERSION == 34
    DUR_SONG_OF_SHIELDING,
#endif
    DUR_TOXIC_RADIANCE,
    DUR_RECITE,
    DUR_GRASPING_ROOTS,
    DUR_SLEEP_IMMUNITY,
    DUR_FIRE_VULN,
    DUR_ELIXIR_HEALTH,
    DUR_ELIXIR_MAGIC,
#if TAG_MAJOR_VERSION == 34
    DUR_ANTENNAE_EXTEND,
#endif
    DUR_TROGS_HAND,
    DUR_BARBS,
    DUR_POISON_VULN,
    DUR_FROZEN,
    DUR_SAP_MAGIC,
    DUR_MAGIC_SAPPED,
    DUR_PORTAL_PROJECTILE,
    DUR_FORESTED,
    DUR_DRAGON_CALL,
    DUR_DRAGON_CALL_COOLDOWN,
    DUR_ABJURATION_AURA,
    DUR_MESMERISE_IMMUNE,
    DUR_NO_POTIONS,
    DUR_QAZLAL_FIRE_RES,
    DUR_QAZLAL_COLD_RES,
    DUR_QAZLAL_ELEC_RES,
    DUR_QAZLAL_AC,
    DUR_CORROSION,
    DUR_FORTITUDE,
    DUR_HORROR,
    DUR_NO_SCROLLS,
#if TAG_MAJOR_VERSION == 34
    DUR_NEGATIVE_VULN,
#endif
    DUR_CLEAVE,
    DUR_STASIS,
    DUR_GOZAG_GOLD_AURA,
    NUM_DURATIONS
};

// This list must match the enchant_names array in mon-ench.cc
// Enchantments that imply other enchantments should come first
// to avoid timeout message confusion. Currently:
//     berserk -> haste, might; fatigue -> slow
enum enchant_type
{
    ENCH_NONE = 0,
    ENCH_BERSERK,
    ENCH_HASTE,
    ENCH_MIGHT,
    ENCH_FATIGUE,        // Post-berserk fatigue.
    ENCH_SLOW,
    ENCH_FEAR,
    ENCH_CONFUSION,
    ENCH_INVIS,
    ENCH_POISON,
    ENCH_ROT,
    ENCH_SUMMON,
    ENCH_ABJ,
    ENCH_CORONA,
    ENCH_CHARM,
    ENCH_STICKY_FLAME,
    ENCH_GLOWING_SHAPESHIFTER,
    ENCH_SHAPESHIFTER,
    ENCH_TP,
    ENCH_SLEEP_WARY,
    ENCH_SUBMERGED,
    ENCH_SHORT_LIVED,
    ENCH_PARALYSIS,
    ENCH_SICK,
#if TAG_MAJOR_VERSION == 34
    ENCH_SLEEPY,         //   Monster can't wake until this wears off.
#endif
    ENCH_HELD,           //   Caught in a net.
    ENCH_BATTLE_FRENZY,  //   Monster is in a battle frenzy.
#if TAG_MAJOR_VERSION == 34
    ENCH_TEMP_PACIF,
#endif
    ENCH_PETRIFYING,
    ENCH_PETRIFIED,
    ENCH_LOWERED_MR,
    ENCH_SOUL_RIPE,
    ENCH_SLOWLY_DYING,
    ENCH_EAT_ITEMS,
    ENCH_AQUATIC_LAND,   // Water monsters lose hp while on land.
    ENCH_SPORE_PRODUCTION,
#if TAG_MAJOR_VERSION == 34
    ENCH_SLOUCH,
#endif
    ENCH_SWIFT,
    ENCH_TIDE,
    ENCH_INSANE,         // Berserk + changed attitude.
    ENCH_SILENCE,
    ENCH_AWAKEN_FOREST,
    ENCH_EXPLODING,
    ENCH_BLEED,
    ENCH_PORTAL_TIMER,
    ENCH_SEVERED,
    ENCH_ANTIMAGIC,
#if TAG_MAJOR_VERSION == 34
    ENCH_FADING_AWAY,
    ENCH_PREPARING_RESURRECT,
#endif
    ENCH_REGENERATION,
    ENCH_RAISED_MR,
    ENCH_MIRROR_DAMAGE,
    ENCH_STONESKIN,
    ENCH_FEAR_INSPIRING,
    ENCH_PORTAL_PACIFIED,
    ENCH_WITHDRAWN,
#if TAG_MAJOR_VERSION == 34
    ENCH_ATTACHED,
#endif
    ENCH_LIFE_TIMER,     // Minimum time demonic guardian must exist.
    ENCH_FLIGHT,
    ENCH_LIQUEFYING,
    ENCH_TORNADO,
    ENCH_FAKE_ABJURATION,
    ENCH_DAZED,          // Dazed - less chance of acting each turn.
    ENCH_MUTE,           // Silenced.
    ENCH_BLIND,          // Blind (everything is invisible).
    ENCH_DUMB,           // Stupefied (paralysis by a different name).
    ENCH_MAD,            // Confusion by another name.
    ENCH_SILVER_CORONA,  // Zin's silver light.
    ENCH_RECITE_TIMER,   // Was recited against.
    ENCH_INNER_FLAME,
    ENCH_ROUSED,         // Monster has been roused to greatness
    ENCH_BREATH_WEAPON,  // just a simple timer for dragon breathweapon spam
    ENCH_DEATHS_DOOR,
    ENCH_ROLLING,        // Boulder Beetle in ball form
    ENCH_OZOCUBUS_ARMOUR,
    ENCH_WRETCHED,       // An abstract placeholder for monster mutations
    ENCH_SCREAMED,       // Starcursed scream timer
    ENCH_WORD_OF_RECALL, // Chanting word of recall
    ENCH_INJURY_BOND,
    ENCH_WATER_HOLD,     // Silence and asphyxiation damage
    ENCH_FLAYED,
    ENCH_HAUNTING,
#if TAG_MAJOR_VERSION == 34
    ENCH_RETCHING,
#endif
    ENCH_WEAK,
    ENCH_DIMENSION_ANCHOR,
    ENCH_AWAKEN_VINES,   // Is presently animating snaplasher vines
    ENCH_CONTROL_WINDS,
#if TAG_MAJOR_VERSION == 34
    ENCH_WIND_AIDED,
#endif
    ENCH_SUMMON_CAPPED,  // Abjuring quickly because a summon cap was hit
    ENCH_TOXIC_RADIANCE,
    ENCH_GRASPING_ROOTS_SOURCE, // Not actually entangled, but entangling others
    ENCH_GRASPING_ROOTS,
    ENCH_IOOD_CHARGED,
    ENCH_FIRE_VULN,
    ENCH_TORNADO_COOLDOWN,
    ENCH_MERFOLK_AVATAR_SONG,
    ENCH_BARBS,
#if TAG_MAJOR_VERSION == 34
    ENCH_BUILDING_CHARGE,
#endif
    ENCH_POISON_VULN,
    ENCH_ICEMAIL,
    ENCH_AGILE,
    ENCH_FROZEN,
    ENCH_EPHEMERAL_INFUSION,
    ENCH_BLACK_MARK,
    ENCH_GRAND_AVATAR,
    ENCH_SAP_MAGIC,
    ENCH_SHROUD,
    ENCH_PHANTOM_MIRROR,
    ENCH_NEUTRAL_BRIBED,
    ENCH_FRIENDLY_BRIBED,
    ENCH_CORROSION,
    ENCH_GOLD_LUST,
    ENCH_DRAINED,
    ENCH_REPEL_MISSILES,
    ENCH_DEFLECT_MISSILES,
#if TAG_MAJOR_VERSION == 34
    ENCH_NEGATIVE_VULN,
#endif
    ENCH_CONDENSATION_SHIELD,
    ENCH_RESISTANCE,
    ENCH_HEXED,
    ENCH_BONE_ARMOUR,
    ENCH_STASIS,
    ENCH_CHANT_FIRE_STORM, // chanting the fire storm spell
    ENCH_CHANT_WORD_OF_ENTROPY, // chanting word of entropy
    // Update enchantment names in mon-ench.cc when adding or removing
    // enchantments.
    NUM_ENCHANTMENTS
};

enum energy_use_type
{
    EUT_MOVE,
    EUT_SWIM,
    EUT_ATTACK,
    EUT_MISSILE,
    EUT_SPELL,
    EUT_SPECIAL,
    EUT_ITEM,
    EUT_PICKUP,
};

enum equipment_type
{
    EQ_NONE = -1,

    EQ_WEAPON,
    EQ_CLOAK,
    EQ_HELMET,
    EQ_GLOVES,
    EQ_BOOTS,
    EQ_SHIELD,
    EQ_BODY_ARMOUR,
    //Everything beyond here is jewellery
    EQ_LEFT_RING,
    EQ_RIGHT_RING,
    EQ_AMULET,
    //Octopodes don't have left and right rings. They have eight rings, instead.
    EQ_RING_ONE,
    EQ_RING_TWO,
    EQ_RING_THREE,
    EQ_RING_FOUR,
    EQ_RING_FIVE,
    EQ_RING_SIX,
    EQ_RING_SEVEN,
    EQ_RING_EIGHT,
    // Finger amulet provides an extra ring slot
    EQ_RING_AMULET,
    NUM_EQUIP,

    EQ_MIN_ARMOUR = EQ_CLOAK,
    EQ_MAX_ARMOUR = EQ_BODY_ARMOUR,
    EQ_MAX_WORN   = EQ_RING_AMULET,
    // these aren't actual equipment slots, they're categories for functions
    EQ_STAFF            = 100,         // weapon with base_type OBJ_STAVES
    EQ_RINGS,                          // check both rings
    EQ_RINGS_PLUS,                     // check both rings and sum plus
#if TAG_MAJOR_VERSION == 34
    EQ_RINGS_PLUS2,                    // check both rings and sum plus2
#endif
    EQ_ALL_ARMOUR,                     // check all armour types
};

enum eq_type
{
    ET_WEAPON,
    ET_SHIELD,
    ET_ARMOUR,
    ET_JEWELS,
    NUM_ET
};

enum eq_type_flags
{
    ETF_WEAPON = 0x1,
    ETF_SHIELD = 0x2,
    ETF_ARMOUR = 0x4,
    ETF_JEWELS = 0x8,
    ETF_ALL    = 0xF
};

enum flush_reason_type
{
    FLUSH_ON_FAILURE,                  // spell/ability failed to cast
    FLUSH_BEFORE_COMMAND,              // flush before getting a command
    FLUSH_ON_MESSAGE,                  // flush when printing a message
    FLUSH_ON_WARNING_MESSAGE,          // flush on MSGCH_WARN messages
    FLUSH_ON_DANGER_MESSAGE,           // flush on MSGCH_DANGER messages
    FLUSH_ON_PROMPT,                   // flush on MSGCH_PROMPT messages
    FLUSH_ON_UNSAFE_YES_OR_NO_PROMPT,  // flush when !safe set to yesno()
    FLUSH_LUA,                         // flush when Lua wants to flush
    FLUSH_KEY_REPLAY_CANCEL,           // flush when key replay is cancelled
    FLUSH_ABORT_MACRO,                 // something wrong with macro being
                                       // processed, so stop it
    FLUSH_REPLAY_SETUP_FAILURE,        // setup for key replay failed
    FLUSH_REPEAT_SETUP_DONE,           // command repeat done manipulating
                                       // the macro buffer
    NUM_FLUSH_REASONS
};

enum god_type
{
    GOD_NO_GOD,
    GOD_ZIN,
    GOD_SHINING_ONE,
    GOD_KIKUBAAQUDGHA,
    GOD_YREDELEMNUL,
    GOD_XOM,
    GOD_VEHUMET,
    GOD_OKAWARU,
    GOD_MAKHLEB,
    GOD_SIF_MUNA,
    GOD_TROG,
    GOD_NEMELEX_XOBEH,
    GOD_ELYVILON,
    GOD_LUGONU,
    GOD_BEOGH,
    GOD_JIYVA,
    GOD_FEDHAS,
    GOD_CHEIBRIADOS,
    GOD_ASHENZARI,
    GOD_DITHMENOS,
    GOD_GOZAG,
    GOD_QAZLAL,
    GOD_RU,
    NUM_GODS,                          // always after last god

    GOD_RANDOM = 100,
    GOD_NAMELESS,                      // for monsters with non-player gods
    GOD_VIABLE,
};

enum held_type
{
    HELD_NONE = 0,
    HELD_NET,         // currently unused
    HELD_WEB,         // currently unused
    HELD_MONSTER,     // but no damage
    HELD_CONSTRICTED, // damaging
};

enum holy_word_source_type
{
    HOLY_WORD_SCROLL,
    HOLY_WORD_ZIN,     // sanctuary
    HOLY_WORD_TSO,     // weapon blessing
};

enum hunger_state_t                    // you.hunger_state
{
    HS_STARVING,
    HS_NEAR_STARVING,
    HS_VERY_HUNGRY,
    HS_HUNGRY,
    HS_SATIATED,                       // "not hungry" state
    HS_FULL,
    HS_VERY_FULL,
    HS_ENGORGED,
};

enum item_status_flag_type  // per item flags: ie. ident status, cursed status
{
    ISFLAG_KNOW_CURSE        = 0x00000001,  // curse status
    ISFLAG_KNOW_TYPE         = 0x00000002,  // artefact name, sub/special types
    ISFLAG_KNOW_PLUSES       = 0x00000004,  // to hit/to dam/to AC/charges
    ISFLAG_KNOW_PROPERTIES   = 0x00000008,  // know special artefact properties
    ISFLAG_IDENT_MASK        = 0x0000000F,  // mask of all id related flags

    ISFLAG_CURSED            = 0x00000100,  // cursed
    ISFLAG_HANDLED           = 0x00000200,  // player has handled this item
                             //0x00000400,  // was: ISFLAG_SEEN_CURSED
    ISFLAG_TRIED             = 0x00000800,  // tried but not (usually) ided

    ISFLAG_RANDART           = 0x00001000,  // special value is seed
    ISFLAG_UNRANDART         = 0x00002000,  // is an unrandart
    ISFLAG_ARTEFACT_MASK     = 0x00003000,  // randart or unrandart
    ISFLAG_DROPPED           = 0x00004000,  // dropped item (no autopickup)
    ISFLAG_THROWN            = 0x00008000,  // thrown missile weapon

    // these don't have to remain as flags
    ISFLAG_NO_DESC           = 0x00000000,  // used for clearing these flags
    ISFLAG_GLOWING           = 0x00010000,  // weapons or armour
    ISFLAG_RUNED             = 0x00020000,  // weapons or armour
    ISFLAG_EMBROIDERED_SHINY = 0x00040000,  // armour: depends on sub-type
    ISFLAG_COSMETIC_MASK     = 0x00070000,  // mask of cosmetic descriptions

    ISFLAG_UNOBTAINABLE      = 0x00080000,  // vault on display

    ISFLAG_MIMIC             = 0x00100000,  // mimic
    ISFLAG_NO_MIMIC          = 0x00200000,  // Can't be turned into a mimic

    ISFLAG_NO_PICKUP         = 0x00400000,  // Monsters won't pick this up

#if TAG_MAJOR_VERSION == 34
    ISFLAG_UNUSED1           = 0x01000000,  // was ISFLAG_ORCISH
    ISFLAG_UNUSED2           = 0x02000000,  // was ISFLAG_DWARVEN
    ISFLAG_UNUSED3           = 0x04000000,  // was ISFLAG_ELVEN
    ISFLAG_RACIAL_MASK       = 0x07000000,  // mask of racial equipment types
#endif
    ISFLAG_NOTED_ID          = 0x08000000,
    ISFLAG_NOTED_GET         = 0x10000000,

    ISFLAG_SEEN              = 0x20000000,  // has it been seen
    ISFLAG_SUMMONED          = 0x40000000,  // Item generated on a summon
#if TAG_MAJOR_VERSION == 34
    ISFLAG_UNUSED4           = 0x80000000,  // was ISFLAG_DROPPED_BY_ALLY
#endif
};

enum item_type_id_state_type
{
    ID_UNKNOWN_TYPE = 0,
    ID_MON_TRIED_TYPE,
    ID_TRIED_TYPE,
    ID_TRIED_ITEM_TYPE,
    ID_KNOWN_TYPE,
    NUM_ID_STATE_TYPES
};

enum job_type
{
    JOB_FIGHTER,
    JOB_WIZARD,
#if TAG_MAJOR_VERSION == 34
    JOB_PRIEST,
#endif
    JOB_GLADIATOR,
    JOB_NECROMANCER,
    JOB_ASSASSIN,
    JOB_BERSERKER,
    JOB_HUNTER,
    JOB_CONJURER,
    JOB_ENCHANTER,
    JOB_FIRE_ELEMENTALIST,
    JOB_ICE_ELEMENTALIST,
    JOB_SUMMONER,
    JOB_AIR_ELEMENTALIST,
    JOB_EARTH_ELEMENTALIST,
    JOB_SKALD,
    JOB_VENOM_MAGE,
    JOB_CHAOS_KNIGHT,
    JOB_TRANSMUTER,
#if TAG_MAJOR_VERSION == 34
    JOB_HEALER,
    JOB_STALKER,
#endif
    JOB_MONK,
    JOB_WARPER,
    JOB_WANDERER,
    JOB_ARTIFICER,                     //   Greenberg/Bane
    JOB_ARCANE_MARKSMAN,
#if TAG_MAJOR_VERSION == 34
    JOB_DEATH_KNIGHT,
#endif
    JOB_ABYSSAL_KNIGHT,
#if TAG_MAJOR_VERSION == 34
    JOB_JESTER,
#endif
    NUM_JOBS,                          // always after the last job

    JOB_UNKNOWN = 100,
    JOB_RANDOM,
    JOB_VIABLE,
};

enum KeymapContext
{
    KMC_DEFAULT,         // For no-arg getchm(), must be zero.
    KMC_LEVELMAP,        // When in the 'X' level map
    KMC_TARGETING,       // Only during 'x' and other targeting modes
    KMC_CONFIRM,         // When being asked y/n/q questions
    KMC_MENU,            // For menus
#ifdef USE_TILE
    KMC_DOLL,            // For the tiles doll menu editing screen
#endif

    KMC_CONTEXT_COUNT,   // Must always be the last real context

    KMC_NONE
};

// This order is *critical*. Don't mess with it (see mon_enchant)
enum kill_category
{
    KC_YOU,
    KC_FRIENDLY,
    KC_OTHER,
    KC_NCATEGORIES
};

enum killer_type                       // monster_die(), thing_thrown
{
    KILL_NONE,                         // no killer
    KILL_YOU,                          // you are the killer
    KILL_MON,                          // no, it was a monster!
    KILL_YOU_MISSILE,                  // in the library, with a dart
    KILL_MON_MISSILE,                  // in the dungeon, with a club
    KILL_YOU_CONF,                     // died while confused as caused by you
    KILL_MISCAST,                      // as a result of a spell miscast
    KILL_MISC,                         // any miscellaneous killing
    KILL_RESET,                        // excised from existence
    KILL_DISMISSED,                    // like KILL_RESET, but drops inventory
    KILL_BANISHED,                     // monsters what got banished
    KILL_UNSUMMONED,                   // summoned monsters whose timers ran out
    KILL_TIMEOUT,                      // non-summoned monsters whose times ran out
    KILL_PACIFIED,                     // only used by milestones and notes
    KILL_ENSLAVED,                     // only used by milestones and notes
    KILL_SLIMIFIED,                    // only used by milestones and notes
};

enum flight_type
{
    FL_NONE = 0,
    FL_WINGED,                         // wings, etc... paralysis == fall
    FL_LEVITATE,                       // doesn't require physical effort
};

// Can't change this order without breaking saves.
enum map_marker_type
{
    MAT_FEATURE,              // Stock marker.
    MAT_LUA_MARKER,
    MAT_CORRUPTION_NEXUS,
    MAT_WIZ_PROPS,
    MAT_TOMB,
    MAT_MALIGN,
#if TAG_MAJOR_VERSION == 34
    MAT_PHOENIX,
#endif
    MAT_POSITION,
#if TAG_MAJOR_VERSION == 34
    MAT_DOOR_SEAL,
#endif
    MAT_TERRAIN_CHANGE,
    MAT_CLOUD_SPREADER,
    NUM_MAP_MARKER_TYPES,
    MAT_ANY,
};

enum terrain_change_type
{
    TERRAIN_CHANGE_GENERIC,
    TERRAIN_CHANGE_FLOOD,
    TERRAIN_CHANGE_TOMB,
    TERRAIN_CHANGE_IMPRISON,
    TERRAIN_CHANGE_DOOR_SEAL,
    TERRAIN_CHANGE_FORESTED,
    NUM_TERRAIN_CHANGE_TYPES
};

enum map_feature
{
    MF_UNSEEN,
    MF_FLOOR,
    MF_WALL,
    MF_MAP_FLOOR,
    MF_MAP_WALL,
    MF_DOOR,
    MF_ITEM,
    MF_MONS_FRIENDLY,
    MF_MONS_PEACEFUL,
    MF_MONS_NEUTRAL,
    MF_MONS_HOSTILE,
    MF_MONS_NO_EXP,
    MF_STAIR_UP,
    MF_STAIR_DOWN,
    MF_STAIR_BRANCH,
    MF_FEATURE,
    MF_WATER,
    MF_LAVA,
    MF_TRAP,
    MF_EXCL_ROOT,
    MF_EXCL,
    MF_PLAYER,
    MF_DEEP_WATER,
    MF_PORTAL,
    MF_MAX,

    MF_SKIP,
};

enum menu_type
{
    MT_ANY = -1,

    MT_INVLIST,                        // List inventory
    MT_DROP,
    MT_PICKUP,
    MT_KNOW,
    MT_RUNES,
    MT_SELONE,                         // Select one
};

enum mon_holy_type
{
    MH_HOLY,
    MH_NATURAL,
    MH_UNDEAD,
    MH_DEMONIC,
    MH_NONLIVING, // golems and other constructs
    MH_PLANT,
};

enum targ_mode_type
{
    TARG_ANY,
    TARG_ENEMY,  // hostile + neutral
    TARG_FRIEND,
    TARG_INJURED_FRIEND, // for healing
    TARG_HOSTILE,
    TARG_HOSTILE_SUBMERGED, // Target hostiles including submerged ones
    TARG_EVOLVABLE_PLANTS,  // Targeting mode for Fedhas' evolution
    TARG_HOSTILE_UNDEAD,    // For dispel undead
    TARG_BEOGH_GIFTABLE,    // For Beogh followers who can be given gifts
    TARG_NUM_MODES
};

// NOTE: Changing this order will break saves! Appending does not.
enum monster_type                      // menv[].type
{
    MONS_PROGRAM_BUG,
        MONS_0 = MONS_PROGRAM_BUG,

#if TAG_MAJOR_VERSION > 34
    MONS_GIANT_LIZARD,          // genus
#endif
    MONS_GIANT_NEWT,
    MONS_GIANT_GECKO,
    MONS_IGUANA,
    MONS_KOMODO_DRAGON,
    MONS_BASILISK,
    MONS_BAT,
    MONS_FIRE_BAT,
#if TAG_MAJOR_VERSION > 34
    MONS_SNAKE,                // genus
#endif
    MONS_BALL_PYTHON,
    MONS_ADDER,
    MONS_WATER_MOCCASIN,
    MONS_BLACK_MAMBA,
    MONS_ANACONDA,
    MONS_SEA_SNAKE,
#if TAG_MAJOR_VERSION > 34
    MONS_SHOCK_SERPENT,
    MONS_MANA_VIPER,
#endif
    MONS_RAT,
#if TAG_MAJOR_VERSION == 34
    MONS_GREY_RAT,
#endif
    MONS_RIVER_RAT,
    MONS_HELL_RAT,
#if TAG_MAJOR_VERSION == 34
    MONS_LABORATORY_RAT,
#endif
    MONS_QUOKKA,         // Quokka are a type of wallaby, returned -- bwr 382
    MONS_PORCUPINE,
    MONS_JACKAL,
    MONS_HOUND,
#if TAG_MAJOR_VERSION == 34
    MONS_WAR_DOG,
#endif
    MONS_WOLF,
    MONS_WARG,
    MONS_HELL_HOUND,
#if TAG_MAJOR_VERSION > 34
    MONS_RAIJU,
#endif
    MONS_HOG,
    MONS_HELL_HOG,
    MONS_HOLY_SWINE,            // porkalator
#if TAG_MAJOR_VERSION == 34
    MONS_GIANT_SLUG,
    MONS_AGATE_SNAIL,
#else
    MONS_TORPOR_SNAIL,
#endif
    MONS_ELEPHANT_SLUG,
    MONS_GIANT_LEECH,
    MONS_BABY_ALLIGATOR,
    MONS_ALLIGATOR,
    MONS_CROCODILE,
    MONS_HYDRA,
    MONS_SHEEP,
    MONS_YAK,
    MONS_DEATH_YAK,
    MONS_CATOBLEPAS,
    MONS_ELEPHANT,
    MONS_DIRE_ELEPHANT,
    MONS_HELLEPHANT,
    MONS_MANTICORE,
    MONS_HIPPOGRIFF,
    MONS_GRIFFON,
#if TAG_MAJOR_VERSION > 34
    MONS_CHIMERA,
#endif
    MONS_GIANT_FROG,
    MONS_SPINY_FROG,
    MONS_BLINK_FROG,
#if TAG_MAJOR_VERSION > 34
    MONS_BEAR,                  // genus
#endif
    MONS_GRIZZLY_BEAR,
    MONS_POLAR_BEAR,
    MONS_BLACK_BEAR,
    MONS_WORM,
    MONS_BRAIN_WORM,
#if TAG_MAJOR_VERSION == 34
    MONS_ROCK_WORM,
    MONS_SPINY_WORM,
#endif
    MONS_WYVERN,
#if TAG_MAJOR_VERSION > 34
    MONS_DRAKE,                 // genus
#endif
    MONS_LINDWURM,
    MONS_FIRE_DRAKE,
    MONS_SWAMP_DRAKE,
    MONS_DEATH_DRAKE,
#if TAG_MAJOR_VERSION > 34
    MONS_WIND_DRAKE,
    MONS_DRAGON,                // genus
#endif
    MONS_STEAM_DRAGON,
    MONS_MOTTLED_DRAGON,
    MONS_SWAMP_DRAGON,
    MONS_FIRE_DRAGON,
    MONS_ICE_DRAGON,
    MONS_SHADOW_DRAGON,
    MONS_STORM_DRAGON,
    MONS_BONE_DRAGON,
    MONS_QUICKSILVER_DRAGON,
    MONS_IRON_DRAGON,
    MONS_GOLDEN_DRAGON,
    MONS_PEARL_DRAGON,

    MONS_OOZE,
    MONS_JELLY,
#if TAG_MAJOR_VERSION == 34
    MONS_BROWN_OOZE,
    MONS_GIANT_AMOEBA,
#endif
    MONS_AZURE_JELLY,
    MONS_DEATH_OOZE,
    MONS_ACID_BLOB,
    MONS_SLIME_CREATURE,
#if TAG_MAJOR_VERSION == 34
    MONS_PULSATING_LUMP,
#endif
    MONS_GIANT_EYEBALL,
    MONS_EYE_OF_DRAINING,
    MONS_SHINING_EYE,
    MONS_EYE_OF_DEVASTATION,
    MONS_GREAT_ORB_OF_EYES,
    MONS_GIANT_ORANGE_BRAIN,

    MONS_DANCING_WEAPON,
#if TAG_MAJOR_VERSION > 34
    MONS_SPECTRAL_WEAPON,
    MONS_GRAND_AVATAR,
#endif
    MONS_HARPY,
    MONS_RAVEN,
#if TAG_MAJOR_VERSION > 34
    MONS_BENNU,
    MONS_CAUSTIC_SHRIKE,
    MONS_SHARD_SHRIKE,

    MONS_ANUBIS_GUARD,
#endif
    MONS_FIRE_CRAB,
#if TAG_MAJOR_VERSION == 34
    MONS_HOMUNCULUS,
    MONS_SOUPLING,
#else
    MONS_GHOST_CRAB,
    MONS_CRAB,
#endif

    MONS_BUTTERFLY,
#if TAG_MAJOR_VERSION == 34
    MONS_ANT_LARVA,
#endif
    MONS_WORKER_ANT,
    MONS_SOLDIER_ANT,
    MONS_QUEEN_ANT,
#if TAG_MAJOR_VERSION > 34
    MONS_FORMICID,
#endif
    MONS_KILLER_BEE,
    MONS_QUEEN_BEE,
    MONS_VAMPIRE_MOSQUITO,
#if TAG_MAJOR_VERSION == 34
    MONS_BUMBLEBEE,
#endif
    MONS_WASP,
    MONS_HORNET,
    MONS_GOLIATH_BEETLE,
    MONS_BORING_BEETLE,
    MONS_BOULDER_BEETLE,
#if TAG_MAJOR_VERSION > 34
    MONS_DEATH_SCARAB,
#endif
    MONS_GIANT_COCKROACH,
#if TAG_MAJOR_VERSION == 34
    MONS_GIANT_CENTIPEDE,
    MONS_GIANT_MITE,
#endif
    MONS_SPIDER,
    MONS_WOLF_SPIDER,
    MONS_TRAPDOOR_SPIDER,
    MONS_JUMPING_SPIDER,
    MONS_ORB_SPIDER,
    MONS_TARANTELLA,
    MONS_REDBACK,
    MONS_SCORPION,
    MONS_EMPEROR_SCORPION,
    MONS_MOTH,                  // genus
#if TAG_MAJOR_VERSION == 34
    MONS_MOTH_OF_SUPPRESSION,
#endif
    MONS_GHOST_MOTH,
    MONS_MOTH_OF_WRATH,
    MONS_DEMONIC_CRAWLER,
    MONS_SNAPPING_TURTLE,
    MONS_ALLIGATOR_SNAPPING_TURTLE,
#if TAG_MAJOR_VERSION == 34
    MONS_GNOME,
#endif
    MONS_HALFLING,              // recolouring + single vault.
    MONS_FELID,                 // recolouring + single vault. Miaow!
    MONS_VAMPIRE_BAT,           // recolouring + vaults
    MONS_DEMIGOD,               // recolouring + single vault
    MONS_DEMONSPAWN,
#if TAG_MAJOR_VERSION > 34
    MONS_FIRST_DEMONSPAWN = MONS_DEMONSPAWN,
    MONS_MONSTROUS_DEMONSPAWN,
    MONS_FIRST_BASE_DEMONSPAWN = MONS_MONSTROUS_DEMONSPAWN,
    MONS_GELID_DEMONSPAWN,
    MONS_INFERNAL_DEMONSPAWN,
    MONS_PUTRID_DEMONSPAWN,
    MONS_TORTUROUS_DEMONSPAWN,
    MONS_LAST_BASE_DEMONSPAWN = MONS_TORTUROUS_DEMONSPAWN,
    MONS_BLOOD_SAINT,
    MONS_FIRST_NONBASE_DEMONSPAWN = MONS_BLOOD_SAINT,
    MONS_CHAOS_CHAMPION,
    MONS_WARMONGER,
    MONS_CORRUPTER,
    MONS_BLACK_SUN,
    MONS_LAST_NONBASE_DEMONSPAWN = MONS_BLACK_SUN,
    MONS_LAST_DEMONSPAWN = MONS_BLACK_SUN,
#endif
    MONS_GARGOYLE,
    MONS_WAR_GARGOYLE,
    MONS_MOLTEN_GARGOYLE,
    MONS_UGLY_THING,
    MONS_VERY_UGLY_THING,
    MONS_ICE_BEAST,
    MONS_SKY_BEAST,
    MONS_SPHINX,
    MONS_ORB_GUARDIAN,

    MONS_GOLEM,                 // genus
#if TAG_MAJOR_VERSION == 34
    MONS_CLAY_GOLEM,
    MONS_WOOD_GOLEM,
    MONS_STONE_GOLEM,
#endif
    MONS_IRON_GOLEM,
    MONS_CRYSTAL_GUARDIAN,
    MONS_TOENAIL_GOLEM,
    MONS_ELECTRIC_GOLEM, // replacing the guardian robot -- bwr
#if TAG_MAJOR_VERSION > 34
    MONS_GUARDIAN_GOLEM,
    MONS_SPELLFORGED_SERVITOR,
    MONS_USHABTI,
#endif
    MONS_ORB_OF_FIRE,    // Swords renamed to fit -- bwr
#if TAG_MAJOR_VERSION > 34
    MONS_ELEMENTAL,             // genus
#endif
    MONS_EARTH_ELEMENTAL,
    MONS_FIRE_ELEMENTAL,
    MONS_AIR_ELEMENTAL,
#if TAG_MAJOR_VERSION > 34
    MONS_IRON_ELEMENTAL,
    MONS_ELEMENTAL_WELLSPRING,
#endif
    MONS_TWISTER,        // air miscasts
    MONS_GOLDEN_EYE,
    MONS_FIRE_VORTEX,
    MONS_SPATIAL_VORTEX,
    MONS_INSUBSTANTIAL_WISP,
#if TAG_MAJOR_VERSION == 34
    MONS_VAPOUR,

    // Mimics:
    MONS_INEPT_ITEM_MIMIC,
    MONS_ITEM_MIMIC,
    MONS_RAVENOUS_ITEM_MIMIC,
    MONS_MONSTROUS_ITEM_MIMIC,
    MONS_INEPT_FEATURE_MIMIC,
    MONS_FEATURE_MIMIC,
    MONS_RAVENOUS_FEATURE_MIMIC,
    MONS_MONSTROUS_FEATURE_MIMIC, // unused
#endif

    // Plants:
    MONS_TOADSTOOL,
    MONS_FUNGUS,
    MONS_WANDERING_MUSHROOM,
#if TAG_MAJOR_VERSION > 34
    MONS_DEATHCAP,
#endif
    MONS_PLANT,
    MONS_OKLOB_SAPLING,
    MONS_OKLOB_PLANT,
    MONS_BUSH,
    MONS_BURNING_BUSH,
#if TAG_MAJOR_VERSION > 34
    MONS_THORN_HUNTER,
    MONS_BRIAR_PATCH,
    MONS_SHAMBLING_MANGROVE,
    MONS_VINE_STALKER,
    MONS_ANIMATED_TREE,
#endif
    MONS_GIANT_SPORE,
    MONS_BALLISTOMYCETE,
    MONS_HYPERACTIVE_BALLISTOMYCETE,

    MONS_GOBLIN,
    MONS_HOBGOBLIN,
    MONS_GNOLL,
    MONS_GNOLL_SHAMAN,
    MONS_GNOLL_SERGEANT,
    MONS_BOGGART,
    MONS_KOBOLD,
    MONS_BIG_KOBOLD,
    MONS_KOBOLD_DEMONOLOGIST,
    MONS_ORC,
    MONS_ORC_WARRIOR,
    MONS_ORC_PRIEST,
    MONS_ORC_HIGH_PRIEST,
    MONS_ORC_WIZARD,
    MONS_ORC_KNIGHT,
    MONS_ORC_SORCERER,
    MONS_ORC_WARLORD,
    MONS_DWARF,
    MONS_DEEP_DWARF,
#if TAG_MAJOR_VERSION == 34
    MONS_DEEP_DWARF_SCION,
    MONS_DEEP_DWARF_ARTIFICER,
    MONS_DEEP_DWARF_NECROMANCER,
    MONS_DEEP_DWARF_BERSERKER,
    MONS_DEATH_KNIGHT,
    MONS_UNBORN,
#endif
    MONS_ELF,
#if TAG_MAJOR_VERSION == 34
    MONS_DEEP_ELF_SOLDIER,
#endif
    MONS_DEEP_ELF_FIGHTER,
    MONS_DEEP_ELF_KNIGHT,
    MONS_DEEP_ELF_MAGE,
    MONS_DEEP_ELF_SUMMONER,
    MONS_DEEP_ELF_CONJURER,
    MONS_DEEP_ELF_PRIEST,
    MONS_DEEP_ELF_HIGH_PRIEST,
    MONS_DEEP_ELF_DEMONOLOGIST,
    MONS_DEEP_ELF_ANNIHILATOR,
    MONS_DEEP_ELF_SORCERER,
    MONS_DEEP_ELF_DEATH_MAGE,
    MONS_DEEP_ELF_BLADEMASTER,
    MONS_DEEP_ELF_MASTER_ARCHER,
    MONS_SPRIGGAN,
    MONS_SPRIGGAN_DRUID,
#if TAG_MAJOR_VERSION == 34
    MONS_SPRIGGAN_ASSASSIN,
#endif
    MONS_SPRIGGAN_RIDER,
    MONS_SPRIGGAN_BERSERKER,
    MONS_SPRIGGAN_DEFENDER,
    MONS_SPRIGGAN_AIR_MAGE,
#if TAG_MAJOR_VERSION == 34
    MONS_FIREFLY,
#endif
    MONS_TENGU,
#if TAG_MAJOR_VERSION > 34
    MONS_TENGU_WARRIOR,
    MONS_TENGU_CONJURER,
    MONS_TENGU_REAVER,
#endif
    MONS_MINOTAUR,
    MONS_NAGA,
    MONS_NAGA_WARRIOR,
    MONS_NAGA_MAGE,
#if TAG_MAJOR_VERSION > 34
    MONS_NAGA_RITUALIST,
    MONS_NAGA_SHARPSHOOTER,
#endif
    MONS_GREATER_NAGA,
    MONS_GUARDIAN_SERPENT,
    MONS_OCTOPODE,
#if TAG_MAJOR_VERSION > 34
    MONS_OCTOPODE_CRUSHER,
#endif
    MONS_MERFOLK,
    MONS_SIREN,
    MONS_MERFOLK_AVATAR,
#if TAG_MAJOR_VERSION > 34
    MONS_DROWNED_SOUL,
#endif
    MONS_MERFOLK_IMPALER,
    MONS_MERFOLK_AQUAMANCER,
    MONS_MERFOLK_JAVELINEER,
#if TAG_MAJOR_VERSION > 34
    MONS_WATER_NYMPH,
#endif
    MONS_CENTAUR,
    MONS_CENTAUR_WARRIOR,
    MONS_YAKTAUR,
    MONS_YAKTAUR_CAPTAIN,
#if TAG_MAJOR_VERSION > 34
    MONS_FAUN,
    MONS_SATYR,
#endif
    MONS_OGRE,
    MONS_TWO_HEADED_OGRE,
    MONS_OGRE_MAGE,
    MONS_TROLL,
#if TAG_MAJOR_VERSION == 34
    MONS_ROCK_TROLL,
#endif
    MONS_IRON_TROLL,
    MONS_DEEP_TROLL,
#if TAG_MAJOR_VERSION > 34
    MONS_DEEP_TROLL_EARTH_MAGE,
    MONS_DEEP_TROLL_SHAMAN,
#endif
    MONS_GIANT,                 // genus
    MONS_HILL_GIANT,
    MONS_CYCLOPS,
    MONS_ETTIN,
    MONS_STONE_GIANT,
    MONS_FIRE_GIANT,
    MONS_FROST_GIANT,
    MONS_TITAN,
    MONS_HUMAN,
    MONS_SLAVE,
    MONS_HELL_KNIGHT,
#if TAG_MAJOR_VERSION > 34
    MONS_DEATH_KNIGHT,
#endif
    MONS_NECROMANCER,
    MONS_WIZARD,
    MONS_VAULT_GUARD,
#if TAG_MAJOR_VERSION > 34
    MONS_VAULT_SENTINEL,
    MONS_VAULT_WARDEN,
    MONS_IRONBRAND_CONVOKER,
    MONS_IRONHEART_PRESERVER,
#endif
    MONS_KILLER_KLOWN,
    MONS_SHAPESHIFTER,
    MONS_GLOWING_SHAPESHIFTER,

    // Draconians:
    MONS_DRACONIAN,
    MONS_FIRST_DRACONIAN = MONS_DRACONIAN,

    // If adding more drac colours, sync up colour names in
    // mon-util.cc.
    MONS_BLACK_DRACONIAN,
    MONS_FIRST_BASE_DRACONIAN = MONS_BLACK_DRACONIAN,
    MONS_MOTTLED_DRACONIAN,
    MONS_YELLOW_DRACONIAN,
    MONS_GREEN_DRACONIAN,
    MONS_PURPLE_DRACONIAN,
    MONS_RED_DRACONIAN,
    MONS_WHITE_DRACONIAN,
    MONS_LAST_SPAWNED_DRACONIAN = MONS_WHITE_DRACONIAN,
    MONS_GREY_DRACONIAN,
    MONS_PALE_DRACONIAN,
    MONS_LAST_BASE_DRACONIAN = MONS_PALE_DRACONIAN,

    // Sync up with mon-place.cc's draconian selection if adding more.
    MONS_DRACONIAN_CALLER,
    MONS_FIRST_NONBASE_DRACONIAN = MONS_DRACONIAN_CALLER,
    MONS_DRACONIAN_MONK,
    MONS_DRACONIAN_ZEALOT,
    MONS_DRACONIAN_SHIFTER,
    MONS_DRACONIAN_ANNIHILATOR,
    MONS_DRACONIAN_KNIGHT,
    MONS_DRACONIAN_SCORCHER,

    MONS_LAST_DRACONIAN = MONS_DRACONIAN_SCORCHER,
    MONS_LAST_NONBASE_DRACONIAN = MONS_DRACONIAN_SCORCHER,

    // Lava monsters:
#if TAG_MAJOR_VERSION == 34
    MONS_LAVA_WORM,
    MONS_LAVA_FISH,
#endif
    MONS_LAVA_SNAKE,
    MONS_SALAMANDER,
#if TAG_MAJOR_VERSION > 34
    MONS_SALAMANDER_FIREBRAND,
    MONS_SALAMANDER_MYSTIC,
    MONS_SALAMANDER_STORMCALLER,
#endif

    // Water monsters:
#if TAG_MAJOR_VERSION == 34
    MONS_BIG_FISH,
    MONS_GIANT_GOLDFISH,
#endif
    MONS_ELECTRIC_EEL,
#if TAG_MAJOR_VERSION == 34
    MONS_JELLYFISH,
#endif
    MONS_WATER_ELEMENTAL,
    MONS_SWAMP_WORM,
#if TAG_MAJOR_VERSION == 34
    MONS_SHARK,
#endif
    MONS_KRAKEN,
    MONS_KRAKEN_TENTACLE,
    MONS_KRAKEN_TENTACLE_SEGMENT,

    // Statuary
    MONS_ORANGE_STATUE,
    MONS_OBSIDIAN_STATUE,
    MONS_ICE_STATUE,
    MONS_STATUE,
    MONS_TRAINING_DUMMY,
    MONS_LIGHTNING_SPIRE,
#if TAG_MAJOR_VERSION > 34
    MONS_DIAMOND_OBELISK,
#endif

    // Demons:
    MONS_CRIMSON_IMP,
    MONS_QUASIT,
    MONS_WHITE_IMP,
#if TAG_MAJOR_VERSION == 34
    MONS_LEMURE,
#endif
    MONS_UFETUBUS,
    MONS_IRON_IMP,
    MONS_SHADOW_IMP,
    MONS_RED_DEVIL,
#if TAG_MAJOR_VERSION == 34
    MONS_ROTTING_DEVIL,
#endif
    MONS_HELLWING,
    MONS_SIXFIRHY,
    MONS_NEQOXEC,
    MONS_ORANGE_DEMON,
    MONS_SMOKE_DEMON,
    MONS_YNOXINUL,
    MONS_CHAOS_SPAWN,
    MONS_HELLION,
    MONS_LOROCYPROCA,
    MONS_TORMENTOR,
    MONS_REAPER,
    MONS_SOUL_EATER,
    MONS_ICE_DEVIL,
    MONS_BLUE_DEVIL,
    MONS_HELL_BEAST,
    MONS_RUST_DEVIL,
    MONS_EXECUTIONER,
    MONS_GREEN_DEATH,
    MONS_BLIZZARD_DEMON,
    MONS_BALRUG,
    MONS_CACODEMON,
    MONS_SUN_DEMON,
    MONS_SHADOW_DEMON,
    MONS_HELL_SENTINEL,
    MONS_BRIMSTONE_FIEND,
    MONS_ICE_FIEND,
    MONS_SHADOW_FIEND,
    MONS_PANDEMONIUM_LORD,

    // Spiritual beings ('R')
    MONS_EFREET,
    MONS_RAKSHASA,
#if TAG_MAJOR_VERSION == 34
    MONS_RAKSHASA_FAKE,
#endif
#if TAG_MAJOR_VERSION > 34
    MONS_DRYAD,
    MONS_SNAPLASHER_VINE,
    MONS_SNAPLASHER_VINE_SEGMENT,
#endif

    // Abyssals
    MONS_UNSEEN_HORROR,
    MONS_TENTACLED_STARSPAWN,
    MONS_LURKING_HORROR,
    MONS_THRASHING_HORROR,
    MONS_STARCURSED_MASS,
    MONS_ANCIENT_ZYME,
    MONS_WRETCHED_STAR,
#if TAG_MAJOR_VERSION > 34
    MONS_APOCALYPSE_CRAB,
    MONS_STARSPAWN_TENTACLE,
    MONS_STARSPAWN_TENTACLE_SEGMENT,
    MONS_SPATIAL_MAELSTROM,
    MONS_WORLDBINDER,
    MONS_ENTROPY_WEAVER, // not sure where else to put it
#endif
    MONS_ELDRITCH_TENTACLE,
    MONS_ELDRITCH_TENTACLE_SEGMENT,
    MONS_TENTACLED_MONSTROSITY,
    MONS_ABOMINATION_SMALL,
    MONS_ABOMINATION_LARGE,
    MONS_CRAWLING_CORPSE,
    MONS_MACABRE_MASS,

    // Undead:
#if TAG_MAJOR_VERSION > 34
    MONS_ZOMBIE,
    MONS_SKELETON,
    MONS_SIMULACRUM,
#endif
#if TAG_MAJOR_VERSION == 34
    MONS_PLAGUE_SHAMBLER,
#endif
    MONS_NECROPHAGE,
    MONS_GHOUL,
#if TAG_MAJOR_VERSION == 34
    MONS_FLAMING_CORPSE,
#endif
    MONS_MUMMY,
    MONS_BOG_BODY,
    MONS_GUARDIAN_MUMMY,
    MONS_GREATER_MUMMY,
    MONS_MUMMY_PRIEST,
    MONS_VAMPIRE,
    MONS_VAMPIRE_KNIGHT,
    MONS_VAMPIRE_MAGE,
    MONS_GHOST,                 // common genus for monster and player ghosts
    MONS_PHANTOM,
    MONS_SHADOW,
    MONS_HUNGRY_GHOST,
    MONS_FLAYED_GHOST,
    MONS_WIGHT,
    MONS_WRAITH,
    MONS_FREEZING_WRAITH,
    MONS_SHADOW_WRAITH,
    MONS_SILENT_SPECTRE,
    MONS_EIDOLON,
    MONS_FLYING_SKULL,
    MONS_SKELETAL_WARRIOR,
    MONS_PHANTASMAL_WARRIOR,
    MONS_LICH,
    MONS_ANCIENT_LICH,
    MONS_DEATH_COB,
    MONS_CURSE_TOE,
    MONS_CURSE_SKULL,
    MONS_PROFANE_SERVITOR,
#if TAG_MAJOR_VERSION > 34
    MONS_ANCIENT_CHAMPION,
    MONS_REVENANT,
    MONS_LOST_SOUL,
    MONS_JIANGSHI,
#endif
    MONS_SKELETON_SMALL,   // recolouring only
    MONS_SKELETON_LARGE,   // recolouring only
    MONS_ZOMBIE_SMALL,     // recolouring only
    MONS_ZOMBIE_LARGE,     // recolouring only
    MONS_SPECTRAL_THING,
    MONS_SIMULACRUM_SMALL, // recolouring only
    MONS_SIMULACRUM_LARGE, // recolouring only

    // Holies:
    MONS_ANGEL,
    MONS_DAEVA,
    MONS_CHERUB,
    MONS_SERAPH,
#if TAG_MAJOR_VERSION == 34
    MONS_PHOENIX,
    MONS_SILVER_STAR,
    MONS_BLESSED_TOE,
    MONS_SHEDU,
#endif
    MONS_OPHAN,
#if TAG_MAJOR_VERSION == 34
    MONS_SPIRIT,
    MONS_PALADIN,
#endif
    MONS_APIS,

    // Fixed uniques:
    MONS_GERYON,
    MONS_DISPATER,
    MONS_ASMODEUS,
    MONS_ANTAEUS,
    MONS_ERESHKIGAL,
    MONS_ROYAL_JELLY,
    MONS_THE_ENCHANTRESS,
    // the four Pan lords, order must match runes
    MONS_MNOLEG,
    MONS_LOM_LOBON,
    MONS_CEREBOV,
    MONS_GLOORX_VLOQ,
    MONS_SERPENT_OF_HELL,
#if TAG_MAJOR_VERSION > 34
    MONS_SERPENT_OF_HELL_COCYTUS,
    MONS_SERPENT_OF_HELL_DIS,
    MONS_SERPENT_OF_HELL_TARTARUS,
#endif
    // Random uniques:
    MONS_IJYB,
    MONS_JESSICA,
    MONS_SIGMUND,
    MONS_TERENCE,
    MONS_BLORK_THE_ORC,
    MONS_EDMUND,
    MONS_PSYCHE,
    MONS_EROLCHA,
    MONS_DONALD,
    MONS_URUG,
    MONS_JOSEPH,
    MONS_SNORG, // was Anita - 16jan2000 {dlb}
    MONS_ERICA,
    MONS_JOSEPHINE,
    MONS_HAROLD,
    MONS_AGNES,
    MONS_MAUD,
    MONS_LOUISE,
    MONS_FRANCES,
    MONS_RUPERT,
    MONS_WIGLAF,
    MONS_XTAHUA,
    MONS_NORRIS,
    MONS_FREDERICK,
    MONS_MARGERY,
    MONS_BORIS,
    MONS_POLYPHEMUS,
    MONS_MURRAY,
    MONS_TIAMAT,
    MONS_ROXANNE,
    MONS_SONJA,
    MONS_EUSTACHIO,
    MONS_AZRAEL,
    MONS_ILSUIW,
    MONS_PRINCE_RIBBIT,
    MONS_NERGALLE,
    MONS_SAINT_ROKA,
    MONS_NESSOS,
    MONS_LERNAEAN_HYDRA,
    MONS_DISSOLUTION,
    MONS_KIRKE,
    MONS_GRUM,
    MONS_PURGY,
    MONS_MENKAURE,
    MONS_DUVESSA,
    MONS_DOWAN,
    MONS_GASTRONOK,
    MONS_MAURICE,
    MONS_KHUFU,
    MONS_NIKOLA,
    MONS_AIZUL,
    MONS_PIKEL,
    MONS_CRAZY_YIUF,
    MONS_MENNAS,
    MONS_MARA,
#if TAG_MAJOR_VERSION == 34
    MONS_MARA_FAKE,
#endif
    MONS_GRINDER,
    MONS_JORY,
    MONS_IGNACIO,
    MONS_ARACHNE,
#if TAG_MAJOR_VERSION > 34
    MONS_HELLBINDER,
    MONS_CLOUD_MAGE,
    MONS_FANNAR,
    MONS_JORGRUN,
    MONS_SOJOBO,
    MONS_ASTERION,
    MONS_NATASHA,
    MONS_VASHNIA,
    MONS_ROBIN,
<<<<<<< HEAD
    MONS_MYRMECIA,
=======
    MONS_MOON_TROLL,
>>>>>>> 9f5bcc45
#endif
    // Sprint uniques:
    MONS_CHUCK,
    MONS_IRON_GIANT,
    MONS_NELLIE,
#if TAG_MAJOR_VERSION == 34
    MONS_IRON_ELEMENTAL,
#endif

    // Specials:
    MONS_PLAYER_ILLUSION,
    MONS_PLAYER_GHOST,
    MONS_BALL_LIGHTNING,
    MONS_ORB_OF_DESTRUCTION,    // a projectile, not a real mon
#if TAG_MAJOR_VERSION > 34
    MONS_FULMINANT_PRISM,
    MONS_SINGULARITY,
    MONS_BATTLESPHERE,
#endif
    MONS_PILLAR_OF_SALT,
#if TAG_MAJOR_VERSION > 34
    MONS_BLOCK_OF_ICE,
#endif
    MONS_HELL_LORD,             // genus
    MONS_MERGED_SLIME_CREATURE, // used only for recolouring
    MONS_SENSED,                // dummy monster for unspecified sensed mons
    MONS_SENSED_TRIVIAL,
    MONS_SENSED_EASY,
    MONS_SENSED_TOUGH,
    MONS_SENSED_NASTY,
    MONS_SENSED_FRIENDLY,
    MONS_PLAYER,                // a certain ugly creature
#if TAG_MAJOR_VERSION > 34
    MONS_PLAYER_SHADOW,         // Dithmenos
#endif
    MONS_TEST_SPAWNER,

    // Add new monsters here:
#if TAG_MAJOR_VERSION == 34
    MONS_SERPENT_OF_HELL_COCYTUS,
    MONS_SERPENT_OF_HELL_DIS,
    MONS_SERPENT_OF_HELL_TARTARUS,

    MONS_HELLBINDER,
    MONS_CLOUD_MAGE,
    MONS_ANIMATED_TREE,

    MONS_BEAR,                  // genus
    MONS_ELEMENTAL,             // genus

    MONS_FANNAR,
    MONS_APOCALYPSE_CRAB,
    MONS_STARSPAWN_TENTACLE,
    MONS_STARSPAWN_TENTACLE_SEGMENT,

    MONS_SPATIAL_MAELSTROM,
    MONS_CHAOS_BUTTERFLY,

    MONS_JORGRUN,
    MONS_LAMIA,

    MONS_FULMINANT_PRISM,
    MONS_BATTLESPHERE,

    MONS_GIANT_LIZARD,          // genus
    MONS_DRAKE,                 // genus
    MONS_PLAYER_SHADOW,         // Dithmenos

    MONS_DEEP_TROLL_EARTH_MAGE,
    MONS_DEEP_TROLL_SHAMAN,
    MONS_DIAMOND_OBELISK,

    MONS_VAULT_SENTINEL,
    MONS_VAULT_WARDEN,
    MONS_IRONBRAND_CONVOKER,
    MONS_IRONHEART_PRESERVER,

    MONS_ZOMBIE,
    MONS_SKELETON,
    MONS_SIMULACRUM,

    MONS_ANCIENT_CHAMPION,
    MONS_REVENANT,
    MONS_LOST_SOUL,
    MONS_JIANGSHI,

    MONS_DJINNI,
    MONS_LAVA_ORC,

    MONS_DRYAD,
    MONS_WIND_DRAKE,
    MONS_FAUN,
    MONS_SATYR,

    MONS_PAN,

    MONS_TENGU_WARRIOR,
    MONS_TENGU_CONJURER,
    MONS_TENGU_REAVER,

    MONS_SPRIGGAN_ENCHANTER,

    MONS_SOJOBO,

    MONS_CHIMERA,

    MONS_SNAPLASHER_VINE,
    MONS_SNAPLASHER_VINE_SEGMENT,
    MONS_THORN_HUNTER,
    MONS_BRIAR_PATCH,
    MONS_SPIRIT_WOLF,
    MONS_ANCIENT_BEAR,
    MONS_WATER_NYMPH,
    MONS_SHAMBLING_MANGROVE,
    MONS_THORN_LOTUS,
    MONS_SPECTRAL_WEAPON,
    MONS_ELEMENTAL_WELLSPRING,
    MONS_POLYMOTH,

    MONS_DEATHCAP,
    MONS_IGNIS,

    MONS_FORMICID,
    MONS_FORMICID_DRONE,
    MONS_FORMICID_VENOM_MAGE,

    MONS_RAIJU,

    MONS_DRAGON,                // genus
    MONS_SNAKE,                 // genus

    MONS_MONSTROUS_DEMONSPAWN,
    MONS_FIRST_DEMONSPAWN = MONS_MONSTROUS_DEMONSPAWN,
    MONS_FIRST_BASE_DEMONSPAWN = MONS_MONSTROUS_DEMONSPAWN,
    MONS_GELID_DEMONSPAWN,
    MONS_INFERNAL_DEMONSPAWN,
    MONS_PUTRID_DEMONSPAWN,
    MONS_TORTUROUS_DEMONSPAWN,
    MONS_LAST_BASE_DEMONSPAWN = MONS_TORTUROUS_DEMONSPAWN,
    MONS_BLOOD_SAINT,
    MONS_FIRST_NONBASE_DEMONSPAWN = MONS_BLOOD_SAINT,
    MONS_CHAOS_CHAMPION,
    MONS_WARMONGER,
    MONS_CORRUPTER,
    MONS_BLACK_SUN,
    MONS_LAST_NONBASE_DEMONSPAWN = MONS_BLACK_SUN,
    MONS_LAST_DEMONSPAWN = MONS_BLACK_SUN,

    MONS_WORLDBINDER,
    MONS_GRAND_AVATAR,
    MONS_VINE_STALKER,

    MONS_DROWNED_SOUL,

    MONS_SHOCK_SERPENT,
    MONS_MANA_VIPER,
    MONS_NAGA_RITUALIST,
    MONS_NAGA_SHARPSHOOTER,

    MONS_SALAMANDER_FIREBRAND,
    MONS_SALAMANDER_MYSTIC,

    MONS_ASTERION,
    MONS_NATASHA,
    MONS_VASHNIA,

    MONS_BLOCK_OF_ICE,
    MONS_GUARDIAN_GOLEM,
    MONS_SPELLFORGED_SERVITOR,
    MONS_OCTOPODE_CRUSHER,
    MONS_CRAB,
    MONS_GHOST_CRAB,
    MONS_TORPOR_SNAIL,
    MONS_MNOLEG_TENTACLE,
    MONS_MNOLEG_TENTACLE_SEGMENT,
    MONS_BENNU,
    MONS_USHABTI,
    MONS_DEATH_SCARAB,
    MONS_ANUBIS_GUARD,
    MONS_CAUSTIC_SHRIKE,

    MONS_ROBIN,

    MONS_SHARD_SHRIKE,
    MONS_SINGULARITY,
    
    MONS_MYRMECIA,

    MONS_SALAMANDER_STORMCALLER,
    MONS_ENTROPY_WEAVER,
    MONS_MOON_TROLL,
#endif

    NUM_MONSTERS,               // used for polymorph

    // MONS_NO_MONSTER can get put in savefiles, so it shouldn't change
    // when NUM_MONSTERS increases.
    MONS_NO_MONSTER = 1000,

    RANDOM_MONSTER = 2000, // used to distinguish between a random monster and using program bugs for error trapping {dlb}
    RANDOM_TOUGHER_MONSTER, // used for poly upgrading monsters.
    RANDOM_MOBILE_MONSTER, // used for monster generation (shadow creatures)
    RANDOM_COMPATIBLE_MONSTER, // used for player shadow creatures (prevents repulsing summons)
    RANDOM_BANDLESS_MONSTER,

    // A random draconian, either base coloured drac or specialised.
    RANDOM_DRACONIAN,
    // Any random base draconian colour.
    RANDOM_BASE_DRACONIAN,
    // Any random specialised draconian, such as a draconian knight.
    RANDOM_NONBASE_DRACONIAN,

    RANDOM_DEMON_LESSER,               //    0: Class V
    RANDOM_DEMON_COMMON,               //    1: Class II-IV
    RANDOM_DEMON_GREATER,              //    2: Class I
    RANDOM_DEMON,                      //    any of the above

    RANDOM_MODERATE_OOD, // +5 depth, AKA '9' glyph on maps
    RANDOM_SUPER_OOD, // *2 + 4 depth, AKA '8'

    RANDOM_DEMONSPAWN,
    RANDOM_BASE_DEMONSPAWN,
    RANDOM_NONBASE_DEMONSPAWN,

    WANDERING_MONSTER = 3500, // only used in monster placement routines - forced limit checks {dlb}
};

enum beh_type
{
    BEH_SLEEP,
    BEH_WANDER,
    BEH_SEEK,
    BEH_FLEE,
    BEH_CORNERED,                      //  wanting to flee, but blocked by an
                                       //  obstacle or monster
#if TAG_MAJOR_VERSION == 34
    BEH_PANIC,                         //  like flee but without running away
#endif
    BEH_LURK,                          //  stay still until discovered or
                                       //  enemy close by
    BEH_RETREAT,                       //  like flee but when cannot attack
    BEH_WITHDRAW,                      //  an ally given a command to withdraw
                                       //  (will not respond to attacks)
    NUM_BEHAVIOURS,                    //  max # of legal states
    BEH_CHARMED,                       //  hostile-but-charmed; creation only
    BEH_FRIENDLY,                      //  used during creation only
    BEH_GOOD_NEUTRAL,                  //  creation only
    BEH_STRICT_NEUTRAL,
    BEH_NEUTRAL,                       //  creation only
    BEH_HOSTILE,                       //  creation only
    BEH_GUARD,                         //  creation only - monster is guard
    BEH_COPY,                          //  creation only - copy from summoner
};

enum mon_attitude_type
{
    ATT_HOSTILE,                       // 0, default in most cases
    ATT_NEUTRAL,                       // neutral
    ATT_STRICT_NEUTRAL,                // neutral, won't attack player. Used by Jiyva.
    ATT_GOOD_NEUTRAL,                  // neutral, but won't attack friendlies
    ATT_FRIENDLY,                      // created friendly (or tamed?)
};

// Adding slots breaks saves. YHBW.
enum mon_inv_type           // menv[].inv[]
{
    MSLOT_WEAPON,           // Primary weapon (melee)
    MSLOT_ALT_WEAPON,       // Alternate weapon, ranged or second melee weapon
                            // for monsters that can use two weapons.
    MSLOT_MISSILE,
    MSLOT_ALT_MISSILE,
    MSLOT_ARMOUR,
    MSLOT_SHIELD,
    MSLOT_WAND,
    MSLOT_JEWELLERY,
    MSLOT_MISCELLANY,

    // [ds] Last monster gear slot that the player can observe by examining
    // the monster; i.e. the last slot that goes into monster_info.
    MSLOT_LAST_VISIBLE_SLOT = MSLOT_MISCELLANY,

    MSLOT_POTION,
    MSLOT_SCROLL,
    MSLOT_GOLD,
    NUM_MONSTER_SLOTS
};

enum mutation_type
{
    // body slot facets
    MUT_ANTENNAE,       // head
    MUT_BIG_WINGS,
    MUT_BEAK,           // head
    MUT_CLAWS,          // hands
    MUT_FANGS,
    MUT_HOOVES,         // feet
    MUT_HORNS,          // head
    MUT_STINGER,
    MUT_TALONS,         // feet
    MUT_TENTACLE_SPIKE, // Octopode only.

    // scales
    MUT_DISTORTION_FIELD,
    MUT_ICY_BLUE_SCALES,
    MUT_IRIDESCENT_SCALES,
    MUT_LARGE_BONE_PLATES,
    MUT_MOLTEN_SCALES,
    MUT_ROUGH_BLACK_SCALES,
    MUT_RUGGED_BROWN_SCALES,
    MUT_SLIMY_GREEN_SCALES,
    MUT_THIN_METALLIC_SCALES,
    MUT_THIN_SKELETAL_STRUCTURE,
    MUT_YELLOW_SCALES,
    MUT_CAMOUFLAGE,

    MUT_ACUTE_VISION,
    MUT_AGILE,
    MUT_BERSERK,
    MUT_BLINK,
    MUT_BLURRY_VISION,
    MUT_BREATHE_FLAMES,
#if TAG_MAJOR_VERSION == 34
    MUT_BREATHE_POISON,
#endif
    MUT_CARNIVOROUS,
    MUT_CLARITY,
    MUT_CLEVER,
    MUT_CLUMSY,
#if TAG_MAJOR_VERSION > 34
    MUT_COLD_BLOODED,
#endif
    MUT_COLD_RESISTANCE,
#if TAG_MAJOR_VERSION > 34
    MUT_COLD_VULNERABILITY,
#endif
#if TAG_MAJOR_VERSION == 34
    MUT_CONSERVE_POTIONS,
    MUT_CONSERVE_SCROLLS,
#endif
    MUT_DEFORMED,
    MUT_DEMONIC_GUARDIAN,
    MUT_DETERIORATION,
    MUT_DOPEY,
    MUT_HEAT_RESISTANCE,
#if TAG_MAJOR_VERSION > 34
    MUT_HEAT_VULNERABILITY,
    MUT_FLAME_CLOUD_IMMUNITY,
#endif
    MUT_HERBIVOROUS,
    MUT_HURL_HELLFIRE,

    MUT_FAST,
    MUT_FAST_METABOLISM,
#if TAG_MAJOR_VERSION == 34
    MUT_FLEXIBLE_WEAK,
#endif
    MUT_FRAIL,
    MUT_FOUL_STENCH,
    MUT_GOURMAND,
    MUT_HIGH_MAGIC,
#if TAG_MAJOR_VERSION > 34
    MUT_FREEZING_CLOUD_IMMUNITY,
#endif
    MUT_ICEMAIL,
    MUT_IGNITE_BLOOD,
    MUT_LOW_MAGIC,
    MUT_MAGIC_RESISTANCE,
    MUT_MUTATION_RESISTANCE,
    MUT_NEGATIVE_ENERGY_RESISTANCE,
    MUT_NIGHTSTALKER,
    MUT_PASSIVE_FREEZE,
    MUT_PASSIVE_MAPPING,
    MUT_POISON_RESISTANCE,
    MUT_POWERED_BY_DEATH,
    MUT_POWERED_BY_PAIN,
    MUT_REGENERATION,
    MUT_ROBUST,
#if TAG_MAJOR_VERSION == 34
    MUT_SAPROVOROUS,
#endif
    MUT_SCREAM,
    MUT_SHAGGY_FUR,
    MUT_SHOCK_RESISTANCE,
#if TAG_MAJOR_VERSION > 34
    MUT_SHOCK_VULNERABILITY,
#endif
    MUT_SLOW,
    MUT_SLOW_HEALING,
    MUT_SLOW_METABOLISM,
    MUT_SPINY,
    MUT_SPIT_POISON,
    MUT_STOCHASTIC_TORMENT_RESISTANCE,
    MUT_STRONG,
#if TAG_MAJOR_VERSION == 34
    MUT_STRONG_STIFF,
#endif
    MUT_TELEPORT,
    MUT_TELEPORT_CONTROL,
    MUT_TORMENT_RESISTANCE,
    MUT_TOUGH_SKIN,
    MUT_WEAK,
    MUT_WILD_MAGIC,
    MUT_UNBREATHING,
    MUT_ACIDIC_BITE,
    MUT_EYEBALLS,
#if TAG_MAJOR_VERSION == 34
    MUT_FOOD_JELLY,
#endif
    MUT_GELATINOUS_BODY,
    MUT_PSEUDOPODS,
    MUT_TRANSLUCENT_SKIN,
    MUT_EVOLUTION,
    MUT_AUGMENTATION,
    MUT_TENDRILS,
    MUT_JELLY_GROWTH,
    MUT_JELLY_MISSILE,
    MUT_MANA_SHIELD,
    MUT_MANA_REGENERATION,
    MUT_MANA_LINK,
    MUT_PETRIFICATION_RESISTANCE,
    MUT_TRAMPLE_RESISTANCE,
#if TAG_MAJOR_VERSION == 34
    MUT_CLING,
    MUT_FUMES,
    MUT_JUMP,
    MUT_EXOSKELETON,
#endif
    MUT_ANTIMAGIC_BITE,
    MUT_NO_DEVICE_HEAL,
#if TAG_MAJOR_VERSION == 34
    MUT_COLD_VULNERABILITY,
    MUT_HEAT_VULNERABILITY,
#endif
    MUT_BLACK_MARK,
#if TAG_MAJOR_VERSION == 34
    MUT_SHOCK_VULNERABILITY,
    MUT_COLD_BLOODED,
#endif
    MUT_ROT_IMMUNITY,
#if TAG_MAJOR_VERSION == 34
    MUT_FREEZING_CLOUD_IMMUNITY,
    MUT_FLAME_CLOUD_IMMUNITY,
#else
    MUT_SUSTAIN_ABILITIES,
#endif
#if TAG_MAJOR_VERSION == 34
    MUT_FORLORN,
#endif
    MUT_PLACID_MAGIC,
    MUT_NO_DRINK,
    MUT_NO_READ,
    MUT_MISSING_HAND,
    MUT_NO_STEALTH,
    MUT_NO_ARTIFICE,
    MUT_NO_LOVE,
    MUT_COWARDICE,
    MUT_NO_DODGING,
    MUT_NO_ARMOUR,
    MUT_NO_AIR_MAGIC,
    MUT_NO_CHARM_MAGIC,
    MUT_NO_CONJURATION_MAGIC,
    MUT_NO_EARTH_MAGIC,
    MUT_NO_FIRE_MAGIC,
    MUT_NO_HEXES_MAGIC,
    MUT_NO_ICE_MAGIC,
    MUT_NO_NECROMANCY_MAGIC,
    MUT_NO_POISON_MAGIC,
    MUT_NO_SUMMONING_MAGIC,
    MUT_NO_TRANSLOCATION_MAGIC,
    MUT_NO_TRANSMUTATION_MAGIC,
    MUT_PHYSICAL_VULNERABILITY,
    MUT_SLOW_REFLEXES,
    MUT_MAGICAL_VULNERABILITY,
    MUT_ANTI_WIZARDRY,

#if TAG_MAJOR_VERSION == 34
    MUT_SUSTAIN_ABILITIES,
#endif
    MUT_MP_WANDS,
    MUT_UNSKILLED,
    MUT_INEXPERIENCED,
    MUT_PAWS,
    MUT_NECRO_ENHANCER,
    MUT_MUMMY_RESTORATION,
    MUT_CONSTRICTING_TAIL,
    MUT_TENGU_FLIGHT,
    NUM_MUTATIONS,

    RANDOM_MUTATION,
    RANDOM_XOM_MUTATION,
    RANDOM_GOOD_MUTATION,
    RANDOM_BAD_MUTATION,
    RANDOM_SLIME_MUTATION,
    RANDOM_NON_SLIME_MUTATION,
    RANDOM_CORRUPT_MUTATION,
    RANDOM_QAZLAL_MUTATION,
    MUT_NON_MUTATION,
};

enum object_class_type                 // mitm[].base_type
{
    OBJ_WEAPONS,
    OBJ_MISSILES,
    OBJ_ARMOUR,
    OBJ_WANDS,
    OBJ_FOOD,
    OBJ_SCROLLS,
    OBJ_JEWELLERY,
    OBJ_POTIONS,
    OBJ_BOOKS,
    OBJ_STAVES,
    OBJ_ORBS,
    OBJ_MISCELLANY,
    OBJ_CORPSES,
    OBJ_GOLD,
    OBJ_RODS,
    NUM_OBJECT_CLASSES,
    OBJ_UNASSIGNED = 100,
    OBJ_RANDOM,      // used for blanket random sub_type .. see dungeon::items()
    OBJ_DETECTED,    // unknown item; item_info only
};

enum operation_types
{
    OPER_WIELD    = 'w',
    OPER_QUAFF    = 'q',
    OPER_DROP     = 'd',
    OPER_EAT      = 'e',
    OPER_TAKEOFF  = 'T',
    OPER_WEAR     = 'W',
    OPER_PUTON    = 'P',
    OPER_REMOVE   = 'R',
    OPER_READ     = 'r',
    OPER_MEMORISE = 'M',
    OPER_ZAP      = 'Z',
    OPER_FIRE     = 'f',
    OPER_PRAY     = 'p',
    OPER_EVOKE    = 'v',
    OPER_DESTROY  = 'D',
    OPER_QUIVER   = 'Q',
    OPER_ATTACK   = 'a',
    OPER_ANY      = 0,
};

enum orb_type
{
    ORB_ZOT,
};

enum recite_type
{
    RECITE_HERETIC,
    RECITE_CHAOTIC,
    RECITE_IMPURE,
    RECITE_UNHOLY,
    NUM_RECITE_TYPES
};

enum size_part_type
{
    PSIZE_BODY,         // entire body size -- used for EV/size of target
    PSIZE_TORSO,        // torso only (hybrids -- size of parts that use equip)
};

enum potion_type
{
    POT_CURING,
    POT_HEAL_WOUNDS,
    POT_HASTE,
    POT_MIGHT,
    POT_BRILLIANCE,
    POT_AGILITY,
#if TAG_MAJOR_VERSION == 34
    POT_GAIN_STRENGTH,
    POT_GAIN_DEXTERITY,
    POT_GAIN_INTELLIGENCE,
#endif
    POT_FLIGHT,
    POT_POISON,
#if TAG_MAJOR_VERSION == 34
    POT_SLOWING,
#endif
    POT_CANCELLATION,
    POT_AMBROSIA,
    POT_INVISIBILITY,
#if TAG_MAJOR_VERSION == 34
    POT_PORRIDGE,
#endif
    POT_DEGENERATION,
#if TAG_MAJOR_VERSION == 34
    POT_DECAY,
    POT_WATER,
#endif
    POT_EXPERIENCE,
    POT_MAGIC,
    POT_RESTORE_ABILITIES,
#if TAG_MAJOR_VERSION == 34
    POT_STRONG_POISON,
#endif
    POT_BERSERK_RAGE,
    POT_CURE_MUTATION,
    POT_MUTATION,
    POT_RESISTANCE,
    POT_BLOOD,
#if TAG_MAJOR_VERSION == 34
    POT_BLOOD_COAGULATED,
#endif
    POT_LIGNIFY,
    POT_BENEFICIAL_MUTATION,
    NUM_POTIONS
};

enum pronoun_type
{
    PRONOUN_SUBJECTIVE,
    PRONOUN_POSSESSIVE,
    PRONOUN_REFLEXIVE,
    PRONOUN_OBJECTIVE,
    NUM_PRONOUN_CASES
};

enum gender_type
{
    GENDER_NEUTER,
    GENDER_MALE,
    GENDER_FEMALE,
    GENDER_YOU, // A person, not a gender, but close enough.
    NUM_GENDERS
};

// Be sure to update artefact_prop_data[] in artefact.cc. Also,
// _randart_propnames() in describe.cc, but order doesn't matter there.
enum artefact_prop_type
{
    ARTP_BRAND,
    ARTP_AC,
    ARTP_EVASION,
    ARTP_STRENGTH,
    ARTP_INTELLIGENCE,
    ARTP_DEXTERITY,
    ARTP_FIRE,
    ARTP_COLD,
    ARTP_ELECTRICITY,
    ARTP_POISON,
    ARTP_NEGATIVE_ENERGY,
    ARTP_MAGIC,
    ARTP_EYESIGHT,
    ARTP_INVISIBLE,
    ARTP_FLY,
#if TAG_MAJOR_VERSION > 34
    ARTP_FOG,
#endif
    ARTP_BLINK,
    ARTP_BERSERK,
    ARTP_NOISES,
    ARTP_PREVENT_SPELLCASTING,
    ARTP_CAUSE_TELEPORTATION,
    ARTP_PREVENT_TELEPORTATION,
    ARTP_ANGRY,
#if TAG_MAJOR_VERSION == 34
    ARTP_METABOLISM,
#endif
    ARTP_MUTAGENIC,
#if TAG_MAJOR_VERSION == 34
    ARTP_ACCURACY,
#endif
    ARTP_SLAYING,
    ARTP_CURSED,
    ARTP_STEALTH,
    ARTP_MAGICAL_POWER,
    ARTP_BASE_DELAY,
    ARTP_HP,
    ARTP_CLARITY,
    ARTP_BASE_ACC,
    ARTP_BASE_DAM,
    ARTP_RMSL,
#if TAG_MAJOR_VERSION == 34
    ARTP_FOG,
#endif
    ARTP_REGENERATION,
    ARTP_SUSTAB,
    ARTP_NO_UPGRADE,
    ARTP_RCORR,
    ARTP_RMUT,
    ARTP_TWISTER,
    ARTP_NUM_PROPERTIES
};

enum score_format_type
{
    SCORE_TERSE,                // one line
    SCORE_REGULAR,              // two lines (name, cause, blank)
    SCORE_VERBOSE,              // everything (dates, times, god, etc.)
};

enum sense_type
{
    SENSE_SMELL_BLOOD,
    SENSE_WEB_VIBRATION,
};

enum shop_type
{
    SHOP_WEAPON,
    SHOP_ARMOUR,
    SHOP_WEAPON_ANTIQUE,
    SHOP_ARMOUR_ANTIQUE,
    SHOP_GENERAL_ANTIQUE,
    SHOP_JEWELLERY,
    SHOP_EVOKABLES, // wands, rods, and misc items
    SHOP_BOOK,
    SHOP_FOOD,
    SHOP_DISTILLERY,
    SHOP_SCROLL,
    SHOP_GENERAL,
    NUM_SHOPS, // must remain last 'regular' member {dlb}
    SHOP_UNASSIGNED = 100,
    SHOP_RANDOM,
};

// These are often addressed relative to each other (esp. delta SIZE_MEDIUM).
enum size_type
{
    SIZE_TINY,              // rats/bats
    SIZE_LITTLE,            // spriggans
    SIZE_SMALL,             // halflings/kobolds
    SIZE_MEDIUM,            // humans/elves/dwarves
    SIZE_LARGE,             // trolls/ogres/centaurs/nagas
    SIZE_BIG,               // large quadrupeds
    SIZE_GIANT,             // giants
    NUM_SIZE_LEVELS,
    SIZE_CHARACTER,         // transformations that don't change size
};

// [dshaligram] If you add a new skill, update skills.cc, specifically
// the skills[] array and skill_display_order[]. New skills must go at the
// end of the list or in the unused skill numbers. NEVER rearrange this enum or
// move existing skills to new numbers; save file compatibility depends on this
// order.
enum skill_type
{
    SK_FIGHTING,
    SK_FIRST_SKILL = SK_FIGHTING,
    SK_SHORT_BLADES,
    SK_LONG_BLADES,
    SK_AXES,
    SK_MACES_FLAILS,
    SK_POLEARMS,
    SK_STAVES,
    SK_SLINGS,
    SK_BOWS,
    SK_CROSSBOWS,
    SK_THROWING,
    SK_ARMOUR,
    SK_DODGING,
    SK_STEALTH,
#if TAG_MAJOR_VERSION == 34
    SK_STABBING,
#endif
    SK_SHIELDS,
#if TAG_MAJOR_VERSION == 34
    SK_TRAPS,
#endif
    SK_UNARMED_COMBAT,
    SK_LAST_MUNDANE = SK_UNARMED_COMBAT,
    SK_SPELLCASTING,
    SK_CONJURATIONS,
    SK_FIRST_MAGIC_SCHOOL = SK_CONJURATIONS, // not SK_FIRST_MAGIC as no Spc
    SK_HEXES,
    SK_CHARMS,
    SK_SUMMONINGS,
    SK_NECROMANCY,
    SK_TRANSLOCATIONS,
    SK_TRANSMUTATIONS,
    SK_FIRE_MAGIC,
    SK_ICE_MAGIC,
    SK_AIR_MAGIC,
    SK_EARTH_MAGIC,
    SK_POISON_MAGIC,
    SK_LAST_MAGIC = SK_POISON_MAGIC,
    SK_INVOCATIONS,
    SK_EVOCATIONS,
    SK_LAST_SKILL = SK_EVOCATIONS,
    NUM_SKILLS,                        // must remain last regular member

    SK_BLANK_LINE,                     // used for skill output
    SK_COLUMN_BREAK,                   // used for skill output
    SK_TITLE,                          // used for skill output
    SK_NONE,
};

enum skill_menu_state
{
    SKM_NONE,
    SKM_DO_FOCUS,
    SKM_DO_PRACTISE,
    SKM_LEVEL_ENHANCED,
    SKM_LEVEL_NORMAL,
    SKM_MODE_AUTO,
    SKM_MODE_MANUAL,
    SKM_SHOW_DEFAULT,
    SKM_SHOW_KNOWN,
    SKM_SHOW_ALL,
    SKM_VIEW_NEW_LEVEL,
    SKM_VIEW_POINTS,
    SKM_VIEW_PROGRESS,
    SKM_VIEW_TRAINING,
    SKM_VIEW_TRANSFER,
};

enum skill_focus_mode
{
    SKM_FOCUS_OFF,
    SKM_FOCUS_ON,
    SKM_FOCUS_TOGGLE,
};

enum species_type
{
    SP_HUMAN,
    SP_HIGH_ELF,
    SP_DEEP_ELF,
#if TAG_MAJOR_VERSION == 34
    SP_SLUDGE_ELF,
#endif
    SP_HALFLING,
    SP_HILL_ORC,
    SP_KOBOLD,
    SP_MUMMY,
    SP_NAGA,
    SP_OGRE,
    SP_TROLL,

    SP_RED_DRACONIAN,
      SP_FIRST_NONBASE_DRACONIAN = SP_RED_DRACONIAN,
    SP_WHITE_DRACONIAN,
    SP_GREEN_DRACONIAN,
    SP_YELLOW_DRACONIAN,
    SP_GREY_DRACONIAN,
    SP_BLACK_DRACONIAN,
    SP_PURPLE_DRACONIAN,
    SP_MOTTLED_DRACONIAN,
    SP_PALE_DRACONIAN,
      SP_LAST_NONBASE_DRACONIAN = SP_PALE_DRACONIAN,
    SP_BASE_DRACONIAN,
    SP_CENTAUR,
    SP_DEMIGOD,
    SP_SPRIGGAN,
    SP_MINOTAUR,
    SP_DEMONSPAWN,
    SP_GHOUL,
    SP_TENGU,
    SP_MERFOLK,
    SP_VAMPIRE,
    SP_DEEP_DWARF,
    SP_FELID,
    SP_OCTOPODE,
#if TAG_MAJOR_VERSION == 34
    SP_DJINNI,
    SP_LAVA_ORC,
#endif
    SP_GARGOYLE,
    SP_FORMICID,
    SP_VINE_STALKER,
    NUM_SPECIES,

    SP_UNKNOWN  = 100,
    SP_RANDOM   = 101,
    SP_VIABLE   = 102,
};

enum spell_type
{
    SPELL_NO_SPELL,
    SPELL_TELEPORT_SELF,
    SPELL_CAUSE_FEAR,
    SPELL_MAGIC_DART,
    SPELL_FIREBALL,
    SPELL_APPORTATION,
    SPELL_DELAYED_FIREBALL,
#if TAG_MAJOR_VERSION == 34
    SPELL_STRIKING,
#endif
    SPELL_CONJURE_FLAME,
    SPELL_DIG,
    SPELL_BOLT_OF_FIRE,
    SPELL_BOLT_OF_COLD,
    SPELL_LIGHTNING_BOLT,
    SPELL_BOLT_OF_MAGMA,
    SPELL_POLYMORPH,
    SPELL_SLOW,
    SPELL_HASTE,
    SPELL_PARALYSE,
    SPELL_CONFUSE,
    SPELL_INVISIBILITY,
    SPELL_THROW_FLAME,
    SPELL_THROW_FROST,
    SPELL_CONTROLLED_BLINK,
    SPELL_FREEZING_CLOUD,
    SPELL_MEPHITIC_CLOUD,
    SPELL_RING_OF_FLAMES,
    SPELL_VENOM_BOLT,
    SPELL_OLGREBS_TOXIC_RADIANCE,
    SPELL_TELEPORT_OTHER,
    SPELL_MINOR_HEALING,
    SPELL_MAJOR_HEALING,
    SPELL_DEATHS_DOOR,
    SPELL_MASS_CONFUSION,
    SPELL_SMITING,
    SPELL_SUMMON_SMALL_MAMMAL,
    SPELL_ABJURATION,
#if TAG_MAJOR_VERSION == 34
    SPELL_SUMMON_SCORPIONS,
#endif
    SPELL_BOLT_OF_DRAINING,
    SPELL_LEHUDIBS_CRYSTAL_SPEAR,
    SPELL_BOLT_OF_INACCURACY,
    SPELL_POISONOUS_CLOUD,
    SPELL_FIRE_STORM,
    SPELL_BLINK,
    SPELL_ISKENDERUNS_MYSTIC_BLAST,
    SPELL_SUMMON_SWARM,
    SPELL_SUMMON_HORRIBLE_THINGS,
    SPELL_ENSLAVEMENT,
    SPELL_ANIMATE_DEAD,
    SPELL_PAIN,
    SPELL_CONTROL_UNDEAD,
    SPELL_ANIMATE_SKELETON,
    SPELL_VAMPIRIC_DRAINING,
    SPELL_HAUNT,
    SPELL_BORGNJORS_REVIVIFICATION,
    SPELL_FREEZE,
#if TAG_MAJOR_VERSION == 34
    SPELL_SUMMON_ELEMENTAL,
#endif
    SPELL_OZOCUBUS_REFRIGERATION,
    SPELL_STICKY_FLAME,
    SPELL_SUMMON_ICE_BEAST,
    SPELL_OZOCUBUS_ARMOUR,
    SPELL_CALL_IMP,
    SPELL_REPEL_MISSILES,
    SPELL_BERSERKER_RAGE,
    SPELL_DISPEL_UNDEAD,
#if TAG_MAJOR_VERSION == 34
    SPELL_FULSOME_DISTILLATION,
#endif
    SPELL_POISON_ARROW,
    SPELL_TWISTED_RESURRECTION,
    SPELL_REGENERATION,
    SPELL_BANISHMENT,
#if TAG_MAJOR_VERSION == 34
    SPELL_CIGOTUVIS_DEGENERATION,
#endif
    SPELL_STING,
    SPELL_SUBLIMATION_OF_BLOOD,
    SPELL_TUKIMAS_DANCE,
    SPELL_HELLFIRE,
    SPELL_SUMMON_DEMON,
#if TAG_MAJOR_VERSION == 34
    SPELL_DEMONIC_HORDE,
#endif
    SPELL_SUMMON_GREATER_DEMON,
    SPELL_CORPSE_ROT,
#if TAG_MAJOR_VERSION == 34
    SPELL_FIRE_BRAND,
    SPELL_FREEZING_AURA,
    SPELL_LETHAL_INFUSION,
#endif
    SPELL_IRON_SHOT,
    SPELL_STONE_ARROW,
    SPELL_SHOCK,
    SPELL_SWIFTNESS,
    SPELL_FLY,
#if TAG_MAJOR_VERSION == 34
    SPELL_INSULATION,
#endif
    SPELL_CURE_POISON,
    SPELL_CONTROL_TELEPORT,
#if TAG_MAJOR_VERSION == 34
    SPELL_POISON_WEAPON,
#endif
    SPELL_DEBUGGING_RAY,
    SPELL_RECALL,
    SPELL_AGONY,
    SPELL_SPIDER_FORM,
    SPELL_DISINTEGRATE,
    SPELL_BLADE_HANDS,
    SPELL_STATUE_FORM,
    SPELL_ICE_FORM,
    SPELL_DRAGON_FORM,
#if TAG_MAJOR_VERSION > 34
    SPELL_HYDRA_FORM,
    SPELL_IRRADIATE,
#endif
    SPELL_NECROMUTATION,
    SPELL_DEATH_CHANNEL,
    SPELL_SYMBOL_OF_TORMENT,
    SPELL_DEFLECT_MISSILES,
    SPELL_THROW_ICICLE,
    SPELL_GLACIATE,
    SPELL_AIRSTRIKE,
    SPELL_SHADOW_CREATURES,
    SPELL_CONFUSING_TOUCH,
#if TAG_MAJOR_VERSION == 34
    SPELL_SURE_BLADE,
#endif
    SPELL_FLAME_TONGUE,
    SPELL_PASSWALL,
    SPELL_IGNITE_POISON,
    SPELL_STICKS_TO_SNAKES,
    SPELL_CALL_CANINE_FAMILIAR,
    SPELL_SUMMON_DRAGON,
    SPELL_HIBERNATION,
    SPELL_ENGLACIATION,
#if TAG_MAJOR_VERSION == 34
    SPELL_SEE_INVISIBLE,
#endif
    SPELL_PHASE_SHIFT,
    SPELL_SUMMON_BUTTERFLIES,
    SPELL_WARP_BRAND,
    SPELL_SILENCE,
    SPELL_SHATTER,
    SPELL_DISPERSAL,
    SPELL_DISCHARGE,
    SPELL_CORONA,
    SPELL_INTOXICATE,
#if TAG_MAJOR_VERSION == 34
    SPELL_EVAPORATE,
#endif
    SPELL_LRD,
    SPELL_SANDBLAST,
    SPELL_CONDENSATION_SHIELD,
    SPELL_STONESKIN,
    SPELL_SIMULACRUM,
    SPELL_CONJURE_BALL_LIGHTNING,
    SPELL_CHAIN_LIGHTNING,
    SPELL_EXCRUCIATING_WOUNDS,
    SPELL_PORTAL_PROJECTILE,
    SPELL_MONSTROUS_MENAGERIE,
    SPELL_PETRIFY,
    SPELL_GOLUBRIAS_PASSAGE,

    // Mostly monster-only spells after this point:
    SPELL_HELLFIRE_BURST,
#if TAG_MAJOR_VERSION == 34
    SPELL_VAMPIRE_SUMMON,
#endif
    SPELL_BRAIN_FEED,
#if TAG_MAJOR_VERSION == 34
    SPELL_FAKE_RAKSHASA_SUMMON,
#endif
    SPELL_STEAM_BALL,
    SPELL_SUMMON_UFETUBUS,
    SPELL_SUMMON_HELL_BEAST,
    SPELL_ENERGY_BOLT,
    SPELL_SPIT_POISON,
    SPELL_SUMMON_UNDEAD,
    SPELL_CANTRIP,
    SPELL_QUICKSILVER_BOLT,
    SPELL_METAL_SPLINTERS,
    SPELL_MIASMA_BREATH,
    SPELL_SUMMON_DRAKES,
    SPELL_BLINK_OTHER,
    SPELL_SUMMON_MUSHROOMS,
    SPELL_SPIT_ACID,
    SPELL_STICKY_FLAME_SPLASH,
    SPELL_FIRE_BREATH,
    SPELL_COLD_BREATH,
#if TAG_MAJOR_VERSION == 34
    SPELL_DRACONIAN_BREATH,
#endif
    SPELL_WATER_ELEMENTALS,
    SPELL_PORKALATOR,
    SPELL_CREATE_TENTACLES,
    SPELL_TOMB_OF_DOROKLOHE,
    SPELL_SUMMON_EYEBALLS,
    SPELL_HASTE_OTHER,
    SPELL_FIRE_ELEMENTALS,
    SPELL_EARTH_ELEMENTALS,
    SPELL_AIR_ELEMENTALS,
    SPELL_SLEEP,
    SPELL_BLINK_OTHER_CLOSE,
    SPELL_BLINK_CLOSE,
    SPELL_BLINK_RANGE,
    SPELL_BLINK_AWAY,
#if TAG_MAJOR_VERSION == 34
    SPELL_MISLEAD,
#endif
    SPELL_FAKE_MARA_SUMMON,
#if TAG_MAJOR_VERSION == 34
    SPELL_SUMMON_RAKSHASA,
#endif
    SPELL_SUMMON_ILLUSION,
    SPELL_PRIMAL_WAVE,
    SPELL_CALL_TIDE,
    SPELL_IOOD,
    SPELL_INK_CLOUD,
    SPELL_MIGHT,
#if TAG_MAJOR_VERSION == 34
    SPELL_SUNRAY,
#endif
    SPELL_AWAKEN_FOREST,
    SPELL_DRUIDS_CALL,
    SPELL_IRON_ELEMENTALS,
    SPELL_SUMMON_SPECTRAL_ORCS,
#if TAG_MAJOR_VERSION == 34
    SPELL_RESURRECT,
    SPELL_HOLY_LIGHT,
    SPELL_HOLY_WORD,
#endif
    SPELL_SUMMON_HOLIES,
    SPELL_HEAL_OTHER,
#if TAG_MAJOR_VERSION == 34
    SPELL_SACRIFICE,
#endif
    SPELL_HOLY_FLAMES,
    SPELL_HOLY_BREATH,
    SPELL_TROGS_HAND,
    SPELL_BROTHERS_IN_ARMS,
    SPELL_INJURY_MIRROR,
    SPELL_DRAIN_LIFE,
#if TAG_MAJOR_VERSION == 34
    SPELL_MIASMA_CLOUD,
    SPELL_POISON_CLOUD,
    SPELL_FIRE_CLOUD,
    SPELL_STEAM_CLOUD,
#endif
    SPELL_MALIGN_GATEWAY,
    SPELL_NOXIOUS_CLOUD,
    SPELL_TORNADO,
    SPELL_STICKY_FLAME_RANGE,
    SPELL_LEDAS_LIQUEFACTION,
#if TAG_MAJOR_VERSION == 34
    SPELL_HOMUNCULUS,
#endif
    SPELL_SUMMON_HYDRA,
    SPELL_DARKNESS,
    SPELL_MESMERISE,
#if TAG_MAJOR_VERSION == 34
    SPELL_MELEE, // like SPELL_NO_SPELL, but doesn't cause a re-roll
#endif
    SPELL_FIRE_SUMMON,
    SPELL_SHROUD_OF_GOLUBRIA,
    SPELL_INNER_FLAME,
    SPELL_PETRIFYING_CLOUD,
    SPELL_AURA_OF_ABJURATION,
    SPELL_BEASTLY_APPENDAGE,
#if TAG_MAJOR_VERSION == 34
    SPELL_SILVER_BLAST,
#endif
    SPELL_ENSNARE,
    SPELL_THUNDERBOLT,
    SPELL_SUMMON_MINOR_DEMON,
    SPELL_DISJUNCTION,
    SPELL_CHAOS_BREATH,
    SPELL_FRENZY,
#if TAG_MAJOR_VERSION == 34
    SPELL_SUMMON_TWISTER,
#endif
    SPELL_BATTLESPHERE,
    SPELL_FULMINANT_PRISM,
    SPELL_DAZZLING_SPRAY,
    SPELL_FORCE_LANCE,
    SPELL_MALMUTATE,
    SPELL_MIGHT_OTHER,
    SPELL_SENTINEL_MARK,
    SPELL_WORD_OF_RECALL,
    SPELL_INJURY_BOND,
    SPELL_GHOSTLY_FLAMES,
    SPELL_GHOSTLY_FIREBALL,
    SPELL_CALL_LOST_SOUL,
    SPELL_DIMENSION_ANCHOR,
    SPELL_BLINK_ALLIES_ENCIRCLE,
    SPELL_AWAKEN_VINES,
    SPELL_CONTROL_WINDS,
    SPELL_THORN_VOLLEY,
    SPELL_WALL_OF_BRAMBLES,
    SPELL_WATERSTRIKE,
    SPELL_HASTE_PLANTS,
    SPELL_WIND_BLAST,
    SPELL_STRIP_RESISTANCE,
    SPELL_INFUSION,
    SPELL_SONG_OF_SLAYING,
    SPELL_SPECTRAL_WEAPON,
#if TAG_MAJOR_VERSION == 34
    SPELL_SONG_OF_SHIELDING,
#endif
    SPELL_SUMMON_VERMIN,
    SPELL_MALIGN_OFFERING,
    SPELL_SEARING_RAY,
    SPELL_DISCORD,
#if TAG_MAJOR_VERSION == 34
    SPELL_SHAFT_SELF,
#endif
    SPELL_BLINKBOLT,
    SPELL_INVISIBILITY_OTHER,
    SPELL_VIRULENCE,
    SPELL_IGNITE_POISON_SINGLE,
    SPELL_ORB_OF_ELECTRICITY,
    SPELL_EXPLOSIVE_BOLT,
    SPELL_FLASH_FREEZE,
    SPELL_LEGENDARY_DESTRUCTION,
    SPELL_EPHEMERAL_INFUSION,
    SPELL_FORCEFUL_INVITATION,
    SPELL_PLANEREND,
    SPELL_CHAIN_OF_CHAOS,
    SPELL_CHAOTIC_MIRROR,
    SPELL_BLACK_MARK,
    SPELL_GRAND_AVATAR,
    SPELL_SAP_MAGIC,
    SPELL_CORRUPT_BODY,
#if TAG_MAJOR_VERSION == 34
    SPELL_REARRANGE_PIECES,
#endif
    SPELL_MAJOR_DESTRUCTION,
    SPELL_BLINK_ALLIES_AWAY,
    SPELL_SHADOW_SHARD,
    SPELL_SHADOW_BOLT,
    SPELL_CRYSTAL_BOLT,
    SPELL_SUMMON_FOREST,
    SPELL_SUMMON_LIGHTNING_SPIRE,
    SPELL_SUMMON_GUARDIAN_GOLEM,
    SPELL_RANDOM_BOLT,
    SPELL_CLOUD_CONE,
    SPELL_WEAVE_SHADOWS,
    SPELL_DRAGON_CALL,
    SPELL_SPELLFORGED_SERVITOR,
#if TAG_MAJOR_VERSION == 34
    SPELL_FORCEFUL_DISMISSAL,
#endif
    SPELL_SUMMON_MANA_VIPER,
    SPELL_PHANTOM_MIRROR,
    SPELL_DRAIN_MAGIC,
    SPELL_CORROSIVE_BOLT,
    SPELL_SERPENT_OF_HELL_BREATH,
    SPELL_SUMMON_EMPEROR_SCORPIONS,
#if TAG_MAJOR_VERSION == 34
    SPELL_HYDRA_FORM,
    SPELL_IRRADIATE,
#endif
    SPELL_SPIT_LAVA,
    SPELL_ELECTRICAL_BOLT,
    SPELL_FLAMING_CLOUD,
    SPELL_THROW_BARBS,
    SPELL_BATTLECRY,
    SPELL_SIGNAL_HORN,
    SPELL_SEAL_DOORS,
    SPELL_FLAY,
    SPELL_BERSERK_OTHER,
    SPELL_TENTACLE_THROW,
    SPELL_CORRUPTING_PULSE,
    SPELL_SIREN_SONG,
    SPELL_AVATAR_SONG,
    SPELL_PARALYSIS_GAZE,
    SPELL_CONFUSION_GAZE,
    SPELL_DRAINING_GAZE,
    SPELL_DEATH_RATTLE,
    SPELL_SUMMON_SCARABS,
    SPELL_HUNTING_CRY,
    SPELL_SEARING_BREATH,
    SPELL_CHILLING_BREATH,
    SPELL_SCATTERSHOT,
    SPELL_CLEANSING_FLAME,
    SPELL_GOBLIN_TOSS,
    SPELL_CIGOTUVIS_EMBRACE,
    SPELL_SINGULARITY,
    SPELL_GRAVITAS,
    SPELL_STASIS,
    SPELL_CHANT_FIRE_STORM,
    SPELL_CHANT_WORD_OF_ENTROPY,
    NUM_SPELLS
};

enum slot_select_mode
{
    SS_FORWARD      = 0,
    SS_BACKWARD     = 1,
};

enum stat_type
{
    STAT_STR,
    STAT_INT,
    STAT_DEX,
    NUM_STATS,
    STAT_ALL, // must remain after NUM_STATS
    STAT_RANDOM,
};

enum targeting_type
{
    DIR_NONE,
    DIR_TARGET,         // smite targeting
    DIR_DIR,            // needs a clear line to target
    DIR_TARGET_OBJECT,  // targets items
    DIR_MOVABLE_OBJECT, // skips corpses
    DIR_SHADOW_STEP,    // a shadow step target
    DIR_LEAP,           // power leap -- short-range cblink
};

enum torment_source_type
{
    TORMENT_LURKING_HORROR= -1,
    TORMENT_CARDS         = -2,   // Symbol of torment
    TORMENT_SCEPTRE       = -3,   // The Sceptre of Torment
    TORMENT_SCROLL        = -4,
    TORMENT_SPELL         = -5,   // SPELL_SYMBOL_OF_TORMENT
    TORMENT_XOM           = -6,   // Xom effect
    TORMENT_KIKUBAAQUDGHA = -7,   // Kikubaaqudgha effect
    TORMENT_MISCAST       = -8,
};

enum trap_type
{
#if TAG_MAJOR_VERSION == 34
    TRAP_DART,
#endif
    TRAP_ARROW,
    TRAP_SPEAR,
#if TAG_MAJOR_VERSION > 34
    TRAP_TELEPORT,
#endif
    TRAP_TELEPORT_PERMANENT,
    TRAP_ALARM,
    TRAP_BLADE,
    TRAP_BOLT,
    TRAP_NET,
    TRAP_ZOT,
    TRAP_NEEDLE,
    TRAP_SHAFT,
    TRAP_GOLUBRIA,
    TRAP_PLATE,
    TRAP_WEB,
#if TAG_MAJOR_VERSION == 34
    TRAP_GAS,
    TRAP_TELEPORT,
#endif
    TRAP_SHADOW,
    TRAP_SHADOW_DORMANT,
    NUM_TRAPS,
    TRAP_MAX_REGULAR = TRAP_SHAFT,
    TRAP_UNASSIGNED = 100,
#if TAG_MAJOR_VERSION == 34
    TRAP_UNUSED1,                      // was TRAP_INDEPTH
    TRAP_UNUSED2,                      // was TRAP_NOTELEPORT
#endif
    TRAP_RANDOM,
};

enum undead_state_type                // you.is_undead
{
    US_ALIVE = 0,
    US_HUNGRY_DEAD,     // Ghouls
    US_UNDEAD,          // Mummies
    US_SEMI_UNDEAD,     // Vampires
};

enum unique_item_status_type
{
    UNIQ_NOT_EXISTS = 0,
    UNIQ_EXISTS = 1,
    UNIQ_LOST_IN_ABYSS = 2,
};

enum zap_type
{
    ZAP_THROW_FLAME,
    ZAP_THROW_FROST,
    ZAP_SLOW,
    ZAP_HASTE,
    ZAP_MAGIC_DART,
    ZAP_MAJOR_HEALING,
    ZAP_PARALYSE,
    ZAP_BOLT_OF_FIRE,
    ZAP_BOLT_OF_COLD,
    ZAP_CONFUSE,
    ZAP_INVISIBILITY,
    ZAP_DIG,
    ZAP_FIREBALL,
    ZAP_TELEPORT_OTHER,
    ZAP_LIGHTNING_BOLT,
    ZAP_POLYMORPH,
    ZAP_VENOM_BOLT,
    ZAP_BOLT_OF_DRAINING,
    ZAP_LEHUDIBS_CRYSTAL_SPEAR,
    ZAP_BOLT_OF_INACCURACY,
    ZAP_ISKENDERUNS_MYSTIC_BLAST,
    ZAP_ENSLAVEMENT,
    ZAP_PAIN,
    ZAP_STICKY_FLAME,
    ZAP_STICKY_FLAME_RANGE,
    ZAP_DISPEL_UNDEAD,
    ZAP_BANISHMENT,
    ZAP_STING,
    ZAP_HELLFIRE,
    ZAP_IRON_SHOT,
    ZAP_STONE_ARROW,
    ZAP_SHOCK,
    ZAP_ORB_OF_ELECTRICITY,
    ZAP_SPIT_POISON,
    ZAP_DEBUGGING_RAY,
    ZAP_BREATHE_FIRE,
    ZAP_BREATHE_FROST,
    ZAP_BREATHE_ACID,
    ZAP_BREATHE_POISON,
    ZAP_BREATHE_POWER,
    ZAP_AGONY,
    ZAP_DISINTEGRATE,
    ZAP_BREATHE_STEAM,
    ZAP_THROW_ICICLE,
    ZAP_CORONA,
    ZAP_HIBERNATION,
    ZAP_FLAME_TONGUE,
    ZAP_LARGE_SANDBLAST,
    ZAP_SANDBLAST,
    ZAP_SMALL_SANDBLAST,
    ZAP_BOLT_OF_MAGMA,
    ZAP_POISON_ARROW,
    ZAP_BREATHE_STICKY_FLAME,
    ZAP_PETRIFY,
    ZAP_ENSLAVE_SOUL,
    ZAP_PORKALATOR,
    ZAP_SLEEP,
    ZAP_PRIMAL_WAVE,
    ZAP_IOOD,
    ZAP_BREATHE_MEPHITIC,
    ZAP_INNER_FLAME,
    ZAP_DAZZLING_SPRAY,
    ZAP_FORCE_LANCE,
    ZAP_SEARING_RAY_I,
    ZAP_SEARING_RAY_II,
    ZAP_SEARING_RAY_III,
    ZAP_EXPLOSIVE_BOLT,
    ZAP_CRYSTAL_BOLT,
    ZAP_TUKIMAS_DANCE,
    ZAP_QUICKSILVER_BOLT,
    ZAP_CORROSIVE_BOLT,
    ZAP_RANDOM_BOLT_TRACER,
    ZAP_SCATTERSHOT,

    NUM_ZAPS
};

enum montravel_target_type
{
    MTRAV_NONE = 0,
    MTRAV_FOE,         // Travelling to reach its foe.
    MTRAV_PATROL,      // Travelling to reach the patrol point.
    MTRAV_MERFOLK_AVATAR, // Merfolk avatars travelling towards deep water.
    MTRAV_UNREACHABLE, // Not travelling because target is unreachable.
    MTRAV_KNOWN_UNREACHABLE, // As above, and the player knows this.
};

enum maybe_bool
{
    MB_FALSE,
    MB_MAYBE,
    MB_TRUE,
};

enum reach_type
{
    REACH_NONE   = 2,
    REACH_KNIGHT = 5,
    REACH_TWO    = 8,
};

enum daction_type
{
    DACT_ALLY_HOLY,
    DACT_ALLY_UNHOLY_EVIL,
    DACT_ALLY_UNCLEAN_CHAOTIC,
    DACT_ALLY_SPELLCASTER,
    DACT_ALLY_YRED_SLAVE,
    DACT_ALLY_BEOGH, // both orcs and demons summoned by high priests
    DACT_ALLY_SLIME,
    DACT_ALLY_PLANT,

    NUM_DACTION_COUNTERS,

    // Leave space for new counters, as they need to be at the start.
    DACT_OLD_ENSLAVED_SOULS_POOF = 16,
#if TAG_MAJOR_VERSION == 34
    DACT_HOLY_NEW_ATTEMPT,
#endif
#if TAG_MAJOR_VERSION > 34
    DACT_SLIME_NEW_ATTEMPT,
#endif
    DACT_HOLY_PETS_GO_NEUTRAL,
    DACT_ALLY_TROG,

    DACT_SHUFFLE_DECKS,
    DACT_REAUTOMAP,
    DACT_REMOVE_JIYVA_ALTARS,
    DACT_PIKEL_SLAVES,
    DACT_ROT_CORPSES,
    DACT_TOMB_CTELE,
#if TAG_MAJOR_VERSION == 34
    DACT_SLIME_NEW_ATTEMPT,
#endif
    DACT_KIRKE_HOGS,
#if TAG_MAJOR_VERSION == 34
    DACT_END_SPIRIT_HOWL,
#endif
    DACT_GOLD_ON_TOP,
    DACT_BRIBE_TIMEOUT,
    DACT_REMOVE_GOZAG_SHOPS,
    DACT_SET_BRIBES,
    DACT_ALLY_MAKHLEB,
#if TAG_MAJOR_VERSION == 34
    DACT_ALLY_SACRIFICE_LOVE,
#endif
    NUM_DACTIONS,
    // If you want to add a new daction, you need to
    // add a corresponding entry to *daction_names[]
    // of dactions.cc to avoid breaking the debug build
};

enum disable_type
{
    DIS_SPAWNS,
    DIS_MON_ACT,
    DIS_MON_REGEN,
    DIS_PLAYER_REGEN,
    DIS_HUNGER,
    DIS_DEATH,
    DIS_DELAY,
    DIS_CONFIRMATIONS,
    DIS_AFFLICTIONS,
    DIS_MON_SIGHT,
    DIS_SAVE_CHECKPOINTS,
    NUM_DISABLEMENTS
};

enum seen_context_type
{
    SC_NONE,
    SC_JUST_SEEN,       // has already been announced this turn
    SC_NEWLY_SEEN,      // regular walking into view
    SC_ALREADY_SEEN,    // wasn't a threat before, is now
    SC_TELEPORT_IN,
    SC_SURFACES,                      // land-capable
    SC_SURFACES_BRIEFLY,              // land-capable, submerged back
    SC_FISH_SURFACES_SHOUT,           // water/lava-only, shouting
    SC_FISH_SURFACES,                 // water/lava-only
    SC_NONSWIMMER_SURFACES_FROM_DEEP, // impossible?!?
    SC_UNCHARM,
    SC_DOOR,            // they opened a door
    SC_GATE,            // ... or a big door
    SC_LEAP_IN,         // leaps into view
    SC_UPSTAIRS,        // comes up the stairs
    SC_DOWNSTAIRS,      // comes down the stairs
    SC_ARCH,            // through the gate
    SC_ABYSS,           // abyss creation
    SC_THROWN_IN,       // thrown into view from the monster throw ability
};

enum los_type
{
    LOS_NONE         = 0,        // w g s c
    LOS_ARENA        = LOS_NONE, // -------  See key below
    LOS_DEFAULT      = (1 << 0), // o T T h
    LOS_NO_TRANS     = (1 << 1), // o o T h
    LOS_SOLID        = (1 << 2), // o o o T
    LOS_SOLID_SEE    = (1 << 3), // o o o h
    // KEY:
    //   o: opaque, T: transparent, h: half-opaque (two cells block LOS)
    // Columns:
    //   w: FFT_OPAQUE features: rock walls, closed doors, trees, etc.
    //   g: glass (transparent walls)
    //   s: other FFT_SOLID features: grate, statue/idol, open/lava sea
    //   c: semi-opaque clouds (fog, etc.); bushes
};

enum ac_type
{
    AC_NONE,
    // These types block small amounts of damage, hardly affecting big hits.
    AC_NORMAL,
    AC_HALF,
    AC_TRIPLE,
    // This one stays fair over arbitrary splits.
    AC_PROPORTIONAL,
};

enum uncancellable_type
{
    UNC_ACQUIREMENT,           // arg is AQ_SCROLL
    UNC_DRAW_THREE,            // arg is inv slot of the deck
    UNC_STACK_FIVE,            // arg is inv slot of the deck
    UNC_MERCENARY,             // arg is mid of the monster
    UNC_POTION_PETITION,       // arg is ignored
    UNC_CALL_MERCHANT,         // arg is ignored
};

// game-wide random seeds
enum seed_type
{
    SEED_PASSIVE_MAP,          // determinist magic mapping
    NUM_SEEDS
};

// Tiles stuff.

enum screen_mode
{
    SCREENMODE_WINDOW = 0,
    SCREENMODE_FULL   = 1,
    SCREENMODE_AUTO   = 2,
};

enum cursor_type
{
    CURSOR_MOUSE,
    CURSOR_TUTORIAL,
    CURSOR_MAP,
    CURSOR_MAX,
};

// Ordering of tags is important: higher values cover up lower ones.
enum text_tag_type
{
    TAG_NAMED_MONSTER = 0,
    TAG_TUTORIAL      = 1,
    TAG_CELL_DESC     = 2,
    TAG_MAX,
};

enum tag_pref
{
    TAGPREF_NONE,     // never display text tags
    TAGPREF_TUTORIAL, // display text tags on "new" monsters
    TAGPREF_NAMED,    // display text tags on named monsters (incl. friendlies)
    TAGPREF_ENEMY,    // display text tags on enemy named monsters
    TAGPREF_MAX,
};
enum tile_flags ENUM_INT64
{
    //// Foreground flags

    // 3 mutually exclusive flags for attitude.
    TILE_FLAG_ATT_MASK   = 0x00030000ULL,
    TILE_FLAG_PET        = 0x00010000ULL,
    TILE_FLAG_GD_NEUTRAL = 0x00020000ULL,
    TILE_FLAG_NEUTRAL    = 0x00030000ULL,

    TILE_FLAG_S_UNDER    = 0x00040000ULL,
    TILE_FLAG_FLYING     = 0x00080000ULL,

    // 3 mutually exclusive flags for behaviour.
    TILE_FLAG_BEH_MASK   = 0x00300000ULL,
    TILE_FLAG_STAB       = 0x00100000ULL,
    TILE_FLAG_MAY_STAB   = 0x00200000ULL,
    TILE_FLAG_FLEEING    = 0x00300000ULL,

    TILE_FLAG_NET        = 0x00400000ULL,
    TILE_FLAG_POISON     = 0x00800000ULL,
    TILE_FLAG_WEB        = 0x01000000ULL,
    TILE_FLAG_GLOWING    = 0x02000000ULL,
    TILE_FLAG_STICKY_FLAME = 0x04000000ULL,
    TILE_FLAG_BERSERK    = 0x08000000ULL,
    TILE_FLAG_INNER_FLAME= 0x10000000ULL,
    TILE_FLAG_CONSTRICTED= 0x20000000ULL,
    TILE_FLAG_SLOWED     = 0x8000000000ULL,
    TILE_FLAG_PAIN_MIRROR = 0x10000000000ULL,
    TILE_FLAG_HASTED     = 0x20000000000ULL,
    TILE_FLAG_MIGHT      = 0x40000000000ULL,
    TILE_FLAG_PETRIFYING = 0x80000000000ULL,
    TILE_FLAG_PETRIFIED  = 0x100000000000ULL,
    TILE_FLAG_BLIND      = 0x200000000000ULL,
    TILE_FLAG_ANIM_WEP   = 0x400000000000ULL,
    TILE_FLAG_SUMMONED   = 0x800000000000ULL,
    TILE_FLAG_PERM_SUMMON= 0x1000000000000ULL,
    TILE_FLAG_DEATHS_DOOR = 0x2000000000000ULL,
    TILE_FLAG_RECALL =     0x4000000000000ULL,
    TILE_FLAG_DRAIN =      0x8000000000000ULL,

    // MDAM has 5 possibilities, so uses 3 bits.
    TILE_FLAG_MDAM_MASK  = 0x1C0000000ULL,
    TILE_FLAG_MDAM_LIGHT = 0x040000000ULL,
    TILE_FLAG_MDAM_MOD   = 0x080000000ULL,
    TILE_FLAG_MDAM_HEAVY = 0x0C0000000ULL,
    TILE_FLAG_MDAM_SEV   = 0x100000000ULL,
    TILE_FLAG_MDAM_ADEAD = 0x1C0000000ULL,

    // Demon difficulty has 5 possibilities, so uses 3 bits.
    TILE_FLAG_DEMON      = 0xE00000000ULL,
    TILE_FLAG_DEMON_5    = 0x200000000ULL,
    TILE_FLAG_DEMON_4    = 0x400000000ULL,
    TILE_FLAG_DEMON_3    = 0x600000000ULL,
    TILE_FLAG_DEMON_2    = 0x800000000ULL,
    TILE_FLAG_DEMON_1    = 0xE00000000ULL,

    // 3 mutually exclusive flags for mimics.
    TILE_FLAG_MIMIC_INEPT = 0x2000000000ULL,
    TILE_FLAG_MIMIC       = 0x4000000000ULL,
    TILE_FLAG_MIMIC_RAVEN = 0x6000000000ULL,
    TILE_FLAG_MIMIC_MASK  = 0x6000000000ULL,

    //// Background flags

    TILE_FLAG_RAY        = 0x00010000ULL,
    TILE_FLAG_MM_UNSEEN  = 0x00020000ULL,
    TILE_FLAG_UNSEEN     = 0x00040000ULL,

    // 3 mutually exclusive flags for cursors.
    TILE_FLAG_CURSOR1    = 0x00180000ULL,
    TILE_FLAG_CURSOR2    = 0x00080000ULL,
    TILE_FLAG_CURSOR3    = 0x00100000ULL,
    TILE_FLAG_CURSOR     = 0x00180000ULL,

    TILE_FLAG_TUT_CURSOR = 0x00200000ULL,
    TILE_FLAG_TRAV_EXCL  = 0x00400000ULL,
    TILE_FLAG_EXCL_CTR   = 0x00800000ULL,
    TILE_FLAG_RAY_OOR    = 0x01000000ULL,
    TILE_FLAG_OOR        = 0x02000000ULL,
    TILE_FLAG_WATER      = 0x04000000ULL,
    TILE_FLAG_NEW_STAIR  = 0x08000000ULL,

    // Tentacle overlay flags: direction and type.
    TILE_FLAG_TENTACLE_NW  = 0x020000000ULL,
    TILE_FLAG_TENTACLE_NE  = 0x040000000ULL,
    TILE_FLAG_TENTACLE_SE  = 0x080000000ULL,
    TILE_FLAG_TENTACLE_SW  = 0x100000000ULL,
    TILE_FLAG_TENTACLE_KRAKEN = 0x0200000000ULL,
    TILE_FLAG_TENTACLE_ELDRITCH = 0x0400000000ULL,
    TILE_FLAG_TENTACLE_STARSPAWN = 0x0800000000ULL,
    TILE_FLAG_TENTACLE_VINE = 0x1000000000ULL,

#if TAG_MAJOR_VERSION == 34
    // Starspawn tentacle overlays. Obviated by the above.
    TILE_FLAG_STARSPAWN_NW = 0x02000000000ULL,
    TILE_FLAG_STARSPAWN_NE = 0x04000000000ULL,
    TILE_FLAG_STARSPAWN_SE = 0x08000000000ULL,
    TILE_FLAG_STARSPAWN_SW = 0x10000000000ULL,
#endif

    //// General

    // Should go up with RAY/RAY_OOR, but they need to be exclusive for those
    // flags and there's no room.
    TILE_FLAG_LANDING     = 0x20000000000ULL,

    // Mask for the tile index itself.
    TILE_FLAG_MASK       = 0x0000FFFFULL,
};

enum tile_inventory_flags
{
    TILEI_FLAG_SELECT  = 0x0100,
    TILEI_FLAG_TRIED   = 0x0200,
    TILEI_FLAG_EQUIP   = 0x0400,
    TILEI_FLAG_FLOOR   = 0x0800,
    TILEI_FLAG_CURSE   = 0x1000,
    TILEI_FLAG_CURSOR  = 0x2000,
    TILEI_FLAG_MELDED  = 0x4000,
    TILEI_FLAG_INVALID = 0x8000,
};

enum tile_player_flags
{
    TILEP_SHOW_EQUIP    = 0x1000,
};

enum tile_player_flag_cut
{
    TILEP_FLAG_HIDE,
    TILEP_FLAG_NORMAL,
    TILEP_FLAG_CUT_CENTAUR,
    TILEP_FLAG_CUT_NAGA,
};

// normal tile size in px
enum
{
    TILE_X = 32,
    TILE_Y = 32,
};

// Don't change this without also modifying the data save/load routines.
enum
{
    NUM_MAX_DOLLS = 10,
};

#ifdef WIZARD

enum wizard_option_type
{
    WIZ_NEVER,                         // protect player from accidental wiz
    WIZ_NO,                            // don't start character in wiz mode
    WIZ_YES,                           // start character in wiz mode
};

#endif

enum deck_rarity_type
{
    DECK_RARITY_RANDOM,
    DECK_RARITY_COMMON,
    DECK_RARITY_RARE,
    DECK_RARITY_LEGENDARY,
};

enum timed_effect_type
{
    TIMER_CORPSES,
    TIMER_HELL_EFFECTS,
    TIMER_STAT_RECOVERY,
    TIMER_CONTAM,
    TIMER_DETERIORATION,
    TIMER_GOD_EFFECTS,
#if TAG_MAJOR_VERSION == 34
    TIMER_SCREAM,
#endif
    TIMER_FOOD_ROT,
    TIMER_PRACTICE,
    TIMER_LABYRINTH,
    TIMER_ABYSS_SPEED,
    TIMER_JIYVA,
    TIMER_EVOLUTION,
#if TAG_MAJOR_VERSION == 34
    TIMER_BRIBE_TIMEOUT,
#endif
    NUM_TIMERS,
};

#endif // ENUM_H<|MERGE_RESOLUTION|>--- conflicted
+++ resolved
@@ -3179,11 +3179,8 @@
     MONS_NATASHA,
     MONS_VASHNIA,
     MONS_ROBIN,
-<<<<<<< HEAD
     MONS_MYRMECIA,
-=======
     MONS_MOON_TROLL,
->>>>>>> 9f5bcc45
 #endif
     // Sprint uniques:
     MONS_CHUCK,
