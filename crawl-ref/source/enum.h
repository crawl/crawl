--- conflicted
+++ resolved
@@ -2101,11 +2101,8 @@
     ENCH_BOUND_SOUL,
     ENCH_INFESTATION,
     ENCH_STILL_WINDS,
-<<<<<<< HEAD
+    ENCH_RING_OF_THUNDER,
     ENCH_DISTRACTED_ACROBATICS,
-=======
-    ENCH_RING_OF_THUNDER,
->>>>>>> 2d938b16
     // Update enchant_names[] in mon-ench.cc when adding or removing
     // enchantments.
     NUM_ENCHANTMENTS
