--- conflicted
+++ resolved
@@ -180,5074 +180,7 @@
     EXPANDMACRO(DEF_BITFIELD_OPERATORS(fieldT, __VA_ARGS__, ))
 // The trailing comma suppresses "ISO C99 requires rest arguments to be used"
 
-<<<<<<< HEAD
-enum class lang_t
-{
-    EN = 0,
-    CS, DA, DE,
-    EL, ES, FI, FR,
-    HU, IT, JA, KO,
-    LT, LV, NL, PL,
-    PT, RU, SV, ZH,
-};
-
-enum class flang_t
-{
-    dwarven,
-    jagerkin,
-    kraut,
-    futhark,
-    wide,
-    grunt,
-    butt,
-};
-
-enum ability_type
-{
-    ABIL_NON_ABILITY = -1,
-    // Innate abilities and (Demonspawn) mutations.
-    ABIL_SPIT_POISON = 1,
-    ABIL_BREATHE_FIRE,
-    ABIL_BREATHE_FROST,
-    ABIL_BREATHE_POISON,
-    ABIL_BREATHE_LIGHTNING,
-    ABIL_BREATHE_POWER,
-#if TAG_MAJOR_VERSION == 34
-    ABIL_BREATHE_STICKY_FLAME,
-#endif
-    ABIL_BREATHE_STEAM,
-    ABIL_BREATHE_MEPHITIC,
-    ABIL_BREATHE_ACID,
-    ABIL_BLINK,
-    // Others
-#if TAG_MAJOR_VERSION == 34
-    ABIL_DELAYED_FIREBALL,
-#endif
-    ABIL_END_TRANSFORMATION,
-    ABIL_STOP_SINGING, // From song of slaying
-
-    // Species-specific abilities.
-    // Demonspawn-only
-    ABIL_DAMNATION,
-    // Tengu, Draconians
-    ABIL_FLY,
-#if TAG_MAJOR_VERSION == 34
-    ABIL_WISP_BLINK,
-#endif
-    ABIL_STOP_FLYING,
-#if TAG_MAJOR_VERSION == 34
-    ABIL_MUMMY_RESTORATION,
-#endif
-    // Vampires
-    ABIL_TRAN_BAT,
-#if TAG_MAJOR_VERSION == 34
-    ABIL_BOTTLE_BLOOD,
-#endif
-    // Deep Dwarves
-    ABIL_HEAL_WOUNDS,
-    // Formicids
-    ABIL_DIG,
-    ABIL_SHAFT_SELF,
-    // Barachians
-    ABIL_HOP,
-    ABIL_MAX_INTRINSIC = ABIL_HOP,
-
-    // Evoking items.
-    ABIL_EVOKE_BERSERK = 40,
-    ABIL_MIN_EVOKE = ABIL_EVOKE_BERSERK,
-#if TAG_MAJOR_VERSION == 34
-    ABIL_EVOKE_TELEPORTATION,
-#endif
-    ABIL_EVOKE_BLINK,
-    ABIL_EVOKE_TURN_INVISIBLE,
-    ABIL_EVOKE_TURN_VISIBLE,
-    ABIL_EVOKE_FLIGHT,
-#if TAG_MAJOR_VERSION == 34
-    ABIL_EVOKE_STOP_LEVITATING,
-#endif
-    ABIL_EVOKE_FOG,
-#if TAG_MAJOR_VERSION == 34
-    ABIL_EVOKE_TELEPORT_CONTROL,
-    ABIL_EVOKE_TWISTER,
-    ABIL_MAX_EVOKE = ABIL_EVOKE_TWISTER,
-#else
-    ABIL_MAX_EVOKE = ABIL_EVOKE_FOG,
-#endif
-
-    // Divine abilities
-    // Zin
-    ABIL_ZIN_SUSTENANCE = 1000,
-    ABIL_ZIN_RECITE,
-    ABIL_ZIN_VITALISATION,
-    ABIL_ZIN_IMPRISON,
-    ABIL_ZIN_SANCTUARY,
-    ABIL_ZIN_CURE_ALL_MUTATIONS,
-    ABIL_ZIN_DONATE_GOLD,
-    // TSO
-    ABIL_TSO_DIVINE_SHIELD = 1010,
-    ABIL_TSO_CLEANSING_FLAME,
-    ABIL_TSO_SUMMON_DIVINE_WARRIOR,
-    ABIL_TSO_BLESS_WEAPON,
-    // Kiku
-    ABIL_KIKU_RECEIVE_CORPSES = 1020,
-    ABIL_KIKU_TORMENT,
-    ABIL_KIKU_BLESS_WEAPON,
-    ABIL_KIKU_GIFT_NECRONOMICON,
-    // Yredelemnul
-    ABIL_YRED_INJURY_MIRROR = 1030,
-    ABIL_YRED_ANIMATE_REMAINS,
-    ABIL_YRED_RECALL_UNDEAD_SLAVES,
-    ABIL_YRED_ANIMATE_DEAD,
-    ABIL_YRED_DRAIN_LIFE,
-    ABIL_YRED_ENSLAVE_SOUL,
-    // Vehumet
-    // = 1040
-    // Okawaru
-    ABIL_OKAWARU_HEROISM = 1050,
-    ABIL_OKAWARU_FINESSE,
-    // Makhleb
-    ABIL_MAKHLEB_MINOR_DESTRUCTION = 1060,
-    ABIL_MAKHLEB_LESSER_SERVANT_OF_MAKHLEB,
-    ABIL_MAKHLEB_MAJOR_DESTRUCTION,
-    ABIL_MAKHLEB_GREATER_SERVANT_OF_MAKHLEB,
-    // Sif Muna
-    ABIL_SIF_MUNA_CHANNEL_ENERGY = 1070,
-    ABIL_SIF_MUNA_FORGET_SPELL,
-    ABIL_SIF_MUNA_DIVINE_ENERGY,
-    ABIL_SIF_MUNA_STOP_DIVINE_ENERGY,
-    // Trog
-    ABIL_TROG_BURN_SPELLBOOKS = 1080,
-    ABIL_TROG_BERSERK,
-    ABIL_TROG_REGEN_MR,
-    ABIL_TROG_BROTHERS_IN_ARMS,
-    // Elyvilon
-    ABIL_ELYVILON_LIFESAVING = 1090,
-    ABIL_ELYVILON_LESSER_HEALING,
-#if TAG_MAJOR_VERSION == 34
-    ABIL_ELYVILON_LESSER_HEALING_OTHERS,
-#endif
-    ABIL_ELYVILON_PURIFICATION,
-    ABIL_ELYVILON_GREATER_HEALING,
-    ABIL_ELYVILON_HEAL_OTHER,
-    ABIL_ELYVILON_DIVINE_VIGOUR,
-    // Lugonu
-    ABIL_LUGONU_ABYSS_EXIT = 1100,
-    ABIL_LUGONU_BEND_SPACE,
-    ABIL_LUGONU_BANISH,
-    ABIL_LUGONU_CORRUPT,
-    ABIL_LUGONU_ABYSS_ENTER,
-    ABIL_LUGONU_BLESS_WEAPON,
-    // Nemelex
-#if TAG_MAJOR_VERSION == 34
-    ABIL_NEMELEX_DRAW_ONE = 1110,
-    ABIL_NEMELEX_PEEK_TWO,
-#endif
-    ABIL_NEMELEX_TRIPLE_DRAW = 1112,
-    ABIL_NEMELEX_DEAL_FOUR,
-    ABIL_NEMELEX_STACK_FIVE,
-    // Beogh
-    ABIL_BEOGH_SMITING = 1120,
-    ABIL_BEOGH_RECALL_ORCISH_FOLLOWERS,
-    ABIL_BEOGH_GIFT_ITEM,
-    ABIL_BEOGH_RESURRECTION,
-    // Jiyva
-    ABIL_JIYVA_CALL_JELLY = 1130,
-    ABIL_JIYVA_JELLY_PARALYSE,
-    ABIL_JIYVA_SLIMIFY,
-    ABIL_JIYVA_CURE_BAD_MUTATION,
-    // Fedhas
-    ABIL_FEDHAS_SUNLIGHT = 1140,
-    ABIL_FEDHAS_RAIN,
-    ABIL_FEDHAS_PLANT_RING,
-    ABIL_FEDHAS_SPAWN_SPORES,
-    ABIL_FEDHAS_EVOLUTION,
-    ABIL_FEDHAS_FUNGAL_BLOOM,
-    // Cheibriados
-    ABIL_CHEIBRIADOS_TIME_STEP = 1151,
-    ABIL_CHEIBRIADOS_TIME_BEND,
-    ABIL_CHEIBRIADOS_SLOUCH,
-    ABIL_CHEIBRIADOS_DISTORTION,
-    // Ashenzari
-    ABIL_ASHENZARI_SCRYING = 1160,
-    ABIL_ASHENZARI_TRANSFER_KNOWLEDGE,
-    ABIL_ASHENZARI_END_TRANSFER,
-    ABIL_ASHENZARI_CURSE,
-    // Dithmenos
-    ABIL_DITHMENOS_SHADOW_STEP = 1170,
-    ABIL_DITHMENOS_SHADOW_FORM,
-    // Gozag
-    ABIL_GOZAG_POTION_PETITION = 1180,
-    ABIL_GOZAG_CALL_MERCHANT,
-    ABIL_GOZAG_BRIBE_BRANCH,
-    // Qazlal
-    ABIL_QAZLAL_UPHEAVAL = 1190,
-    ABIL_QAZLAL_ELEMENTAL_FORCE,
-    ABIL_QAZLAL_DISASTER_AREA,
-    // Ru
-    ABIL_RU_DRAW_OUT_POWER = 1200,
-    ABIL_RU_POWER_LEAP,
-    ABIL_RU_APOCALYPSE,
-
-    ABIL_RU_SACRIFICE_PURITY,
-        ABIL_FIRST_SACRIFICE = ABIL_RU_SACRIFICE_PURITY,
-    ABIL_RU_SACRIFICE_WORDS,
-    ABIL_RU_SACRIFICE_DRINK,
-    ABIL_RU_SACRIFICE_ESSENCE,
-    ABIL_RU_SACRIFICE_HEALTH,
-    ABIL_RU_SACRIFICE_STEALTH,
-    ABIL_RU_SACRIFICE_ARTIFICE,
-    ABIL_RU_SACRIFICE_LOVE,
-    ABIL_RU_SACRIFICE_COURAGE,
-    ABIL_RU_SACRIFICE_ARCANA,
-    ABIL_RU_SACRIFICE_NIMBLENESS,
-    ABIL_RU_SACRIFICE_DURABILITY,
-    ABIL_RU_SACRIFICE_HAND,
-    ABIL_RU_SACRIFICE_EXPERIENCE,
-    ABIL_RU_SACRIFICE_SKILL,
-    ABIL_RU_SACRIFICE_EYE,
-    ABIL_RU_SACRIFICE_RESISTANCE,
-        ABIL_FINAL_SACRIFICE = ABIL_RU_SACRIFICE_RESISTANCE,
-    ABIL_RU_REJECT_SACRIFICES,
-
-    // Pakellas
-    ABIL_PAKELLAS_DEVICE_SURGE = 1230,
-    ABIL_PAKELLAS_QUICK_CHARGE,
-    ABIL_PAKELLAS_SUPERCHARGE,
-
-    // Uskayaw
-    ABIL_USKAYAW_STOMP = 1240,
-    ABIL_USKAYAW_LINE_PASS,
-    ABIL_USKAYAW_GRAND_FINALE,
-
-    // Hepliaklqana
-    ABIL_HEPLIAKLQANA_RECALL = 1250,
-    ABIL_HEPLIAKLQANA_IDEALISE,
-    ABIL_HEPLIAKLQANA_TRANSFERENCE,
-
-    ABIL_HEPLIAKLQANA_TYPE_KNIGHT,
-        ABIL_HEPLIAKLQANA_FIRST_TYPE = ABIL_HEPLIAKLQANA_TYPE_KNIGHT,
-    ABIL_HEPLIAKLQANA_TYPE_BATTLEMAGE,
-    ABIL_HEPLIAKLQANA_TYPE_HEXER,
-        ABIL_HEPLIAKLQANA_LAST_TYPE = ABIL_HEPLIAKLQANA_TYPE_HEXER,
-
-    ABIL_HEPLIAKLQANA_IDENTITY,
-
-#if TAG_MAJOR_VERSION == 34
-    ABIL_HEPLIAKLQANA_KNIGHT_REACHING,
-    ABIL_HEPLIAKLQANA_KNIGHT_CLEAVING,
-    ABIL_HEPLIAKLQANA_BATTLEMAGE_FORCE_LANCE,
-    ABIL_HEPLIAKLQANA_BATTLEMAGE_MAGMA,
-    ABIL_HEPLIAKLQANA_HEXER_MASS_CONFUSION,
-    ABIL_HEPLIAKLQANA_HEXER_ENGLACIATION,
-#endif
-
-    // For both Yred and Beogh
-    ABIL_STOP_RECALL = 1500,
-
-    // General divine (pseudo) abilities.
-    ABIL_RENOUNCE_RELIGION,
-    ABIL_CONVERT_TO_BEOGH,
-    NUM_ABILITIES
-};
-
-// Be sure to change activity_interrupt_names in delay.cc to match!
-enum activity_interrupt_type
-{
-    AI_FORCE_INTERRUPT = 0,         // Forcibly kills any activity that can be
-                                    // interrupted.
-    AI_KEYPRESS,
-    AI_FULL_HP,                     // Player is fully healed
-    AI_FULL_MP,                     // Player has recovered all mp
-    AI_HUNGRY,                      // Hunger increased
-    AI_MESSAGE,                     // Message was displayed
-    AI_HP_LOSS,
-    AI_STAT_CHANGE,
-    AI_SEE_MONSTER,
-    AI_MONSTER_ATTACKS,
-    AI_TELEPORT,
-    AI_HIT_MONSTER,                 // Player hit monster (invis or
-                                    // mimic) during travel/explore.
-    AI_SENSE_MONSTER,
-    AI_MIMIC,
-
-    // Always the last.
-    NUM_AINTERRUPTS
-};
-
-enum attribute_type
-{
-    ATTR_DIVINE_LIGHTNING_PROTECTION,
-#if TAG_MAJOR_VERSION == 34
-    ATTR_DIVINE_REGENERATION,
-#endif
-    ATTR_DIVINE_DEATH_CHANNEL,
-    ATTR_CARD_COUNTDOWN,
-    ATTR_BANISHMENT_IMMUNITY,   // banishment immunity until
-#if TAG_MAJOR_VERSION == 34
-    ATTR_DELAYED_FIREBALL,      // bwr: reserve fireballs
-#endif
-    ATTR_HELD,                  // caught in a net or web
-    ATTR_ABYSS_ENTOURAGE,       // maximum number of hostile monsters in
-                                // sight of the player while in the Abyss.
-    ATTR_DIVINE_VIGOUR,         // strength of Ely's Divine Vigour
-    ATTR_DIVINE_STAMINA,        // strength of Zin's Divine Stamina
-    ATTR_DIVINE_SHIELD,         // strength of TSO's Divine Shield
-#if TAG_MAJOR_VERSION == 34
-    ATTR_WEAPON_SWAP_INTERRUPTED,
-#endif
-    ATTR_GOLD_FOUND,
-    ATTR_PURCHASES,            // Gold amount spent at shops.
-    ATTR_DONATIONS,            // Gold amount donated to Zin.
-    ATTR_MISC_SPENDING,        // Spending for things like ziggurats.
-#if TAG_MAJOR_VERSION == 34
-    ATTR_UNUSED1,              // was ATTR_RND_LVL_BOOKS
-    ATTR_NOISES,
-    ATTR_SHADOWS,              // Lantern of shadows effect.
-    ATTR_UNUSED2,              // was ATTR_FRUIT_FOUND
-#endif
-    ATTR_FLIGHT_UNCANCELLABLE, // Potion of flight is in effect.
-    ATTR_INVIS_UNCANCELLABLE,  // Spell/potion of invis is in effect.
-    ATTR_PERM_FLIGHT,          // Tengu flight or boots of flying are on.
-    ATTR_SEEN_INVIS_TURN,      // Last turn you saw something invisible.
-    ATTR_SEEN_INVIS_SEED,      // Random seed for invis monster positions.
-    ATTR_APPENDAGE,            // eq slot of Beastly Appendage
-    ATTR_TITHE_BASE,           // Remainder of untithed gold.
-    ATTR_EVOL_XP,              // XP gained since last evolved mutation
-    ATTR_LIFE_GAINED,          // XL when a felid gained a life.
-    ATTR_TEMP_MUTATIONS,       // Number of temporary mutations the player has.
-    ATTR_TEMP_MUT_XP,          // Amount of XP remaining before some temp muts
-                               // will be removed
-    ATTR_NEXT_RECALL_TIME,     // aut remaining until next ally will be recalled
-    ATTR_NEXT_RECALL_INDEX,    // index+1 into recall_list for next recall
-#if TAG_MAJOR_VERSION == 34
-    ATTR_EVOKER_XP,            // How much xp remaining until next evoker charge
-#endif
-    ATTR_SEEN_BEOGH,           // Did an orc priest already offer conversion?
-    ATTR_XP_DRAIN,             // Severity of current skill drain
-    ATTR_SEARING_RAY,          // Are we currently firing a searing ray?
-    ATTR_RECITE_TYPE,          // Recitation type.
-    ATTR_RECITE_SEED,          // Recite text seed.
-#if TAG_MAJOR_VERSION == 34
-    ATTR_RECITE_HP,            // HP on start of recitation.
-#endif
-    ATTR_SWIFTNESS,            // Duration of future antiswiftness.
-#if TAG_MAJOR_VERSION == 34
-    ATTR_BARBS_MSG,            // Have we already printed a message on move?
-#endif
-    ATTR_BARBS_POW,            // How badly we are currently skewered
-#if TAG_MAJOR_VERSION == 34
-    ATTR_REPEL_MISSILES,       // Repel missiles active
-#endif
-    ATTR_DEFLECT_MISSILES,     // Deflect missiles active
-    ATTR_PORTAL_PROJECTILE,    // Accuracy bonus during portal projectile
-    ATTR_GOD_WRATH_XP,         // How much XP before our next god wrath check?
-    ATTR_GOD_WRATH_COUNT,      // Number of stored retributions
-    ATTR_NEXT_DRAGON_TIME,     // aut remaining until Dragon's Call summons another
-    ATTR_GOLD_GENERATED,       // Count gold generated on non-Abyss levels this game.
-#if TAG_MAJOR_VERSION == 34
-    ATTR_GOZAG_POTIONS,        // Number of times you've bought potions from Gozag.
-#endif
-    ATTR_GOZAG_SHOPS,          // Number of shops you've funded from Gozag.
-    ATTR_GOZAG_SHOPS_CURRENT,  // As above, but since most recent time worshipping.
-#if TAG_MAJOR_VERSION == 34
-    ATTR_DIVINE_FIRE_RES,      // Divine fire resistance (Qazlal).
-    ATTR_DIVINE_COLD_RES,      // Divine cold resistance (Qazlal).
-    ATTR_DIVINE_ELEC_RES,      // Divine electricity resistance (Qazlal).
-    ATTR_DIVINE_AC,            // Divine AC bonus (Qazlal).
-#endif
-    ATTR_GOZAG_GOLD_USED,      // Gold spent for Gozag abilities.
-    ATTR_BONE_ARMOUR,          // Current amount of bony armour (from the spell)
-    ATTR_LAST_FLIGHT_STATUS,   // Whether spawm_flight should be restored after form change
-    ATTR_GOZAG_FIRST_POTION,   // Gozag's free first usage of Potion Petition.
-    ATTR_STAT_LOSS_XP,         // Unmodified XP needed for stat recovery.
-#if TAG_MAJOR_VERSION == 34
-    ATTR_SURGE_REMOVED,        // Was surge power applied to next evocation.
-#endif
-    ATTR_PAKELLAS_EXTRA_MP,    // MP to be collected to get a !magic from P
-    ATTR_DIVINE_ENERGY,        // Divine energy from Sif to cast with no MP.
-    NUM_ATTRIBUTES
-};
-
-enum class transformation
-{
-    none,
-    spider,
-    blade_hands,
-    statue,
-    ice_beast,
-    dragon,
-    lich,
-    bat,
-    pig,
-    appendage,
-    tree,
-#if TAG_MAJOR_VERSION == 34
-    porcupine,
-#endif
-    wisp,
-#if TAG_MAJOR_VERSION == 34
-    jelly,
-#endif
-    fungus,
-    shadow,
-    hydra,
-    COUNT
-};
-constexpr int NUM_TRANSFORMS = static_cast<int>(transformation::COUNT);
-
-enum beam_type                  // bolt::flavour
-{
-    BEAM_NONE,
-
-    BEAM_MISSILE,
-    BEAM_MMISSILE,                //    and similarly irresistible things
-    BEAM_FIRE,
-    BEAM_COLD,
-    BEAM_MAGIC,
-    BEAM_ELECTRICITY,
-    BEAM_POISON,
-    BEAM_NEG,
-    BEAM_ACID,
-    BEAM_MIASMA,
-    BEAM_WATER,
-
-    BEAM_SPORE,
-    BEAM_POISON_ARROW,
-    BEAM_DAMNATION,
-    BEAM_STICKY_FLAME,
-    BEAM_STEAM,
-    BEAM_ENERGY,
-    BEAM_HOLY,
-    BEAM_FRAG,
-    BEAM_LAVA,
-    BEAM_ICE,
-    BEAM_DEVASTATION,
-    BEAM_RANDOM,                  // currently translates into FIRE..ACID
-    BEAM_CHAOS,
-    BEAM_UNRAVELLED_MAGIC,
-
-    // Enchantments
-    BEAM_SLOW,
-    BEAM_FIRST_ENCHANTMENT = BEAM_SLOW,
-    BEAM_HASTE,
-    BEAM_MIGHT,
-    BEAM_HEALING,
-    BEAM_PARALYSIS,
-    BEAM_CONFUSION,
-    BEAM_INVISIBILITY,
-    BEAM_DIGGING,
-    BEAM_TELEPORT,
-    BEAM_POLYMORPH,
-    BEAM_MALMUTATE,
-    BEAM_ENSLAVE,
-    BEAM_BANISH,
-    BEAM_ENSLAVE_SOUL,
-    BEAM_PAIN,
-    BEAM_DISPEL_UNDEAD,
-    BEAM_DISINTEGRATION,
-    BEAM_BLINK,
-    BEAM_BLINK_CLOSE,
-    BEAM_BECKONING,
-    BEAM_PETRIFY,
-    BEAM_CORONA,
-    BEAM_PORKALATOR,
-    BEAM_HIBERNATION,
-    BEAM_BERSERK,
-    BEAM_SLEEP,
-    BEAM_INNER_FLAME,
-    BEAM_SENTINEL_MARK,
-    BEAM_DIMENSION_ANCHOR,
-    BEAM_VULNERABILITY,
-    BEAM_MALIGN_OFFERING,
-    BEAM_VIRULENCE,
-    BEAM_AGILITY,
-    BEAM_SAP_MAGIC,
-    BEAM_DRAIN_MAGIC,
-    BEAM_TUKIMAS_DANCE,
-    BEAM_RESISTANCE,
-    BEAM_UNRAVELLING,
-    BEAM_SHARED_PAIN,
-    BEAM_IRRESISTIBLE_CONFUSION,
-    BEAM_INFESTATION,
-    BEAM_AGONY,
-    BEAM_LAST_ENCHANTMENT = BEAM_AGONY,
-
-    BEAM_MEPHITIC,
-    BEAM_AIR,
-    BEAM_PETRIFYING_CLOUD,
-    BEAM_ENSNARE,
-    BEAM_CRYSTAL,
-    BEAM_DEATH_RATTLE,
-    BEAM_LAST_REAL = BEAM_DEATH_RATTLE,
-
-    // For getting the visual effect of a beam.
-    BEAM_VISUAL,
-    BEAM_BOUNCY_TRACER,           // Used for random bolt tracer (bounces as
-                                  // crystal bolt, but irresistible).
-
-    BEAM_TORMENT_DAMAGE,          // Pseudo-beam for damage flavour.
-    BEAM_FIRST_PSEUDO = BEAM_TORMENT_DAMAGE,
-
-    NUM_BEAMS
-};
-
-enum book_type
-{
-    BOOK_MINOR_MAGIC,
-    BOOK_CONJURATIONS,
-    BOOK_FLAMES,
-    BOOK_FROST,
-    BOOK_SUMMONINGS,
-    BOOK_FIRE,
-    BOOK_ICE,
-    BOOK_SPATIAL_TRANSLOCATIONS,
-    BOOK_ENCHANTMENTS,
-    BOOK_YOUNG_POISONERS,
-    BOOK_TEMPESTS,
-    BOOK_DEATH,
-    BOOK_MISFORTUNE,
-    BOOK_CHANGES,
-    BOOK_TRANSFIGURATIONS,
-    BOOK_FEN,
-#if TAG_MAJOR_VERSION == 34
-    BOOK_WAR_CHANTS = BOOK_FEN,
-#else
-    BOOK_BATTLE,
-#endif
-    BOOK_CLOUDS,
-    BOOK_NECROMANCY,
-    BOOK_CALLINGS,
-    BOOK_MALEDICT,
-    BOOK_AIR,
-    BOOK_SKY,
-    BOOK_WARP,
-#if TAG_MAJOR_VERSION == 34
-    BOOK_ENVENOMATIONS,
-#endif
-    BOOK_UNLIFE,
-#if TAG_MAJOR_VERSION == 34
-    BOOK_CONTROL,
-    BOOK_BATTLE, // was BOOK_MUTATIONS
-#endif
-    BOOK_GEOMANCY,
-    BOOK_EARTH,
-#if TAG_MAJOR_VERSION == 34
-    BOOK_WIZARDRY,
-#endif
-    BOOK_POWER,
-    BOOK_CANTRIPS,
-    BOOK_PARTY_TRICKS,
-#if TAG_MAJOR_VERSION == 34
-    BOOK_AKASHIC_RECORD,
-#endif
-    BOOK_DEBILITATION,
-    BOOK_DRAGON,
-    BOOK_BURGLARY,
-    BOOK_DREAMS,
-    BOOK_ALCHEMY,
-    BOOK_BEASTS,
-
-    BOOK_ANNIHILATIONS,
-    BOOK_GRAND_GRIMOIRE,
-    BOOK_NECRONOMICON,
-
-    MAX_FIXED_BOOK = BOOK_NECRONOMICON,
-
-    BOOK_RANDART_LEVEL,
-    BOOK_RANDART_THEME,
-
-    BOOK_MANUAL,
-#if TAG_MAJOR_VERSION == 34
-    BOOK_BUGGY_DESTRUCTION,
-#endif
-    NUM_BOOKS
-};
-
-#define NUM_NORMAL_BOOKS     (MAX_NORMAL_BOOK + 1)
-#define NUM_FIXED_BOOKS      (MAX_FIXED_BOOK + 1)
-
-enum branch_type                // you.where_are_you
-{
-    BRANCH_DUNGEON,
-    BRANCH_TEMPLE,
-    BRANCH_FIRST_NON_DUNGEON = BRANCH_TEMPLE,
-    BRANCH_ORC,
-    BRANCH_ELF,
-#if TAG_MAJOR_VERSION == 34
-    BRANCH_DWARF,
-#endif
-    BRANCH_LAIR,
-    BRANCH_SWAMP,
-    BRANCH_SHOALS,
-    BRANCH_SNAKE,
-    BRANCH_SPIDER,
-    BRANCH_SLIME,
-    BRANCH_VAULTS,
-#if TAG_MAJOR_VERSION == 34
-    BRANCH_BLADE,
-#endif
-    BRANCH_CRYPT,
-    BRANCH_TOMB,
-#if TAG_MAJOR_VERSION > 34
-    BRANCH_DEPTHS,
-#endif
-    BRANCH_VESTIBULE,
-    BRANCH_DIS,
-    BRANCH_GEHENNA,
-    BRANCH_COCYTUS,
-    BRANCH_TARTARUS,
-      BRANCH_FIRST_HELL = BRANCH_DIS,
-      BRANCH_LAST_HELL = BRANCH_TARTARUS,
-    BRANCH_ZOT,
-#if TAG_MAJOR_VERSION == 34
-    BRANCH_FOREST,
-#endif
-    BRANCH_ABYSS,
-    BRANCH_PANDEMONIUM,
-    BRANCH_ZIGGURAT,
-    BRANCH_LABYRINTH,
-    BRANCH_BAZAAR,
-    BRANCH_TROVE,
-    BRANCH_SEWER,
-    BRANCH_OSSUARY,
-    BRANCH_BAILEY,
-    BRANCH_ICE_CAVE,
-    BRANCH_VOLCANO,
-    BRANCH_WIZLAB,
-#if TAG_MAJOR_VERSION == 34
-    BRANCH_DEPTHS,
-#endif
-    BRANCH_DESOLATION,
-    NUM_BRANCHES,
-
-    GLOBAL_BRANCH_INFO = 127,
-};
-
-enum caction_type    // Primary categorization of counted actions.
-{                    // A subtype and auxtype will also be given in each case:
-    CACT_MELEE,      // weapon subtype or unrand index
-                     //   subtype = -1 for unarmed or aux attacks
-                     //   auxtype = -1 for unarmed
-                     //   auxtype = unarmed_attack_type for aux attacks
-    CACT_FIRE,       // weapon subtype or unrand index
-    CACT_THROW,      // auxtype = item basetype, subtype = item subtype
-    CACT_CAST,       // spell_type
-    CACT_INVOKE,     // ability_type
-    CACT_ABIL,       // ability_type
-    CACT_EVOKE,      // evoc_type or unrand index
-                     //   auxtype = item basetype, subtype = item subtype
-    CACT_USE,        // object_class_type
-    CACT_STAB,       // stab_type
-    CACT_EAT,        // food_type, or subtype = -1 for corpse
-    CACT_ARMOUR,     // armour subtype or subtype = -1 for unarmoured
-    CACT_DODGE,      // dodge_type
-    CACT_BLOCK,      // armour subtype or subtype = -1 and
-                     //   auxtype used for special cases
-                     //   (reflection, god ability, spell, etc)
-    CACT_RIPOSTE,    // as CACT_MELEE
-    NUM_CACTIONS,
-};
-
-enum canned_message_type
-{
-    MSG_SOMETHING_APPEARS,
-    MSG_NOTHING_HAPPENS,
-    MSG_YOU_UNAFFECTED,
-    MSG_YOU_RESIST,
-    MSG_YOU_PARTIALLY_RESIST,
-    MSG_TOO_BERSERK,
-    MSG_TOO_CONFUSED,
-    MSG_PRESENT_FORM,
-    MSG_NOTHING_CARRIED,
-    MSG_CANNOT_DO_YET,
-    MSG_OK,
-    MSG_UNTHINKING_ACT,
-    MSG_NOTHING_THERE,
-    MSG_NOTHING_CLOSE_ENOUGH,
-    MSG_NO_ENERGY,
-    MSG_SPELL_FIZZLES,
-    MSG_HUH,
-    MSG_EMPTY_HANDED_ALREADY,
-    MSG_EMPTY_HANDED_NOW,
-    MSG_YOU_BLINK,
-    MSG_STRANGE_STASIS,
-    MSG_NO_SPELLS,
-    MSG_MANA_INCREASE,
-    MSG_MANA_DECREASE,
-    MSG_DISORIENTED,
-    MSG_TOO_HUNGRY,
-    MSG_DETECT_NOTHING,
-    MSG_CALL_DEAD,
-    MSG_ANIMATE_REMAINS,
-    MSG_CANNOT_MOVE,
-    MSG_YOU_DIE,
-    MSG_GHOSTLY_OUTLINE,
-    MSG_FULL_HEALTH,
-    MSG_FULL_MAGIC,
-    MSG_GAIN_HEALTH,
-    MSG_GAIN_MAGIC,
-    MSG_MAGIC_DRAIN,
-    MSG_SOMETHING_IN_WAY,
-    MSG_CANNOT_SEE,
-};
-
-enum char_set_type
-{
-    CSET_DEFAULT,
-    CSET_ASCII,         // flat 7-bit ASCII
-    NUM_CSET
-};
-
-enum cleansing_flame_source_type
-{
-    CLEANSING_FLAME_GENERIC    = -1,
-    CLEANSING_FLAME_SPELL      = -2, // SPELL_FLAME_OF_CLEANSING
-    CLEANSING_FLAME_INVOCATION = -3, // ABIL_TSO_CLEANSING_FLAME
-    CLEANSING_FLAME_TSO        = -4, // TSO effect
-};
-
-enum cloud_type
-{
-    CLOUD_NONE,
-    CLOUD_FIRE,
-    CLOUD_MEPHITIC,
-    CLOUD_COLD,
-    CLOUD_POISON,
-    CLOUD_BLACK_SMOKE,
-    CLOUD_GREY_SMOKE,
-    CLOUD_BLUE_SMOKE,
-    CLOUD_PURPLE_SMOKE,
-    CLOUD_TLOC_ENERGY,
-    CLOUD_FOREST_FIRE,
-    CLOUD_STEAM,
-#if TAG_MAJOR_VERSION == 34
-    CLOUD_GLOOM,
-#endif
-    CLOUD_INK,
-    CLOUD_PETRIFY,
-    CLOUD_HOLY,
-    CLOUD_MIASMA,
-    CLOUD_MIST,
-    CLOUD_CHAOS,
-    CLOUD_RAIN,
-    CLOUD_MUTAGENIC,
-    CLOUD_MAGIC_TRAIL,
-    CLOUD_TORNADO,
-    CLOUD_DUST,
-    CLOUD_SPECTRAL,
-    CLOUD_ACID,
-    CLOUD_STORM,
-    CLOUD_NEGATIVE_ENERGY,
-    CLOUD_FLUFFY,
-    CLOUD_XOM_TRAIL,
-    CLOUD_SALT,
-    NUM_CLOUD_TYPES,
-
-    // Random per-square.
-    CLOUD_RANDOM_SMOKE = 97,
-    CLOUD_RANDOM,
-    CLOUD_DEBUGGING,
-};
-
-enum command_type
-{
-    CMD_NO_CMD = 2000,
-    CMD_NO_CMD_DEFAULT, // hack to allow assignment of keys to CMD_NO_CMD
-    CMD_MOVE_LEFT,
-    CMD_MOVE_DOWN,
-    CMD_MOVE_UP,
-    CMD_MOVE_RIGHT,
-    CMD_MOVE_UP_LEFT,
-    CMD_MOVE_DOWN_LEFT,
-    CMD_MOVE_UP_RIGHT,
-    CMD_MOVE_DOWN_RIGHT,
-    CMD_RUN_LEFT,
-    CMD_RUN_DOWN,
-    CMD_RUN_UP,
-    CMD_RUN_RIGHT,
-    CMD_RUN_UP_LEFT,
-    CMD_RUN_DOWN_LEFT,
-    CMD_RUN_UP_RIGHT,
-    CMD_RUN_DOWN_RIGHT,
-    CMD_SAFE_WAIT,
-    CMD_SAFE_MOVE_LEFT,
-    CMD_SAFE_MOVE_DOWN,
-    CMD_SAFE_MOVE_UP,
-    CMD_SAFE_MOVE_RIGHT,
-    CMD_SAFE_MOVE_UP_LEFT,
-    CMD_SAFE_MOVE_DOWN_LEFT,
-    CMD_SAFE_MOVE_UP_RIGHT,
-    CMD_SAFE_MOVE_DOWN_RIGHT,
-    CMD_ATTACK_LEFT,
-    CMD_ATTACK_DOWN,
-    CMD_ATTACK_UP,
-    CMD_ATTACK_RIGHT,
-    CMD_ATTACK_UP_LEFT,
-    CMD_ATTACK_DOWN_LEFT,
-    CMD_ATTACK_UP_RIGHT,
-    CMD_ATTACK_DOWN_RIGHT,
-    CMD_OPEN_DOOR,
-    CMD_CLOSE_DOOR_LEFT,
-    CMD_CLOSE_DOOR_DOWN,
-    CMD_CLOSE_DOOR_UP,
-    CMD_CLOSE_DOOR_RIGHT,
-    CMD_CLOSE_DOOR_UP_LEFT,
-    CMD_CLOSE_DOOR_DOWN_LEFT,
-    CMD_CLOSE_DOOR_UP_RIGHT,
-    CMD_CLOSE_DOOR_DOWN_RIGHT,
-    CMD_CLOSE_DOOR,
-    CMD_REST,
-    CMD_GO_UPSTAIRS,
-    CMD_GO_DOWNSTAIRS,
-    CMD_TOGGLE_AUTOPICKUP,
-    CMD_TOGGLE_TRAVEL_SPEED,
-    CMD_PICKUP,
-    CMD_PICKUP_QUANTITY,
-    CMD_DROP,
-    CMD_DROP_LAST,
-    CMD_BUTCHER,
-    CMD_INSPECT_FLOOR,
-    CMD_SHOW_TERRAIN,
-    CMD_FULL_VIEW,
-    CMD_EVOKE,
-    CMD_EVOKE_WIELDED,
-    CMD_FORCE_EVOKE_WIELDED,
-    CMD_WIELD_WEAPON,
-    CMD_WEAPON_SWAP,
-    CMD_FIRE,
-    CMD_QUIVER_ITEM,
-    CMD_THROW_ITEM_NO_QUIVER,
-    CMD_WEAR_ARMOUR,
-    CMD_REMOVE_ARMOUR,
-    CMD_WEAR_JEWELLERY,
-    CMD_REMOVE_JEWELLERY,
-    CMD_CYCLE_QUIVER_FORWARD,
-    CMD_CYCLE_QUIVER_BACKWARD,
-    CMD_LIST_ARMOUR,
-    CMD_LIST_JEWELLERY,
-    CMD_LIST_GOLD,
-    CMD_ZAP_WAND,
-    CMD_CAST_SPELL,
-    CMD_FORCE_CAST_SPELL,
-    CMD_MEMORISE_SPELL,
-    CMD_USE_ABILITY,
-    CMD_EAT,
-    CMD_QUAFF,
-    CMD_READ,
-    CMD_LOOK_AROUND,
-    CMD_WAIT,
-    CMD_SHOUT,
-    CMD_CHARACTER_DUMP,
-    CMD_DISPLAY_COMMANDS,
-    CMD_DISPLAY_INVENTORY,
-    CMD_DISPLAY_KNOWN_OBJECTS,
-    CMD_DISPLAY_MUTATIONS,
-    CMD_DISPLAY_SKILLS,
-    CMD_DISPLAY_MAP,
-    CMD_DISPLAY_OVERMAP,
-    CMD_DISPLAY_RELIGION,
-    CMD_DISPLAY_RUNES,
-    CMD_DISPLAY_CHARACTER_STATUS,
-    CMD_DISPLAY_SPELLS,
-    CMD_LOOKUP_HELP,
-    CMD_EXPERIENCE_CHECK,
-    CMD_ADJUST_INVENTORY,
-    CMD_REPLAY_MESSAGES,
-    CMD_REDRAW_SCREEN,
-    CMD_MACRO_ADD,
-    CMD_SAVE_GAME,
-    CMD_SAVE_GAME_NOW,
-    CMD_SUSPEND_GAME,
-    CMD_QUIT,
-    CMD_WIZARD,
-    CMD_EXPLORE_MODE,
-
-    CMD_SEARCH_STASHES,
-    CMD_EXPLORE,
-    CMD_INTERLEVEL_TRAVEL,
-    CMD_FIX_WAYPOINT,
-
-    CMD_CLEAR_MAP,
-    CMD_INSCRIBE_ITEM,
-    CMD_MAKE_NOTE,
-    CMD_RESISTS_SCREEN,
-
-    CMD_READ_MESSAGES,
-
-    CMD_MOUSE_MOVE,
-    CMD_MOUSE_CLICK,
-
-    CMD_ANNOTATE_LEVEL,
-
-#ifdef CLUA_BINDINGS
-    CMD_AUTOFIGHT,
-    CMD_AUTOFIGHT_NOMOVE,
-#endif
-
-#ifdef USE_TILE
-    CMD_EDIT_PLAYER_TILE,
-    CMD_MIN_TILE = CMD_EDIT_PLAYER_TILE,
-    CMD_MAX_TILE = CMD_EDIT_PLAYER_TILE,
-#endif
-
-#ifdef TOUCH_UI
-    // zoom on dungeon
-    CMD_ZOOM_IN,
-    CMD_ZOOM_OUT,
-
-    // bring up the on-screen keyboard if needed
-    CMD_SHOW_KEYBOARD,
-#endif
-
-    // Repeat previous command
-    CMD_PREV_CMD_AGAIN,
-
-    // Repeat next command a given number of times
-    CMD_REPEAT_CMD,
-
-    CMD_LUA_CONSOLE,
-
-    CMD_MAX_NORMAL = CMD_LUA_CONSOLE,
-
-    // overmap commands
-    CMD_MAP_CLEAR_MAP,
-    CMD_MIN_OVERMAP = CMD_MAP_CLEAR_MAP,
-    CMD_MAP_ADD_WAYPOINT,
-    CMD_MAP_EXCLUDE_AREA,
-    CMD_MAP_CLEAR_EXCLUDES,
-    CMD_MAP_EXCLUDE_RADIUS,
-
-    CMD_MAP_MOVE_LEFT,
-    CMD_MAP_MOVE_DOWN,
-    CMD_MAP_MOVE_UP,
-    CMD_MAP_MOVE_RIGHT,
-    CMD_MAP_MOVE_UP_LEFT,
-    CMD_MAP_MOVE_DOWN_LEFT,
-    CMD_MAP_MOVE_UP_RIGHT,
-    CMD_MAP_MOVE_DOWN_RIGHT,
-
-    CMD_MAP_JUMP_LEFT,
-    CMD_MAP_JUMP_DOWN,
-    CMD_MAP_JUMP_UP,
-    CMD_MAP_JUMP_RIGHT,
-    CMD_MAP_JUMP_UP_LEFT,
-    CMD_MAP_JUMP_DOWN_LEFT,
-    CMD_MAP_JUMP_UP_RIGHT,
-    CMD_MAP_JUMP_DOWN_RIGHT,
-
-    CMD_MAP_NEXT_LEVEL,
-    CMD_MAP_PREV_LEVEL,
-    CMD_MAP_GOTO_LEVEL,
-
-    CMD_MAP_SCROLL_DOWN,
-    CMD_MAP_SCROLL_UP,
-
-    CMD_MAP_FIND_UPSTAIR,
-    CMD_MAP_FIND_DOWNSTAIR,
-    CMD_MAP_FIND_YOU,
-    CMD_MAP_FIND_PORTAL,
-    CMD_MAP_FIND_TRAP,
-    CMD_MAP_FIND_ALTAR,
-    CMD_MAP_FIND_EXCLUDED,
-    CMD_MAP_FIND_WAYPOINT,
-    CMD_MAP_FIND_STASH,
-    CMD_MAP_FIND_STASH_REVERSE,
-
-    CMD_MAP_GOTO_TARGET,
-    CMD_MAP_ANNOTATE_LEVEL,
-
-    CMD_MAP_EXPLORE,
-
-    CMD_MAP_WIZARD_TELEPORT,
-
-    CMD_MAP_DESCRIBE,
-
-    CMD_MAP_HELP,
-    CMD_MAP_FORGET,
-    CMD_MAP_UNFORGET,
-
-    CMD_MAP_EXIT_MAP,
-
-    CMD_MAX_OVERMAP = CMD_MAP_EXIT_MAP,
-
-    // targeting commands
-    CMD_TARGET_DOWN_LEFT,
-    CMD_MIN_TARGET = CMD_TARGET_DOWN_LEFT,
-    CMD_TARGET_DOWN,
-    CMD_TARGET_DOWN_RIGHT,
-    CMD_TARGET_LEFT,
-    CMD_TARGET_RIGHT,
-    CMD_TARGET_UP_LEFT,
-    CMD_TARGET_UP,
-    CMD_TARGET_UP_RIGHT,
-
-    CMD_TARGET_DIR_DOWN_LEFT,
-    CMD_TARGET_DIR_DOWN,
-    CMD_TARGET_DIR_DOWN_RIGHT,
-    CMD_TARGET_DIR_LEFT,
-    CMD_TARGET_DIR_RIGHT,
-    CMD_TARGET_DIR_UP_LEFT,
-    CMD_TARGET_DIR_UP,
-    CMD_TARGET_DIR_UP_RIGHT,
-
-    CMD_TARGET_DESCRIBE,
-    CMD_TARGET_PREV_TARGET,
-    CMD_TARGET_MAYBE_PREV_TARGET,
-    CMD_TARGET_SELECT,
-    CMD_TARGET_SELECT_ENDPOINT,
-    CMD_TARGET_SELECT_FORCE,
-    CMD_TARGET_SELECT_FORCE_ENDPOINT,
-    CMD_TARGET_GET,
-    CMD_TARGET_OBJ_CYCLE_BACK,
-    CMD_TARGET_OBJ_CYCLE_FORWARD,
-    CMD_TARGET_CYCLE_FORWARD,
-    CMD_TARGET_CYCLE_BACK,
-    CMD_TARGET_CYCLE_BEAM,
-    CMD_TARGET_TOGGLE_BEAM,
-    CMD_TARGET_CANCEL,
-    CMD_TARGET_SHOW_PROMPT,
-    CMD_TARGET_OLD_SPACE,
-    CMD_TARGET_EXCLUDE,
-    CMD_TARGET_FIND_TRAP,
-    CMD_TARGET_FIND_PORTAL,
-    CMD_TARGET_FIND_ALTAR,
-    CMD_TARGET_FIND_UPSTAIR,
-    CMD_TARGET_FIND_DOWNSTAIR,
-    CMD_TARGET_FIND_YOU,
-    CMD_TARGET_WIZARD_MAKE_FRIENDLY,
-    CMD_TARGET_WIZARD_BLESS_MONSTER,
-    CMD_TARGET_WIZARD_MAKE_SHOUT,
-    CMD_TARGET_WIZARD_GIVE_ITEM,
-    CMD_TARGET_WIZARD_MOVE,
-    CMD_TARGET_WIZARD_PATHFIND,
-    CMD_TARGET_WIZARD_GAIN_LEVEL,
-    CMD_TARGET_WIZARD_MISCAST,
-    CMD_TARGET_WIZARD_MAKE_SUMMONED,
-    CMD_TARGET_WIZARD_POLYMORPH,
-    CMD_TARGET_WIZARD_DEBUG_MONSTER,
-    CMD_TARGET_WIZARD_HEAL_MONSTER,
-    CMD_TARGET_WIZARD_HURT_MONSTER,
-    CMD_TARGET_WIZARD_DEBUG_PORTAL,
-    CMD_TARGET_WIZARD_KILL_MONSTER,
-    CMD_TARGET_WIZARD_BANISH_MONSTER,
-    CMD_TARGET_WIZARD_CREATE_MIMIC,
-    CMD_TARGET_MOUSE_MOVE,
-    CMD_TARGET_MOUSE_SELECT,
-    CMD_TARGET_HELP,
-    CMD_MAX_TARGET = CMD_TARGET_HELP,
-
-#ifdef USE_TILE
-    // Tile doll editing screen
-    CMD_DOLL_RANDOMIZE,
-    CMD_MIN_DOLL = CMD_DOLL_RANDOMIZE,
-    CMD_DOLL_SELECT_NEXT_DOLL,
-    CMD_DOLL_SELECT_PREV_DOLL,
-    CMD_DOLL_SELECT_NEXT_PART,
-    CMD_DOLL_SELECT_PREV_PART,
-    CMD_DOLL_CHANGE_PART_NEXT,
-    CMD_DOLL_CHANGE_PART_PREV,
-    CMD_DOLL_CONFIRM_CHOICE,
-    CMD_DOLL_COPY,
-    CMD_DOLL_PASTE,
-    CMD_DOLL_TAKE_OFF,
-    CMD_DOLL_TAKE_OFF_ALL,
-    CMD_DOLL_TOGGLE_EQUIP,
-    CMD_DOLL_TOGGLE_EQUIP_ALL,
-    CMD_DOLL_JOB_DEFAULT,
-    CMD_DOLL_CHANGE_MODE,
-    CMD_DOLL_SAVE,
-    CMD_DOLL_QUIT,
-    CMD_MAX_DOLL = CMD_DOLL_QUIT,
-#endif
-
-    // Disable/enable -more- prompts.
-    CMD_DISABLE_MORE,
-    CMD_MIN_SYNTHETIC = CMD_DISABLE_MORE,
-    CMD_ENABLE_MORE,
-    CMD_UNWIELD_WEAPON,
-
-    // [ds] Silently ignored, requests another round of input.
-    CMD_NEXT_CMD,
-
-    // Must always be last
-    CMD_MAX_CMD
-};
-
-enum conduct_type
-{
-    DID_NOTHING,
-    DID_EVIL,                             // hated by good gods
-    DID_HOLY,                             // holy wrath, holy word scrolls
-    DID_ATTACK_HOLY,
-    DID_ATTACK_NEUTRAL,
-    DID_ATTACK_FRIEND,
-    DID_FRIEND_DIED,
-    DID_KILL_LIVING,
-    DID_KILL_UNDEAD,
-    DID_KILL_DEMON,
-    DID_KILL_NATURAL_EVIL,                // TSO
-    DID_KILL_UNCLEAN,                     // Zin
-    DID_KILL_CHAOTIC,                     // Zin
-    DID_KILL_WIZARD,                      // Trog
-    DID_KILL_PRIEST,                      // Beogh
-    DID_KILL_HOLY,
-    DID_KILL_FAST,                        // Cheibriados
-    DID_BANISH,
-    DID_SPELL_MEMORISE,
-    DID_SPELL_CASTING,
-    DID_SPELL_PRACTISE,
-    DID_CANNIBALISM,
-    DID_DESECRATE_SOULED_BEING,           // Zin
-    DID_DELIBERATE_MUTATING,              // Zin
-    DID_CAUSE_GLOWING,                    // Zin
-    DID_UNCLEAN,                          // Zin (used unclean weapon/magic)
-    DID_CHAOS,                            // Zin (used chaotic weapon/magic)
-    DID_DESECRATE_ORCISH_REMAINS,         // Beogh
-    DID_KILL_SLIME,                       // Jiyva
-    DID_KILL_PLANT,                       // Fedhas
-    DID_HASTY,                            // Cheibriados
-    DID_CORPSE_VIOLATION,                 // Fedhas (Necromancy involving
-                                          // corpses/chunks).
-    DID_ROT_CARRION,                      // Fedhas (a corpse rotted)
-    DID_SOULED_FRIEND_DIED,               // Zin
-    DID_ATTACK_IN_SANCTUARY,              // Zin
-    DID_KILL_NONLIVING,
-    DID_EXPLORATION,                      // Ashenzari, wrath timers
-    DID_DESECRATE_HOLY_REMAINS,           // Zin/Ely/TSO/Yredelemnul
-    DID_SEE_MONSTER,                      // TSO
-    DID_FIRE,                             // Dithmenos
-    DID_KILL_FIERY,                       // Dithmenos
-    DID_SACRIFICE_LOVE,                   // Ru
-    DID_CHANNEL,                          // Pakellas
-    DID_HURT_FOE,                         // Uskayaw
-    NUM_CONDUCTS
-};
-
-enum confirm_butcher_type
-{
-    CONFIRM_NEVER,
-    CONFIRM_ALWAYS,
-    CONFIRM_AUTO,
-};
-
-enum confirm_prompt_type
-{
-    CONFIRM_CANCEL,             // automatically answer 'no', i.e. disallow
-    CONFIRM_PROMPT,             // prompt
-    CONFIRM_NONE,               // automatically answer 'yes'
-};
-
-enum confirm_level_type
-{
-    CONFIRM_NONE_EASY,
-    CONFIRM_SAFE_EASY,
-    CONFIRM_ALL_EASY,
-};
-
-enum description_level_type
-{
-    DESC_THE,
-    DESC_A,
-    DESC_YOUR,
-    DESC_PLAIN,
-    DESC_ITS,
-    DESC_INVENTORY_EQUIP,
-    DESC_INVENTORY,
-
-    // Partial item names.
-    DESC_BASENAME,                     // Base name of item subtype
-    DESC_QUALNAME,                     // Name without articles, quantities,
-                                       // enchantments.
-    DESC_DBNAME,                       // Name with which to look up item
-                                       // description in the db.
-
-    DESC_NONE
-};
-
-enum game_chapter
-{
-    CHAPTER_POCKET_ABYSS = 0, // an AK who hasn't yet entered the dungeon
-    CHAPTER_ORB_HUNTING, // entered the dungeon but not found the orb yet
-    CHAPTER_ESCAPING, // ascending with the orb
-    CHAPTER_ANGERED_PANDEMONIUM, // moved the orb without picking it up
-    NUM_CHAPTERS,
-};
-
-enum game_type
-{
-    GAME_TYPE_UNSPECIFIED,
-    GAME_TYPE_NORMAL,
-    GAME_TYPE_TUTORIAL,
-    GAME_TYPE_ARENA,
-    GAME_TYPE_SPRINT,
-    GAME_TYPE_HINTS,
-    GAME_TYPE_ZOTDEF,
-    GAME_TYPE_INSTRUCTIONS,
-    GAME_TYPE_HIGH_SCORES,
-    NUM_GAME_TYPE
-};
-
-// Volatile state and cache.
-enum level_state_type
-{
-    LSTATE_NONE = 0,
-
-    LSTATE_GOLUBRIA       = (1 << 0), // A Golubria trap exists.
-    LSTATE_GLOW_MOLD      = (1 << 1), // Any glowing mold exists.
-    LSTATE_DELETED        = (1 << 2), // The level won't be saved.
-    LSTATE_BEOGH          = (1 << 3), // Possibly an orcish priest around.
-    LSTATE_SLIMY_WALL     = (1 << 4), // Any slime walls exist.
-    LSTATE_STILL_WINDS    = (1 << 5), // Cloud generation is disabled
-};
-
-// NOTE: The order of these is very important to their usage!
-// [dshaligram] If adding/removing from this list, also update viewchar.cc!
-enum dungeon_char_type
-{
-    DCHAR_WALL,
-    DCHAR_PERMAWALL,
-    DCHAR_WALL_MAGIC,
-    DCHAR_FLOOR,
-    DCHAR_FLOOR_MAGIC,
-    DCHAR_DOOR_OPEN,
-    DCHAR_DOOR_CLOSED,
-    DCHAR_TRAP,
-    DCHAR_STAIRS_DOWN,
-    DCHAR_STAIRS_UP,
-    DCHAR_GRATE,
-    DCHAR_ALTAR,
-    DCHAR_ARCH,
-    DCHAR_FOUNTAIN,
-    DCHAR_WAVY,
-    DCHAR_STATUE,
-    DCHAR_INVIS_EXPOSED,
-    DCHAR_ITEM_DETECTED,
-    DCHAR_ITEM_ORB,
-    DCHAR_ITEM_RUNE,
-    DCHAR_ITEM_WEAPON,
-    DCHAR_ITEM_ARMOUR,
-    DCHAR_ITEM_WAND,
-    DCHAR_ITEM_FOOD,
-    DCHAR_ITEM_SCROLL,
-    DCHAR_ITEM_RING,
-    DCHAR_ITEM_POTION,
-    DCHAR_ITEM_MISSILE,
-    DCHAR_ITEM_BOOK,
-    DCHAR_ITEM_STAFF,
-#if TAG_MAJOR_VERSION == 34
-    DCHAR_ITEM_ROD,
-#endif
-    DCHAR_ITEM_MISCELLANY,
-    DCHAR_ITEM_CORPSE,
-    DCHAR_ITEM_SKELETON,
-    DCHAR_ITEM_GOLD,
-    DCHAR_ITEM_AMULET,
-    DCHAR_CLOUD,
-    DCHAR_TREE,
-    DCHAR_TELEPORTER,
-
-    DCHAR_SPACE,
-    DCHAR_FIRED_BOLT,
-    DCHAR_FIRED_ZAP,
-    DCHAR_FIRED_BURST,
-    DCHAR_FIRED_DEBUG,
-    DCHAR_FIRED_MISSILE,
-    DCHAR_EXPLOSION,
-
-    DCHAR_FRAME_HORIZ,
-    DCHAR_FRAME_VERT,
-    DCHAR_FRAME_TL,
-    DCHAR_FRAME_TR,
-    DCHAR_FRAME_BL,
-    DCHAR_FRAME_BR,
-
-    DCHAR_DRAW_HORIZ,
-    DCHAR_DRAW_VERT,
-    DCHAR_DRAW_SLASH,
-    DCHAR_DRAW_BACKSLASH,
-    DCHAR_DRAW_TL,
-    DCHAR_DRAW_TR,
-    DCHAR_DRAW_BL,
-    DCHAR_DRAW_BR,
-    DCHAR_DRAW_DOWN,
-    DCHAR_DRAW_UP,
-    DCHAR_DRAW_RIGHT,
-    DCHAR_DRAW_LEFT,
-
-    NUM_DCHAR_TYPES
-};
-
-// When adding:
-
-// * Add an entry in feature-data.h for the feature.
-
-// * edit dat/descript/features.txt and add a
-//      long description if appropriate.
-
-// * check the feat_* functions in terrain.cc and make sure
-//      they return sane values for your new feature.
-
-// * edit mapdef.cc and add a symbol to _glyph_to_feat() for the feature,
-//      if you want vault maps to be able to use it directly . If you do, also
-//      update docs/develop/levels/syntax.txt with the new symbol.
-enum dungeon_feature_type
-{
-    DNGN_UNSEEN = 0,                   // must be zero
-    DNGN_CLOSED_DOOR,
-    DNGN_RUNED_DOOR,
-    DNGN_SEALED_DOOR,
-    DNGN_TREE,
-
-    // Walls
-    DNGN_METAL_WALL,
-    DNGN_CRYSTAL_WALL,
-    DNGN_ROCK_WALL,
-    DNGN_SLIMY_WALL,
-    DNGN_STONE_WALL,
-    DNGN_PERMAROCK_WALL,               // for undiggable walls
-    DNGN_CLEAR_ROCK_WALL,              // transparent walls
-    DNGN_CLEAR_STONE_WALL,
-    DNGN_CLEAR_PERMAROCK_WALL,
-
-    DNGN_GRATE,
-
-    // Misc solid features
-    DNGN_OPEN_SEA,                     // Shoals equivalent for permarock
-    DNGN_LAVA_SEA,                     // Gehenna equivalent for permarock
-#if TAG_MAJOR_VERSION > 34
-    DNGN_ENDLESS_SALT,                 // Desolation equivalent for permarock
-#endif
-    DNGN_ORCISH_IDOL,
-    DNGN_GRANITE_STATUE,
-    DNGN_MALIGN_GATEWAY,
-
-#if TAG_MAJOR_VERSION == 34
-    DNGN_LAVA            = 30,
-#else
-    DNGN_LAVA,
-#endif
-    DNGN_DEEP_WATER,
-
-    DNGN_SHALLOW_WATER,
-
-    DNGN_FLOOR,
-    DNGN_OPEN_DOOR,
-
-    DNGN_TRAP_MECHANICAL,
-    DNGN_TRAP_TELEPORT,
-    DNGN_TRAP_SHAFT,
-    DNGN_TRAP_WEB,
-#if TAG_MAJOR_VERSION > 34
-    DNGN_TRAP_ALARM,
-    DNGN_TRAP_ZOT,
-    DNGN_PASSAGE_OF_GOLUBRIA,
-#endif
-    DNGN_UNDISCOVERED_TRAP,
-
-    DNGN_ENTER_SHOP,
-    DNGN_ABANDONED_SHOP,
-
-    DNGN_STONE_STAIRS_DOWN_I,
-    DNGN_STONE_STAIRS_DOWN_II,
-    DNGN_STONE_STAIRS_DOWN_III,
-    DNGN_ESCAPE_HATCH_DOWN,
-
-    // corresponding up stairs (same order as above)
-    DNGN_STONE_STAIRS_UP_I,
-    DNGN_STONE_STAIRS_UP_II,
-    DNGN_STONE_STAIRS_UP_III,
-    DNGN_ESCAPE_HATCH_UP,
-
-    // Various gates
-    DNGN_ENTER_DIS,
-    DNGN_ENTER_GEHENNA,
-    DNGN_ENTER_COCYTUS,
-    DNGN_ENTER_TARTARUS,
-    DNGN_ENTER_ABYSS,
-    DNGN_EXIT_ABYSS,
-    DNGN_STONE_ARCH,
-    DNGN_ENTER_PANDEMONIUM,
-    DNGN_EXIT_PANDEMONIUM,
-    DNGN_TRANSIT_PANDEMONIUM,
-    DNGN_EXIT_DUNGEON,
-    DNGN_EXIT_THROUGH_ABYSS,
-    DNGN_EXIT_HELL,
-    DNGN_ENTER_HELL,
-    DNGN_ENTER_LABYRINTH,
-    DNGN_TELEPORTER,
-#if TAG_MAJOR_VERSION == 34
-    DNGN_ENTER_PORTAL_VAULT,
-    DNGN_EXIT_PORTAL_VAULT,
-#endif
-    DNGN_EXPIRED_PORTAL,
-
-    // Entrances to various branches
-#if TAG_MAJOR_VERSION == 34
-    DNGN_ENTER_DWARF,
-#endif
-    DNGN_ENTER_ORC,
-    DNGN_ENTER_LAIR,
-    DNGN_ENTER_SLIME,
-    DNGN_ENTER_VAULTS,
-    DNGN_ENTER_CRYPT,
-#if TAG_MAJOR_VERSION == 34
-    DNGN_ENTER_BLADE,
-#endif
-    DNGN_ENTER_ZOT,
-    DNGN_ENTER_TEMPLE,
-    DNGN_ENTER_SNAKE,
-    DNGN_ENTER_ELF,
-    DNGN_ENTER_TOMB,
-    DNGN_ENTER_SWAMP,
-    DNGN_ENTER_SHOALS,
-    DNGN_ENTER_SPIDER,
-#if TAG_MAJOR_VERSION == 34
-    DNGN_ENTER_FOREST,
-#endif
-    DNGN_ENTER_DEPTHS,
-
-    // Exits from various branches
-    // Order must be the same as above
-#if TAG_MAJOR_VERSION == 34
-    DNGN_EXIT_DWARF,
-#endif
-    DNGN_EXIT_ORC,
-    DNGN_EXIT_LAIR,
-    DNGN_EXIT_SLIME,
-    DNGN_EXIT_VAULTS,
-    DNGN_EXIT_CRYPT,
-#if TAG_MAJOR_VERSION == 34
-    DNGN_EXIT_BLADE,
-#endif
-    DNGN_EXIT_ZOT,
-    DNGN_EXIT_TEMPLE,
-    DNGN_EXIT_SNAKE,
-    DNGN_EXIT_ELF,
-    DNGN_EXIT_TOMB,
-    DNGN_EXIT_SWAMP,
-    DNGN_EXIT_SHOALS,
-    DNGN_EXIT_SPIDER,
-#if TAG_MAJOR_VERSION == 34
-    DNGN_EXIT_FOREST,
-#endif
-    DNGN_EXIT_DEPTHS,
-
-    DNGN_ALTAR_ZIN,
-    DNGN_ALTAR_SHINING_ONE,
-    DNGN_ALTAR_KIKUBAAQUDGHA,
-    DNGN_ALTAR_YREDELEMNUL,
-    DNGN_ALTAR_XOM,
-    DNGN_ALTAR_VEHUMET,
-    DNGN_ALTAR_OKAWARU,
-    DNGN_ALTAR_MAKHLEB,
-    DNGN_ALTAR_SIF_MUNA,
-    DNGN_ALTAR_TROG,
-    DNGN_ALTAR_NEMELEX_XOBEH,
-    DNGN_ALTAR_ELYVILON,
-    DNGN_ALTAR_LUGONU,
-    DNGN_ALTAR_BEOGH,
-    DNGN_ALTAR_JIYVA,
-    DNGN_ALTAR_FEDHAS,
-    DNGN_ALTAR_CHEIBRIADOS,
-    DNGN_ALTAR_ASHENZARI,
-    DNGN_ALTAR_DITHMENOS,
-#if TAG_MAJOR_VERSION > 34
-    DNGN_ALTAR_GOZAG,
-    DNGN_ALTAR_QAZLAL,
-    DNGN_ALTAR_RU,
-    DNGN_ALTAR_PAKELLAS,
-    DNGN_ALTAR_USKAYAW,
-    DNGN_ALTAR_HEPLIAKLQANA,
-    DNGN_ALTAR_ECUMENICAL,
-#endif
-
-    DNGN_FOUNTAIN_BLUE,
-    DNGN_FOUNTAIN_SPARKLING,           // aka 'Magic Fountain' {dlb}
-    DNGN_FOUNTAIN_BLOOD,
-#if TAG_MAJOR_VERSION == 34
-    DNGN_DRY_FOUNTAIN_BLUE,
-    DNGN_DRY_FOUNTAIN_SPARKLING,
-    DNGN_DRY_FOUNTAIN_BLOOD,
-#endif
-    DNGN_DRY_FOUNTAIN,
-
-    // Not meant to ever appear in grd().
-    DNGN_EXPLORE_HORIZON, // dummy for redefinition
-
-    DNGN_UNKNOWN_ALTAR,
-    DNGN_UNKNOWN_PORTAL,
-
-    DNGN_ABYSSAL_STAIR,
-#if TAG_MAJOR_VERSION == 34
-    DNGN_BADLY_SEALED_DOOR,
-#endif
-
-    DNGN_SEALED_STAIRS_UP,
-    DNGN_SEALED_STAIRS_DOWN,
-#if TAG_MAJOR_VERSION == 34
-    DNGN_TRAP_ALARM,
-    DNGN_TRAP_ZOT,
-    DNGN_PASSAGE_OF_GOLUBRIA,
-#endif
-
-    DNGN_ENTER_ZIGGURAT,
-    DNGN_ENTER_BAZAAR,
-    DNGN_ENTER_TROVE,
-    DNGN_ENTER_SEWER,
-    DNGN_ENTER_OSSUARY,
-    DNGN_ENTER_BAILEY,
-    DNGN_ENTER_ICE_CAVE,
-    DNGN_ENTER_VOLCANO,
-    DNGN_ENTER_WIZLAB,
-    DNGN_ENTER_DESOLATION,
-
-    DNGN_EXIT_ZIGGURAT,
-    DNGN_EXIT_BAZAAR,
-    DNGN_EXIT_TROVE,
-    DNGN_EXIT_SEWER,
-    DNGN_EXIT_OSSUARY,
-    DNGN_EXIT_BAILEY,
-    DNGN_EXIT_ICE_CAVE,
-    DNGN_EXIT_VOLCANO,
-    DNGN_EXIT_WIZLAB,
-    DNGN_EXIT_LABYRINTH,
-    DNGN_EXIT_DESOLATION,
-#if TAG_MAJOR_VERSION == 34
-
-    DNGN_ALTAR_GOZAG,
-    DNGN_ALTAR_QAZLAL,
-    DNGN_ALTAR_RU,
-
-    DNGN_TRAP_SHADOW,
-    DNGN_TRAP_SHADOW_DORMANT,
-    DNGN_ALTAR_ECUMENICAL,
-    DNGN_ALTAR_PAKELLAS,
-    DNGN_ALTAR_USKAYAW,
-    DNGN_ALTAR_HEPLIAKLQANA,
-
-    DNGN_ENDLESS_SALT,
-#endif
-
-    NUM_FEATURES
-};
-
-enum duration_type
-{
-    DUR_INVIS,
-    DUR_CONF,
-    DUR_PARALYSIS,
-    DUR_SLOW,
-    DUR_MESMERISED,
-    DUR_HASTE,
-    DUR_MIGHT,
-    DUR_BRILLIANCE,
-    DUR_AGILITY,
-    DUR_FLIGHT,
-    DUR_BERSERK,
-    DUR_POISONING,
-
-    DUR_CONFUSING_TOUCH,
-#if TAG_MAJOR_VERSION == 34
-    DUR_SURE_BLADE,
-#endif
-    DUR_CORONA,
-    DUR_DEATHS_DOOR,
-    DUR_FIRE_SHIELD,
-
-#if TAG_MAJOR_VERSION == 34
-    DUR_BUILDING_RAGE,
-#endif
-    DUR_EXHAUSTED,              // fatigue counter for berserk
-
-    DUR_LIQUID_FLAMES,
-    DUR_ICY_ARMOUR,
-#if TAG_MAJOR_VERSION == 34
-    DUR_REPEL_MISSILES,
-    DUR_JELLY_PRAYER,
-#endif
-    DUR_PIETY_POOL,             // distribute piety over time
-    DUR_DIVINE_VIGOUR,          // duration of Ely's Divine Vigour
-    DUR_DIVINE_STAMINA,         // duration of Zin's Divine Stamina
-    DUR_DIVINE_SHIELD,          // duration of TSO's Divine Shield
-    DUR_REGENERATION,
-    DUR_SWIFTNESS,
-#if TAG_MAJOR_VERSION == 34
-    DUR_CONTROLLED_FLIGHT,
-#endif
-    DUR_TELEPORT,
-#if TAG_MAJOR_VERSION == 34
-    DUR_CONTROL_TELEPORT,
-#endif
-    DUR_BREATH_WEAPON,
-    DUR_TRANSFORMATION,
-    DUR_DEATH_CHANNEL,
-#if TAG_MAJOR_VERSION == 34
-    DUR_DEFLECT_MISSILES,
-    DUR_PHASE_SHIFT,
-    DUR_SEE_INVISIBLE,
-#endif
-    DUR_EXCRUCIATING_WOUNDS,
-    DUR_DEMONIC_GUARDIAN,       // demonic guardian timeout
-    DUR_POWERED_BY_DEATH,
-    DUR_SILENCE,
-#if TAG_MAJOR_VERSION == 34
-    DUR_CONDENSATION_SHIELD,
-    DUR_MAGIC_ARMOUR,
-#endif
-    DUR_GOURMAND,
-#if TAG_MAJOR_VERSION == 34
-    DUR_BARGAIN,
-    DUR_INSULATION,
-#endif
-    DUR_RESISTANCE,
-#if TAG_MAJOR_VERSION == 34
-    DUR_SLAYING,
-#endif
-    DUR_STEALTH,
-#if TAG_MAJOR_VERSION == 34
-    DUR_MAGIC_SHIELD,
-#endif
-    DUR_SLEEP,
-#if TAG_MAJOR_VERSION == 34
-    DUR_TELEPATHY,
-#endif
-    DUR_PETRIFIED,
-    DUR_LOWERED_MR,
-    DUR_REPEL_STAIRS_MOVE,
-    DUR_REPEL_STAIRS_CLIMB,
-    DUR_CLOUD_TRAIL,
-    DUR_SLIMIFY,
-    DUR_TIME_STEP,
-    DUR_ICEMAIL_DEPLETED,       // Wait this many turns for Icemail to return
-#if TAG_MAJOR_VERSION == 34
-    DUR_MISLED,
-#endif
-    DUR_QUAD_DAMAGE,
-    DUR_AFRAID,
-    DUR_MIRROR_DAMAGE,
-    DUR_SCRYING,
-    DUR_TORNADO,
-    DUR_LIQUEFYING,
-    DUR_HEROISM,
-    DUR_FINESSE,
-    DUR_LIFESAVING,
-    DUR_PARALYSIS_IMMUNITY,
-    DUR_DARKNESS,
-    DUR_PETRIFYING,
-    DUR_SHROUD_OF_GOLUBRIA,
-    DUR_TORNADO_COOLDOWN,
-#if TAG_MAJOR_VERSION == 34
-    DUR_NAUSEA,
-#endif
-    DUR_AMBROSIA,
-#if TAG_MAJOR_VERSION == 34
-    DUR_TEMP_MUTATIONS,
-#endif
-    DUR_DISJUNCTION,
-    DUR_VEHUMET_GIFT,
-#if TAG_MAJOR_VERSION == 34
-    DUR_BATTLESPHERE,
-#endif
-    DUR_SENTINEL_MARK,
-    DUR_SICKENING,
-    DUR_WATER_HOLD,
-    DUR_WATER_HOLD_IMMUNITY,
-    DUR_FLAYED,
-#if TAG_MAJOR_VERSION == 34
-    DUR_RETCHING,
-#endif
-    DUR_WEAK,
-    DUR_DIMENSION_ANCHOR,
-#if TAG_MAJOR_VERSION == 34
-    DUR_ANTIMAGIC,
-    DUR_SPIRIT_HOWL,
-#endif
-    DUR_INFUSION,
-    DUR_SONG_OF_SLAYING,
-#if TAG_MAJOR_VERSION == 34
-    DUR_SONG_OF_SHIELDING,
-#endif
-    DUR_TOXIC_RADIANCE,
-    DUR_RECITE,
-    DUR_GRASPING_ROOTS,
-    DUR_SLEEP_IMMUNITY,
-    DUR_FIRE_VULN,
-    DUR_ELIXIR_HEALTH,
-    DUR_ELIXIR_MAGIC,
-#if TAG_MAJOR_VERSION == 34
-    DUR_ANTENNAE_EXTEND,
-#endif
-    DUR_TROGS_HAND,
-    DUR_BARBS,
-    DUR_POISON_VULN,
-    DUR_FROZEN,
-    DUR_SAP_MAGIC,
-#if TAG_MAJOR_VERSION == 34
-    DUR_MAGIC_SAPPED,
-#endif
-    DUR_PORTAL_PROJECTILE,
-    DUR_FORESTED,
-    DUR_DRAGON_CALL,
-    DUR_DRAGON_CALL_COOLDOWN,
-    DUR_ABJURATION_AURA,
-    DUR_MESMERISE_IMMUNE,
-    DUR_NO_POTIONS,
-    DUR_QAZLAL_FIRE_RES,
-    DUR_QAZLAL_COLD_RES,
-    DUR_QAZLAL_ELEC_RES,
-    DUR_QAZLAL_AC,
-    DUR_CORROSION,
-#if TAG_MAJOR_VERSION == 34
-    DUR_FORTITUDE,
-#endif
-    DUR_HORROR,
-    DUR_NO_SCROLLS,
-#if TAG_MAJOR_VERSION == 34
-    DUR_NEGATIVE_VULN,
-#endif
-    DUR_CLEAVE,
-    DUR_GOZAG_GOLD_AURA,
-    DUR_COLLAPSE,
-    DUR_BRAINLESS,
-    DUR_CLUMSY,
-    DUR_DEVICE_SURGE,
-    DUR_DOOM_HOWL,
-#if TAG_MAJOR_VERSION == 34
-    DUR_DOOM_HOWL_IMMUNITY,
-#endif
-    DUR_VERTIGO,
-    DUR_ANCESTOR_DELAY,
-    DUR_SANGUINE_ARMOUR,
-    DUR_NO_CAST,
-    DUR_CHANNEL_ENERGY,
-    DUR_SPWPN_PROTECTION,
-    DUR_NO_HOP,
-    DUR_PIERCING_SHOT,
-    NUM_DURATIONS
-};
-
-// This list must match the enchant_names array in mon-ench.cc
-// Enchantments that imply other enchantments should come first
-// to avoid timeout message confusion. Currently:
-//     berserk -> haste, might; fatigue -> slow
-enum enchant_type
-{
-    ENCH_NONE = 0,
-    ENCH_BERSERK,
-    ENCH_HASTE,
-    ENCH_MIGHT,
-    ENCH_FATIGUE,        // Post-berserk fatigue.
-    ENCH_SLOW,
-    ENCH_FEAR,
-    ENCH_CONFUSION,
-    ENCH_INVIS,
-    ENCH_POISON,
-#if TAG_MAJOR_VERSION == 34
-    ENCH_ROT,
-#endif
-    ENCH_SUMMON,
-    ENCH_ABJ,
-    ENCH_CORONA,
-    ENCH_CHARM,
-    ENCH_STICKY_FLAME,
-    ENCH_GLOWING_SHAPESHIFTER,
-    ENCH_SHAPESHIFTER,
-    ENCH_TP,
-    ENCH_SLEEP_WARY,
-    ENCH_SUBMERGED,
-    ENCH_SHORT_LIVED,
-    ENCH_PARALYSIS,
-    ENCH_SICK,
-#if TAG_MAJOR_VERSION == 34
-    ENCH_SLEEPY,         //   Monster can't wake until this wears off.
-#endif
-    ENCH_HELD,           //   Caught in a net.
-#if TAG_MAJOR_VERSION == 34
-    ENCH_OLD_BATTLE_FRENZY,
-    ENCH_TEMP_PACIF,
-#endif
-    ENCH_PETRIFYING,
-    ENCH_PETRIFIED,
-    ENCH_LOWERED_MR,
-    ENCH_SOUL_RIPE,
-    ENCH_SLOWLY_DYING,
-#if TAG_MAJOR_VERSION == 34
-    ENCH_EAT_ITEMS,
-#endif
-    ENCH_AQUATIC_LAND,   // Water monsters lose hp while on land.
-    ENCH_SPORE_PRODUCTION,
-#if TAG_MAJOR_VERSION == 34
-    ENCH_SLOUCH,
-#endif
-    ENCH_SWIFT,
-    ENCH_TIDE,
-    ENCH_INSANE,         // Berserk + changed attitude.
-    ENCH_SILENCE,
-    ENCH_AWAKEN_FOREST,
-    ENCH_EXPLODING,
-#if TAG_MAJOR_VERSION == 34
-    ENCH_BLEED,
-#endif
-    ENCH_PORTAL_TIMER,
-    ENCH_SEVERED,
-    ENCH_ANTIMAGIC,
-#if TAG_MAJOR_VERSION == 34
-    ENCH_FADING_AWAY,
-    ENCH_PREPARING_RESURRECT,
-#endif
-    ENCH_REGENERATION,
-    ENCH_RAISED_MR,
-    ENCH_MIRROR_DAMAGE,
-#if TAG_MAJOR_VERSION == 34
-    ENCH_MAGIC_ARMOUR,
-#endif
-    ENCH_FEAR_INSPIRING,
-    ENCH_PORTAL_PACIFIED,
-#if TAG_MAJOR_VERSION == 34
-    ENCH_WITHDRAWN,
-    ENCH_ATTACHED,
-#endif
-    ENCH_LIFE_TIMER,     // Minimum time demonic guardian must exist.
-    ENCH_FLIGHT,
-    ENCH_LIQUEFYING,
-    ENCH_TORNADO,
-    ENCH_FAKE_ABJURATION,
-    ENCH_DAZED,          // Dazed - less chance of acting each turn.
-    ENCH_MUTE,           // Silenced.
-    ENCH_BLIND,          // Blind (everything is invisible).
-    ENCH_DUMB,           // Stupefied (paralysis by a different name).
-    ENCH_MAD,            // Confusion by another name.
-    ENCH_SILVER_CORONA,  // Zin's silver light.
-    ENCH_RECITE_TIMER,   // Was recited against.
-    ENCH_INNER_FLAME,
-#if TAG_MAJOR_VERSION == 34
-    ENCH_OLD_ROUSED,
-#endif
-    ENCH_BREATH_WEAPON,  // timer for breathweapon/similar spam
-#if TAG_MAJOR_VERSION == 34
-    ENCH_DEATHS_DOOR,
-    ENCH_ROLLING,        // Boulder Beetle in ball form
-#endif
-    ENCH_OZOCUBUS_ARMOUR,
-    ENCH_WRETCHED,       // An abstract placeholder for monster mutations
-    ENCH_SCREAMED,       // Starcursed scream timer
-    ENCH_WORD_OF_RECALL, // Chanting word of recall
-    ENCH_INJURY_BOND,
-    ENCH_WATER_HOLD,     // Silence and asphyxiation damage
-    ENCH_FLAYED,
-    ENCH_HAUNTING,
-#if TAG_MAJOR_VERSION == 34
-    ENCH_RETCHING,
-#endif
-    ENCH_WEAK,
-    ENCH_DIMENSION_ANCHOR,
-    ENCH_AWAKEN_VINES,   // Is presently animating snaplasher vines
-#if TAG_MAJOR_VERSION == 34
-    ENCH_CONTROL_WINDS,
-    ENCH_WIND_AIDED,
-#endif
-    ENCH_SUMMON_CAPPED,  // Abjuring quickly because a summon cap was hit
-    ENCH_TOXIC_RADIANCE,
-    ENCH_GRASPING_ROOTS_SOURCE, // Not actually entangled, but entangling others
-    ENCH_GRASPING_ROOTS,
-    ENCH_SPELL_CHARGED,
-    ENCH_FIRE_VULN,
-    ENCH_TORNADO_COOLDOWN,
-    ENCH_MERFOLK_AVATAR_SONG,
-    ENCH_BARBS,
-#if TAG_MAJOR_VERSION == 34
-    ENCH_BUILDING_CHARGE,
-#endif
-    ENCH_POISON_VULN,
-    ENCH_ICEMAIL,
-    ENCH_AGILE,
-    ENCH_FROZEN,
-#if TAG_MAJOR_VERSION == 34
-    ENCH_EPHEMERAL_INFUSION,
-#endif
-    ENCH_BLACK_MARK,
-#if TAG_MAJOR_VERSION == 34
-    ENCH_GRAND_AVATAR,
-#endif
-    ENCH_SAP_MAGIC,
-    ENCH_SHROUD,
-    ENCH_PHANTOM_MIRROR,
-    ENCH_NEUTRAL_BRIBED,
-    ENCH_FRIENDLY_BRIBED,
-    ENCH_CORROSION,
-    ENCH_GOLD_LUST,
-    ENCH_DRAINED,
-    ENCH_REPEL_MISSILES,
-    ENCH_DEFLECT_MISSILES,
-#if TAG_MAJOR_VERSION == 34
-    ENCH_NEGATIVE_VULN,
-    ENCH_CONDENSATION_SHIELD,
-#endif
-    ENCH_RESISTANCE,
-    ENCH_HEXED,
-    ENCH_BONE_ARMOUR,
-#if TAG_MAJOR_VERSION == 34
-    ENCH_CHANT_FIRE_STORM, // chanting the fire storm spell
-    ENCH_CHANT_WORD_OF_ENTROPY, // chanting word of entropy
-#endif
-    ENCH_BRILLIANCE_AURA, // emanating a brilliance aura
-    ENCH_EMPOWERED_SPELLS, // affected by above
-    ENCH_GOZAG_INCITE,
-    ENCH_PAIN_BOND, // affected by above
-    ENCH_IDEALISED,
-    ENCH_BOUND_SOUL,
-    ENCH_INFESTATION,
-    ENCH_STILL_WINDS,
-    ENCH_RING_OF_THUNDER,
-    // Update enchant_names[] in mon-ench.cc when adding or removing
-    // enchantments.
-    NUM_ENCHANTMENTS
-};
-
-enum energy_use_type
-{
-    EUT_MOVE,
-    EUT_SWIM,
-    EUT_ATTACK,
-    EUT_MISSILE,
-    EUT_SPELL,
-    EUT_SPECIAL,
-    EUT_ITEM,
-    EUT_PICKUP,
-};
-
-enum equipment_type
-{
-    EQ_NONE = -1,
-
-    EQ_WEAPON,
-    EQ_FIRST_EQUIP = EQ_WEAPON,
-    EQ_CLOAK,
-    EQ_HELMET,
-    EQ_GLOVES,
-    EQ_BOOTS,
-    EQ_SHIELD,
-    EQ_BODY_ARMOUR,
-    EQ_FIRST_JEWELLERY,
-    EQ_LEFT_RING = EQ_FIRST_JEWELLERY,
-    EQ_RIGHT_RING,
-    EQ_AMULET,
-    //Octopodes don't have left and right rings. They have eight rings, instead.
-    EQ_RING_ONE,
-    EQ_RING_TWO,
-    EQ_RING_THREE,
-    EQ_RING_FOUR,
-    EQ_RING_FIVE,
-    EQ_RING_SIX,
-    EQ_RING_SEVEN,
-    EQ_RING_EIGHT,
-    // Finger amulet provides an extra ring slot
-    EQ_RING_AMULET,
-    EQ_LAST_JEWELLERY = EQ_RING_AMULET,
-    NUM_EQUIP,
-
-    EQ_MIN_ARMOUR = EQ_CLOAK,
-    EQ_MAX_ARMOUR = EQ_BODY_ARMOUR,
-    EQ_MAX_WORN   = EQ_RING_AMULET,
-    // these aren't actual equipment slots, they're categories for functions
-    EQ_STAFF            = 100,         // weapon with base_type OBJ_STAVES
-    EQ_RINGS,                          // check both rings
-    EQ_RINGS_PLUS,                     // check both rings and sum plus
-#if TAG_MAJOR_VERSION == 34
-    EQ_RINGS_PLUS2,                    // check both rings and sum plus2
-#endif
-    EQ_ALL_ARMOUR,                     // check all armour types
-    EQ_AMULET_PLUS,                    // check amulet for pluses.
-};
-
-enum eq_type
-{
-    ET_WEAPON,
-    ET_SHIELD,
-    ET_ARMOUR,
-    ET_JEWELS,
-    NUM_ET
-};
-
-enum eq_type_flags
-{
-    ETF_WEAPON = 0x1,
-    ETF_SHIELD = 0x2,
-    ETF_ARMOUR = 0x4,
-    ETF_JEWELS = 0x8,
-    ETF_ALL    = 0xF
-};
-
-enum flush_reason_type
-{
-    FLUSH_ON_FAILURE,                  // spell/ability failed to cast
-    FLUSH_BEFORE_COMMAND,              // flush before getting a command
-    FLUSH_ON_MESSAGE,                  // flush when printing a message
-    FLUSH_ON_WARNING_MESSAGE,          // flush on MSGCH_WARN messages
-    FLUSH_ON_DANGER_MESSAGE,           // flush on MSGCH_DANGER messages
-    FLUSH_ON_PROMPT,                   // flush on MSGCH_PROMPT messages
-    FLUSH_ON_UNSAFE_YES_OR_NO_PROMPT,  // flush when !safe set to yesno()
-    FLUSH_LUA,                         // flush when Lua wants to flush
-    FLUSH_KEY_REPLAY_CANCEL,           // flush when key replay is cancelled
-    FLUSH_ABORT_MACRO,                 // something wrong with macro being
-                                       // processed, so stop it
-    FLUSH_REPLAY_SETUP_FAILURE,        // setup for key replay failed
-    FLUSH_REPEAT_SETUP_DONE,           // command repeat done manipulating
-                                       // the macro buffer
-    NUM_FLUSH_REASONS
-};
-
-enum god_type
-{
-    GOD_NO_GOD = 0,
-    GOD_ZIN,
-    GOD_SHINING_ONE,
-    GOD_KIKUBAAQUDGHA,
-    GOD_YREDELEMNUL,
-    GOD_XOM,
-    GOD_VEHUMET,
-    GOD_OKAWARU,
-    GOD_MAKHLEB,
-    GOD_SIF_MUNA,
-    GOD_TROG,
-    GOD_NEMELEX_XOBEH,
-    GOD_ELYVILON,
-    GOD_LUGONU,
-    GOD_BEOGH,
-    GOD_JIYVA,
-    GOD_FEDHAS,
-    GOD_CHEIBRIADOS,
-    GOD_ASHENZARI,
-    GOD_DITHMENOS,
-    GOD_GOZAG,
-    GOD_QAZLAL,
-    GOD_RU,
-    GOD_PAKELLAS,
-    GOD_USKAYAW,
-    GOD_HEPLIAKLQANA,
-    NUM_GODS,                          // always after last god
-
-    GOD_RANDOM = 100,
-    GOD_NAMELESS,                      // for monsters with non-player gods
-    GOD_ECUMENICAL,                    // Temporary
-};
-
-enum held_type
-{
-    HELD_NONE = 0,
-    HELD_NET,         // currently unused
-    HELD_WEB,         // currently unused
-    HELD_MONSTER,     // but no damage
-    HELD_CONSTRICTED, // damaging
-};
-
-enum holy_word_source_type
-{
-    HOLY_WORD_SCROLL,
-    HOLY_WORD_ZIN,     // sanctuary
-    HOLY_WORD_TSO,     // weapon blessing
-    HOLY_WORD_CARD,    // Nemelex wrath
-};
-
-enum hunger_state_t                    // you.hunger_state
-{
-    HS_FAINTING,
-    HS_STARVING,
-    HS_NEAR_STARVING,
-    HS_VERY_HUNGRY,
-    HS_HUNGRY,
-    HS_SATIATED,                       // "not hungry" state
-    HS_FULL,
-    HS_VERY_FULL,
-    HS_ENGORGED,
-};
-
-enum item_status_flag_type  // per item flags: ie. ident status, cursed status
-{
-    ISFLAG_KNOW_CURSE        = 0x00000001,  // curse status
-    ISFLAG_KNOW_TYPE         = 0x00000002,  // artefact name, sub/special types
-    ISFLAG_KNOW_PLUSES       = 0x00000004,  // to hit/to dam/to AC/charges
-    ISFLAG_KNOW_PROPERTIES   = 0x00000008,  // know special artefact properties
-    ISFLAG_IDENT_MASK        = 0x0000000F,  // mask of all id related flags
-
-    ISFLAG_CURSED            = 0x00000100,  // cursed
-    ISFLAG_HANDLED           = 0x00000200,  // player has handled this item
-                             //0x00000400,  // was: ISFLAG_SEEN_CURSED
-                             //0x00000800,  // was: ISFLAG_TRIED
-
-    ISFLAG_RANDART           = 0x00001000,  // special value is seed
-    ISFLAG_UNRANDART         = 0x00002000,  // is an unrandart
-    ISFLAG_ARTEFACT_MASK     = 0x00003000,  // randart or unrandart
-    ISFLAG_DROPPED           = 0x00004000,  // dropped item (no autopickup)
-    ISFLAG_THROWN            = 0x00008000,  // thrown missile weapon
-
-    // these don't have to remain as flags
-    ISFLAG_NO_DESC           = 0x00000000,  // used for clearing these flags
-    ISFLAG_GLOWING           = 0x00010000,  // weapons or armour
-    ISFLAG_RUNED             = 0x00020000,  // weapons or armour
-    ISFLAG_EMBROIDERED_SHINY = 0x00040000,  // armour: depends on sub-type
-    ISFLAG_COSMETIC_MASK     = 0x00070000,  // mask of cosmetic descriptions
-
-    ISFLAG_UNOBTAINABLE      = 0x00080000,  // vault on display
-
-    ISFLAG_MIMIC             = 0x00100000,  // mimic
-                             //0x00200000,  // was ISFLAG_NO_MIMIC
-
-    ISFLAG_NO_PICKUP         = 0x00400000,  // Monsters won't pick this up
-
-#if TAG_MAJOR_VERSION == 34
-    ISFLAG_UNUSED1           = 0x01000000,  // was ISFLAG_ORCISH
-    ISFLAG_UNUSED2           = 0x02000000,  // was ISFLAG_DWARVEN
-    ISFLAG_UNUSED3           = 0x04000000,  // was ISFLAG_ELVEN
-    ISFLAG_RACIAL_MASK       = 0x07000000,  // mask of racial equipment types
-#endif
-    ISFLAG_NOTED_ID          = 0x08000000,
-    ISFLAG_NOTED_GET         = 0x10000000,
-
-    ISFLAG_SEEN              = 0x20000000,  // has it been seen
-    ISFLAG_SUMMONED          = 0x40000000,  // Item generated on a summon
-#if TAG_MAJOR_VERSION == 34
-    ISFLAG_UNUSED4           = 0x80000000,  // was ISFLAG_DROPPED_BY_ALLY
-#endif
-};
-
-#if TAG_MAJOR_VERSION == 34
-enum item_type_id_state_type
-{
-    ID_UNKNOWN_TYPE = 0,
-    ID_MON_TRIED_TYPE,
-    ID_TRIED_TYPE,
-    ID_TRIED_ITEM_TYPE,
-    ID_KNOWN_TYPE,
-    NUM_ID_STATE_TYPES
-};
-#endif
-
-enum job_type
-{
-    JOB_FIGHTER,
-    JOB_WIZARD,
-#if TAG_MAJOR_VERSION == 34
-    JOB_PRIEST,
-#endif
-    JOB_GLADIATOR,
-    JOB_NECROMANCER,
-    JOB_ASSASSIN,
-    JOB_BERSERKER,
-    JOB_HUNTER,
-    JOB_CONJURER,
-    JOB_ENCHANTER,
-    JOB_FIRE_ELEMENTALIST,
-    JOB_ICE_ELEMENTALIST,
-    JOB_SUMMONER,
-    JOB_AIR_ELEMENTALIST,
-    JOB_EARTH_ELEMENTALIST,
-    JOB_SKALD,
-    JOB_VENOM_MAGE,
-    JOB_CHAOS_KNIGHT,
-    JOB_TRANSMUTER,
-#if TAG_MAJOR_VERSION == 34
-    JOB_HEALER,
-    JOB_STALKER,
-#endif
-    JOB_MONK,
-    JOB_WARPER,
-    JOB_WANDERER,
-    JOB_ARTIFICER,                     //   Greenberg/Bane
-    JOB_ARCANE_MARKSMAN,
-#if TAG_MAJOR_VERSION == 34
-    JOB_DEATH_KNIGHT,
-#endif
-    JOB_ABYSSAL_KNIGHT,
-#if TAG_MAJOR_VERSION == 34
-    JOB_JESTER,
-#endif
-    NUM_JOBS,                          // always after the last job
-
-    JOB_UNKNOWN = 100,
-    JOB_RANDOM,
-    JOB_VIABLE,
-};
-
-enum KeymapContext
-{
-    KMC_DEFAULT,         // For no-arg getchm(), must be zero.
-    KMC_LEVELMAP,        // When in the 'X' level map
-    KMC_TARGETING,       // Only during 'x' and other targeting modes
-    KMC_CONFIRM,         // When being asked y/n/q questions
-    KMC_MENU,            // For menus
-#ifdef USE_TILE
-    KMC_DOLL,            // For the tiles doll menu editing screen
-#endif
-
-    KMC_CONTEXT_COUNT,   // Must always be the last real context
-
-    KMC_NONE
-};
-
-// This order is *critical*. Don't mess with it (see mon_enchant)
-enum kill_category
-{
-    KC_YOU,
-    KC_FRIENDLY,
-    KC_OTHER,
-    KC_NCATEGORIES
-};
-
-enum killer_type                       // monster_die(), thing_thrown
-{
-    KILL_NONE,                         // no killer
-    KILL_YOU,                          // you are the killer
-    KILL_MON,                          // no, it was a monster!
-    KILL_YOU_MISSILE,                  // in the library, with a dart
-    KILL_MON_MISSILE,                  // in the dungeon, with a club
-    KILL_YOU_CONF,                     // died while confused as caused by you
-    KILL_MISCAST,                      // as a result of a spell miscast
-    KILL_MISC,                         // any miscellaneous killing
-    KILL_RESET,                        // excised from existence
-    KILL_DISMISSED,                    // like KILL_RESET, but drops inventory
-    KILL_BANISHED,                     // monsters what got banished
-#if TAG_MAJOR_VERSION == 34
-    KILL_UNSUMMONED,                   // summoned monsters whose timers ran out
-#endif
-    KILL_TIMEOUT,                      // non-summoned monsters whose times ran out
-    KILL_PACIFIED,                     // only used by milestones and notes
-    KILL_ENSLAVED,                     // only used by milestones and notes
-    KILL_SLIMIFIED,                    // only used by milestones and notes
-};
-
-// Can't change this order without breaking saves.
-enum map_marker_type
-{
-    MAT_FEATURE,              // Stock marker.
-    MAT_LUA_MARKER,
-    MAT_CORRUPTION_NEXUS,
-    MAT_WIZ_PROPS,
-    MAT_TOMB,
-    MAT_MALIGN,
-#if TAG_MAJOR_VERSION == 34
-    MAT_PHOENIX,
-#endif
-    MAT_POSITION,
-#if TAG_MAJOR_VERSION == 34
-    MAT_DOOR_SEAL,
-#endif
-    MAT_TERRAIN_CHANGE,
-    MAT_CLOUD_SPREADER,
-    NUM_MAP_MARKER_TYPES,
-    MAT_ANY,
-};
-
-enum terrain_change_type
-{
-    TERRAIN_CHANGE_GENERIC,
-    TERRAIN_CHANGE_FLOOD,
-    TERRAIN_CHANGE_TOMB,
-    TERRAIN_CHANGE_IMPRISON,
-    TERRAIN_CHANGE_DOOR_SEAL,
-    TERRAIN_CHANGE_FORESTED,
-    NUM_TERRAIN_CHANGE_TYPES
-};
-
-enum map_feature
-{
-    MF_UNSEEN,
-    MF_FLOOR,
-    MF_WALL,
-    MF_MAP_FLOOR,
-    MF_MAP_WALL,
-    MF_DOOR,
-    MF_ITEM,
-    MF_MONS_FRIENDLY,
-    MF_MONS_PEACEFUL,
-    MF_MONS_NEUTRAL,
-    MF_MONS_HOSTILE,
-    MF_MONS_NO_EXP,
-    MF_STAIR_UP,
-    MF_STAIR_DOWN,
-    MF_STAIR_BRANCH,
-    MF_FEATURE,
-    MF_WATER,
-    MF_LAVA,
-    MF_TRAP,
-    MF_EXCL_ROOT,
-    MF_EXCL,
-    MF_PLAYER,
-    MF_DEEP_WATER,
-    MF_PORTAL,
-    MF_MAX,
-
-    MF_SKIP,
-};
-
-enum menu_type
-=======
 // The rest of this file should probably move elsewhere
-// normal tile size in px
-enum
->>>>>>> 7b2f801c
-{
-    TILE_X = 32,
-    TILE_Y = 32,
-};
-
-<<<<<<< HEAD
-enum mon_holy_type_flags
-{
-    MH_NONE              = 0,
-    MH_HOLY              = 1<<0,
-    MH_NATURAL           = 1<<1,
-    MH_UNDEAD            = 1<<2,
-    MH_DEMONIC           = 1<<3,
-    MH_NONLIVING         = 1<<4, // golems and other constructs
-    MH_PLANT             = 1<<5,
-    MH_EVIL              = 1<<6, // priests/wizards with evil spells
-};
-DEF_BITFIELD(mon_holy_type, mon_holy_type_flags, 7);
-
-enum targ_mode_type
-{
-    TARG_ANY,
-    TARG_FRIEND,
-    TARG_INJURED_FRIEND, // for healing
-    TARG_HOSTILE,
-    TARG_HOSTILE_SUBMERGED, // Target hostiles including submerged ones
-    TARG_EVOLVABLE_PLANTS,  // Targeting mode for Fedhas' evolution
-    TARG_BEOGH_GIFTABLE,    // For Beogh followers who can be given gifts
-    TARG_MOVABLE_OBJECT,    // Movable objects only
-    TARG_MOBILE_MONSTER,    // Non-stationary monsters
-    TARG_NUM_MODES
-};
-
-// NOTE: Changing this order will break saves! Appending does not.
-enum monster_type                      // menv[].type
-{
-    MONS_PROGRAM_BUG,
-        MONS_0 = MONS_PROGRAM_BUG,
-
-#if TAG_MAJOR_VERSION > 34
-    MONS_GIANT_LIZARD,          // genus
-#endif
-    MONS_FRILLED_LIZARD,
-    MONS_LEOPARD_GECKO,
-    MONS_IGUANA,
-    MONS_KOMODO_DRAGON,
-    MONS_BASILISK,
-    MONS_BAT,
-    MONS_FIRE_BAT,
-#if TAG_MAJOR_VERSION > 34
-    MONS_SNAKE,                // genus
-#endif
-    MONS_BALL_PYTHON,
-    MONS_ADDER,
-    MONS_WATER_MOCCASIN,
-    MONS_BLACK_MAMBA,
-    MONS_ANACONDA,
-    MONS_SEA_SNAKE,
-#if TAG_MAJOR_VERSION > 34
-    MONS_SHOCK_SERPENT,
-    MONS_MANA_VIPER,
-#endif
-    MONS_RAT,
-#if TAG_MAJOR_VERSION == 34
-    MONS_GREY_RAT,
-#endif
-    MONS_RIVER_RAT,
-    MONS_HELL_RAT,
-#if TAG_MAJOR_VERSION == 34
-    MONS_LABORATORY_RAT,
-#endif
-    MONS_QUOKKA,         // Quokka are a type of wallaby, returned -- bwr 382
-    MONS_PORCUPINE,
-    MONS_JACKAL,
-    MONS_HOUND,
-#if TAG_MAJOR_VERSION == 34
-    MONS_WAR_DOG,
-#else
-    MONS_HOWLER_MONKEY,
-#endif
-    MONS_WOLF,
-    MONS_WARG,
-    MONS_HELL_HOUND,
-#if TAG_MAJOR_VERSION > 34
-    MONS_RAIJU,
-    MONS_DOOM_HOUND,
-#endif
-    MONS_HOG,
-    MONS_HELL_HOG,
-    MONS_HOLY_SWINE,            // porkalator
-#if TAG_MAJOR_VERSION == 34
-    MONS_GIANT_SLUG,
-    MONS_AGATE_SNAIL,
-#else
-    MONS_DART_SLUG,
-    MONS_TORPOR_SNAIL,
-#endif
-    MONS_ELEPHANT_SLUG,
-    MONS_TYRANT_LEECH,
-#if TAG_MAJOR_VERSION == 34
-    MONS_BABY_ALLIGATOR,
-#endif
-    MONS_ALLIGATOR,
-    MONS_CROCODILE,
-    MONS_HYDRA,
-#if TAG_MAJOR_VERSION == 34
-    MONS_SHEEP,
-#endif
-#if TAG_MAJOR_VERSION > 34
-    MONS_DREAM_SHEEP,
-#endif
-    MONS_YAK,
-    MONS_DEATH_YAK,
-    MONS_CATOBLEPAS,
-    MONS_ELEPHANT,
-    MONS_DIRE_ELEPHANT,
-    MONS_HELLEPHANT,
-    MONS_MANTICORE,
-    MONS_HIPPOGRIFF,
-#if TAG_MAJOR_VERSION == 34
-    MONS_GRIFFON,
-#endif
-#if TAG_MAJOR_VERSION > 34
-    MONS_MUTANT_BEAST,
-    MONS_FROG,                  // genus
-#endif
-    MONS_BULLFROG,
-    MONS_SPINY_FROG,
-    MONS_BLINK_FROG,
-#if TAG_MAJOR_VERSION > 34
-    MONS_BARACHIAN,
-    MONS_BEAR,                  // genus
-#endif
-    MONS_GRIZZLY_BEAR,
-    MONS_POLAR_BEAR,
-    MONS_BLACK_BEAR,
-    MONS_WORM,
-#if TAG_MAJOR_VERSION == 34
-    MONS_BRAIN_WORM,
-    MONS_ROCK_WORM,
-    MONS_SPINY_WORM,
-#endif
-    MONS_WYVERN,
-#if TAG_MAJOR_VERSION > 34
-    MONS_DRAKE,                 // genus
-#endif
-    MONS_LINDWURM,
-    MONS_RIME_DRAKE,
-    MONS_SWAMP_DRAKE,
-    MONS_DEATH_DRAKE,
-#if TAG_MAJOR_VERSION > 34
-    MONS_WIND_DRAKE,
-    MONS_DRAGON,                // genus
-#endif
-    MONS_STEAM_DRAGON,
-    MONS_ACID_DRAGON,
-    MONS_SWAMP_DRAGON,
-    MONS_FIRE_DRAGON,
-    MONS_ICE_DRAGON,
-    MONS_SHADOW_DRAGON,
-    MONS_STORM_DRAGON,
-    MONS_BONE_DRAGON,
-    MONS_QUICKSILVER_DRAGON,
-    MONS_IRON_DRAGON,
-    MONS_GOLDEN_DRAGON,
-    MONS_PEARL_DRAGON,
-
-    MONS_OOZE,
-    MONS_JELLY,
-#if TAG_MAJOR_VERSION == 34
-    MONS_BROWN_OOZE,
-    MONS_GIANT_AMOEBA,
-#endif
-    MONS_AZURE_JELLY,
-    MONS_DEATH_OOZE,
-    MONS_ACID_BLOB,
-    MONS_SLIME_CREATURE,
-#if TAG_MAJOR_VERSION == 34
-    MONS_PULSATING_LUMP,
-#endif
-    MONS_FLOATING_EYE,
-    MONS_EYE_OF_DRAINING,
-    MONS_SHINING_EYE,
-    MONS_EYE_OF_DEVASTATION,
-    MONS_GREAT_ORB_OF_EYES,
-    MONS_GLOWING_ORANGE_BRAIN,
-
-    MONS_DANCING_WEAPON,
-#if TAG_MAJOR_VERSION > 34
-    MONS_SPECTRAL_WEAPON,
-#endif
-    MONS_HARPY,
-#if TAG_MAJOR_VERSION == 34
-    MONS_RAVEN,
-#endif
-#if TAG_MAJOR_VERSION > 34
-    MONS_BENNU,
-    MONS_CAUSTIC_SHRIKE,
-    MONS_SHARD_SHRIKE,
-
-#endif
-    MONS_FIRE_CRAB,
-#if TAG_MAJOR_VERSION == 34
-    MONS_HOMUNCULUS,
-    MONS_SOUPLING,
-#else
-    MONS_GHOST_CRAB,
-    MONS_CRAB,
-#endif
-
-    MONS_BUTTERFLY,
-#if TAG_MAJOR_VERSION == 34
-    MONS_ANT_LARVA,
-#endif
-    MONS_WORKER_ANT,
-    MONS_SOLDIER_ANT,
-    MONS_QUEEN_ANT,
-#if TAG_MAJOR_VERSION > 34
-    MONS_FORMICID,
-#endif
-    MONS_KILLER_BEE,
-    MONS_QUEEN_BEE,
-#if TAG_MAJOR_VERSION > 34
-    MONS_MELIAI,
-#endif
-    MONS_VAMPIRE_MOSQUITO,
-#if TAG_MAJOR_VERSION == 34
-    MONS_BUMBLEBEE,
-    MONS_WASP,
-#endif
-    MONS_HORNET,
-#if TAG_MAJOR_VERSION > 34
-    MONS_SPARK_WASP,
-#endif
-#if TAG_MAJOR_VERSION == 34
-    MONS_BEETLE,
-    MONS_BORING_BEETLE,
-    MONS_BOULDER_BEETLE,
-#endif
-#if TAG_MAJOR_VERSION > 34
-    MONS_DEATH_SCARAB,
-#endif
-    MONS_GIANT_COCKROACH,
-#if TAG_MAJOR_VERSION == 34
-    MONS_GIANT_CENTIPEDE,
-    MONS_GIANT_MITE,
-#endif
-    MONS_SPIDER,
-    MONS_WOLF_SPIDER,
-#if TAG_MAJOR_VERSION == 34
-    MONS_TRAPDOOR_SPIDER,
-#endif
-    MONS_JUMPING_SPIDER,
-    MONS_ORB_SPIDER,
-    MONS_TARANTELLA,
-    MONS_REDBACK,
-    MONS_SCORPION,
-    MONS_EMPEROR_SCORPION,
-    MONS_MOTH,                  // genus
-#if TAG_MAJOR_VERSION == 34
-    MONS_MOTH_OF_SUPPRESSION,
-#endif
-    MONS_GHOST_MOTH,
-    MONS_MOTH_OF_WRATH,
-    MONS_DEMONIC_CRAWLER,
-    MONS_SNAPPING_TURTLE,
-    MONS_ALLIGATOR_SNAPPING_TURTLE,
-#if TAG_MAJOR_VERSION == 34
-    MONS_GNOME,
-#endif
-    MONS_HALFLING,              // recolouring + single vault.
-    MONS_FELID,                 // recolouring + single vault. Miaow!
-    MONS_VAMPIRE_BAT,           // recolouring + vaults
-    MONS_DEMIGOD,               // recolouring + single vault
-    MONS_DEMONSPAWN,
-#if TAG_MAJOR_VERSION > 34
-    MONS_FIRST_DEMONSPAWN = MONS_DEMONSPAWN,
-    MONS_MONSTROUS_DEMONSPAWN,
-    MONS_FIRST_BASE_DEMONSPAWN = MONS_MONSTROUS_DEMONSPAWN,
-    MONS_GELID_DEMONSPAWN,
-    MONS_INFERNAL_DEMONSPAWN,
-    MONS_TORTUROUS_DEMONSPAWN,
-    MONS_LAST_BASE_DEMONSPAWN = MONS_TORTUROUS_DEMONSPAWN,
-    MONS_BLOOD_SAINT,
-    MONS_FIRST_NONBASE_DEMONSPAWN = MONS_BLOOD_SAINT,
-    MONS_WARMONGER,
-    MONS_CORRUPTER,
-    MONS_BLACK_SUN,
-    MONS_LAST_NONBASE_DEMONSPAWN = MONS_BLACK_SUN,
-    MONS_LAST_DEMONSPAWN = MONS_BLACK_SUN,
-#endif
-    MONS_GARGOYLE,
-    MONS_WAR_GARGOYLE,
-    MONS_MOLTEN_GARGOYLE,
-    MONS_UGLY_THING,
-    MONS_VERY_UGLY_THING,
-    MONS_ICE_BEAST,
-    MONS_SKY_BEAST,
-    MONS_SPHINX,
-    MONS_ORB_GUARDIAN,
-
-    MONS_GOLEM,                 // genus
-#if TAG_MAJOR_VERSION == 34
-    MONS_CLAY_GOLEM,
-    MONS_WOOD_GOLEM,
-    MONS_STONE_GOLEM,
-#else
-    MONS_SALTLING,
-    MONS_PEACEKEEPER,
-#endif
-    MONS_IRON_GOLEM,
-    MONS_CRYSTAL_GUARDIAN,
-    MONS_TOENAIL_GOLEM,
-    MONS_ELECTRIC_GOLEM, // replacing the guardian robot -- bwr
-#if TAG_MAJOR_VERSION > 34
-    MONS_GUARDIAN_GOLEM,
-    MONS_SPELLFORGED_SERVITOR,
-    MONS_USHABTI,
-#endif
-    MONS_ORB_OF_FIRE,    // Swords renamed to fit -- bwr
-#if TAG_MAJOR_VERSION > 34
-    MONS_ELEMENTAL,             // genus
-#endif
-    MONS_EARTH_ELEMENTAL,
-    MONS_FIRE_ELEMENTAL,
-    MONS_AIR_ELEMENTAL,
-#if TAG_MAJOR_VERSION > 34
-    MONS_IRON_ELEMENTAL,
-    MONS_ELEMENTAL_WELLSPRING,
-#endif
-    MONS_TWISTER,        // air miscasts
-    MONS_GOLDEN_EYE,
-    MONS_FIRE_VORTEX,
-    MONS_SPATIAL_VORTEX,
-    MONS_INSUBSTANTIAL_WISP,
-#if TAG_MAJOR_VERSION == 34
-    MONS_VAPOUR,
-
-    // Mimics:
-    MONS_INEPT_ITEM_MIMIC,
-    MONS_ITEM_MIMIC,
-    MONS_RAVENOUS_ITEM_MIMIC,
-    MONS_MONSTROUS_ITEM_MIMIC,
-    MONS_INEPT_FEATURE_MIMIC,
-    MONS_FEATURE_MIMIC,
-    MONS_RAVENOUS_FEATURE_MIMIC,
-    MONS_MONSTROUS_FEATURE_MIMIC, // unused
-#endif
-
-    // Plants:
-    MONS_TOADSTOOL,
-    MONS_FUNGUS,
-    MONS_WANDERING_MUSHROOM,
-#if TAG_MAJOR_VERSION > 34
-    MONS_DEATHCAP,
-#endif
-    MONS_PLANT,
-    MONS_OKLOB_SAPLING,
-    MONS_OKLOB_PLANT,
-    MONS_BUSH,
-    MONS_BURNING_BUSH,
-#if TAG_MAJOR_VERSION > 34
-    MONS_THORN_HUNTER,
-    MONS_BRIAR_PATCH,
-    MONS_SHAMBLING_MANGROVE,
-    MONS_VINE_STALKER,
-    MONS_ANIMATED_TREE,
-    MONS_DEMONIC_PLANT,
-    MONS_WITHERED_PLANT,
-#endif
-    MONS_BALLISTOMYCETE_SPORE,
-    MONS_BALLISTOMYCETE,
-    MONS_HYPERACTIVE_BALLISTOMYCETE,
-
-    MONS_GOBLIN,
-    MONS_HOBGOBLIN,
-    MONS_GNOLL,
-    MONS_GNOLL_SHAMAN,
-    MONS_GNOLL_SERGEANT,
-    MONS_BOGGART,
-    MONS_KOBOLD,
-    MONS_BIG_KOBOLD,
-    MONS_KOBOLD_DEMONOLOGIST,
-    MONS_ORC,
-    MONS_ORC_WARRIOR,
-    MONS_ORC_PRIEST,
-    MONS_ORC_HIGH_PRIEST,
-    MONS_ORC_WIZARD,
-    MONS_ORC_KNIGHT,
-    MONS_ORC_SORCERER,
-    MONS_ORC_WARLORD,
-    MONS_DWARF,
-    MONS_DEEP_DWARF,
-#if TAG_MAJOR_VERSION == 34
-    MONS_DEEP_DWARF_SCION,
-    MONS_DEEP_DWARF_ARTIFICER,
-    MONS_DEEP_DWARF_NECROMANCER,
-    MONS_DEEP_DWARF_BERSERKER,
-    MONS_DEATH_KNIGHT,
-    MONS_UNBORN,
-#endif
-    MONS_ELF,
-#if TAG_MAJOR_VERSION == 34
-    MONS_DEEP_ELF_SOLDIER,
-    MONS_DEEP_ELF_FIGHTER,
-#endif
-    MONS_DEEP_ELF_KNIGHT,
-#if TAG_MAJOR_VERSION > 34
-    MONS_DEEP_ELF_ARCHER,
-#endif
-    MONS_DEEP_ELF_MAGE,
-#if TAG_MAJOR_VERSION == 34
-    MONS_DEEP_ELF_SUMMONER,
-    MONS_DEEP_ELF_CONJURER,
-    MONS_DEEP_ELF_PRIEST,
-#endif
-    MONS_DEEP_ELF_HIGH_PRIEST,
-    MONS_DEEP_ELF_DEMONOLOGIST,
-    MONS_DEEP_ELF_ANNIHILATOR,
-    MONS_DEEP_ELF_SORCERER,
-    MONS_DEEP_ELF_DEATH_MAGE,
-#if TAG_MAJOR_VERSION > 34
-    MONS_DEEP_ELF_ELEMENTALIST,
-#endif
-    MONS_DEEP_ELF_BLADEMASTER,
-    MONS_DEEP_ELF_MASTER_ARCHER,
-    MONS_SPRIGGAN,
-    MONS_SPRIGGAN_DRUID,
-#if TAG_MAJOR_VERSION == 34
-    MONS_SPRIGGAN_ASSASSIN,
-#endif
-    MONS_SPRIGGAN_RIDER,
-    MONS_SPRIGGAN_BERSERKER,
-    MONS_SPRIGGAN_DEFENDER,
-    MONS_SPRIGGAN_AIR_MAGE,
-#if TAG_MAJOR_VERSION == 34
-    MONS_FIREFLY,
-#endif
-    MONS_TENGU,
-#if TAG_MAJOR_VERSION > 34
-    MONS_TENGU_WARRIOR,
-    MONS_TENGU_CONJURER,
-    MONS_TENGU_REAVER,
-#endif
-    MONS_MINOTAUR,
-    MONS_NAGA,
-    MONS_NAGA_WARRIOR,
-    MONS_NAGA_MAGE,
-#if TAG_MAJOR_VERSION > 34
-    MONS_NAGA_RITUALIST,
-    MONS_NAGA_SHARPSHOOTER,
-#endif
-    MONS_NAGARAJA,
-    MONS_GUARDIAN_SERPENT,
-    MONS_OCTOPODE,
-    MONS_MERFOLK,
-    MONS_MERFOLK_SIREN,
-    MONS_MERFOLK_AVATAR,
-#if TAG_MAJOR_VERSION > 34
-    MONS_DROWNED_SOUL,
-#endif
-    MONS_MERFOLK_IMPALER,
-    MONS_MERFOLK_AQUAMANCER,
-    MONS_MERFOLK_JAVELINEER,
-#if TAG_MAJOR_VERSION > 34
-    MONS_WATER_NYMPH,
-#endif
-    MONS_CENTAUR,
-    MONS_CENTAUR_WARRIOR,
-    MONS_YAKTAUR,
-    MONS_YAKTAUR_CAPTAIN,
-#if TAG_MAJOR_VERSION > 34
-    MONS_FAUN,
-    MONS_SATYR,
-#endif
-    MONS_OGRE,
-    MONS_TWO_HEADED_OGRE,
-    MONS_OGRE_MAGE,
-    MONS_TROLL,
-#if TAG_MAJOR_VERSION == 34
-    MONS_ROCK_TROLL,
-#endif
-    MONS_IRON_TROLL,
-    MONS_DEEP_TROLL,
-#if TAG_MAJOR_VERSION > 34
-    MONS_DEEP_TROLL_EARTH_MAGE,
-    MONS_DEEP_TROLL_SHAMAN,
-#endif
-    MONS_GIANT,                 // genus
-#if TAG_MAJOR_VERSION == 34
-    MONS_HILL_GIANT,
-#endif
-    MONS_CYCLOPS,
-    MONS_ETTIN,
-    MONS_STONE_GIANT,
-    MONS_FIRE_GIANT,
-    MONS_FROST_GIANT,
-    MONS_TITAN,
-#if TAG_MAJOR_VERSION > 34
-    MONS_JUGGERNAUT,
-    MONS_IRON_GIANT,
-#endif
-    MONS_HUMAN,
-    MONS_SLAVE,
-    MONS_HELL_KNIGHT,
-#if TAG_MAJOR_VERSION > 34
-    MONS_DEATH_KNIGHT,
-#endif
-    MONS_NECROMANCER,
-    MONS_WIZARD,
-    MONS_VAULT_GUARD,
-#if TAG_MAJOR_VERSION > 34
-    MONS_VAULT_SENTINEL,
-    MONS_VAULT_WARDEN,
-    MONS_IRONBRAND_CONVOKER,
-    MONS_IRONHEART_PRESERVER,
-    MONS_IMPERIAL_MYRMIDON,
-    MONS_SERVANT_OF_WHISPERS,
-    MONS_RAGGED_HIEROPHANT,
-    MONS_HALAZID_WARLOCK,
-#endif
-    MONS_KILLER_KLOWN,
-    MONS_SHAPESHIFTER,
-    MONS_GLOWING_SHAPESHIFTER,
-
-    // Draconians:
-    MONS_DRACONIAN,
-    MONS_FIRST_DRACONIAN = MONS_DRACONIAN,
-
-    // If adding more drac colours, sync up colour names in
-    // mon-util.cc.
-    MONS_BLACK_DRACONIAN,
-    MONS_FIRST_BASE_DRACONIAN = MONS_BLACK_DRACONIAN,
-#if TAG_MAJOR_VERSION == 34
-    MONS_MOTTLED_DRACONIAN,
-#endif
-    MONS_YELLOW_DRACONIAN,
-    MONS_GREEN_DRACONIAN,
-    MONS_PURPLE_DRACONIAN,
-    MONS_RED_DRACONIAN,
-    MONS_WHITE_DRACONIAN,
-    MONS_LAST_SPAWNED_DRACONIAN = MONS_WHITE_DRACONIAN,
-    MONS_GREY_DRACONIAN,
-    MONS_PALE_DRACONIAN,
-    MONS_LAST_BASE_DRACONIAN = MONS_PALE_DRACONIAN,
-
-    // Sync up with mon-place.cc's draconian selection if adding more.
-    MONS_DRACONIAN_STORMCALLER,
-    MONS_FIRST_NONBASE_DRACONIAN = MONS_DRACONIAN_STORMCALLER,
-    MONS_DRACONIAN_MONK,
-#if TAG_MAJOR_VERSION == 34
-    MONS_DRACONIAN_ZEALOT,
-#endif
-    MONS_DRACONIAN_SHIFTER,
-    MONS_DRACONIAN_ANNIHILATOR,
-    MONS_DRACONIAN_KNIGHT,
-    MONS_DRACONIAN_SCORCHER,
-
-    MONS_LAST_NONBASE_DRACONIAN = MONS_DRACONIAN_SCORCHER,
-    MONS_LAST_DRACONIAN = MONS_LAST_NONBASE_DRACONIAN,
-
-    // Lava monsters:
-#if TAG_MAJOR_VERSION == 34
-    MONS_LAVA_WORM,
-    MONS_LAVA_FISH,
-#endif
-    MONS_LAVA_SNAKE,
-    MONS_SALAMANDER,
-#if TAG_MAJOR_VERSION > 34
-    MONS_SALAMANDER_MYSTIC,
-#endif
-
-    // Water monsters:
-#if TAG_MAJOR_VERSION == 34
-    MONS_BIG_FISH,
-    MONS_GIANT_GOLDFISH,
-#endif
-    MONS_ELECTRIC_EEL,
-#if TAG_MAJOR_VERSION == 34
-    MONS_JELLYFISH,
-#endif
-    MONS_WATER_ELEMENTAL,
-    MONS_SWAMP_WORM,
-#if TAG_MAJOR_VERSION == 34
-    MONS_SHARK,
-#endif
-    MONS_KRAKEN,
-    MONS_KRAKEN_TENTACLE,
-    MONS_KRAKEN_TENTACLE_SEGMENT,
-
-    // Statuary
-    MONS_ORANGE_STATUE,
-    MONS_OBSIDIAN_STATUE,
-    MONS_ICE_STATUE,
-    MONS_STATUE,
-    MONS_TRAINING_DUMMY,
-    MONS_LIGHTNING_SPIRE,
-#if TAG_MAJOR_VERSION > 34
-    MONS_DIAMOND_OBELISK,
-#endif
-
-    // Demons:
-    MONS_CRIMSON_IMP,
-    MONS_QUASIT,
-    MONS_WHITE_IMP,
-#if TAG_MAJOR_VERSION == 34
-    MONS_LEMURE,
-#endif
-    MONS_UFETUBUS,
-    MONS_IRON_IMP,
-    MONS_SHADOW_IMP,
-    MONS_RED_DEVIL,
-#if TAG_MAJOR_VERSION == 34
-    MONS_ROTTING_DEVIL,
-#endif
-    MONS_HELLWING,
-    MONS_SIXFIRHY,
-    MONS_NEQOXEC,
-    MONS_ORANGE_DEMON,
-    MONS_SMOKE_DEMON,
-    MONS_YNOXINUL,
-    MONS_CHAOS_SPAWN,
-    MONS_HELLION,
-    MONS_LOROCYPROCA,
-    MONS_TORMENTOR,
-    MONS_REAPER,
-    MONS_SOUL_EATER,
-    MONS_ICE_DEVIL,
-#if TAG_MAJOR_VERSION == 34
-    MONS_BLUE_DEVIL,
-#endif
-    MONS_HELL_BEAST,
-    MONS_RUST_DEVIL,
-    MONS_EXECUTIONER,
-    MONS_GREEN_DEATH,
-    MONS_BLIZZARD_DEMON,
-    MONS_BALRUG,
-    MONS_CACODEMON,
-    MONS_SUN_DEMON,
-    MONS_SHADOW_DEMON,
-    MONS_HELL_SENTINEL,
-    MONS_BRIMSTONE_FIEND,
-    MONS_ICE_FIEND,
-    MONS_TZITZIMITL,
-    MONS_PANDEMONIUM_LORD,
-
-    // Spiritual beings ('R')
-    MONS_EFREET,
-    MONS_RAKSHASA,
-#if TAG_MAJOR_VERSION == 34
-    MONS_RAKSHASA_FAKE,
-#endif
-#if TAG_MAJOR_VERSION > 34
-    MONS_DRYAD,
-    MONS_SNAPLASHER_VINE,
-    MONS_SNAPLASHER_VINE_SEGMENT,
-#endif
-
-    // Abyssals
-    MONS_UNSEEN_HORROR,
-    MONS_TENTACLED_STARSPAWN,
-    MONS_LURKING_HORROR,
-    MONS_THRASHING_HORROR,
-    MONS_STARCURSED_MASS,
-    MONS_ANCIENT_ZYME,
-    MONS_WRETCHED_STAR,
-#if TAG_MAJOR_VERSION > 34
-    MONS_APOCALYPSE_CRAB,
-    MONS_STARSPAWN_TENTACLE,
-    MONS_STARSPAWN_TENTACLE_SEGMENT,
-    MONS_SPATIAL_MAELSTROM,
-    MONS_WORLDBINDER,
-    MONS_ENTROPY_WEAVER, // not sure where else to put it
-#endif
-    MONS_ELDRITCH_TENTACLE,
-    MONS_ELDRITCH_TENTACLE_SEGMENT,
-    MONS_TENTACLED_MONSTROSITY,
-    MONS_ABOMINATION_SMALL,
-    MONS_ABOMINATION_LARGE,
-    MONS_CRAWLING_CORPSE,
-    MONS_MACABRE_MASS,
-
-    // Undead:
-#if TAG_MAJOR_VERSION > 34
-    MONS_ZOMBIE,
-    MONS_SKELETON,
-    MONS_SIMULACRUM,
-#endif
-#if TAG_MAJOR_VERSION == 34
-    MONS_PLAGUE_SHAMBLER,
-#endif
-    MONS_NECROPHAGE,
-    MONS_GHOUL,
-#if TAG_MAJOR_VERSION == 34
-    MONS_FLAMING_CORPSE,
-#endif
-    MONS_MUMMY,
-    MONS_BOG_BODY,
-    MONS_GUARDIAN_MUMMY,
-    MONS_GREATER_MUMMY,
-    MONS_MUMMY_PRIEST,
-    MONS_VAMPIRE,
-    MONS_VAMPIRE_KNIGHT,
-    MONS_VAMPIRE_MAGE,
-    MONS_GHOST,                 // common genus for monster and player ghosts
-    MONS_PHANTOM,
-    MONS_SHADOW,
-    MONS_HUNGRY_GHOST,
-    MONS_FLAYED_GHOST,
-    MONS_WIGHT,
-    MONS_WRAITH,
-    MONS_FREEZING_WRAITH,
-    MONS_SHADOW_WRAITH,
-    MONS_SILENT_SPECTRE,
-    MONS_EIDOLON,
-    MONS_FLYING_SKULL,
-    MONS_SKELETAL_WARRIOR,
-    MONS_PHANTASMAL_WARRIOR,
-    MONS_LICH,
-    MONS_ANCIENT_LICH,
-    MONS_DEATH_COB,
-    MONS_CURSE_TOE,
-    MONS_CURSE_SKULL,
-    MONS_PROFANE_SERVITOR,
-#if TAG_MAJOR_VERSION > 34
-    MONS_ANCIENT_CHAMPION,
-    MONS_REVENANT,
-    MONS_LOST_SOUL,
-    MONS_JIANGSHI,
-#endif
-    MONS_SKELETON_SMALL,   // recolouring only
-    MONS_SKELETON_LARGE,   // recolouring only
-    MONS_ZOMBIE_SMALL,     // recolouring only
-    MONS_ZOMBIE_LARGE,     // recolouring only
-    MONS_SPECTRAL_THING,
-    MONS_SIMULACRUM_SMALL, // recolouring only
-    MONS_SIMULACRUM_LARGE, // recolouring only
-
-    // Holies:
-    MONS_ANGEL,
-    MONS_DAEVA,
-    MONS_CHERUB,
-    MONS_SERAPH,
-#if TAG_MAJOR_VERSION == 34
-    MONS_PHOENIX,
-    MONS_SILVER_STAR,
-    MONS_BLESSED_TOE,
-    MONS_SHEDU,
-#endif
-    MONS_OPHAN,
-#if TAG_MAJOR_VERSION == 34
-    MONS_SPIRIT,
-    MONS_PALADIN,
-#endif
-    MONS_APIS,
-
-    // Fixed uniques:
-    MONS_GERYON,
-    MONS_DISPATER,
-    MONS_ASMODEUS,
-    MONS_ANTAEUS,
-    MONS_ERESHKIGAL,
-    MONS_ROYAL_JELLY,
-    MONS_THE_ENCHANTRESS,
-    // the four Pan lords, order must match runes
-    MONS_MNOLEG,
-    MONS_LOM_LOBON,
-    MONS_CEREBOV,
-    MONS_GLOORX_VLOQ,
-    MONS_SERPENT_OF_HELL,
-#if TAG_MAJOR_VERSION > 34
-    MONS_SERPENT_OF_HELL_COCYTUS,
-    MONS_SERPENT_OF_HELL_DIS,
-    MONS_SERPENT_OF_HELL_TARTARUS,
-#endif
-    // Random uniques:
-    MONS_IJYB,
-    MONS_JESSICA,
-    MONS_SIGMUND,
-    MONS_TERENCE,
-    MONS_BLORK_THE_ORC,
-    MONS_EDMUND,
-    MONS_PSYCHE,
-    MONS_EROLCHA,
-    MONS_DONALD,
-    MONS_URUG,
-    MONS_JOSEPH,
-    MONS_SNORG, // was Anita - 16jan2000 {dlb}
-    MONS_ERICA,
-    MONS_JOSEPHINE,
-    MONS_HAROLD,
-    MONS_AGNES,
-#if TAG_MAJOR_VERSION == 34
-    MONS_MAUD,
-#endif
-    MONS_LOUISE,
-    MONS_FRANCES,
-    MONS_RUPERT,
-#if TAG_MAJOR_VERSION == 34
-    MONS_WIGLAF,
-#endif
-    MONS_XTAHUA,
-#if TAG_MAJOR_VERSION == 34
-    MONS_NORRIS,
-#endif
-    MONS_FREDERICK,
-    MONS_MARGERY,
-    MONS_BORIS,
-    MONS_POLYPHEMUS,
-    MONS_MURRAY,
-    MONS_TIAMAT,
-    MONS_ROXANNE,
-    MONS_SONJA,
-    MONS_EUSTACHIO,
-    MONS_AZRAEL,
-    MONS_ILSUIW,
-    MONS_PRINCE_RIBBIT,
-    MONS_NERGALLE,
-    MONS_SAINT_ROKA,
-    MONS_NESSOS,
-    MONS_LERNAEAN_HYDRA,
-    MONS_DISSOLUTION,
-    MONS_KIRKE,
-    MONS_GRUM,
-    MONS_PURGY,
-    MONS_MENKAURE,
-    MONS_DUVESSA,
-    MONS_DOWAN,
-    MONS_GASTRONOK,
-    MONS_MAURICE,
-    MONS_KHUFU,
-    MONS_NIKOLA,
-    MONS_AIZUL,
-    MONS_PIKEL,
-    MONS_CRAZY_YIUF,
-    MONS_MENNAS,
-    MONS_MARA,
-#if TAG_MAJOR_VERSION == 34
-    MONS_MARA_FAKE,
-#endif
-    MONS_GRINDER,
-    MONS_JORY,
-    MONS_IGNACIO,
-    MONS_ARACHNE,
-#if TAG_MAJOR_VERSION > 34
-    MONS_HELLBINDER,
-    MONS_CLOUD_MAGE,
-    MONS_FANNAR,
-    MONS_JORGRUN,
-    MONS_SOJOBO,
-    MONS_ASTERION,
-    MONS_NATASHA,
-    MONS_VASHNIA,
-    MONS_ROBIN,
-    MONS_MOON_TROLL,
-    MONS_BAI_SUZHEN,
-    MONS_BAI_SUZHEN_DRAGON,
-#endif
-    // Sprint uniques:
-    MONS_CHUCK,
-#if TAG_MAJOR_VERSION == 34
-    MONS_IRON_GIANT,
-#endif
-    MONS_NELLIE,
-#if TAG_MAJOR_VERSION == 34
-    MONS_IRON_ELEMENTAL,
-#endif
-
-    // Specials:
-    MONS_PLAYER_ILLUSION,
-    MONS_PLAYER_GHOST,
-    MONS_BALL_LIGHTNING,
-    MONS_ORB_OF_DESTRUCTION,    // a projectile, not a real mon
-#if TAG_MAJOR_VERSION > 34
-    MONS_FULMINANT_PRISM,
-    MONS_BATTLESPHERE,
-#endif
-    MONS_PILLAR_OF_SALT,
-#if TAG_MAJOR_VERSION > 34
-    MONS_BLOCK_OF_ICE,
-#endif
-    MONS_HELL_LORD,             // genus
-    MONS_MERGED_SLIME_CREATURE, // used only for recolouring
-    MONS_SENSED,                // dummy monster for unspecified sensed mons
-    MONS_SENSED_TRIVIAL,
-    MONS_SENSED_EASY,
-    MONS_SENSED_TOUGH,
-    MONS_SENSED_NASTY,
-    MONS_SENSED_FRIENDLY,
-    MONS_PLAYER,                // a certain ugly creature
-#if TAG_MAJOR_VERSION > 34
-    MONS_PLAYER_SHADOW,         // Dithmenos
-    MONS_ANCESTOR,              // Hepliaklqana
-    MONS_ANCESTOR_KNIGHT,
-    MONS_ANCESTOR_BATTLEMAGE,
-    MONS_ANCESTOR_HEXER,
-#endif
-    MONS_TEST_SPAWNER,
-
-    // Add new monsters here:
-#if TAG_MAJOR_VERSION == 34
-    MONS_SERPENT_OF_HELL_COCYTUS,
-    MONS_SERPENT_OF_HELL_DIS,
-    MONS_SERPENT_OF_HELL_TARTARUS,
-
-    MONS_HELLBINDER,
-    MONS_CLOUD_MAGE,
-    MONS_ANIMATED_TREE,
-
-    MONS_BEAR,                  // genus
-    MONS_ELEMENTAL,             // genus
-
-    MONS_FANNAR,
-    MONS_APOCALYPSE_CRAB,
-    MONS_STARSPAWN_TENTACLE,
-    MONS_STARSPAWN_TENTACLE_SEGMENT,
-
-    MONS_SPATIAL_MAELSTROM,
-    MONS_CHAOS_BUTTERFLY,
-
-    MONS_JORGRUN,
-    MONS_LAMIA,
-
-    MONS_FULMINANT_PRISM,
-    MONS_BATTLESPHERE,
-
-    MONS_GIANT_LIZARD,          // genus
-    MONS_DRAKE,                 // genus
-    MONS_PLAYER_SHADOW,         // Dithmenos
-
-    MONS_DEEP_TROLL_EARTH_MAGE,
-    MONS_DEEP_TROLL_SHAMAN,
-    MONS_DIAMOND_OBELISK,
-
-    MONS_VAULT_SENTINEL,
-    MONS_VAULT_WARDEN,
-    MONS_IRONBRAND_CONVOKER,
-    MONS_IRONHEART_PRESERVER,
-
-    MONS_ZOMBIE,
-    MONS_SKELETON,
-    MONS_SIMULACRUM,
-
-    MONS_ANCIENT_CHAMPION,
-    MONS_REVENANT,
-    MONS_LOST_SOUL,
-    MONS_JIANGSHI,
-
-    MONS_DJINNI,
-    MONS_LAVA_ORC,
-
-    MONS_DRYAD,
-    MONS_WIND_DRAKE,
-    MONS_FAUN,
-    MONS_SATYR,
-
-    MONS_PAN,
-
-    MONS_TENGU_WARRIOR,
-    MONS_TENGU_CONJURER,
-    MONS_TENGU_REAVER,
-
-    MONS_SPRIGGAN_ENCHANTER,
-
-    MONS_SOJOBO,
-
-    MONS_CHIMERA,
-
-    MONS_SNAPLASHER_VINE,
-    MONS_SNAPLASHER_VINE_SEGMENT,
-    MONS_THORN_HUNTER,
-    MONS_BRIAR_PATCH,
-    MONS_SPIRIT_WOLF,
-    MONS_ANCIENT_BEAR,
-    MONS_WATER_NYMPH,
-    MONS_SHAMBLING_MANGROVE,
-    MONS_THORN_LOTUS,
-    MONS_SPECTRAL_WEAPON,
-    MONS_ELEMENTAL_WELLSPRING,
-    MONS_POLYMOTH,
-
-    MONS_DEATHCAP,
-    MONS_IGNIS,
-
-    MONS_FORMICID,
-    MONS_FORMICID_DRONE,
-    MONS_FORMICID_VENOM_MAGE,
-
-    MONS_RAIJU,
-
-    MONS_DRAGON,                // genus
-    MONS_SNAKE,                 // genus
-
-    MONS_MONSTROUS_DEMONSPAWN,
-    MONS_FIRST_DEMONSPAWN = MONS_MONSTROUS_DEMONSPAWN,
-    MONS_FIRST_BASE_DEMONSPAWN = MONS_MONSTROUS_DEMONSPAWN,
-    MONS_GELID_DEMONSPAWN,
-    MONS_INFERNAL_DEMONSPAWN,
-    MONS_PUTRID_DEMONSPAWN,     // removed
-    MONS_TORTUROUS_DEMONSPAWN,
-    MONS_LAST_BASE_DEMONSPAWN = MONS_TORTUROUS_DEMONSPAWN,
-    MONS_BLOOD_SAINT,
-    MONS_FIRST_NONBASE_DEMONSPAWN = MONS_BLOOD_SAINT,
-    MONS_CHAOS_CHAMPION,        // removed
-    MONS_WARMONGER,
-    MONS_CORRUPTER,
-    MONS_BLACK_SUN,
-    MONS_LAST_NONBASE_DEMONSPAWN = MONS_BLACK_SUN,
-    MONS_LAST_DEMONSPAWN = MONS_LAST_NONBASE_DEMONSPAWN,
-
-    MONS_WORLDBINDER,
-    MONS_GRAND_AVATAR,
-    MONS_VINE_STALKER,
-
-    MONS_DROWNED_SOUL,
-
-    MONS_SHOCK_SERPENT,
-    MONS_MANA_VIPER,
-    MONS_NAGA_RITUALIST,
-    MONS_NAGA_SHARPSHOOTER,
-
-    MONS_SALAMANDER_FIREBRAND,
-    MONS_SALAMANDER_MYSTIC,
-
-    MONS_ASTERION,
-    MONS_NATASHA,
-    MONS_VASHNIA,
-
-    MONS_BLOCK_OF_ICE,
-    MONS_GUARDIAN_GOLEM,
-    MONS_SPELLFORGED_SERVITOR,
-    MONS_OCTOPODE_CRUSHER,
-    MONS_CRAB,
-    MONS_GHOST_CRAB,
-    MONS_TORPOR_SNAIL,
-    MONS_MNOLEG_TENTACLE,
-    MONS_MNOLEG_TENTACLE_SEGMENT,
-    MONS_BENNU,
-    MONS_USHABTI,
-    MONS_DEATH_SCARAB,
-    MONS_ANUBIS_GUARD,
-    MONS_CAUSTIC_SHRIKE,
-
-    MONS_ROBIN,
-
-    MONS_SHARD_SHRIKE,
-    MONS_SINGULARITY,
-    MONS_SALAMANDER_STORMCALLER,
-    MONS_ENTROPY_WEAVER,
-    MONS_MOON_TROLL,
-    MONS_MUTANT_BEAST,
-    MONS_JUGGERNAUT,
-    MONS_SPARK_WASP,
-    MONS_DOOM_HOUND,
-    MONS_DEEP_ELF_ELEMENTALIST,
-    MONS_DEEP_ELF_ARCHER,
-    MONS_DEMONIC_PLANT,
-    MONS_WITHERED_PLANT,
-    MONS_DART_SLUG,
-    MONS_HOWLER_MONKEY,
-    MONS_ANCESTOR,
-    MONS_ANCESTOR_KNIGHT,
-    MONS_ANCESTOR_BATTLEMAGE,
-    MONS_ANCESTOR_HEXER,
-    MONS_MELIAI,
-    MONS_BAI_SUZHEN,
-    MONS_BAI_SUZHEN_DRAGON,
-    MONS_SALTLING,
-    MONS_IMPERIAL_MYRMIDON,
-    MONS_SERVANT_OF_WHISPERS,
-    MONS_PEACEKEEPER,
-    MONS_RAGGED_HIEROPHANT,
-    MONS_HALAZID_WARLOCK,
-    MONS_DREAM_SHEEP,
-    MONS_FROG,
-    MONS_BARACHIAN,
-#endif
-
-    NUM_MONSTERS,               // used for polymorph
-
-    // MONS_NO_MONSTER can get put in savefiles, so it shouldn't change
-    // when NUM_MONSTERS increases.
-    MONS_NO_MONSTER = 1000,
-
-    RANDOM_MONSTER = 2000, // used to distinguish between a random monster and using program bugs for error trapping {dlb}
-    RANDOM_TOUGHER_MONSTER, // used for poly upgrading monsters.
-    RANDOM_MOBILE_MONSTER, // used for monster generation (shadow creatures)
-    RANDOM_COMPATIBLE_MONSTER, // used for player shadow creatures (prevents repulsing summons)
-    RANDOM_BANDLESS_MONSTER,
-
-    // A random draconian, either base coloured drac or specialised.
-    RANDOM_DRACONIAN,
-    // Any random base draconian colour.
-    RANDOM_BASE_DRACONIAN,
-    // Any random specialised draconian, such as a draconian knight.
-    RANDOM_NONBASE_DRACONIAN,
-
-    RANDOM_DEMON_LESSER,               //    0: Class V
-    RANDOM_DEMON_COMMON,               //    1: Class III-IV
-    RANDOM_DEMON_GREATER,              //    2: Class I-II
-    RANDOM_DEMON,                      //    any of the above
-
-    RANDOM_MODERATE_OOD, // +5 depth, AKA '9' glyph on maps
-    RANDOM_SUPER_OOD, // *2 + 4 depth, AKA '8'
-
-    RANDOM_DEMONSPAWN,
-    RANDOM_BASE_DEMONSPAWN,
-    RANDOM_NONBASE_DEMONSPAWN,
-
-    WANDERING_MONSTER = 3500, // only used in monster placement routines - forced limit checks {dlb}
-};
-
-enum beh_type
-{
-    BEH_SLEEP,
-    BEH_WANDER,
-    BEH_SEEK,
-    BEH_FLEE,
-    BEH_CORNERED,                      //  wanting to flee, but blocked by an
-                                       //  obstacle or monster
-#if TAG_MAJOR_VERSION == 34
-    BEH_PANIC,                         //  like flee but without running away
-    BEH_LURK,                          //  stay still until discovered or
-                                       //  enemy close by
-#endif
-    BEH_RETREAT,                       //  like flee but when cannot attack
-    BEH_WITHDRAW,                      //  an ally given a command to withdraw
-                                       //  (will not respond to attacks)
-    NUM_BEHAVIOURS,                    //  max # of legal states
-    BEH_CHARMED,                       //  hostile-but-charmed; creation only
-    BEH_FRIENDLY,                      //  used during creation only
-    BEH_GOOD_NEUTRAL,                  //  creation only
-    BEH_STRICT_NEUTRAL,
-    BEH_NEUTRAL,                       //  creation only
-    BEH_HOSTILE,                       //  creation only
-    BEH_GUARD,                         //  creation only - monster is guard
-    BEH_COPY,                          //  creation only - copy from summoner
-};
-
-enum mon_attitude_type
-{
-    ATT_HOSTILE,                       // 0, default in most cases
-    ATT_NEUTRAL,                       // neutral
-    ATT_STRICT_NEUTRAL,                // neutral, won't attack player. Used by Jiyva.
-    ATT_GOOD_NEUTRAL,                  // neutral, but won't attack friendlies
-    ATT_FRIENDLY,                      // created friendly (or tamed?)
-};
-
-// Adding slots breaks saves. YHBW.
-enum mon_inv_type           // menv[].inv[]
-{
-    MSLOT_WEAPON,           // Primary weapon (melee)
-    MSLOT_ALT_WEAPON,       // Alternate weapon, ranged or second melee weapon
-                            // for monsters that can use two weapons.
-    MSLOT_MISSILE,
-    MSLOT_ALT_MISSILE,
-    MSLOT_ARMOUR,
-    MSLOT_SHIELD,
-    MSLOT_WAND,
-    MSLOT_JEWELLERY,
-    MSLOT_MISCELLANY,
-
-    // [ds] Last monster gear slot that the player can observe by examining
-    // the monster; i.e. the last slot that goes into monster_info.
-    MSLOT_LAST_VISIBLE_SLOT = MSLOT_MISCELLANY,
-
-    MSLOT_POTION,
-    MSLOT_SCROLL,
-    MSLOT_GOLD,
-    NUM_MONSTER_SLOTS
-};
-
-enum mutation_type
-{
-    // body slot facets
-    MUT_ANTENNAE,       // head
-    MUT_BIG_WINGS,
-    MUT_BEAK,           // head
-    MUT_CLAWS,          // hands
-    MUT_FANGS,
-    MUT_HOOVES,         // feet
-    MUT_HORNS,          // head
-    MUT_STINGER,
-    MUT_TALONS,         // feet
-    MUT_TENTACLE_SPIKE, // Octopode only.
-
-    // scales
-    MUT_DISTORTION_FIELD,
-    MUT_ICY_BLUE_SCALES,
-    MUT_IRIDESCENT_SCALES,
-    MUT_LARGE_BONE_PLATES,
-    MUT_MOLTEN_SCALES,
-#if TAG_MAJOR_VERSION == 34
-    MUT_ROUGH_BLACK_SCALES,
-#endif
-    MUT_RUGGED_BROWN_SCALES,
-    MUT_SLIMY_GREEN_SCALES,
-    MUT_THIN_METALLIC_SCALES,
-    MUT_THIN_SKELETAL_STRUCTURE,
-    MUT_YELLOW_SCALES,
-#if TAG_MAJOR_VERSION > 34
-    MUT_STURDY_FRAME,
-    MUT_SANGUINE_ARMOUR,
-#endif
-    MUT_CAMOUFLAGE,
-
-    MUT_ACUTE_VISION,
-    MUT_AGILE,
-    MUT_BERSERK,
-    MUT_BLINK,
-    MUT_BLURRY_VISION,
-#if TAG_MAJOR_VERSION == 34
-    MUT_BREATHE_FLAMES,
-    MUT_BREATHE_POISON,
-#endif
-    MUT_CARNIVOROUS,
-    MUT_CLARITY,
-    MUT_CLEVER,
-    MUT_CLUMSY,
-#if TAG_MAJOR_VERSION > 34
-    MUT_COLD_BLOODED,
-#endif
-    MUT_COLD_RESISTANCE,
-#if TAG_MAJOR_VERSION > 34
-    MUT_COLD_VULNERABILITY,
-#endif
-#if TAG_MAJOR_VERSION == 34
-    MUT_CONSERVE_POTIONS,
-    MUT_CONSERVE_SCROLLS,
-#endif
-    MUT_DEFORMED,
-    MUT_DEMONIC_GUARDIAN,
-    MUT_DETERIORATION,
-    MUT_DOPEY,
-    MUT_HEAT_RESISTANCE,
-#if TAG_MAJOR_VERSION > 34
-    MUT_HEAT_VULNERABILITY,
-    MUT_FLAME_CLOUD_IMMUNITY,
-#endif
-    MUT_HERBIVOROUS,
-    MUT_HURL_DAMNATION,
-
-    MUT_FAST,
-    MUT_FAST_METABOLISM,
-#if TAG_MAJOR_VERSION == 34
-    MUT_FLEXIBLE_WEAK,
-#endif
-    MUT_FRAIL,
-    MUT_FOUL_STENCH,
-    MUT_GOURMAND,
-    MUT_HIGH_MAGIC,
-#if TAG_MAJOR_VERSION > 34
-    MUT_FREEZING_CLOUD_IMMUNITY,
-#endif
-    MUT_ICEMAIL,
-    MUT_IGNITE_BLOOD,
-    MUT_LOW_MAGIC,
-    MUT_MAGIC_RESISTANCE,
-    MUT_MUTATION_RESISTANCE,
-    MUT_NEGATIVE_ENERGY_RESISTANCE,
-    MUT_NIGHTSTALKER,
-    MUT_PASSIVE_FREEZE,
-    MUT_PASSIVE_MAPPING,
-    MUT_POISON_RESISTANCE,
-    MUT_POWERED_BY_DEATH,
-    MUT_POWERED_BY_PAIN,
-    MUT_REGENERATION,
-    MUT_ROBUST,
-#if TAG_MAJOR_VERSION == 34
-    MUT_SAPROVOROUS,
-#endif
-    MUT_SCREAM,
-    MUT_SHAGGY_FUR,
-    MUT_SHOCK_RESISTANCE,
-#if TAG_MAJOR_VERSION > 34
-    MUT_SHOCK_VULNERABILITY,
-#endif
-    MUT_SLOW,
-    MUT_SLOW_REGENERATION,
-    MUT_SLOW_METABOLISM,
-    MUT_SPINY,
-    MUT_SPIT_POISON,
-    MUT_STOCHASTIC_TORMENT_RESISTANCE,
-    MUT_STRONG,
-#if TAG_MAJOR_VERSION == 34
-    MUT_STRONG_STIFF,
-#endif
-    MUT_TELEPORT,
-    MUT_TELEPORT_CONTROL,
-    MUT_TORMENT_RESISTANCE,
-    MUT_TOUGH_SKIN,
-    MUT_WEAK,
-    MUT_WILD_MAGIC,
-    MUT_UNBREATHING,
-    MUT_ACIDIC_BITE,
-    MUT_EYEBALLS,
-#if TAG_MAJOR_VERSION == 34
-    MUT_FOOD_JELLY,
-#endif
-    MUT_GELATINOUS_BODY,
-    MUT_PSEUDOPODS,
-    MUT_TRANSLUCENT_SKIN,
-    MUT_EVOLUTION,
-    MUT_AUGMENTATION,
-    MUT_TENDRILS,
-    MUT_JELLY_GROWTH,
-    MUT_JELLY_MISSILE,
-    MUT_MANA_SHIELD,
-    MUT_MANA_REGENERATION,
-    MUT_MANA_LINK,
-    MUT_PETRIFICATION_RESISTANCE,
-    MUT_TRAMPLE_RESISTANCE,
-#if TAG_MAJOR_VERSION == 34
-    MUT_CLING,
-    MUT_FUMES,
-    MUT_JUMP,
-    MUT_EXOSKELETON,
-#endif
-    MUT_ANTIMAGIC_BITE,
-    MUT_NO_POTION_HEAL,
-#if TAG_MAJOR_VERSION == 34
-    MUT_COLD_VULNERABILITY,
-    MUT_HEAT_VULNERABILITY,
-#endif
-    MUT_BLACK_MARK,
-#if TAG_MAJOR_VERSION == 34
-    MUT_SHOCK_VULNERABILITY,
-    MUT_COLD_BLOODED,
-#endif
-    MUT_ROT_IMMUNITY,
-#if TAG_MAJOR_VERSION == 34
-    MUT_FREEZING_CLOUD_IMMUNITY,
-    MUT_FLAME_CLOUD_IMMUNITY,
-    MUT_FORLORN,
-#endif
-    MUT_SUBDUED_MAGIC,
-    MUT_NO_DRINK,
-    MUT_NO_READ,
-    MUT_MISSING_HAND,
-    MUT_NO_STEALTH,
-    MUT_NO_ARTIFICE,
-    MUT_NO_LOVE,
-    MUT_COWARDICE,
-    MUT_NO_DODGING,
-    MUT_NO_ARMOUR,
-    MUT_NO_AIR_MAGIC,
-    MUT_NO_CHARM_MAGIC,
-    MUT_NO_CONJURATION_MAGIC,
-    MUT_NO_EARTH_MAGIC,
-    MUT_NO_FIRE_MAGIC,
-    MUT_NO_HEXES_MAGIC,
-    MUT_NO_ICE_MAGIC,
-    MUT_NO_NECROMANCY_MAGIC,
-    MUT_NO_POISON_MAGIC,
-    MUT_NO_SUMMONING_MAGIC,
-    MUT_NO_TRANSLOCATION_MAGIC,
-    MUT_NO_TRANSMUTATION_MAGIC,
-    MUT_PHYSICAL_VULNERABILITY,
-    MUT_SLOW_REFLEXES,
-    MUT_MAGICAL_VULNERABILITY,
-    MUT_ANTI_WIZARDRY,
-
-#if TAG_MAJOR_VERSION == 34
-    MUT_SUSTAIN_ATTRIBUTES,
-#endif
-    MUT_MP_WANDS,
-    MUT_UNSKILLED,
-    MUT_INEXPERIENCED,
-    MUT_PAWS,
-    MUT_NECRO_ENHANCER,
-#if TAG_MAJOR_VERSION == 34
-    MUT_MUMMY_RESTORATION,
-#endif
-    MUT_CONSTRICTING_TAIL,
-    MUT_TENGU_FLIGHT,
-    MUT_MISSING_EYE,
-    MUT_TEMPERATURE_SENSITIVITY,
-#if TAG_MAJOR_VERSION == 34
-    MUT_STURDY_FRAME,
-    MUT_SANGUINE_ARMOUR,
-#endif
-    MUT_HOP,
-    NUM_MUTATIONS,
-
-    RANDOM_MUTATION,
-    RANDOM_XOM_MUTATION,
-    RANDOM_GOOD_MUTATION,
-    RANDOM_BAD_MUTATION,
-    RANDOM_SLIME_MUTATION,
-    RANDOM_NON_SLIME_MUTATION,
-    RANDOM_CORRUPT_MUTATION,
-    RANDOM_QAZLAL_MUTATION,
-    MUT_NON_MUTATION,
-};
-
-enum object_class_type : uint8_t           // mitm[].base_type
-{
-    OBJ_WEAPONS,
-    OBJ_MISSILES,
-    OBJ_ARMOUR,
-    OBJ_WANDS,
-    OBJ_FOOD,
-    OBJ_SCROLLS,
-    OBJ_JEWELLERY,
-    OBJ_POTIONS,
-    OBJ_BOOKS,
-    OBJ_STAVES,
-    OBJ_ORBS,
-    OBJ_MISCELLANY,
-    OBJ_CORPSES,
-    OBJ_GOLD,
-#if TAG_MAJOR_VERSION == 34
-    OBJ_RODS,
-#endif
-    OBJ_RUNES,
-    NUM_OBJECT_CLASSES,
-    OBJ_UNASSIGNED = 100,
-    OBJ_RANDOM,      // used for blanket random sub_type .. see dungeon::items()
-    OBJ_DETECTED,    // unknown item; item_info only
-};
-
-enum operation_types
-{
-    OPER_WIELD    = 'w',
-    OPER_QUAFF    = 'q',
-    OPER_DROP     = 'd',
-    OPER_EAT      = 'e',
-    OPER_TAKEOFF  = 'T',
-    OPER_WEAR     = 'W',
-    OPER_PUTON    = 'P',
-    OPER_REMOVE   = 'R',
-    OPER_READ     = 'r',
-    OPER_MEMORISE = 'M',
-    OPER_ZAP      = 'Z',
-    OPER_FIRE     = 'f',
-    OPER_EVOKE    = 'v',
-    OPER_DESTROY  = 'D',
-    OPER_QUIVER   = 'Q',
-    OPER_ATTACK   = 'a',
-    OPER_BUTCHER  = 'c',
-    OPER_ANY      = 0,
-};
-
-enum orb_type
-{
-    ORB_ZOT,
-};
-
-enum recite_type
-{
-    RECITE_HERETIC,
-    RECITE_CHAOTIC,
-    RECITE_IMPURE,
-    RECITE_UNHOLY,
-    NUM_RECITE_TYPES
-};
-
-// How eligible is a given single monster to recite?
-enum recite_eligibility
-{
-    RE_INELIGIBLE,      // Can never be recited to.
-    RE_TOO_STRONG,      // Could be recited to at higher power.
-    RE_RECITE_TIMER,    // Already affected by ongoing recitation.
-    RE_ELIGIBLE,        // Can be recited to.
-};
-
-enum size_part_type
-{
-    PSIZE_BODY,         // entire body size -- used for EV/size of target
-    PSIZE_TORSO,        // torso only (hybrids -- size of parts that use equip)
-};
-
-enum potion_type
-{
-    POT_CURING,
-    POT_HEAL_WOUNDS,
-    POT_HASTE,
-    POT_MIGHT,
-    POT_BRILLIANCE,
-    POT_AGILITY,
-#if TAG_MAJOR_VERSION == 34
-    POT_GAIN_STRENGTH,
-    POT_GAIN_DEXTERITY,
-    POT_GAIN_INTELLIGENCE,
-#endif
-    POT_FLIGHT,
-#if TAG_MAJOR_VERSION == 34
-    POT_POISON,
-    POT_SLOWING,
-#endif
-    POT_CANCELLATION,
-    POT_AMBROSIA,
-    POT_INVISIBILITY,
-#if TAG_MAJOR_VERSION == 34
-    POT_PORRIDGE,
-#endif
-    POT_DEGENERATION,
-#if TAG_MAJOR_VERSION == 34
-    POT_DECAY,
-    POT_WATER,
-#endif
-    POT_EXPERIENCE,
-    POT_MAGIC,
-#if TAG_MAJOR_VERSION == 34
-    POT_RESTORE_ABILITIES,
-    POT_STRONG_POISON,
-#endif
-    POT_BERSERK_RAGE,
-    POT_CURE_MUTATION,
-    POT_MUTATION,
-    POT_RESISTANCE,
-    POT_BLOOD,
-#if TAG_MAJOR_VERSION == 34
-    POT_BLOOD_COAGULATED,
-#endif
-    POT_LIGNIFY,
-    POT_BENEFICIAL_MUTATION,
-    NUM_POTIONS
-};
-
-enum pronoun_type
-{
-    PRONOUN_SUBJECTIVE,
-    PRONOUN_POSSESSIVE,
-    PRONOUN_REFLEXIVE,
-    PRONOUN_OBJECTIVE,
-    NUM_PRONOUN_CASES
-};
-
-enum gender_type
-{
-    GENDER_NEUTER,
-    GENDER_MALE,
-    GENDER_FEMALE,
-    GENDER_YOU, // A person, not a gender, but close enough.
-    NUM_GENDERS
-};
-
-// Be sure to update artefact_prop_data[] in artefact.cc. Also,
-// _randart_propnames() in describe.cc, but order doesn't matter there.
-enum artefact_prop_type
-{
-    ARTP_BRAND,
-    ARTP_AC,
-    ARTP_EVASION,
-    ARTP_STRENGTH,
-    ARTP_INTELLIGENCE,
-    ARTP_DEXTERITY,
-    ARTP_FIRE,
-    ARTP_COLD,
-    ARTP_ELECTRICITY,
-    ARTP_POISON,
-    ARTP_NEGATIVE_ENERGY,
-    ARTP_MAGIC_RESISTANCE,
-    ARTP_SEE_INVISIBLE,
-    ARTP_INVISIBLE,
-    ARTP_FLY,
-#if TAG_MAJOR_VERSION > 34
-    ARTP_FOG,
-#endif
-    ARTP_BLINK,
-    ARTP_BERSERK,
-    ARTP_NOISE,
-    ARTP_PREVENT_SPELLCASTING,
-    ARTP_CAUSE_TELEPORTATION,
-    ARTP_PREVENT_TELEPORTATION,
-    ARTP_ANGRY,
-#if TAG_MAJOR_VERSION == 34
-    ARTP_METABOLISM,
-#endif
-    ARTP_CONTAM,
-#if TAG_MAJOR_VERSION == 34
-    ARTP_ACCURACY,
-#endif
-    ARTP_SLAYING,
-    ARTP_CURSE,
-    ARTP_STEALTH,
-    ARTP_MAGICAL_POWER,
-    ARTP_BASE_DELAY,
-    ARTP_HP,
-    ARTP_CLARITY,
-    ARTP_BASE_ACC,
-    ARTP_BASE_DAM,
-    ARTP_RMSL,
-#if TAG_MAJOR_VERSION == 34
-    ARTP_FOG,
-#endif
-    ARTP_REGENERATION,
-#if TAG_MAJOR_VERSION == 34
-    ARTP_SUSTAT,
-#endif
-    ARTP_NO_UPGRADE,
-    ARTP_RCORR,
-    ARTP_RMUT,
-#if TAG_MAJOR_VERSION == 34
-    ARTP_TWISTER,
-#endif
-    ARTP_CORRODE,
-    ARTP_DRAIN,
-    ARTP_SLOW,
-    ARTP_FRAGILE,
-    ARTP_SHIELDING,
-    ARTP_NUM_PROPERTIES
-};
-
-enum score_format_type
-{
-    SCORE_TERSE,                // one line
-    SCORE_REGULAR,              // two lines (name, cause, blank)
-    SCORE_VERBOSE,              // everything (dates, times, god, etc.)
-};
-
-enum sense_type
-{
-    SENSE_SMELL_BLOOD,
-    SENSE_WEB_VIBRATION,
-};
-
-enum shop_type
-{
-    SHOP_WEAPON,
-    SHOP_ARMOUR,
-    SHOP_WEAPON_ANTIQUE,
-    SHOP_ARMOUR_ANTIQUE,
-    SHOP_GENERAL_ANTIQUE,
-    SHOP_JEWELLERY,
-    SHOP_EVOKABLES, // wands, rods, and misc items
-    SHOP_BOOK,
-    SHOP_FOOD,
-    SHOP_DISTILLERY,
-    SHOP_SCROLL,
-    SHOP_GENERAL,
-    NUM_SHOPS, // must remain last 'regular' member {dlb}
-    SHOP_UNASSIGNED = 100,
-    SHOP_RANDOM,
-};
-
-// These are often addressed relative to each other (esp. delta SIZE_MEDIUM).
-enum size_type
-{
-    SIZE_TINY,              // rats/bats
-    SIZE_LITTLE,            // spriggans
-    SIZE_SMALL,             // halflings/kobolds
-    SIZE_MEDIUM,            // humans/elves/dwarves
-    SIZE_LARGE,             // trolls/ogres/centaurs/nagas
-    SIZE_BIG,               // large quadrupeds
-    SIZE_GIANT,             // giants
-    NUM_SIZE_LEVELS,
-    SIZE_CHARACTER,         // transformations that don't change size
-};
-
-// [dshaligram] If you add a new skill, update skills.cc, specifically
-// the skills[] array and skill_display_order[]. New skills must go at the
-// end of the list or in the unused skill numbers. NEVER rearrange this enum or
-// move existing skills to new numbers; save file compatibility depends on this
-// order.
-enum skill_type
-{
-    SK_FIGHTING,
-    SK_FIRST_SKILL = SK_FIGHTING,
-    SK_SHORT_BLADES,
-    SK_FIRST_WEAPON = SK_SHORT_BLADES,
-    SK_LONG_BLADES,
-    SK_AXES,
-    SK_MACES_FLAILS,
-    SK_POLEARMS,
-    SK_STAVES,
-    SK_SLINGS,
-    SK_BOWS,
-    SK_CROSSBOWS,
-    SK_LAST_WEAPON = SK_CROSSBOWS,
-    SK_THROWING,
-    SK_ARMOUR,
-    SK_DODGING,
-    SK_STEALTH,
-#if TAG_MAJOR_VERSION == 34
-    SK_STABBING,
-#endif
-    SK_SHIELDS,
-#if TAG_MAJOR_VERSION == 34
-    SK_TRAPS,
-#endif
-    SK_UNARMED_COMBAT,
-    SK_LAST_MUNDANE = SK_UNARMED_COMBAT,
-    SK_SPELLCASTING,
-    SK_CONJURATIONS,
-    SK_FIRST_MAGIC_SCHOOL = SK_CONJURATIONS, // not SK_FIRST_MAGIC as no Spc
-    SK_HEXES,
-    SK_CHARMS,
-    SK_SUMMONINGS,
-    SK_NECROMANCY,
-    SK_TRANSLOCATIONS,
-    SK_TRANSMUTATIONS,
-    SK_FIRE_MAGIC,
-    SK_ICE_MAGIC,
-    SK_AIR_MAGIC,
-    SK_EARTH_MAGIC,
-    SK_POISON_MAGIC,
-    SK_LAST_MAGIC = SK_POISON_MAGIC,
-    SK_INVOCATIONS,
-    SK_EVOCATIONS,
-    SK_LAST_SKILL = SK_EVOCATIONS,
-    NUM_SKILLS,                        // must remain last regular member
-
-    SK_BLANK_LINE,                     // used for skill output
-    SK_COLUMN_BREAK,                   // used for skill output
-    SK_TITLE,                          // used for skill output
-    SK_NONE,
-    SK_WEAPON,                         // used in character generation
-};
-
-enum skill_menu_state
-{
-    SKM_NONE,
-    SKM_DO_FOCUS,
-    SKM_DO_PRACTISE,
-    SKM_LEVEL_ENHANCED,
-    SKM_LEVEL_NORMAL,
-    SKM_MODE_AUTO,
-    SKM_MODE_MANUAL,
-    SKM_SHOW_DEFAULT,
-    SKM_SHOW_ALL,
-    SKM_VIEW_NEW_LEVEL,
-    SKM_VIEW_POINTS,
-    SKM_VIEW_PROGRESS,
-    SKM_VIEW_TRAINING,
-    SKM_VIEW_TRANSFER,
-    SKM_VIEW_COST,
-};
-
-enum skill_focus_mode
-{
-    SKM_FOCUS_OFF,
-    SKM_FOCUS_ON,
-    SKM_FOCUS_TOGGLE,
-};
-
-enum species_type
-{
-    SP_HUMAN,
-#if TAG_MAJOR_VERSION == 34
-    SP_HIGH_ELF,
-#endif
-    SP_DEEP_ELF,
-#if TAG_MAJOR_VERSION == 34
-    SP_SLUDGE_ELF,
-#endif
-    SP_HALFLING,
-    SP_HILL_ORC,
-    SP_KOBOLD,
-    SP_MUMMY,
-    SP_NAGA,
-    SP_OGRE,
-    SP_TROLL,
-
-    SP_RED_DRACONIAN,
-      SP_FIRST_NONBASE_DRACONIAN = SP_RED_DRACONIAN,
-    SP_WHITE_DRACONIAN,
-    SP_GREEN_DRACONIAN,
-    SP_YELLOW_DRACONIAN,
-    SP_GREY_DRACONIAN,
-    SP_BLACK_DRACONIAN,
-    SP_PURPLE_DRACONIAN,
-#if TAG_MAJOR_VERSION == 34
-    SP_MOTTLED_DRACONIAN,
-#endif
-    SP_PALE_DRACONIAN,
-      SP_LAST_NONBASE_DRACONIAN = SP_PALE_DRACONIAN,
-    SP_BASE_DRACONIAN,
-    SP_CENTAUR,
-    SP_DEMIGOD,
-    SP_SPRIGGAN,
-    SP_MINOTAUR,
-    SP_DEMONSPAWN,
-    SP_GHOUL,
-    SP_TENGU,
-    SP_MERFOLK,
-    SP_VAMPIRE,
-    SP_DEEP_DWARF,
-    SP_FELID,
-    SP_OCTOPODE,
-#if TAG_MAJOR_VERSION == 34
-    SP_DJINNI,
-    SP_LAVA_ORC,
-#endif
-    SP_GARGOYLE,
-    SP_FORMICID,
-    SP_VINE_STALKER,
-    SP_BARACHIAN,
-    NUM_SPECIES,
-
-    SP_UNKNOWN  = 100,
-    SP_RANDOM   = 101,
-    SP_VIABLE   = 102,
-};
-
-enum spell_type : int
-{
-    SPELL_NO_SPELL,
-    SPELL_TELEPORT_SELF,
-    SPELL_CAUSE_FEAR,
-    SPELL_MAGIC_DART,
-    SPELL_FIREBALL,
-    SPELL_APPORTATION,
-#if TAG_MAJOR_VERSION == 34
-    SPELL_DELAYED_FIREBALL,
-    SPELL_STRIKING,
-#endif
-    SPELL_CONJURE_FLAME,
-    SPELL_DIG,
-    SPELL_BOLT_OF_FIRE,
-    SPELL_BOLT_OF_COLD,
-    SPELL_LIGHTNING_BOLT,
-    SPELL_BOLT_OF_MAGMA,
-    SPELL_POLYMORPH,
-    SPELL_SLOW,
-    SPELL_HASTE,
-    SPELL_PARALYSE,
-    SPELL_CONFUSE,
-    SPELL_INVISIBILITY,
-    SPELL_THROW_FLAME,
-    SPELL_THROW_FROST,
-    SPELL_CONTROLLED_BLINK,
-    SPELL_FREEZING_CLOUD,
-    SPELL_MEPHITIC_CLOUD,
-    SPELL_RING_OF_FLAMES,
-    SPELL_VENOM_BOLT,
-    SPELL_OLGREBS_TOXIC_RADIANCE,
-    SPELL_TELEPORT_OTHER,
-    SPELL_MINOR_HEALING,
-    SPELL_MAJOR_HEALING,
-    SPELL_DEATHS_DOOR,
-    SPELL_MASS_CONFUSION,
-    SPELL_SMITING,
-    SPELL_SUMMON_SMALL_MAMMAL,
-    SPELL_ABJURATION,
-#if TAG_MAJOR_VERSION == 34
-    SPELL_SUMMON_SCORPIONS,
-#endif
-    SPELL_BOLT_OF_DRAINING,
-    SPELL_LEHUDIBS_CRYSTAL_SPEAR,
-#if TAG_MAJOR_VERSION == 34
-    SPELL_BOLT_OF_INACCURACY,
-#endif
-    SPELL_POISONOUS_CLOUD,
-    SPELL_FIRE_STORM,
-    SPELL_BLINK,
-    SPELL_ISKENDERUNS_MYSTIC_BLAST,
-#if TAG_MAJOR_VERSION == 34
-    SPELL_SUMMON_SWARM,
-#endif
-    SPELL_SUMMON_HORRIBLE_THINGS,
-    SPELL_ENSLAVEMENT,
-    SPELL_ANIMATE_DEAD,
-    SPELL_PAIN,
-    SPELL_CONTROL_UNDEAD,
-    SPELL_ANIMATE_SKELETON,
-    SPELL_VAMPIRIC_DRAINING,
-    SPELL_HAUNT,
-    SPELL_BORGNJORS_REVIVIFICATION,
-    SPELL_FREEZE,
-#if TAG_MAJOR_VERSION == 34
-    SPELL_SUMMON_ELEMENTAL,
-#endif
-    SPELL_OZOCUBUS_REFRIGERATION,
-    SPELL_STICKY_FLAME,
-    SPELL_SUMMON_ICE_BEAST,
-    SPELL_OZOCUBUS_ARMOUR,
-    SPELL_CALL_IMP,
-    SPELL_REPEL_MISSILES,
-    SPELL_BERSERKER_RAGE,
-    SPELL_DISPEL_UNDEAD,
-#if TAG_MAJOR_VERSION == 34
-    SPELL_FULSOME_DISTILLATION,
-#endif
-    SPELL_POISON_ARROW,
-    SPELL_TWISTED_RESURRECTION,
-    SPELL_REGENERATION,
-    SPELL_BANISHMENT,
-#if TAG_MAJOR_VERSION == 34
-    SPELL_CIGOTUVIS_DEGENERATION,
-#endif
-    SPELL_STING,
-    SPELL_SUBLIMATION_OF_BLOOD,
-    SPELL_TUKIMAS_DANCE,
-    SPELL_HURL_DAMNATION,
-    SPELL_SUMMON_DEMON,
-#if TAG_MAJOR_VERSION == 34
-    SPELL_DEMONIC_HORDE,
-#endif
-    SPELL_SUMMON_GREATER_DEMON,
-    SPELL_CORPSE_ROT,
-#if TAG_MAJOR_VERSION == 34
-    SPELL_FIRE_BRAND,
-    SPELL_FREEZING_AURA,
-    SPELL_LETHAL_INFUSION,
-#endif
-    SPELL_IRON_SHOT,
-    SPELL_STONE_ARROW,
-    SPELL_SHOCK,
-    SPELL_SWIFTNESS,
-#if TAG_MAJOR_VERSION == 34
-    SPELL_FLY,
-    SPELL_INSULATION,
-    SPELL_CURE_POISON,
-    SPELL_CONTROL_TELEPORT,
-    SPELL_POISON_WEAPON,
-#endif
-    SPELL_DEBUGGING_RAY,
-    SPELL_RECALL,
-    SPELL_AGONY,
-    SPELL_SPIDER_FORM,
-    SPELL_DISINTEGRATE,
-    SPELL_BLADE_HANDS,
-    SPELL_STATUE_FORM,
-    SPELL_ICE_FORM,
-    SPELL_DRAGON_FORM,
-#if TAG_MAJOR_VERSION > 34
-    SPELL_HYDRA_FORM,
-    SPELL_IRRADIATE,
-#endif
-    SPELL_NECROMUTATION,
-    SPELL_DEATH_CHANNEL,
-    SPELL_SYMBOL_OF_TORMENT,
-    SPELL_DEFLECT_MISSILES,
-    SPELL_THROW_ICICLE,
-    SPELL_GLACIATE,
-    SPELL_AIRSTRIKE,
-    SPELL_SHADOW_CREATURES,
-    SPELL_CONFUSING_TOUCH,
-#if TAG_MAJOR_VERSION == 34
-    SPELL_SURE_BLADE,
-#endif
-    SPELL_FLAME_TONGUE,
-    SPELL_PASSWALL,
-    SPELL_IGNITE_POISON,
-    SPELL_STICKS_TO_SNAKES,
-    SPELL_CALL_CANINE_FAMILIAR,
-    SPELL_SUMMON_DRAGON,
-    SPELL_HIBERNATION,
-    SPELL_ENGLACIATION,
-#if TAG_MAJOR_VERSION == 34
-    SPELL_SEE_INVISIBLE,
-    SPELL_PHASE_SHIFT,
-#endif
-    SPELL_SUMMON_BUTTERFLIES,
-#if TAG_MAJOR_VERSION == 34
-    SPELL_WARP_BRAND,
-#endif
-    SPELL_SILENCE,
-    SPELL_SHATTER,
-    SPELL_DISPERSAL,
-    SPELL_DISCHARGE,
-    SPELL_CORONA,
-    SPELL_INTOXICATE,
-#if TAG_MAJOR_VERSION == 34
-    SPELL_EVAPORATE,
-#endif
-    SPELL_LRD,
-    SPELL_SANDBLAST,
-#if TAG_MAJOR_VERSION == 34
-    SPELL_CONDENSATION_SHIELD,
-    SPELL_STONESKIN,
-#endif
-    SPELL_SIMULACRUM,
-    SPELL_CONJURE_BALL_LIGHTNING,
-    SPELL_CHAIN_LIGHTNING,
-    SPELL_EXCRUCIATING_WOUNDS,
-    SPELL_PORTAL_PROJECTILE,
-    SPELL_MONSTROUS_MENAGERIE,
-    SPELL_PETRIFY,
-    SPELL_GOLUBRIAS_PASSAGE,
-
-    // Mostly monster-only spells after this point:
-    SPELL_CALL_DOWN_DAMNATION,
-#if TAG_MAJOR_VERSION == 34
-    SPELL_VAMPIRE_SUMMON,
-#endif
-    SPELL_BRAIN_FEED,
-#if TAG_MAJOR_VERSION == 34
-    SPELL_FAKE_RAKSHASA_SUMMON,
-#endif
-    SPELL_STEAM_BALL,
-    SPELL_SUMMON_UFETUBUS,
-    SPELL_SUMMON_HELL_BEAST,
-    SPELL_ENERGY_BOLT,
-    SPELL_SPIT_POISON,
-    SPELL_SUMMON_UNDEAD,
-    SPELL_CANTRIP,
-    SPELL_QUICKSILVER_BOLT,
-    SPELL_METAL_SPLINTERS,
-    SPELL_MIASMA_BREATH,
-    SPELL_SUMMON_DRAKES,
-    SPELL_BLINK_OTHER,
-    SPELL_SUMMON_MUSHROOMS,
-    SPELL_SPIT_ACID,
-    SPELL_ACID_SPLASH,
-    SPELL_FIRE_BREATH,
-    SPELL_COLD_BREATH,
-#if TAG_MAJOR_VERSION == 34
-    SPELL_DRACONIAN_BREATH,
-#endif
-    SPELL_WATER_ELEMENTALS,
-    SPELL_PORKALATOR,
-    SPELL_CREATE_TENTACLES,
-    SPELL_TOMB_OF_DOROKLOHE,
-    SPELL_SUMMON_EYEBALLS,
-    SPELL_HASTE_OTHER,
-    SPELL_FIRE_ELEMENTALS,
-    SPELL_EARTH_ELEMENTALS,
-    SPELL_AIR_ELEMENTALS,
-    SPELL_SLEEP,
-    SPELL_BLINK_OTHER_CLOSE,
-    SPELL_BLINK_CLOSE,
-    SPELL_BLINK_RANGE,
-    SPELL_BLINK_AWAY,
-#if TAG_MAJOR_VERSION == 34
-    SPELL_MISLEAD,
-#endif
-    SPELL_FAKE_MARA_SUMMON,
-#if TAG_MAJOR_VERSION == 34
-    SPELL_SUMMON_RAKSHASA,
-#endif
-    SPELL_SUMMON_ILLUSION,
-    SPELL_PRIMAL_WAVE,
-    SPELL_CALL_TIDE,
-    SPELL_IOOD,
-    SPELL_INK_CLOUD,
-    SPELL_MIGHT,
-#if TAG_MAJOR_VERSION == 34
-    SPELL_SUNRAY,
-#endif
-    SPELL_AWAKEN_FOREST,
-    SPELL_DRUIDS_CALL,
-#if TAG_MAJOR_VERSION == 34
-    SPELL_IRON_ELEMENTALS,
-#endif
-    SPELL_SUMMON_SPECTRAL_ORCS,
-#if TAG_MAJOR_VERSION == 34
-    SPELL_RESURRECT,
-    SPELL_HOLY_LIGHT,
-    SPELL_HOLY_WORD,
-#endif
-    SPELL_SUMMON_HOLIES,
-    SPELL_HEAL_OTHER,
-#if TAG_MAJOR_VERSION == 34
-    SPELL_SACRIFICE,
-#endif
-    SPELL_HOLY_FLAMES,
-    SPELL_HOLY_BREATH,
-    SPELL_TROGS_HAND,
-    SPELL_BROTHERS_IN_ARMS,
-    SPELL_INJURY_MIRROR,
-    SPELL_DRAIN_LIFE,
-#if TAG_MAJOR_VERSION == 34
-    SPELL_MIASMA_CLOUD,
-    SPELL_POISON_CLOUD,
-    SPELL_FIRE_CLOUD,
-    SPELL_STEAM_CLOUD,
-#endif
-    SPELL_MALIGN_GATEWAY,
-    SPELL_NOXIOUS_CLOUD,
-    SPELL_TORNADO,
-    SPELL_STICKY_FLAME_RANGE,
-    SPELL_LEDAS_LIQUEFACTION,
-#if TAG_MAJOR_VERSION == 34
-    SPELL_HOMUNCULUS,
-#endif
-    SPELL_SUMMON_HYDRA,
-    SPELL_DARKNESS,
-    SPELL_MESMERISE,
-#if TAG_MAJOR_VERSION == 34
-    SPELL_MELEE, // like SPELL_NO_SPELL, but doesn't cause a re-roll
-#endif
-    SPELL_FIRE_SUMMON,
-    SPELL_SHROUD_OF_GOLUBRIA,
-    SPELL_INNER_FLAME,
-    SPELL_PETRIFYING_CLOUD,
-    SPELL_AURA_OF_ABJURATION,
-    SPELL_BEASTLY_APPENDAGE,
-#if TAG_MAJOR_VERSION == 34
-    SPELL_SILVER_BLAST,
-#endif
-    SPELL_ENSNARE,
-    SPELL_THUNDERBOLT,
-    SPELL_SUMMON_MINOR_DEMON,
-    SPELL_DISJUNCTION,
-    SPELL_CHAOS_BREATH,
-#if TAG_MAJOR_VERSION == 34
-    SPELL_FRENZY,
-    SPELL_SUMMON_TWISTER,
-#endif
-    SPELL_BATTLESPHERE,
-    SPELL_FULMINANT_PRISM,
-    SPELL_DAZZLING_SPRAY,
-    SPELL_FORCE_LANCE,
-    SPELL_MALMUTATE,
-    SPELL_MIGHT_OTHER,
-    SPELL_SENTINEL_MARK,
-    SPELL_WORD_OF_RECALL,
-    SPELL_INJURY_BOND,
-    SPELL_SPECTRAL_CLOUD,
-    SPELL_GHOSTLY_FIREBALL,
-    SPELL_CALL_LOST_SOUL,
-    SPELL_DIMENSION_ANCHOR,
-    SPELL_BLINK_ALLIES_ENCIRCLE,
-    SPELL_AWAKEN_VINES,
-#if TAG_MAJOR_VERSION == 34
-    SPELL_CONTROL_WINDS,
-#endif
-    SPELL_THORN_VOLLEY,
-    SPELL_WALL_OF_BRAMBLES,
-    SPELL_WATERSTRIKE,
-#if TAG_MAJOR_VERSION == 34
-    SPELL_HASTE_PLANTS,
-#endif
-    SPELL_WIND_BLAST,
-    SPELL_STRIP_RESISTANCE,
-    SPELL_INFUSION,
-    SPELL_SONG_OF_SLAYING,
-    SPELL_SPECTRAL_WEAPON,
-#if TAG_MAJOR_VERSION == 34
-    SPELL_SONG_OF_SHIELDING,
-#endif
-    SPELL_SUMMON_VERMIN,
-    SPELL_MALIGN_OFFERING,
-    SPELL_SEARING_RAY,
-    SPELL_DISCORD,
-#if TAG_MAJOR_VERSION == 34
-    SPELL_SHAFT_SELF,
-#endif
-    SPELL_BLINKBOLT,
-    SPELL_INVISIBILITY_OTHER,
-    SPELL_VIRULENCE,
-#if TAG_MAJOR_VERSION == 34
-    SPELL_IGNITE_POISON_SINGLE,
-#endif
-    SPELL_ORB_OF_ELECTRICITY,
-#if TAG_MAJOR_VERSION == 34
-    SPELL_EXPLOSIVE_BOLT,
-#endif
-    SPELL_FLASH_FREEZE,
-    SPELL_LEGENDARY_DESTRUCTION,
-#if TAG_MAJOR_VERSION == 34
-    SPELL_EPHEMERAL_INFUSION,
-#endif
-    SPELL_FORCEFUL_INVITATION,
-    SPELL_PLANEREND,
-    SPELL_CHAIN_OF_CHAOS,
-    SPELL_CALL_OF_CHAOS,
-    SPELL_BLACK_MARK,
-#if TAG_MAJOR_VERSION == 34
-    SPELL_GRAND_AVATAR,
-#endif
-    SPELL_SAP_MAGIC,
-#if TAG_MAJOR_VERSION == 34
-    SPELL_CORRUPT_BODY,
-    SPELL_REARRANGE_PIECES,
-#endif
-    SPELL_MAJOR_DESTRUCTION,
-    SPELL_BLINK_ALLIES_AWAY,
-    SPELL_SHADOW_SHARD,
-    SPELL_SHADOW_BOLT,
-    SPELL_CRYSTAL_BOLT,
-    SPELL_SUMMON_FOREST,
-    SPELL_SUMMON_LIGHTNING_SPIRE,
-    SPELL_SUMMON_GUARDIAN_GOLEM,
-    SPELL_RANDOM_BOLT,
-    SPELL_CLOUD_CONE,
-#if TAG_MAJOR_VERSION == 34
-    SPELL_WEAVE_SHADOWS,
-#endif
-    SPELL_DRAGON_CALL,
-    SPELL_SPELLFORGED_SERVITOR,
-#if TAG_MAJOR_VERSION == 34
-    SPELL_FORCEFUL_DISMISSAL,
-#endif
-    SPELL_SUMMON_MANA_VIPER,
-    SPELL_PHANTOM_MIRROR,
-    SPELL_DRAIN_MAGIC,
-    SPELL_CORROSIVE_BOLT,
-#if TAG_MAJOR_VERSION == 34
-    SPELL_SERPENT_OF_HELL_BREATH_REMOVED,
-#endif
-    SPELL_SUMMON_EMPEROR_SCORPIONS,
-#if TAG_MAJOR_VERSION == 34
-    SPELL_HYDRA_FORM,
-    SPELL_IRRADIATE,
-#endif
-    SPELL_SPIT_LAVA,
-    SPELL_ELECTRICAL_BOLT,
-    SPELL_FLAMING_CLOUD,
-    SPELL_THROW_BARBS,
-    SPELL_BATTLECRY,
-    SPELL_WARNING_CRY,
-    SPELL_SEAL_DOORS,
-    SPELL_FLAY,
-    SPELL_BERSERK_OTHER,
-#if TAG_MAJOR_VERSION == 34
-    SPELL_THROW,
-#endif
-    SPELL_CORRUPTING_PULSE,
-    SPELL_SIREN_SONG,
-    SPELL_AVATAR_SONG,
-    SPELL_PARALYSIS_GAZE,
-    SPELL_CONFUSION_GAZE,
-    SPELL_DRAINING_GAZE,
-    SPELL_DEATH_RATTLE,
-    SPELL_SUMMON_SCARABS,
-#if TAG_MAJOR_VERSION == 34
-    SPELL_HUNTING_CRY,
-#endif
-    SPELL_SEARING_BREATH,
-    SPELL_CHILLING_BREATH,
-    SPELL_SCATTERSHOT,
-    SPELL_CLEANSING_FLAME,
-    SPELL_THROW_ALLY,
-    SPELL_CIGOTUVIS_EMBRACE,
-#if TAG_MAJOR_VERSION == 34
-    SPELL_SINGULARITY,
-#endif
-    SPELL_GRAVITAS,
-#if TAG_MAJOR_VERSION == 34
-    SPELL_CHANT_FIRE_STORM,
-#endif
-    SPELL_ENTROPIC_WEAVE,
-    SPELL_SUMMON_EXECUTIONERS,
-    SPELL_VIOLENT_UNRAVELLING,
-    SPELL_DOOM_HOWL,
-    SPELL_AWAKEN_EARTH,
-    SPELL_AURA_OF_BRILLIANCE,
-    SPELL_ICEBLAST,
-    SPELL_SLUG_DART,
-    SPELL_SPRINT,
-    SPELL_GREATER_SERVANT_MAKHLEB,
-    SPELL_SERPENT_OF_HELL_GEH_BREATH,
-    SPELL_SERPENT_OF_HELL_COC_BREATH,
-    SPELL_SERPENT_OF_HELL_TAR_BREATH,
-    SPELL_SERPENT_OF_HELL_DIS_BREATH,
-    SPELL_BIND_SOULS,
-    SPELL_INFESTATION,
-    SPELL_STILL_WINDS,
-    SPELL_RESONANCE_STRIKE,
-    SPELL_GHOSTLY_SACRIFICE,
-    SPELL_DREAM_DUST,
-    SPELL_BECKONING,
-    SPELL_UPHEAVAL,
-    SPELL_RANDOM_EFFECTS,
-    SPELL_POISONOUS_VAPOURS,
-    SPELL_RING_OF_THUNDER,
-    SPELL_IGNITION,
-    SPELL_PIERCING_SHOT,
-    NUM_SPELLS
-};
-
-enum slot_select_mode
-{
-    SS_FORWARD      = 0,
-    SS_BACKWARD     = 1,
-};
-
-enum stat_type
-{
-    STAT_STR,
-    STAT_INT,
-    STAT_DEX,
-    NUM_STATS,
-    STAT_ALL, // must remain after NUM_STATS
-    STAT_RANDOM,
-};
-
-enum targeting_type
-{
-    DIR_NONE,           // smite or in a cardinal direction
-    DIR_TARGET,         // smite targeting
-    DIR_DIR,            // target in a cardinal direction only
-    DIR_SHADOW_STEP,    // a shadow step target
-    DIR_LEAP,           // like DIR_TARGET, but the range is a hard limit
-};
-
-enum torment_source_type
-{
-    TORMENT_LURKING_HORROR= -1,
-    TORMENT_CARDS         = -2,   // Symbol of torment
-    TORMENT_SCEPTRE       = -3,   // The Sceptre of Torment
-    TORMENT_SCROLL        = -4,
-    TORMENT_SPELL         = -5,   // SPELL_SYMBOL_OF_TORMENT
-    TORMENT_XOM           = -6,   // Xom effect
-    TORMENT_KIKUBAAQUDGHA = -7,   // Kikubaaqudgha effect
-    TORMENT_MISCAST       = -8,
-    TORMENT_AGONY         = -9,   // SPELL_AGONY
-};
-
-enum trap_type
-{
-#if TAG_MAJOR_VERSION == 34
-    TRAP_DART,
-#endif
-    TRAP_ARROW,
-    TRAP_SPEAR,
-#if TAG_MAJOR_VERSION > 34
-    TRAP_TELEPORT,
-#endif
-    TRAP_TELEPORT_PERMANENT,
-    TRAP_ALARM,
-    TRAP_BLADE,
-    TRAP_BOLT,
-    TRAP_NET,
-    TRAP_ZOT,
-    TRAP_NEEDLE,
-    TRAP_SHAFT,
-    TRAP_GOLUBRIA,
-    TRAP_PLATE,
-    TRAP_WEB,
-#if TAG_MAJOR_VERSION == 34
-    TRAP_GAS,
-    TRAP_TELEPORT,
-    TRAP_SHADOW,
-    TRAP_SHADOW_DORMANT,
-#endif
-    NUM_TRAPS,
-    TRAP_MAX_REGULAR = TRAP_SHAFT,
-    TRAP_UNASSIGNED = 100,
-#if TAG_MAJOR_VERSION == 34
-    TRAP_UNUSED1,                      // was TRAP_INDEPTH
-    TRAP_UNUSED2,                      // was TRAP_NOTELEPORT
-#endif
-    TRAP_RANDOM,
-};
-
-enum undead_state_type                // you.is_undead
-{
-    US_ALIVE = 0,
-    US_HUNGRY_DEAD,     // Ghouls
-    US_UNDEAD,          // Mummies
-    US_SEMI_UNDEAD,     // Vampires
-};
-
-enum unique_item_status_type
-{
-    UNIQ_NOT_EXISTS = 0,
-    UNIQ_EXISTS = 1,
-    UNIQ_LOST_IN_ABYSS = 2,
-};
-
-enum zap_type
-{
-    ZAP_THROW_FLAME,
-    ZAP_THROW_FROST,
-    ZAP_SLOW,
-    ZAP_HASTE,
-    ZAP_MAGIC_DART,
-    ZAP_PARALYSE,
-    ZAP_BOLT_OF_FIRE,
-    ZAP_BOLT_OF_COLD,
-    ZAP_CONFUSE,
-    ZAP_INVISIBILITY,
-    ZAP_DIG,
-    ZAP_FIREBALL,
-    ZAP_TELEPORT_OTHER,
-    ZAP_LIGHTNING_BOLT,
-    ZAP_POLYMORPH,
-    ZAP_VENOM_BOLT,
-    ZAP_BOLT_OF_DRAINING,
-    ZAP_LEHUDIBS_CRYSTAL_SPEAR,
-    ZAP_ISKENDERUNS_MYSTIC_BLAST,
-    ZAP_ENSLAVEMENT,
-    ZAP_PAIN,
-    ZAP_STICKY_FLAME,
-    ZAP_STICKY_FLAME_RANGE,
-    ZAP_DISPEL_UNDEAD,
-    ZAP_BANISHMENT,
-    ZAP_STING,
-    ZAP_DAMNATION,
-    ZAP_IRON_SHOT,
-    ZAP_STONE_ARROW,
-    ZAP_SHOCK,
-    ZAP_ORB_OF_ELECTRICITY,
-    ZAP_SPIT_POISON,
-    ZAP_DEBUGGING_RAY,
-    ZAP_BREATHE_FIRE,
-    ZAP_BREATHE_FROST,
-    ZAP_BREATHE_ACID,
-    ZAP_BREATHE_POISON,
-    ZAP_BREATHE_POWER,
-    ZAP_AGONY,
-    ZAP_DISINTEGRATE,
-    ZAP_BREATHE_STEAM,
-    ZAP_THROW_ICICLE,
-    ZAP_CORONA,
-    ZAP_HIBERNATION,
-    ZAP_FLAME_TONGUE,
-    ZAP_SANDBLAST,
-    ZAP_BOLT_OF_MAGMA,
-    ZAP_POISON_ARROW,
-    ZAP_BREATHE_STICKY_FLAME,
-    ZAP_PETRIFY,
-    ZAP_ENSLAVE_SOUL,
-    ZAP_PORKALATOR,
-    ZAP_SLEEP,
-    ZAP_PRIMAL_WAVE,
-    ZAP_IOOD,
-    ZAP_BREATHE_MEPHITIC,
-    ZAP_INNER_FLAME,
-    ZAP_DAZZLING_SPRAY,
-    ZAP_FORCE_LANCE,
-    ZAP_SEARING_RAY_I,
-    ZAP_SEARING_RAY_II,
-    ZAP_SEARING_RAY_III,
-    ZAP_CRYSTAL_BOLT,
-    ZAP_TUKIMAS_DANCE,
-    ZAP_QUICKSILVER_BOLT,
-    ZAP_CORROSIVE_BOLT,
-    ZAP_RANDOM_BOLT_TRACER,
-    ZAP_SCATTERSHOT,
-    ZAP_MEPHITIC,
-    ZAP_UNRAVELLING,
-    ZAP_ICEBLAST,
-    ZAP_SLUG_DART,
-    ZAP_BLINKBOLT,
-    ZAP_FREEZING_BLAST, // monster freezing cloud (!?)
-    ZAP_DIMENSION_ANCHOR,
-    ZAP_VULNERABILITY,
-    ZAP_SENTINEL_MARK,
-    ZAP_SAP_MAGIC,
-    ZAP_VIRULENCE,
-    ZAP_DRAIN_MAGIC,
-    ZAP_BECKONING,
-    ZAP_FIRE_STORM,
-    NUM_ZAPS
-};
-
-enum montravel_target_type
-{
-    MTRAV_NONE = 0,
-    MTRAV_FOE,         // Travelling to reach its foe.
-    MTRAV_PATROL,      // Travelling to reach the patrol point.
-    MTRAV_MERFOLK_AVATAR, // Merfolk avatars travelling towards deep water.
-    MTRAV_UNREACHABLE, // Not travelling because target is unreachable.
-    MTRAV_KNOWN_UNREACHABLE, // As above, and the player knows this.
-};
-
-enum maybe_bool
-{
-    MB_FALSE,
-    MB_MAYBE,
-    MB_TRUE,
-};
-
-enum reach_type
-{
-    REACH_NONE   = 1,
-    REACH_TWO    = 2,
-};
-
-enum daction_type
-{
-#if TAG_MAJOR_VERSION == 34
-    DACT_ALLY_HOLY,
-#endif
-    DACT_ALLY_UNHOLY_EVIL,
-    DACT_ALLY_UNCLEAN_CHAOTIC,
-    DACT_ALLY_SPELLCASTER,
-    DACT_ALLY_YRED_SLAVE,
-    DACT_ALLY_BEOGH, // both orcs and demons summoned by high priests
-    DACT_ALLY_SLIME,
-    DACT_ALLY_PLANT,
-
-    NUM_DACTION_COUNTERS,
-
-    // Leave space for new counters, as they need to be at the start.
-    DACT_OLD_ENSLAVED_SOULS_POOF = 16,
-#if TAG_MAJOR_VERSION == 34
-    DACT_HOLY_NEW_ATTEMPT,
-#else
-    DACT_SLIME_NEW_ATTEMPT,
-#endif
-#if TAG_MAJOR_VERSION == 34
-    DACT_HOLY_PETS_GO_NEUTRAL,
-    DACT_ALLY_TROG,
-#endif
-
-    DACT_RECLAIM_DECKS,
-    DACT_REAUTOMAP,
-    DACT_REMOVE_JIYVA_ALTARS,
-    DACT_PIKEL_SLAVES,
-    DACT_ROT_CORPSES,
-#if TAG_MAJOR_VERSION == 34
-    DACT_TOMB_CTELE,
-    DACT_SLIME_NEW_ATTEMPT,
-#endif
-    DACT_KIRKE_HOGS,
-#if TAG_MAJOR_VERSION == 34
-    DACT_END_SPIRIT_HOWL,
-#endif
-    DACT_GOLD_ON_TOP,
-    DACT_BRIBE_TIMEOUT,
-    DACT_REMOVE_GOZAG_SHOPS,
-    DACT_SET_BRIBES,
-#if TAG_MAJOR_VERSION == 34
-    DACT_ALLY_MAKHLEB,
-    DACT_ALLY_SACRIFICE_LOVE,
-#endif
-    DACT_ALLY_HEPLIAKLQANA,
-    DACT_UPGRADE_ANCESTOR,
-    NUM_DACTIONS,
-    // If you want to add a new daction, you need to
-    // add a corresponding entry to *daction_names[]
-    // of dactions.cc to avoid breaking the debug build
-};
-
-enum disable_type
-{
-    DIS_SPAWNS,
-    DIS_MON_ACT,
-    DIS_MON_REGEN,
-    DIS_PLAYER_REGEN,
-    DIS_HUNGER,
-    DIS_DEATH,
-    DIS_DELAY,
-    DIS_CONFIRMATIONS,
-    DIS_AFFLICTIONS,
-    DIS_MON_SIGHT,
-    DIS_SAVE_CHECKPOINTS,
-    NUM_DISABLEMENTS
-};
-
-enum seen_context_type
-{
-    SC_NONE,
-    SC_JUST_SEEN,       // has already been announced this turn
-    SC_NEWLY_SEEN,      // regular walking into view
-    SC_ALREADY_SEEN,    // wasn't a threat before, is now
-    SC_TELEPORT_IN,
-    SC_FISH_SURFACES,                 // water/lava-only
-    SC_NONSWIMMER_SURFACES_FROM_DEEP, // impossible?!?
-    SC_UNCHARM,
-    SC_DOOR,            // they opened a door
-    SC_GATE,            // ... or a big door
-    SC_LEAP_IN,         // leaps into view
-    SC_UPSTAIRS,        // comes up the stairs
-    SC_DOWNSTAIRS,      // comes down the stairs
-    SC_ARCH,            // through the gate
-    SC_ABYSS,           // abyss creation
-    SC_THROWN_IN,       // thrown into view from the monster throw ability
-};
-
-enum los_type
-{
-    LOS_NONE         = 0,        // w g s c
-    LOS_ARENA        = LOS_NONE, // -------  See key below
-    LOS_DEFAULT      = (1 << 0), // o T T h
-    LOS_NO_TRANS     = (1 << 1), // o o T h
-    LOS_SOLID        = (1 << 2), // o o o T
-    LOS_SOLID_SEE    = (1 << 3), // o o o h
-    // KEY:
-    //   o: opaque, T: transparent, h: half-opaque (two cells block LOS)
-    // Columns:
-    //   w: FFT_OPAQUE features: rock walls, closed doors, trees, etc.
-    //   g: glass (transparent walls)
-    //   s: other FFT_SOLID features: grate, statue/idol, open/lava sea
-    //   c: semi-opaque clouds (fog, etc.); bushes
-};
-
-enum ac_type
-{
-    AC_NONE,
-    // These types block small amounts of damage, hardly affecting big hits.
-    AC_NORMAL,
-    AC_HALF,
-    AC_TRIPLE,
-    // This one stays fair over arbitrary splits.
-    AC_PROPORTIONAL,
-};
-
-enum uncancellable_type
-{
-    UNC_ACQUIREMENT,           // arg is AQ_SCROLL
-    UNC_DRAW_THREE,            // arg is inv slot of the deck
-    UNC_STACK_FIVE,            // arg is inv slot of the deck
-#if TAG_MAJOR_VERSION == 34
-    UNC_MERCENARY,             // arg is mid of the monster
-#endif
-    UNC_POTION_PETITION,       // arg is ignored
-    UNC_CALL_MERCHANT,         // arg is ignored
-};
-
-// game-wide random seeds
-enum seed_type
-{
-    SEED_PASSIVE_MAP,          // determinist magic mapping
-    NUM_SEEDS
-};
-
-// Tiles stuff.
-
-enum screen_mode
-{
-    SCREENMODE_WINDOW = 0,
-    SCREENMODE_FULL   = 1,
-    SCREENMODE_AUTO   = 2,
-};
-
-enum cursor_type
-{
-    CURSOR_MOUSE,
-    CURSOR_TUTORIAL,
-    CURSOR_MAP,
-    CURSOR_MAX,
-};
-
-// Ordering of tags is important: higher values cover up lower ones.
-enum text_tag_type
-{
-    TAG_NAMED_MONSTER = 0,
-    TAG_TUTORIAL      = 1,
-    TAG_CELL_DESC     = 2,
-    TAG_MAX,
-};
-
-enum tag_pref
-{
-    TAGPREF_NONE,     // never display text tags
-    TAGPREF_TUTORIAL, // display text tags on "new" monsters
-    TAGPREF_NAMED,    // display text tags on named monsters (incl. friendlies)
-    TAGPREF_ENEMY,    // display text tags on enemy named monsters
-    TAGPREF_MAX,
-};
-enum tile_flags ENUM_INT64
-{
-    //// Foreground flags
-
-    // 3 mutually exclusive flags for attitude.
-    TILE_FLAG_ATT_MASK   = 0x00030000ULL,
-    TILE_FLAG_PET        = 0x00010000ULL,
-    TILE_FLAG_GD_NEUTRAL = 0x00020000ULL,
-    TILE_FLAG_NEUTRAL    = 0x00030000ULL,
-
-    TILE_FLAG_S_UNDER    = 0x00040000ULL,
-    TILE_FLAG_FLYING     = 0x00080000ULL,
-
-    // 3 mutually exclusive flags for behaviour.
-    TILE_FLAG_BEH_MASK   = 0x00300000ULL,
-    TILE_FLAG_STAB       = 0x00100000ULL,
-    TILE_FLAG_MAY_STAB   = 0x00200000ULL,
-    TILE_FLAG_FLEEING    = 0x00300000ULL,
-
-    TILE_FLAG_NET        = 0x00400000ULL,
-    TILE_FLAG_POISON     = 0x00800000ULL,
-    TILE_FLAG_WEB        = 0x01000000ULL,
-    TILE_FLAG_GLOWING    = 0x02000000ULL,
-    TILE_FLAG_STICKY_FLAME = 0x04000000ULL,
-    TILE_FLAG_BERSERK    = 0x08000000ULL,
-    TILE_FLAG_INNER_FLAME= 0x10000000ULL,
-    TILE_FLAG_CONSTRICTED= 0x20000000ULL,
-    TILE_FLAG_SLOWED     = 0x8000000000ULL,
-    TILE_FLAG_PAIN_MIRROR = 0x10000000000ULL,
-    TILE_FLAG_HASTED     = 0x20000000000ULL,
-    TILE_FLAG_MIGHT      = 0x40000000000ULL,
-    TILE_FLAG_PETRIFYING = 0x80000000000ULL,
-    TILE_FLAG_PETRIFIED  = 0x100000000000ULL,
-    TILE_FLAG_BLIND      = 0x200000000000ULL,
-    TILE_FLAG_ANIM_WEP   = 0x400000000000ULL,
-    TILE_FLAG_SUMMONED   = 0x800000000000ULL,
-    TILE_FLAG_PERM_SUMMON= 0x1000000000000ULL,
-    TILE_FLAG_DEATHS_DOOR = 0x2000000000000ULL,
-    TILE_FLAG_RECALL =     0x4000000000000ULL,
-    TILE_FLAG_DRAIN =      0x8000000000000ULL,
-    TILE_FLAG_IDEALISED =  0x10000000000000ULL,
-    TILE_FLAG_BOUND_SOUL=  0x20000000000000ULL,
-    TILE_FLAG_INFESTED  =  0x40000000000000ULL,
-
-    // MDAM has 5 possibilities, so uses 3 bits.
-    TILE_FLAG_MDAM_MASK  = 0x1C0000000ULL,
-    TILE_FLAG_MDAM_LIGHT = 0x040000000ULL,
-    TILE_FLAG_MDAM_MOD   = 0x080000000ULL,
-    TILE_FLAG_MDAM_HEAVY = 0x0C0000000ULL,
-    TILE_FLAG_MDAM_SEV   = 0x100000000ULL,
-    TILE_FLAG_MDAM_ADEAD = 0x1C0000000ULL,
-
-    // Demon difficulty has 5 possibilities, so uses 3 bits.
-    TILE_FLAG_DEMON      = 0xE00000000ULL,
-    TILE_FLAG_DEMON_5    = 0x200000000ULL,
-    TILE_FLAG_DEMON_4    = 0x400000000ULL,
-    TILE_FLAG_DEMON_3    = 0x600000000ULL,
-    TILE_FLAG_DEMON_2    = 0x800000000ULL,
-    TILE_FLAG_DEMON_1    = 0xE00000000ULL,
-
-    //// Background flags
-
-    TILE_FLAG_RAY        = 0x00010000ULL,
-    TILE_FLAG_MM_UNSEEN  = 0x00020000ULL,
-    TILE_FLAG_UNSEEN     = 0x00040000ULL,
-
-    // 3 mutually exclusive flags for cursors.
-    TILE_FLAG_CURSOR1    = 0x00180000ULL,
-    TILE_FLAG_CURSOR2    = 0x00080000ULL,
-    TILE_FLAG_CURSOR3    = 0x00100000ULL,
-    TILE_FLAG_CURSOR     = 0x00180000ULL,
-
-    TILE_FLAG_TUT_CURSOR = 0x00200000ULL,
-    TILE_FLAG_TRAV_EXCL  = 0x00400000ULL,
-    TILE_FLAG_EXCL_CTR   = 0x00800000ULL,
-    TILE_FLAG_RAY_OOR    = 0x01000000ULL,
-    TILE_FLAG_OOR        = 0x02000000ULL,
-    TILE_FLAG_WATER      = 0x04000000ULL,
-    TILE_FLAG_NEW_STAIR  = 0x08000000ULL,
-
-    // Tentacle overlay flags: direction and type.
-    TILE_FLAG_TENTACLE_NW  = 0x020000000ULL,
-    TILE_FLAG_TENTACLE_NE  = 0x040000000ULL,
-    TILE_FLAG_TENTACLE_SE  = 0x080000000ULL,
-    TILE_FLAG_TENTACLE_SW  = 0x100000000ULL,
-    TILE_FLAG_TENTACLE_KRAKEN = 0x0200000000ULL,
-    TILE_FLAG_TENTACLE_ELDRITCH = 0x0400000000ULL,
-    TILE_FLAG_TENTACLE_STARSPAWN = 0x0800000000ULL,
-    TILE_FLAG_TENTACLE_VINE = 0x1000000000ULL,
-
-#if TAG_MAJOR_VERSION == 34
-    // Starspawn tentacle overlays. Obviated by the above.
-    TILE_FLAG_STARSPAWN_NW = 0x02000000000ULL,
-    TILE_FLAG_STARSPAWN_NE = 0x04000000000ULL,
-    TILE_FLAG_STARSPAWN_SE = 0x08000000000ULL,
-    TILE_FLAG_STARSPAWN_SW = 0x10000000000ULL,
-#endif
-
-    //// General
-
-    // Should go up with RAY/RAY_OOR, but they need to be exclusive for those
-    // flags and there's no room.
-    TILE_FLAG_LANDING     = 0x20000000000ULL,
-    TILE_FLAG_RAY_MULTI   = 0x40000000000ULL,
-
-    // Mask for the tile index itself.
-    TILE_FLAG_MASK       = 0x0000FFFFULL,
-};
-
-enum tile_inventory_flags
-{
-    TILEI_FLAG_SELECT  = 0x0100,
-                       //0x0200, // was: TILEI_FLAG_TRIED
-    TILEI_FLAG_EQUIP   = 0x0400,
-    TILEI_FLAG_FLOOR   = 0x0800,
-    TILEI_FLAG_CURSE   = 0x1000,
-    TILEI_FLAG_CURSOR  = 0x2000,
-    TILEI_FLAG_MELDED  = 0x4000,
-    TILEI_FLAG_INVALID = 0x8000,
-};
-
-enum tile_player_flags
-{
-    TILEP_SHOW_EQUIP    = 0x1000,
-};
-
-enum tile_player_flag_cut
-{
-    TILEP_FLAG_HIDE,
-    TILEP_FLAG_NORMAL,
-    TILEP_FLAG_CUT_CENTAUR,
-    TILEP_FLAG_CUT_NAGA,
-};
-
 // normal tile size in px
 enum
 {
@@ -5255,8 +188,6 @@
     TILE_Y = 32,
 };
 
-=======
->>>>>>> 7b2f801c
 // Don't change this without also modifying the data save/load routines.
 enum
 {
