/**
 * @file
 * @brief Global (ick) enums.
**/

#ifndef ENUM_H
#define ENUM_H

#include <iterator>
#include <type_traits> // underlying_type<>, enable_if<>

#include "tag-version.h"

// Provide a last_exponent static member variable only if the LastExponent
// template parameter is nonnegative.
template<int LastExponent, bool Provided = LastExponent >= 0>
struct _enum_bitfield_exponent_base { };

template<int LastExponent>
struct _enum_bitfield_exponent_base<LastExponent, true>
{
    static constexpr int last_exponent = LastExponent;
};

// If LastExponent is nonnegative, is the last exponent that will
// be iterated over by range()
template<class E, int LastExponent = -1>
class enum_bitfield : public _enum_bitfield_exponent_base<LastExponent>
{
public:
    typedef typename underlying_type<E>::type underlying_type;
    typedef enum_bitfield<E, LastExponent> field_type;
    underlying_type flags;
private:
    explicit constexpr enum_bitfield(underlying_type rawflags)
        : flags(rawflags)
    {}
public:
    /// Get the flag corresponding to the given bit position (0 = LSB).
    static constexpr E exponent(int pos)
    {
        return static_cast<E>(underlying_type(1) << pos);
    }

    constexpr enum_bitfield() : flags(0) {}
    constexpr enum_bitfield(E flag) : flags(underlying_type(flag)) {}
    template<class ... Es>
    constexpr enum_bitfield(E flag, E flag2, Es... rest)
        : flags(enum_bitfield(flag2, rest...).flags | underlying_type(flag)) {}

    explicit constexpr operator underlying_type () const { return flags; }
    explicit constexpr operator bool () const { return flags; }
    constexpr bool operator==(field_type other) const
    {
        return flags == other.flags;
    }
    constexpr bool operator!=(field_type other) const
    {
        return !(*this == other);
    }

    field_type &operator|=(field_type other)
    {
        flags |= other.flags;
        return *this;
    }

    field_type &operator&=(field_type other)
    {
        flags &= other.flags;
        return *this;
    }

    field_type &operator^=(field_type other)
    {
        flags ^= other.flags;
        return *this;
    }

    constexpr field_type operator|(field_type other) const
    {
        return field_type(flags | other.flags);
    }

    constexpr field_type operator&(field_type other) const
    {
        return field_type(flags & other.flags);
    }

    constexpr field_type operator^(field_type other) const
    {
        return field_type(flags ^ other.flags);
    }

    constexpr field_type operator~() const
    {
        return field_type(~flags);
    }

    struct range
    {
        class iterator : public std::iterator<forward_iterator_tag, const E>
        {
        private:
            int exp_;
        public:
            constexpr iterator() : exp_(0) { }
            constexpr iterator(int exp) : exp_(exp) { }
            constexpr E operator*() const { return exponent(exp_); }
            constexpr bool operator==(const iterator &other) const
            {
                return exp_ == other.exp_;
            }
            constexpr bool operator!=(const iterator &other) const
            {
                return !(*this == other);
            }
            iterator &operator++() { ++exp_; return *this; }
            iterator operator++(int)
            {
                iterator copy = *this;
                ++(*this);
                return copy;
            }
        };

        const int final;

        constexpr range(int last_exp) : final(last_exp) {}

        // Only create the default constructor if we got a nonnegative
        // LastExponent template parameter.
        template<typename enable_if<LastExponent >= 0, int>::type = 0>
        constexpr range() : final(LastExponent) {}

        constexpr iterator begin() const { return iterator(); }
        constexpr iterator end() const { return final + 1; }
    };
};

#define DEF_BITFIELD_OPERATORS(fieldT, flagT, ...) \
    inline constexpr fieldT operator|(flagT a, flagT b)  { return fieldT(a) | b; } \
    inline constexpr fieldT operator|(flagT a, fieldT b) { return fieldT(a) | b; } \
    inline constexpr fieldT operator&(flagT a, flagT b)  { return fieldT(a) & b; } \
    inline constexpr fieldT operator&(flagT a, fieldT b) { return fieldT(a) & b; } \
    inline constexpr fieldT operator^(flagT a, flagT b)  { return fieldT(a) ^ b; } \
    inline constexpr fieldT operator^(flagT a, fieldT b) { return fieldT(a) ^ b; } \
    inline constexpr fieldT operator~(flagT a) { return ~fieldT(a); } \
    COMPILE_CHECK(is_enum<flagT>::value)
// The last line above is really just to eat a semicolon; template
// substitution of enum_bitfield would have already failed.

// Work around MSVC's idiosyncratic interpretation of __VA_ARGS__ as a
// single macro argument: http://stackoverflow.com/questions/5134523
#define EXPANDMACRO(x) x
/**
 * Define fieldT as a bitfield of the enum flagT, and make bitwise
 * operators on flagT yield a fieldT.
 *
 * This macro produces a typedef and several inline function definitions;
 * use it only at file/namespace scope. It requires a trailing semicolon.
 *
 * The operations ~, |, ^, and (binary) & on flags or fields yield a field.
 * Fields also support &=, |=, and ^=. Fields can be explicitly converted to
 * an integer of the enum's underlying type, or to bool. Note that in C++
 * using a bitfield expression as the condition of a control structure,
 * or as an operand of a logical operator, counts as explicit conversion
 * to bool.
 *
 * @param fieldT   An identifier naming the bitfield type to define.
 * @param flagT    An identifier naming the enum type to use as a flag.
 *                 Could theoretically be a more complex type expression, but
 *                 I wouldn't try anything trickier than scope resolution.
 * @param lastExp  The last exponent over which fieldT::range() should
 *                 iterate. If unspecified or negative, the bitfield will not
 *                 have the last_exponent static member variable, and the
 *                 bitfield's nested range class will not have a default
 *                 constructor.
 */
#define DEF_BITFIELD(fieldT, ...) \
    typedef enum_bitfield<__VA_ARGS__> fieldT; \
    EXPANDMACRO(DEF_BITFIELD_OPERATORS(fieldT, __VA_ARGS__, ))
// The trailing comma suppresses "ISO C99 requires rest arguments to be used"

enum class lang_t
{
    EN = 0,
    CS, DA, DE,
    EL, ES, FI, FR,
    HU, IT, JA, KO,
    LT, LV, NL, PL,
    PT, RU, SV, ZH,
};

enum class flang_t
{
    dwarven,
    jagerkin,
    kraut,
    futhark,
    wide,
    grunt,
    butt,
};

enum ability_type
{
    ABIL_NON_ABILITY = -1,
    // Innate abilities and (Demonspawn) mutations.
    ABIL_SPIT_POISON = 1,
    ABIL_BREATHE_FIRE,
    ABIL_BREATHE_FROST,
    ABIL_BREATHE_POISON,
    ABIL_BREATHE_LIGHTNING,
    ABIL_BREATHE_POWER,
#if TAG_MAJOR_VERSION == 34
    ABIL_BREATHE_STICKY_FLAME,
#endif
    ABIL_BREATHE_STEAM,
    ABIL_BREATHE_MEPHITIC,
    ABIL_BREATHE_ACID,
    ABIL_BLINK,
    // Others
    ABIL_DELAYED_FIREBALL,
    ABIL_END_TRANSFORMATION,
    ABIL_STOP_SINGING, // From song of slaying

    // Species-specific abilities.
    // Demonspawn-only
    ABIL_DAMNATION,
    // Tengu, Draconians
    ABIL_FLY,
#if TAG_MAJOR_VERSION == 34
    ABIL_WISP_BLINK,
#endif
    ABIL_STOP_FLYING,
#if TAG_MAJOR_VERSION == 34
    ABIL_MUMMY_RESTORATION,
#endif
    // Vampires
    ABIL_TRAN_BAT,
#if TAG_MAJOR_VERSION == 34
    ABIL_BOTTLE_BLOOD,
#endif
    // Deep Dwarves
    ABIL_HEAL_WOUNDS,
    // Formicids
    ABIL_DIG,
    ABIL_SHAFT_SELF,
    // Barachians
    ABIL_HOP,
    ABIL_MAX_INTRINSIC = ABIL_HOP,

    // Evoking items.
    ABIL_EVOKE_BERSERK = 40,
    ABIL_MIN_EVOKE = ABIL_EVOKE_BERSERK,
#if TAG_MAJOR_VERSION == 34
    ABIL_EVOKE_TELEPORTATION,
#endif
    ABIL_EVOKE_BLINK,
    ABIL_EVOKE_TURN_INVISIBLE,
    ABIL_EVOKE_TURN_VISIBLE,
    ABIL_EVOKE_FLIGHT,
#if TAG_MAJOR_VERSION == 34
    ABIL_EVOKE_STOP_LEVITATING,
#endif
    ABIL_EVOKE_FOG,
#if TAG_MAJOR_VERSION == 34
    ABIL_EVOKE_TELEPORT_CONTROL,
    ABIL_EVOKE_TWISTER,
    ABIL_MAX_EVOKE = ABIL_EVOKE_TWISTER,
#else
    ABIL_MAX_EVOKE = ABIL_EVOKE_FOG,
#endif

    // Divine abilities
    // Zin
    ABIL_ZIN_SUSTENANCE = 1000,
    ABIL_ZIN_RECITE,
    ABIL_ZIN_VITALISATION,
    ABIL_ZIN_IMPRISON,
    ABIL_ZIN_SANCTUARY,
    ABIL_ZIN_CURE_ALL_MUTATIONS,
    ABIL_ZIN_DONATE_GOLD,
    // TSO
    ABIL_TSO_DIVINE_SHIELD = 1010,
    ABIL_TSO_CLEANSING_FLAME,
    ABIL_TSO_SUMMON_DIVINE_WARRIOR,
    ABIL_TSO_BLESS_WEAPON,
    // Kiku
    ABIL_KIKU_RECEIVE_CORPSES = 1020,
    ABIL_KIKU_TORMENT,
    ABIL_KIKU_BLESS_WEAPON,
    ABIL_KIKU_GIFT_NECRONOMICON,
    // Yredelemnul
    ABIL_YRED_INJURY_MIRROR = 1030,
    ABIL_YRED_ANIMATE_REMAINS,
    ABIL_YRED_RECALL_UNDEAD_SLAVES,
    ABIL_YRED_ANIMATE_DEAD,
    ABIL_YRED_DRAIN_LIFE,
    ABIL_YRED_ENSLAVE_SOUL,
    // Vehumet
    // = 1040
    // Okawaru
    ABIL_OKAWARU_HEROISM = 1050,
    ABIL_OKAWARU_FINESSE,
    // Makhleb
    ABIL_MAKHLEB_MINOR_DESTRUCTION = 1060,
    ABIL_MAKHLEB_LESSER_SERVANT_OF_MAKHLEB,
    ABIL_MAKHLEB_MAJOR_DESTRUCTION,
    ABIL_MAKHLEB_GREATER_SERVANT_OF_MAKHLEB,
    // Sif Muna
    ABIL_SIF_MUNA_CHANNEL_ENERGY = 1070,
    ABIL_SIF_MUNA_FORGET_SPELL,
    ABIL_SIF_MUNA_DIVINE_ENERGY,
    ABIL_SIF_MUNA_STOP_DIVINE_ENERGY,
    // Trog
    ABIL_TROG_BURN_SPELLBOOKS = 1080,
    ABIL_TROG_BERSERK,
    ABIL_TROG_REGEN_MR,
    ABIL_TROG_BROTHERS_IN_ARMS,
    // Elyvilon
    ABIL_ELYVILON_LIFESAVING = 1090,
    ABIL_ELYVILON_LESSER_HEALING,
#if TAG_MAJOR_VERSION == 34
    ABIL_ELYVILON_LESSER_HEALING_OTHERS,
#endif
    ABIL_ELYVILON_PURIFICATION,
    ABIL_ELYVILON_GREATER_HEALING,
    ABIL_ELYVILON_HEAL_OTHER,
    ABIL_ELYVILON_DIVINE_VIGOUR,
    // Lugonu
    ABIL_LUGONU_ABYSS_EXIT = 1100,
    ABIL_LUGONU_BEND_SPACE,
    ABIL_LUGONU_BANISH,
    ABIL_LUGONU_CORRUPT,
    ABIL_LUGONU_ABYSS_ENTER,
    ABIL_LUGONU_BLESS_WEAPON,
    // Nemelex
#if TAG_MAJOR_VERSION == 34
    ABIL_NEMELEX_DRAW_ONE = 1110,
    ABIL_NEMELEX_PEEK_TWO,
#endif
    ABIL_NEMELEX_TRIPLE_DRAW = 1112,
    ABIL_NEMELEX_DEAL_FOUR,
    ABIL_NEMELEX_STACK_FIVE,
    // Beogh
    ABIL_BEOGH_SMITING = 1120,
    ABIL_BEOGH_RECALL_ORCISH_FOLLOWERS,
    ABIL_BEOGH_GIFT_ITEM,
    ABIL_BEOGH_RESURRECTION,
    // Jiyva
    ABIL_JIYVA_CALL_JELLY = 1130,
    ABIL_JIYVA_JELLY_PARALYSE,
    ABIL_JIYVA_SLIMIFY,
    ABIL_JIYVA_CURE_BAD_MUTATION,
    // Fedhas
    ABIL_FEDHAS_SUNLIGHT = 1140,
    ABIL_FEDHAS_RAIN,
    ABIL_FEDHAS_PLANT_RING,
    ABIL_FEDHAS_SPAWN_SPORES,
    ABIL_FEDHAS_EVOLUTION,
    ABIL_FEDHAS_FUNGAL_BLOOM,
    // Cheibriados
    ABIL_CHEIBRIADOS_TIME_STEP = 1151,
    ABIL_CHEIBRIADOS_TIME_BEND,
    ABIL_CHEIBRIADOS_SLOUCH,
    ABIL_CHEIBRIADOS_DISTORTION,
    // Ashenzari
    ABIL_ASHENZARI_SCRYING = 1160,
    ABIL_ASHENZARI_TRANSFER_KNOWLEDGE,
    ABIL_ASHENZARI_END_TRANSFER,
    ABIL_ASHENZARI_CURSE,
    // Dithmenos
    ABIL_DITHMENOS_SHADOW_STEP = 1170,
    ABIL_DITHMENOS_SHADOW_FORM,
    // Gozag
    ABIL_GOZAG_POTION_PETITION = 1180,
    ABIL_GOZAG_CALL_MERCHANT,
    ABIL_GOZAG_BRIBE_BRANCH,
    // Qazlal
    ABIL_QAZLAL_UPHEAVAL = 1190,
    ABIL_QAZLAL_ELEMENTAL_FORCE,
    ABIL_QAZLAL_DISASTER_AREA,
    // Ru
    ABIL_RU_DRAW_OUT_POWER = 1200,
    ABIL_RU_POWER_LEAP,
    ABIL_RU_APOCALYPSE,

    ABIL_RU_SACRIFICE_PURITY,
        ABIL_FIRST_SACRIFICE = ABIL_RU_SACRIFICE_PURITY,
    ABIL_RU_SACRIFICE_WORDS,
    ABIL_RU_SACRIFICE_DRINK,
    ABIL_RU_SACRIFICE_ESSENCE,
    ABIL_RU_SACRIFICE_HEALTH,
    ABIL_RU_SACRIFICE_STEALTH,
    ABIL_RU_SACRIFICE_ARTIFICE,
    ABIL_RU_SACRIFICE_LOVE,
    ABIL_RU_SACRIFICE_COURAGE,
    ABIL_RU_SACRIFICE_ARCANA,
    ABIL_RU_SACRIFICE_NIMBLENESS,
    ABIL_RU_SACRIFICE_DURABILITY,
    ABIL_RU_SACRIFICE_HAND,
    ABIL_RU_SACRIFICE_EXPERIENCE,
    ABIL_RU_SACRIFICE_SKILL,
    ABIL_RU_SACRIFICE_EYE,
    ABIL_RU_SACRIFICE_RESISTANCE,
        ABIL_FINAL_SACRIFICE = ABIL_RU_SACRIFICE_RESISTANCE,
    ABIL_RU_REJECT_SACRIFICES,

    // Pakellas
    ABIL_PAKELLAS_DEVICE_SURGE = 1230,
    ABIL_PAKELLAS_QUICK_CHARGE,
    ABIL_PAKELLAS_SUPERCHARGE,

    // Uskayaw
    ABIL_USKAYAW_STOMP = 1240,
    ABIL_USKAYAW_LINE_PASS,
    ABIL_USKAYAW_GRAND_FINALE,

    // Hepliaklqana
    ABIL_HEPLIAKLQANA_RECALL = 1250,
    ABIL_HEPLIAKLQANA_IDEALISE,
    ABIL_HEPLIAKLQANA_TRANSFERENCE,

    ABIL_HEPLIAKLQANA_TYPE_KNIGHT,
        ABIL_HEPLIAKLQANA_FIRST_TYPE = ABIL_HEPLIAKLQANA_TYPE_KNIGHT,
    ABIL_HEPLIAKLQANA_TYPE_BATTLEMAGE,
    ABIL_HEPLIAKLQANA_TYPE_HEXER,
        ABIL_HEPLIAKLQANA_LAST_TYPE = ABIL_HEPLIAKLQANA_TYPE_HEXER,

    ABIL_HEPLIAKLQANA_IDENTITY,

#if TAG_MAJOR_VERSION == 34
    ABIL_HEPLIAKLQANA_KNIGHT_REACHING,
    ABIL_HEPLIAKLQANA_KNIGHT_CLEAVING,
    ABIL_HEPLIAKLQANA_BATTLEMAGE_FORCE_LANCE,
    ABIL_HEPLIAKLQANA_BATTLEMAGE_MAGMA,
    ABIL_HEPLIAKLQANA_HEXER_MASS_CONFUSION,
    ABIL_HEPLIAKLQANA_HEXER_ENGLACIATION,
#endif

    // Ieoh Jian
    ABIL_IEOH_JIAN_STEEL_DRAGONFLY = 1300,
    ABIL_IEOH_JIAN_HEAVENLY_BLADE,

    // For both Yred and Beogh
    ABIL_STOP_RECALL = 1500,

    // General divine (pseudo) abilities.
    ABIL_RENOUNCE_RELIGION,
    ABIL_CONVERT_TO_BEOGH,
    NUM_ABILITIES
};

// Be sure to change activity_interrupt_names in delay.cc to match!
enum activity_interrupt_type
{
    AI_FORCE_INTERRUPT = 0,         // Forcibly kills any activity that can be
                                    // interrupted.
    AI_KEYPRESS,
    AI_FULL_HP,                     // Player is fully healed
    AI_FULL_MP,                     // Player has recovered all mp
    AI_HUNGRY,                      // Hunger increased
    AI_MESSAGE,                     // Message was displayed
    AI_HP_LOSS,
    AI_STAT_CHANGE,
    AI_SEE_MONSTER,
    AI_MONSTER_ATTACKS,
    AI_TELEPORT,
    AI_HIT_MONSTER,                 // Player hit monster (invis or
                                    // mimic) during travel/explore.
    AI_SENSE_MONSTER,
    AI_MIMIC,

    // Always the last.
    NUM_AINTERRUPTS
};

enum attribute_type
{
    ATTR_DIVINE_LIGHTNING_PROTECTION,
#if TAG_MAJOR_VERSION == 34
    ATTR_DIVINE_REGENERATION,
#endif
    ATTR_DIVINE_DEATH_CHANNEL,
    ATTR_CARD_COUNTDOWN,
    ATTR_BANISHMENT_IMMUNITY,   // banishment immunity until
    ATTR_DELAYED_FIREBALL,      // bwr: reserve fireballs
    ATTR_HELD,                  // caught in a net or web
    ATTR_ABYSS_ENTOURAGE,       // maximum number of hostile monsters in
                                // sight of the player while in the Abyss.
    ATTR_DIVINE_VIGOUR,         // strength of Ely's Divine Vigour
    ATTR_DIVINE_STAMINA,        // strength of Zin's Divine Stamina
    ATTR_DIVINE_SHIELD,         // strength of TSO's Divine Shield
#if TAG_MAJOR_VERSION == 34
    ATTR_WEAPON_SWAP_INTERRUPTED,
#endif
    ATTR_GOLD_FOUND,
    ATTR_PURCHASES,            // Gold amount spent at shops.
    ATTR_DONATIONS,            // Gold amount donated to Zin.
    ATTR_MISC_SPENDING,        // Spending for things like ziggurats.
#if TAG_MAJOR_VERSION == 34
    ATTR_UNUSED1,              // was ATTR_RND_LVL_BOOKS
    ATTR_NOISES,
    ATTR_SHADOWS,              // Lantern of shadows effect.
    ATTR_UNUSED2,              // was ATTR_FRUIT_FOUND
#endif
    ATTR_FLIGHT_UNCANCELLABLE, // Potion of flight is in effect.
    ATTR_INVIS_UNCANCELLABLE,  // Spell/potion of invis is in effect.
    ATTR_PERM_FLIGHT,          // Tengu flight or boots of flying are on.
    ATTR_SEEN_INVIS_TURN,      // Last turn you saw something invisible.
    ATTR_SEEN_INVIS_SEED,      // Random seed for invis monster positions.
    ATTR_APPENDAGE,            // eq slot of Beastly Appendage
    ATTR_TITHE_BASE,           // Remainder of untithed gold.
    ATTR_EVOL_XP,              // XP gained since last evolved mutation
    ATTR_LIFE_GAINED,          // XL when a felid gained a life.
    ATTR_TEMP_MUTATIONS,       // Number of temporary mutations the player has.
    ATTR_TEMP_MUT_XP,          // Amount of XP remaining before some temp muts
                               // will be removed
    ATTR_NEXT_RECALL_TIME,     // aut remaining until next ally will be recalled
    ATTR_NEXT_RECALL_INDEX,    // index+1 into recall_list for next recall
#if TAG_MAJOR_VERSION == 34
    ATTR_EVOKER_XP,            // How much xp remaining until next evoker charge
#endif
    ATTR_SEEN_BEOGH,           // Did an orc priest already offer conversion?
    ATTR_XP_DRAIN,             // Severity of current skill drain
    ATTR_SEARING_RAY,          // Are we currently firing a searing ray?
    ATTR_RECITE_TYPE,          // Recitation type.
    ATTR_RECITE_SEED,          // Recite text seed.
#if TAG_MAJOR_VERSION == 34
    ATTR_RECITE_HP,            // HP on start of recitation.
#endif
    ATTR_SWIFTNESS,            // Duration of future antiswiftness.
#if TAG_MAJOR_VERSION == 34
    ATTR_BARBS_MSG,            // Have we already printed a message on move?
#endif
    ATTR_BARBS_POW,            // How badly we are currently skewered
    ATTR_REPEL_MISSILES,       // Repel missiles active
    ATTR_DEFLECT_MISSILES,     // Deflect missiles active
    ATTR_PORTAL_PROJECTILE,    // Accuracy bonus during portal projectile
    ATTR_GOD_WRATH_XP,         // How much XP before our next god wrath check?
    ATTR_GOD_WRATH_COUNT,      // Number of stored retributions
    ATTR_NEXT_DRAGON_TIME,     // aut remaining until Dragon's Call summons another
    ATTR_GOLD_GENERATED,       // Count gold generated on non-Abyss levels this game.
#if TAG_MAJOR_VERSION == 34
    ATTR_GOZAG_POTIONS,        // Number of times you've bought potions from Gozag.
#endif
    ATTR_GOZAG_SHOPS,          // Number of shops you've funded from Gozag.
    ATTR_GOZAG_SHOPS_CURRENT,  // As above, but since most recent time worshipping.
#if TAG_MAJOR_VERSION == 34
    ATTR_DIVINE_FIRE_RES,      // Divine fire resistance (Qazlal).
    ATTR_DIVINE_COLD_RES,      // Divine cold resistance (Qazlal).
    ATTR_DIVINE_ELEC_RES,      // Divine electricity resistance (Qazlal).
    ATTR_DIVINE_AC,            // Divine AC bonus (Qazlal).
#endif
    ATTR_GOZAG_GOLD_USED,      // Gold spent for Gozag abilities.
    ATTR_BONE_ARMOUR,          // Current amount of bony armour (from the spell)
    ATTR_LAST_FLIGHT_STATUS,   // Whether spawm_flight should be restored after form change
    ATTR_GOZAG_FIRST_POTION,   // Gozag's free first usage of Potion Petition.
    ATTR_STAT_LOSS_XP,         // Unmodified XP needed for stat recovery.
#if TAG_MAJOR_VERSION == 34
    ATTR_SURGE_REMOVED,        // Was surge power applied to next evocation.
#endif
    ATTR_PAKELLAS_EXTRA_MP,    // MP to be collected to get a !magic from P
    ATTR_DIVINE_ENERGY,        // Divine energy from Sif to cast with no MP.
    NUM_ATTRIBUTES
};

enum transformation_type
{
    TRAN_NONE,
    TRAN_SPIDER,
    TRAN_BLADE_HANDS,
    TRAN_STATUE,
    TRAN_ICE_BEAST,
    TRAN_DRAGON,
    TRAN_LICH,
    TRAN_BAT,
    TRAN_PIG,
    TRAN_APPENDAGE,
    TRAN_TREE,
#if TAG_MAJOR_VERSION == 34
    TRAN_PORCUPINE,
#endif
    TRAN_WISP,
#if TAG_MAJOR_VERSION == 34
    TRAN_JELLY,
#endif
    TRAN_FUNGUS,
    TRAN_SHADOW,
    TRAN_HYDRA,
    NUM_TRANSFORMS,
};

enum beam_type                  // bolt::flavour
{
    BEAM_NONE,

    BEAM_MISSILE,
    BEAM_MMISSILE,                //    and similarly irresistible things
    BEAM_FIRE,
    BEAM_COLD,
    BEAM_MAGIC,
    BEAM_ELECTRICITY,
    BEAM_POISON,
    BEAM_NEG,
    BEAM_ACID,
    BEAM_MIASMA,
    BEAM_WATER,

    BEAM_SPORE,
    BEAM_POISON_ARROW,
    BEAM_DAMNATION,
    BEAM_STICKY_FLAME,
    BEAM_STEAM,
    BEAM_ENERGY,
    BEAM_HOLY,
    BEAM_FRAG,
    BEAM_LAVA,
    BEAM_ICE,
    BEAM_DEVASTATION,
    BEAM_RANDOM,                  // currently translates into FIRE..ACID
    BEAM_CHAOS,
    BEAM_UNRAVELLED_MAGIC,

    // Enchantments
    BEAM_SLOW,
    BEAM_FIRST_ENCHANTMENT = BEAM_SLOW,
    BEAM_HASTE,
    BEAM_MIGHT,
    BEAM_HEALING,
    BEAM_PARALYSIS,
    BEAM_CONFUSION,
    BEAM_INVISIBILITY,
    BEAM_DIGGING,
    BEAM_TELEPORT,
    BEAM_POLYMORPH,
    BEAM_MALMUTATE,
    BEAM_ENSLAVE,
    BEAM_BANISH,
    BEAM_ENSLAVE_SOUL,
    BEAM_PAIN,
    BEAM_DISPEL_UNDEAD,
    BEAM_DISINTEGRATION,
    BEAM_BLINK,
    BEAM_BLINK_CLOSE,
    BEAM_BECKONING,
    BEAM_PETRIFY,
    BEAM_CORONA,
    BEAM_PORKALATOR,
    BEAM_HIBERNATION,
    BEAM_BERSERK,
    BEAM_SLEEP,
    BEAM_INNER_FLAME,
    BEAM_SENTINEL_MARK,
    BEAM_DIMENSION_ANCHOR,
    BEAM_VULNERABILITY,
    BEAM_MALIGN_OFFERING,
    BEAM_VIRULENCE,
    BEAM_AGILITY,
    BEAM_SAP_MAGIC,
    BEAM_DRAIN_MAGIC,
    BEAM_TUKIMAS_DANCE,
    BEAM_RESISTANCE,
    BEAM_UNRAVELLING,
    BEAM_SHARED_PAIN,
    BEAM_IRRESISTIBLE_CONFUSION,
    BEAM_INFESTATION,
    BEAM_AGONY,
    BEAM_LAST_ENCHANTMENT = BEAM_AGONY,

    BEAM_MEPHITIC,
    BEAM_AIR,
    BEAM_PETRIFYING_CLOUD,
    BEAM_ENSNARE,
    BEAM_CRYSTAL,
    BEAM_DEATH_RATTLE,
    BEAM_LAST_REAL = BEAM_DEATH_RATTLE,

    // For getting the visual effect of a beam.
    BEAM_VISUAL,
    BEAM_BOUNCY_TRACER,           // Used for random bolt tracer (bounces as
                                  // crystal bolt, but irresistible).

    BEAM_TORMENT_DAMAGE,          // Pseudo-beam for damage flavour.
    BEAM_FIRST_PSEUDO = BEAM_TORMENT_DAMAGE,

    NUM_BEAMS
};

enum book_type
{
    BOOK_MINOR_MAGIC,
    BOOK_CONJURATIONS,
    BOOK_FLAMES,
    BOOK_FROST,
    BOOK_SUMMONINGS,
    BOOK_FIRE,
    BOOK_ICE,
    BOOK_SPATIAL_TRANSLOCATIONS,
    BOOK_ENCHANTMENTS,
    BOOK_YOUNG_POISONERS,
    BOOK_TEMPESTS,
    BOOK_DEATH,
    BOOK_MISFORTUNE,
    BOOK_CHANGES,
    BOOK_TRANSFIGURATIONS,
    BOOK_FEN,
#if TAG_MAJOR_VERSION == 34
    BOOK_WAR_CHANTS = BOOK_FEN,
#else
    BOOK_BATTLE,
#endif
    BOOK_CLOUDS,
    BOOK_NECROMANCY,
    BOOK_CALLINGS,
    BOOK_MALEDICT,
    BOOK_AIR,
    BOOK_SKY,
    BOOK_WARP,
#if TAG_MAJOR_VERSION == 34
    BOOK_ENVENOMATIONS,
#endif
    BOOK_UNLIFE,
#if TAG_MAJOR_VERSION == 34
    BOOK_CONTROL,
    BOOK_BATTLE, // was BOOK_MUTATIONS
#endif
    BOOK_GEOMANCY,
    BOOK_EARTH,
#if TAG_MAJOR_VERSION == 34
    BOOK_WIZARDRY,
#endif
    BOOK_POWER,
    BOOK_CANTRIPS,
    BOOK_PARTY_TRICKS,
#if TAG_MAJOR_VERSION == 34
    BOOK_AKASHIC_RECORD,
#endif
    BOOK_DEBILITATION,
    BOOK_DRAGON,
    BOOK_BURGLARY,
    BOOK_DREAMS,
    BOOK_ALCHEMY,
    BOOK_BEASTS,

    BOOK_ANNIHILATIONS,
    BOOK_GRAND_GRIMOIRE,
    BOOK_NECRONOMICON,

    MAX_FIXED_BOOK = BOOK_NECRONOMICON,

    BOOK_RANDART_LEVEL,
    BOOK_RANDART_THEME,

    BOOK_MANUAL,
#if TAG_MAJOR_VERSION == 34
    BOOK_BUGGY_DESTRUCTION,
#endif
    NUM_BOOKS
};

#define NUM_NORMAL_BOOKS     (MAX_NORMAL_BOOK + 1)
#define NUM_FIXED_BOOKS      (MAX_FIXED_BOOK + 1)

enum branch_type                // you.where_are_you
{
    BRANCH_DUNGEON,
    BRANCH_TEMPLE,
    BRANCH_FIRST_NON_DUNGEON = BRANCH_TEMPLE,
    BRANCH_ORC,
    BRANCH_ELF,
#if TAG_MAJOR_VERSION == 34
    BRANCH_DWARF,
#endif
    BRANCH_LAIR,
    BRANCH_SWAMP,
    BRANCH_SHOALS,
    BRANCH_SNAKE,
    BRANCH_SPIDER,
    BRANCH_SLIME,
    BRANCH_VAULTS,
#if TAG_MAJOR_VERSION == 34
    BRANCH_BLADE,
#endif
    BRANCH_CRYPT,
    BRANCH_TOMB,
#if TAG_MAJOR_VERSION > 34
    BRANCH_DEPTHS,
#endif
    BRANCH_VESTIBULE,
    BRANCH_DIS,
    BRANCH_GEHENNA,
    BRANCH_COCYTUS,
    BRANCH_TARTARUS,
      BRANCH_FIRST_HELL = BRANCH_DIS,
      BRANCH_LAST_HELL = BRANCH_TARTARUS,
    BRANCH_ZOT,
#if TAG_MAJOR_VERSION == 34
    BRANCH_FOREST,
#endif
    BRANCH_ABYSS,
    BRANCH_PANDEMONIUM,
    BRANCH_ZIGGURAT,
    BRANCH_LABYRINTH,
    BRANCH_BAZAAR,
    BRANCH_TROVE,
    BRANCH_SEWER,
    BRANCH_OSSUARY,
    BRANCH_BAILEY,
    BRANCH_ICE_CAVE,
    BRANCH_VOLCANO,
    BRANCH_WIZLAB,
#if TAG_MAJOR_VERSION == 34
    BRANCH_DEPTHS,
#endif
    BRANCH_DESOLATION,
    NUM_BRANCHES,

    GLOBAL_BRANCH_INFO = 127,
};

enum caction_type    // Primary categorization of counted actions.
{                    // A subtype and auxtype will also be given in each case:
    CACT_MELEE,      // weapon subtype or unrand index
                     //   subtype = -1 for unarmed or aux attacks
                     //   auxtype = -1 for unarmed
                     //   auxtype = unarmed_attack_type for aux attacks
    CACT_FIRE,       // weapon subtype or unrand index
    CACT_THROW,      // auxtype = item basetype, subtype = item subtype
    CACT_CAST,       // spell_type
    CACT_INVOKE,     // ability_type
    CACT_ABIL,       // ability_type
    CACT_EVOKE,      // evoc_type or unrand index
                     //   auxtype = item basetype, subtype = item subtype
    CACT_USE,        // object_class_type
    CACT_STAB,       // stab_type
    CACT_EAT,        // food_type, or subtype = -1 for corpse
    CACT_ARMOUR,     // armour subtype or subtype = -1 for unarmoured
    CACT_DODGE,      // dodge_type
    CACT_BLOCK,      // armour subtype or subtype = -1 and
                     //   auxtype used for special cases
                     //   (reflection, god ability, spell, etc)
    CACT_RIPOSTE,    // as CACT_MELEE
    NUM_CACTIONS,
};

enum canned_message_type
{
    MSG_SOMETHING_APPEARS,
    MSG_NOTHING_HAPPENS,
    MSG_YOU_UNAFFECTED,
    MSG_YOU_RESIST,
    MSG_YOU_PARTIALLY_RESIST,
    MSG_TOO_BERSERK,
    MSG_TOO_CONFUSED,
    MSG_PRESENT_FORM,
    MSG_NOTHING_CARRIED,
    MSG_CANNOT_DO_YET,
    MSG_OK,
    MSG_UNTHINKING_ACT,
    MSG_NOTHING_THERE,
    MSG_NOTHING_CLOSE_ENOUGH,
    MSG_NO_ENERGY,
    MSG_SPELL_FIZZLES,
    MSG_HUH,
    MSG_EMPTY_HANDED_ALREADY,
    MSG_EMPTY_HANDED_NOW,
    MSG_YOU_BLINK,
    MSG_STRANGE_STASIS,
    MSG_NO_SPELLS,
    MSG_MANA_INCREASE,
    MSG_MANA_DECREASE,
    MSG_DISORIENTED,
    MSG_TOO_HUNGRY,
    MSG_DETECT_NOTHING,
    MSG_CALL_DEAD,
    MSG_ANIMATE_REMAINS,
    MSG_CANNOT_MOVE,
    MSG_YOU_DIE,
    MSG_GHOSTLY_OUTLINE,
    MSG_FULL_HEALTH,
    MSG_FULL_MAGIC,
    MSG_GAIN_HEALTH,
    MSG_GAIN_MAGIC,
    MSG_MAGIC_DRAIN,
    MSG_SOMETHING_IN_WAY,
    MSG_CANNOT_SEE,
};

enum char_set_type
{
    CSET_DEFAULT,
    CSET_ASCII,         // flat 7-bit ASCII
    NUM_CSET
};

enum cleansing_flame_source_type
{
    CLEANSING_FLAME_GENERIC    = -1,
    CLEANSING_FLAME_SPELL      = -2, // SPELL_FLAME_OF_CLEANSING
    CLEANSING_FLAME_INVOCATION = -3, // ABIL_TSO_CLEANSING_FLAME
    CLEANSING_FLAME_TSO        = -4, // TSO effect
};

enum cloud_type
{
    CLOUD_NONE,
    CLOUD_FIRE,
    CLOUD_MEPHITIC,
    CLOUD_COLD,
    CLOUD_POISON,
    CLOUD_BLACK_SMOKE,
    CLOUD_GREY_SMOKE,
    CLOUD_BLUE_SMOKE,
    CLOUD_PURPLE_SMOKE,
    CLOUD_TLOC_ENERGY,
    CLOUD_FOREST_FIRE,
    CLOUD_STEAM,
#if TAG_MAJOR_VERSION == 34
    CLOUD_GLOOM,
#endif
    CLOUD_INK,
    CLOUD_PETRIFY,
    CLOUD_HOLY,
    CLOUD_MIASMA,
    CLOUD_MIST,
    CLOUD_CHAOS,
    CLOUD_RAIN,
    CLOUD_MUTAGENIC,
    CLOUD_MAGIC_TRAIL,
    CLOUD_TORNADO,
    CLOUD_DUST,
    CLOUD_SPECTRAL,
    CLOUD_ACID,
    CLOUD_STORM,
    CLOUD_NEGATIVE_ENERGY,
    CLOUD_FLUFFY,
    CLOUD_XOM_TRAIL,
    CLOUD_SALT,
    NUM_CLOUD_TYPES,

    // Random per-square.
    CLOUD_RANDOM_SMOKE = 97,
    CLOUD_RANDOM,
    CLOUD_DEBUGGING,
};

enum command_type
{
    CMD_NO_CMD = 2000,
    CMD_NO_CMD_DEFAULT, // hack to allow assignment of keys to CMD_NO_CMD
    CMD_MOVE_LEFT,
    CMD_MOVE_DOWN,
    CMD_MOVE_UP,
    CMD_MOVE_RIGHT,
    CMD_MOVE_UP_LEFT,
    CMD_MOVE_DOWN_LEFT,
    CMD_MOVE_UP_RIGHT,
    CMD_MOVE_DOWN_RIGHT,
    CMD_RUN_LEFT,
    CMD_RUN_DOWN,
    CMD_RUN_UP,
    CMD_RUN_RIGHT,
    CMD_RUN_UP_LEFT,
    CMD_RUN_DOWN_LEFT,
    CMD_RUN_UP_RIGHT,
    CMD_RUN_DOWN_RIGHT,
    CMD_SAFE_WAIT,
    CMD_SAFE_MOVE_LEFT,
    CMD_SAFE_MOVE_DOWN,
    CMD_SAFE_MOVE_UP,
    CMD_SAFE_MOVE_RIGHT,
    CMD_SAFE_MOVE_UP_LEFT,
    CMD_SAFE_MOVE_DOWN_LEFT,
    CMD_SAFE_MOVE_UP_RIGHT,
    CMD_SAFE_MOVE_DOWN_RIGHT,
    CMD_ATTACK_LEFT,
    CMD_ATTACK_DOWN,
    CMD_ATTACK_UP,
    CMD_ATTACK_RIGHT,
    CMD_ATTACK_UP_LEFT,
    CMD_ATTACK_DOWN_LEFT,
    CMD_ATTACK_UP_RIGHT,
    CMD_ATTACK_DOWN_RIGHT,
    CMD_OPEN_DOOR,
    CMD_CLOSE_DOOR_LEFT,
    CMD_CLOSE_DOOR_DOWN,
    CMD_CLOSE_DOOR_UP,
    CMD_CLOSE_DOOR_RIGHT,
    CMD_CLOSE_DOOR_UP_LEFT,
    CMD_CLOSE_DOOR_DOWN_LEFT,
    CMD_CLOSE_DOOR_UP_RIGHT,
    CMD_CLOSE_DOOR_DOWN_RIGHT,
    CMD_CLOSE_DOOR,
    CMD_REST,
    CMD_GO_UPSTAIRS,
    CMD_GO_DOWNSTAIRS,
    CMD_TOGGLE_AUTOPICKUP,
    CMD_TOGGLE_TRAVEL_SPEED,
    CMD_PICKUP,
    CMD_PICKUP_QUANTITY,
    CMD_DROP,
    CMD_DROP_LAST,
    CMD_BUTCHER,
    CMD_INSPECT_FLOOR,
    CMD_SHOW_TERRAIN,
    CMD_FULL_VIEW,
    CMD_EVOKE,
    CMD_EVOKE_WIELDED,
    CMD_FORCE_EVOKE_WIELDED,
    CMD_WIELD_WEAPON,
    CMD_WEAPON_SWAP,
    CMD_FIRE,
    CMD_QUIVER_ITEM,
    CMD_THROW_ITEM_NO_QUIVER,
    CMD_WEAR_ARMOUR,
    CMD_REMOVE_ARMOUR,
    CMD_WEAR_JEWELLERY,
    CMD_REMOVE_JEWELLERY,
    CMD_CYCLE_QUIVER_FORWARD,
    CMD_CYCLE_QUIVER_BACKWARD,
    CMD_LIST_ARMOUR,
    CMD_LIST_JEWELLERY,
    CMD_LIST_GOLD,
    CMD_ZAP_WAND,
    CMD_CAST_SPELL,
    CMD_FORCE_CAST_SPELL,
    CMD_MEMORISE_SPELL,
    CMD_USE_ABILITY,
    CMD_EAT,
    CMD_QUAFF,
    CMD_READ,
    CMD_LOOK_AROUND,
    CMD_WAIT,
    CMD_SHOUT,
    CMD_CHARACTER_DUMP,
    CMD_DISPLAY_COMMANDS,
    CMD_DISPLAY_INVENTORY,
    CMD_DISPLAY_KNOWN_OBJECTS,
    CMD_DISPLAY_MUTATIONS,
    CMD_DISPLAY_SKILLS,
    CMD_DISPLAY_MAP,
    CMD_DISPLAY_OVERMAP,
    CMD_DISPLAY_RELIGION,
    CMD_DISPLAY_RUNES,
    CMD_DISPLAY_CHARACTER_STATUS,
    CMD_DISPLAY_SPELLS,
    CMD_LOOKUP_HELP,
    CMD_EXPERIENCE_CHECK,
    CMD_ADJUST_INVENTORY,
    CMD_REPLAY_MESSAGES,
    CMD_REDRAW_SCREEN,
    CMD_MACRO_ADD,
    CMD_SAVE_GAME,
    CMD_SAVE_GAME_NOW,
    CMD_SUSPEND_GAME,
    CMD_QUIT,
    CMD_WIZARD,
    CMD_EXPLORE_MODE,

    CMD_SEARCH_STASHES,
    CMD_EXPLORE,
    CMD_INTERLEVEL_TRAVEL,
    CMD_FIX_WAYPOINT,

    CMD_CLEAR_MAP,
    CMD_INSCRIBE_ITEM,
    CMD_MAKE_NOTE,
    CMD_RESISTS_SCREEN,

    CMD_READ_MESSAGES,

    CMD_MOUSE_MOVE,
    CMD_MOUSE_CLICK,

    CMD_ANNOTATE_LEVEL,

#ifdef CLUA_BINDINGS
    CMD_AUTOFIGHT,
    CMD_AUTOFIGHT_NOMOVE,
#endif

#ifdef USE_TILE
    CMD_EDIT_PLAYER_TILE,
    CMD_MIN_TILE = CMD_EDIT_PLAYER_TILE,
    CMD_MAX_TILE = CMD_EDIT_PLAYER_TILE,
#endif

#ifdef TOUCH_UI
    // zoom on dungeon
    CMD_ZOOM_IN,
    CMD_ZOOM_OUT,

    // bring up the on-screen keyboard if needed
    CMD_SHOW_KEYBOARD,
#endif

    // Repeat previous command
    CMD_PREV_CMD_AGAIN,

    // Repeat next command a given number of times
    CMD_REPEAT_CMD,

    CMD_LUA_CONSOLE,

    CMD_MAX_NORMAL = CMD_LUA_CONSOLE,

    // overmap commands
    CMD_MAP_CLEAR_MAP,
    CMD_MIN_OVERMAP = CMD_MAP_CLEAR_MAP,
    CMD_MAP_ADD_WAYPOINT,
    CMD_MAP_EXCLUDE_AREA,
    CMD_MAP_CLEAR_EXCLUDES,
    CMD_MAP_EXCLUDE_RADIUS,

    CMD_MAP_MOVE_LEFT,
    CMD_MAP_MOVE_DOWN,
    CMD_MAP_MOVE_UP,
    CMD_MAP_MOVE_RIGHT,
    CMD_MAP_MOVE_UP_LEFT,
    CMD_MAP_MOVE_DOWN_LEFT,
    CMD_MAP_MOVE_UP_RIGHT,
    CMD_MAP_MOVE_DOWN_RIGHT,

    CMD_MAP_JUMP_LEFT,
    CMD_MAP_JUMP_DOWN,
    CMD_MAP_JUMP_UP,
    CMD_MAP_JUMP_RIGHT,
    CMD_MAP_JUMP_UP_LEFT,
    CMD_MAP_JUMP_DOWN_LEFT,
    CMD_MAP_JUMP_UP_RIGHT,
    CMD_MAP_JUMP_DOWN_RIGHT,

    CMD_MAP_NEXT_LEVEL,
    CMD_MAP_PREV_LEVEL,
    CMD_MAP_GOTO_LEVEL,

    CMD_MAP_SCROLL_DOWN,
    CMD_MAP_SCROLL_UP,

    CMD_MAP_FIND_UPSTAIR,
    CMD_MAP_FIND_DOWNSTAIR,
    CMD_MAP_FIND_YOU,
    CMD_MAP_FIND_PORTAL,
    CMD_MAP_FIND_TRAP,
    CMD_MAP_FIND_ALTAR,
    CMD_MAP_FIND_EXCLUDED,
    CMD_MAP_FIND_WAYPOINT,
    CMD_MAP_FIND_STASH,
    CMD_MAP_FIND_STASH_REVERSE,

    CMD_MAP_GOTO_TARGET,
    CMD_MAP_ANNOTATE_LEVEL,

    CMD_MAP_EXPLORE,

    CMD_MAP_WIZARD_TELEPORT,

    CMD_MAP_DESCRIBE,

    CMD_MAP_HELP,
    CMD_MAP_FORGET,
    CMD_MAP_UNFORGET,

    CMD_MAP_EXIT_MAP,

    CMD_MAX_OVERMAP = CMD_MAP_EXIT_MAP,

    // targeting commands
    CMD_TARGET_DOWN_LEFT,
    CMD_MIN_TARGET = CMD_TARGET_DOWN_LEFT,
    CMD_TARGET_DOWN,
    CMD_TARGET_DOWN_RIGHT,
    CMD_TARGET_LEFT,
    CMD_TARGET_RIGHT,
    CMD_TARGET_UP_LEFT,
    CMD_TARGET_UP,
    CMD_TARGET_UP_RIGHT,

    CMD_TARGET_DIR_DOWN_LEFT,
    CMD_TARGET_DIR_DOWN,
    CMD_TARGET_DIR_DOWN_RIGHT,
    CMD_TARGET_DIR_LEFT,
    CMD_TARGET_DIR_RIGHT,
    CMD_TARGET_DIR_UP_LEFT,
    CMD_TARGET_DIR_UP,
    CMD_TARGET_DIR_UP_RIGHT,

    CMD_TARGET_DESCRIBE,
    CMD_TARGET_PREV_TARGET,
    CMD_TARGET_MAYBE_PREV_TARGET,
    CMD_TARGET_SELECT,
    CMD_TARGET_SELECT_ENDPOINT,
    CMD_TARGET_SELECT_FORCE,
    CMD_TARGET_SELECT_FORCE_ENDPOINT,
    CMD_TARGET_GET,
    CMD_TARGET_OBJ_CYCLE_BACK,
    CMD_TARGET_OBJ_CYCLE_FORWARD,
    CMD_TARGET_CYCLE_FORWARD,
    CMD_TARGET_CYCLE_BACK,
    CMD_TARGET_CYCLE_BEAM,
    CMD_TARGET_TOGGLE_BEAM,
    CMD_TARGET_CANCEL,
    CMD_TARGET_SHOW_PROMPT,
    CMD_TARGET_OLD_SPACE,
    CMD_TARGET_EXCLUDE,
    CMD_TARGET_FIND_TRAP,
    CMD_TARGET_FIND_PORTAL,
    CMD_TARGET_FIND_ALTAR,
    CMD_TARGET_FIND_UPSTAIR,
    CMD_TARGET_FIND_DOWNSTAIR,
    CMD_TARGET_FIND_YOU,
    CMD_TARGET_WIZARD_MAKE_FRIENDLY,
    CMD_TARGET_WIZARD_BLESS_MONSTER,
    CMD_TARGET_WIZARD_MAKE_SHOUT,
    CMD_TARGET_WIZARD_GIVE_ITEM,
    CMD_TARGET_WIZARD_MOVE,
    CMD_TARGET_WIZARD_PATHFIND,
    CMD_TARGET_WIZARD_GAIN_LEVEL,
    CMD_TARGET_WIZARD_MISCAST,
    CMD_TARGET_WIZARD_MAKE_SUMMONED,
    CMD_TARGET_WIZARD_POLYMORPH,
    CMD_TARGET_WIZARD_DEBUG_MONSTER,
    CMD_TARGET_WIZARD_HEAL_MONSTER,
    CMD_TARGET_WIZARD_HURT_MONSTER,
    CMD_TARGET_WIZARD_DEBUG_PORTAL,
    CMD_TARGET_WIZARD_KILL_MONSTER,
    CMD_TARGET_WIZARD_BANISH_MONSTER,
    CMD_TARGET_WIZARD_CREATE_MIMIC,
    CMD_TARGET_MOUSE_MOVE,
    CMD_TARGET_MOUSE_SELECT,
    CMD_TARGET_HELP,
    CMD_MAX_TARGET = CMD_TARGET_HELP,

#ifdef USE_TILE
    // Tile doll editing screen
    CMD_DOLL_RANDOMIZE,
    CMD_MIN_DOLL = CMD_DOLL_RANDOMIZE,
    CMD_DOLL_SELECT_NEXT_DOLL,
    CMD_DOLL_SELECT_PREV_DOLL,
    CMD_DOLL_SELECT_NEXT_PART,
    CMD_DOLL_SELECT_PREV_PART,
    CMD_DOLL_CHANGE_PART_NEXT,
    CMD_DOLL_CHANGE_PART_PREV,
    CMD_DOLL_CONFIRM_CHOICE,
    CMD_DOLL_COPY,
    CMD_DOLL_PASTE,
    CMD_DOLL_TAKE_OFF,
    CMD_DOLL_TAKE_OFF_ALL,
    CMD_DOLL_TOGGLE_EQUIP,
    CMD_DOLL_TOGGLE_EQUIP_ALL,
    CMD_DOLL_JOB_DEFAULT,
    CMD_DOLL_CHANGE_MODE,
    CMD_DOLL_SAVE,
    CMD_DOLL_QUIT,
    CMD_MAX_DOLL = CMD_DOLL_QUIT,
#endif

    // Disable/enable -more- prompts.
    CMD_DISABLE_MORE,
    CMD_MIN_SYNTHETIC = CMD_DISABLE_MORE,
    CMD_ENABLE_MORE,
    CMD_UNWIELD_WEAPON,

    // [ds] Silently ignored, requests another round of input.
    CMD_NEXT_CMD,

    // Must always be last
    CMD_MAX_CMD
};

enum conduct_type
{
    DID_NOTHING,
    DID_EVIL,                             // hated by good gods
    DID_HOLY,                             // holy wrath, holy word scrolls
    DID_ATTACK_HOLY,
    DID_ATTACK_NEUTRAL,
    DID_ATTACK_FRIEND,
    DID_FRIEND_DIED,
    DID_KILL_LIVING,
    DID_KILL_UNDEAD,
    DID_KILL_DEMON,
    DID_KILL_NATURAL_EVIL,                // TSO
    DID_KILL_UNCLEAN,                     // Zin
    DID_KILL_CHAOTIC,                     // Zin
    DID_KILL_WIZARD,                      // Trog
    DID_KILL_PRIEST,                      // Beogh
    DID_KILL_HOLY,
    DID_KILL_FAST,                        // Cheibriados
    DID_BANISH,
    DID_SPELL_MEMORISE,
    DID_SPELL_CASTING,
    DID_SPELL_PRACTISE,
    DID_CANNIBALISM,
    DID_DESECRATE_SOULED_BEING,           // Zin
    DID_DELIBERATE_MUTATING,              // Zin
    DID_CAUSE_GLOWING,                    // Zin
    DID_UNCLEAN,                          // Zin (used unclean weapon/magic)
    DID_CHAOS,                            // Zin (used chaotic weapon/magic)
    DID_DESECRATE_ORCISH_REMAINS,         // Beogh
    DID_KILL_SLIME,                       // Jiyva
    DID_KILL_PLANT,                       // Fedhas
    DID_HASTY,                            // Cheibriados
    DID_CORPSE_VIOLATION,                 // Fedhas (Necromancy involving
                                          // corpses/chunks).
    DID_ROT_CARRION,                      // Fedhas (a corpse rotted)
    DID_SOULED_FRIEND_DIED,               // Zin
    DID_ATTACK_IN_SANCTUARY,              // Zin
    DID_KILL_NONLIVING,
    DID_EXPLORATION,                      // Ashenzari, wrath timers
    DID_DESECRATE_HOLY_REMAINS,           // Zin/Ely/TSO/Yredelemnul
    DID_SEE_MONSTER,                      // TSO
    DID_FIRE,                             // Dithmenos
    DID_KILL_FIERY,                       // Dithmenos
    DID_SACRIFICE_LOVE,                   // Ru
    DID_CHANNEL,                          // Pakellas
    DID_HURT_FOE,                         // Uskayaw
    NUM_CONDUCTS
};

enum confirm_butcher_type
{
    CONFIRM_NEVER,
    CONFIRM_ALWAYS,
    CONFIRM_AUTO,
};

enum confirm_prompt_type
{
    CONFIRM_CANCEL,             // automatically answer 'no', i.e. disallow
    CONFIRM_PROMPT,             // prompt
    CONFIRM_NONE,               // automatically answer 'yes'
};

enum confirm_level_type
{
    CONFIRM_NONE_EASY,
    CONFIRM_SAFE_EASY,
    CONFIRM_ALL_EASY,
};

enum description_level_type
{
    DESC_THE,
    DESC_A,
    DESC_YOUR,
    DESC_PLAIN,
    DESC_ITS,
    DESC_INVENTORY_EQUIP,
    DESC_INVENTORY,

    // Partial item names.
    DESC_BASENAME,                     // Base name of item subtype
    DESC_QUALNAME,                     // Name without articles, quantities,
                                       // enchantments.
    DESC_DBNAME,                       // Name with which to look up item
                                       // description in the db.

    DESC_NONE
};

enum game_chapter
{
    CHAPTER_POCKET_ABYSS = 0, // an AK who hasn't yet entered the dungeon
    CHAPTER_ORB_HUNTING, // entered the dungeon but not found the orb yet
    CHAPTER_ESCAPING, // ascending with the orb
    CHAPTER_ANGERED_PANDEMONIUM, // moved the orb without picking it up
    NUM_CHAPTERS,
};

enum game_type
{
    GAME_TYPE_UNSPECIFIED,
    GAME_TYPE_NORMAL,
    GAME_TYPE_TUTORIAL,
    GAME_TYPE_ARENA,
    GAME_TYPE_SPRINT,
    GAME_TYPE_HINTS,
    GAME_TYPE_ZOTDEF,
    GAME_TYPE_INSTRUCTIONS,
    GAME_TYPE_HIGH_SCORES,
    NUM_GAME_TYPE
};

// Volatile state and cache.
enum level_state_type
{
    LSTATE_NONE = 0,

    LSTATE_GOLUBRIA       = (1 << 0), // A Golubria trap exists.
    LSTATE_GLOW_MOLD      = (1 << 1), // Any glowing mold exists.
    LSTATE_DELETED        = (1 << 2), // The level won't be saved.
    LSTATE_BEOGH          = (1 << 3), // Possibly an orcish priest around.
    LSTATE_SLIMY_WALL     = (1 << 4), // Any slime walls exist.
    LSTATE_STILL_WINDS    = (1 << 5), // Cloud generation is disabled
};

// NOTE: The order of these is very important to their usage!
// [dshaligram] If adding/removing from this list, also update viewchar.cc!
enum dungeon_char_type
{
    DCHAR_WALL,
    DCHAR_PERMAWALL,
    DCHAR_WALL_MAGIC,
    DCHAR_FLOOR,
    DCHAR_FLOOR_MAGIC,
    DCHAR_DOOR_OPEN,
    DCHAR_DOOR_CLOSED,
    DCHAR_TRAP,
    DCHAR_STAIRS_DOWN,
    DCHAR_STAIRS_UP,
    DCHAR_GRATE,
    DCHAR_ALTAR,
    DCHAR_ARCH,
    DCHAR_FOUNTAIN,
    DCHAR_WAVY,
    DCHAR_STATUE,
    DCHAR_INVIS_EXPOSED,
    DCHAR_ITEM_DETECTED,
    DCHAR_ITEM_ORB,
    DCHAR_ITEM_RUNE,
    DCHAR_ITEM_WEAPON,
    DCHAR_ITEM_ARMOUR,
    DCHAR_ITEM_WAND,
    DCHAR_ITEM_FOOD,
    DCHAR_ITEM_SCROLL,
    DCHAR_ITEM_RING,
    DCHAR_ITEM_POTION,
    DCHAR_ITEM_MISSILE,
    DCHAR_ITEM_BOOK,
    DCHAR_ITEM_STAFF,
#if TAG_MAJOR_VERSION == 34
    DCHAR_ITEM_ROD,
#endif
    DCHAR_ITEM_MISCELLANY,
    DCHAR_ITEM_CORPSE,
    DCHAR_ITEM_SKELETON,
    DCHAR_ITEM_GOLD,
    DCHAR_ITEM_AMULET,
    DCHAR_CLOUD,
    DCHAR_TREE,
    DCHAR_TELEPORTER,

    DCHAR_SPACE,
    DCHAR_FIRED_BOLT,
    DCHAR_FIRED_ZAP,
    DCHAR_FIRED_BURST,
    DCHAR_FIRED_DEBUG,
    DCHAR_FIRED_MISSILE,
    DCHAR_EXPLOSION,

    DCHAR_FRAME_HORIZ,
    DCHAR_FRAME_VERT,
    DCHAR_FRAME_TL,
    DCHAR_FRAME_TR,
    DCHAR_FRAME_BL,
    DCHAR_FRAME_BR,

    DCHAR_DRAW_HORIZ,
    DCHAR_DRAW_VERT,
    DCHAR_DRAW_SLASH,
    DCHAR_DRAW_BACKSLASH,
    DCHAR_DRAW_TL,
    DCHAR_DRAW_TR,
    DCHAR_DRAW_BL,
    DCHAR_DRAW_BR,
    DCHAR_DRAW_DOWN,
    DCHAR_DRAW_UP,
    DCHAR_DRAW_RIGHT,
    DCHAR_DRAW_LEFT,

    NUM_DCHAR_TYPES
};

// When adding:

// * Add an entry in feature-data.h for the feature.

// * edit dat/descript/features.txt and add a
//      long description if appropriate.

// * check the feat_* functions in terrain.cc and make sure
//      they return sane values for your new feature.

// * edit mapdef.cc and add a symbol to _glyph_to_feat() for the feature,
//      if you want vault maps to be able to use it directly . If you do, also
//      update docs/develop/levels/syntax.txt with the new symbol.
enum dungeon_feature_type
{
    DNGN_UNSEEN = 0,                   // must be zero
    DNGN_CLOSED_DOOR,
    DNGN_RUNED_DOOR,
    DNGN_SEALED_DOOR,
    DNGN_TREE,

    // Walls
    DNGN_METAL_WALL,
    DNGN_CRYSTAL_WALL,
    DNGN_ROCK_WALL,
    DNGN_SLIMY_WALL,
    DNGN_STONE_WALL,
    DNGN_PERMAROCK_WALL,               // for undiggable walls
    DNGN_CLEAR_ROCK_WALL,              // transparent walls
    DNGN_CLEAR_STONE_WALL,
    DNGN_CLEAR_PERMAROCK_WALL,

    DNGN_GRATE,

    // Misc solid features
    DNGN_OPEN_SEA,                     // Shoals equivalent for permarock
    DNGN_LAVA_SEA,                     // Gehenna equivalent for permarock
#if TAG_MAJOR_VERSION > 34
    DNGN_ENDLESS_SALT,                 // Desolation equivalent for permarock
#endif
    DNGN_ORCISH_IDOL,
    DNGN_GRANITE_STATUE,
    DNGN_MALIGN_GATEWAY,

#if TAG_MAJOR_VERSION == 34
    DNGN_LAVA            = 30,
#else
    DNGN_LAVA,
#endif
    DNGN_DEEP_WATER,

    DNGN_SHALLOW_WATER,

    DNGN_FLOOR,
    DNGN_OPEN_DOOR,

    DNGN_TRAP_MECHANICAL,
    DNGN_TRAP_TELEPORT,
    DNGN_TRAP_SHAFT,
    DNGN_TRAP_WEB,
#if TAG_MAJOR_VERSION > 34
    DNGN_TRAP_ALARM,
    DNGN_TRAP_ZOT,
    DNGN_PASSAGE_OF_GOLUBRIA,
#endif
    DNGN_UNDISCOVERED_TRAP,

    DNGN_ENTER_SHOP,
    DNGN_ABANDONED_SHOP,

    DNGN_STONE_STAIRS_DOWN_I,
    DNGN_STONE_STAIRS_DOWN_II,
    DNGN_STONE_STAIRS_DOWN_III,
    DNGN_ESCAPE_HATCH_DOWN,

    // corresponding up stairs (same order as above)
    DNGN_STONE_STAIRS_UP_I,
    DNGN_STONE_STAIRS_UP_II,
    DNGN_STONE_STAIRS_UP_III,
    DNGN_ESCAPE_HATCH_UP,

    // Various gates
    DNGN_ENTER_DIS,
    DNGN_ENTER_GEHENNA,
    DNGN_ENTER_COCYTUS,
    DNGN_ENTER_TARTARUS,
    DNGN_ENTER_ABYSS,
    DNGN_EXIT_ABYSS,
    DNGN_STONE_ARCH,
    DNGN_ENTER_PANDEMONIUM,
    DNGN_EXIT_PANDEMONIUM,
    DNGN_TRANSIT_PANDEMONIUM,
    DNGN_EXIT_DUNGEON,
    DNGN_EXIT_THROUGH_ABYSS,
    DNGN_EXIT_HELL,
    DNGN_ENTER_HELL,
    DNGN_ENTER_LABYRINTH,
    DNGN_TELEPORTER,
#if TAG_MAJOR_VERSION == 34
    DNGN_ENTER_PORTAL_VAULT,
    DNGN_EXIT_PORTAL_VAULT,
#endif
    DNGN_EXPIRED_PORTAL,

    // Entrances to various branches
#if TAG_MAJOR_VERSION == 34
    DNGN_ENTER_DWARF,
#endif
    DNGN_ENTER_ORC,
    DNGN_ENTER_LAIR,
    DNGN_ENTER_SLIME,
    DNGN_ENTER_VAULTS,
    DNGN_ENTER_CRYPT,
#if TAG_MAJOR_VERSION == 34
    DNGN_ENTER_BLADE,
#endif
    DNGN_ENTER_ZOT,
    DNGN_ENTER_TEMPLE,
    DNGN_ENTER_SNAKE,
    DNGN_ENTER_ELF,
    DNGN_ENTER_TOMB,
    DNGN_ENTER_SWAMP,
    DNGN_ENTER_SHOALS,
    DNGN_ENTER_SPIDER,
#if TAG_MAJOR_VERSION == 34
    DNGN_ENTER_FOREST,
#endif
    DNGN_ENTER_DEPTHS,

    // Exits from various branches
    // Order must be the same as above
#if TAG_MAJOR_VERSION == 34
    DNGN_EXIT_DWARF,
#endif
    DNGN_EXIT_ORC,
    DNGN_EXIT_LAIR,
    DNGN_EXIT_SLIME,
    DNGN_EXIT_VAULTS,
    DNGN_EXIT_CRYPT,
#if TAG_MAJOR_VERSION == 34
    DNGN_EXIT_BLADE,
#endif
    DNGN_EXIT_ZOT,
    DNGN_EXIT_TEMPLE,
    DNGN_EXIT_SNAKE,
    DNGN_EXIT_ELF,
    DNGN_EXIT_TOMB,
    DNGN_EXIT_SWAMP,
    DNGN_EXIT_SHOALS,
    DNGN_EXIT_SPIDER,
#if TAG_MAJOR_VERSION == 34
    DNGN_EXIT_FOREST,
#endif
    DNGN_EXIT_DEPTHS,

    DNGN_ALTAR_ZIN,
    DNGN_ALTAR_SHINING_ONE,
    DNGN_ALTAR_KIKUBAAQUDGHA,
    DNGN_ALTAR_YREDELEMNUL,
    DNGN_ALTAR_XOM,
    DNGN_ALTAR_VEHUMET,
    DNGN_ALTAR_OKAWARU,
    DNGN_ALTAR_MAKHLEB,
    DNGN_ALTAR_SIF_MUNA,
    DNGN_ALTAR_TROG,
    DNGN_ALTAR_NEMELEX_XOBEH,
    DNGN_ALTAR_ELYVILON,
    DNGN_ALTAR_LUGONU,
    DNGN_ALTAR_BEOGH,
    DNGN_ALTAR_JIYVA,
    DNGN_ALTAR_FEDHAS,
    DNGN_ALTAR_CHEIBRIADOS,
    DNGN_ALTAR_ASHENZARI,
    DNGN_ALTAR_DITHMENOS,
#if TAG_MAJOR_VERSION > 34
    DNGN_ALTAR_GOZAG,
    DNGN_ALTAR_QAZLAL,
    DNGN_ALTAR_RU,
    DNGN_ALTAR_PAKELLAS,
    DNGN_ALTAR_USKAYAW,
    DNGN_ALTAR_HEPLIAKLQANA,
    DNGN_ALTAR_IEOH_JIAN,
    DNGN_ALTAR_ECUMENICAL,
#endif

    DNGN_FOUNTAIN_BLUE,
    DNGN_FOUNTAIN_SPARKLING,           // aka 'Magic Fountain' {dlb}
    DNGN_FOUNTAIN_BLOOD,
#if TAG_MAJOR_VERSION == 34
    DNGN_DRY_FOUNTAIN_BLUE,
    DNGN_DRY_FOUNTAIN_SPARKLING,
    DNGN_DRY_FOUNTAIN_BLOOD,
#endif
    DNGN_DRY_FOUNTAIN,

    // Not meant to ever appear in grd().
    DNGN_EXPLORE_HORIZON, // dummy for redefinition

    DNGN_UNKNOWN_ALTAR,
    DNGN_UNKNOWN_PORTAL,

    DNGN_ABYSSAL_STAIR,
#if TAG_MAJOR_VERSION == 34
    DNGN_BADLY_SEALED_DOOR,
#endif

    DNGN_SEALED_STAIRS_UP,
    DNGN_SEALED_STAIRS_DOWN,
#if TAG_MAJOR_VERSION == 34
    DNGN_TRAP_ALARM,
    DNGN_TRAP_ZOT,
    DNGN_PASSAGE_OF_GOLUBRIA,
#endif

    DNGN_ENTER_ZIGGURAT,
    DNGN_ENTER_BAZAAR,
    DNGN_ENTER_TROVE,
    DNGN_ENTER_SEWER,
    DNGN_ENTER_OSSUARY,
    DNGN_ENTER_BAILEY,
    DNGN_ENTER_ICE_CAVE,
    DNGN_ENTER_VOLCANO,
    DNGN_ENTER_WIZLAB,
    DNGN_ENTER_DESOLATION,

    DNGN_EXIT_ZIGGURAT,
    DNGN_EXIT_BAZAAR,
    DNGN_EXIT_TROVE,
    DNGN_EXIT_SEWER,
    DNGN_EXIT_OSSUARY,
    DNGN_EXIT_BAILEY,
    DNGN_EXIT_ICE_CAVE,
    DNGN_EXIT_VOLCANO,
    DNGN_EXIT_WIZLAB,
    DNGN_EXIT_LABYRINTH,
    DNGN_EXIT_DESOLATION,
#if TAG_MAJOR_VERSION == 34

    DNGN_ALTAR_GOZAG,
    DNGN_ALTAR_QAZLAL,
    DNGN_ALTAR_RU,

    DNGN_TRAP_SHADOW,
    DNGN_TRAP_SHADOW_DORMANT,
    DNGN_ALTAR_ECUMENICAL,
    DNGN_ALTAR_PAKELLAS,
    DNGN_ALTAR_USKAYAW,
    DNGN_ALTAR_HEPLIAKLQANA,
    DNGN_ALTAR_IEOH_JIAN,

    DNGN_ENDLESS_SALT,
#endif

    NUM_FEATURES
};

enum duration_type
{
    DUR_INVIS,
    DUR_CONF,
    DUR_PARALYSIS,
    DUR_SLOW,
    DUR_MESMERISED,
    DUR_HASTE,
    DUR_MIGHT,
    DUR_BRILLIANCE,
    DUR_AGILITY,
    DUR_FLIGHT,
    DUR_BERSERK,
    DUR_POISONING,

    DUR_CONFUSING_TOUCH,
#if TAG_MAJOR_VERSION == 34
    DUR_SURE_BLADE,
#endif
    DUR_CORONA,
    DUR_DEATHS_DOOR,
    DUR_FIRE_SHIELD,

#if TAG_MAJOR_VERSION == 34
    DUR_BUILDING_RAGE,
#endif
    DUR_EXHAUSTED,              // fatigue counter for berserk

    DUR_LIQUID_FLAMES,
    DUR_ICY_ARMOUR,
#if TAG_MAJOR_VERSION == 34
    DUR_REPEL_MISSILES,
    DUR_JELLY_PRAYER,
#endif
    DUR_PIETY_POOL,             // distribute piety over time
    DUR_DIVINE_VIGOUR,          // duration of Ely's Divine Vigour
    DUR_DIVINE_STAMINA,         // duration of Zin's Divine Stamina
    DUR_DIVINE_SHIELD,          // duration of TSO's Divine Shield
    DUR_REGENERATION,
    DUR_SWIFTNESS,
#if TAG_MAJOR_VERSION == 34
    DUR_CONTROLLED_FLIGHT,
#endif
    DUR_TELEPORT,
#if TAG_MAJOR_VERSION == 34
    DUR_CONTROL_TELEPORT,
#endif
    DUR_BREATH_WEAPON,
    DUR_TRANSFORMATION,
    DUR_DEATH_CHANNEL,
#if TAG_MAJOR_VERSION == 34
    DUR_DEFLECT_MISSILES,
    DUR_PHASE_SHIFT,
    DUR_SEE_INVISIBLE,
#endif
    DUR_EXCRUCIATING_WOUNDS,
    DUR_DEMONIC_GUARDIAN,       // demonic guardian timeout
    DUR_POWERED_BY_DEATH,
    DUR_SILENCE,
#if TAG_MAJOR_VERSION == 34
    DUR_CONDENSATION_SHIELD,
    DUR_MAGIC_ARMOUR,
#endif
    DUR_GOURMAND,
#if TAG_MAJOR_VERSION == 34
    DUR_BARGAIN,
    DUR_INSULATION,
#endif
    DUR_RESISTANCE,
#if TAG_MAJOR_VERSION == 34
    DUR_SLAYING,
#endif
    DUR_STEALTH,
#if TAG_MAJOR_VERSION == 34
    DUR_MAGIC_SHIELD,
#endif
    DUR_SLEEP,
#if TAG_MAJOR_VERSION == 34
    DUR_TELEPATHY,
#endif
    DUR_PETRIFIED,
    DUR_LOWERED_MR,
    DUR_REPEL_STAIRS_MOVE,
    DUR_REPEL_STAIRS_CLIMB,
    DUR_CLOUD_TRAIL,
    DUR_SLIMIFY,
    DUR_TIME_STEP,
    DUR_ICEMAIL_DEPLETED,       // Wait this many turns for Icemail to return
#if TAG_MAJOR_VERSION == 34
    DUR_MISLED,
#endif
    DUR_QUAD_DAMAGE,
    DUR_AFRAID,
    DUR_MIRROR_DAMAGE,
    DUR_SCRYING,
    DUR_TORNADO,
    DUR_LIQUEFYING,
    DUR_HEROISM,
    DUR_FINESSE,
    DUR_LIFESAVING,
    DUR_PARALYSIS_IMMUNITY,
    DUR_DARKNESS,
    DUR_PETRIFYING,
    DUR_SHROUD_OF_GOLUBRIA,
    DUR_TORNADO_COOLDOWN,
#if TAG_MAJOR_VERSION == 34
    DUR_NAUSEA,
#endif
    DUR_AMBROSIA,
#if TAG_MAJOR_VERSION == 34
    DUR_TEMP_MUTATIONS,
#endif
    DUR_DISJUNCTION,
    DUR_VEHUMET_GIFT,
#if TAG_MAJOR_VERSION == 34
    DUR_BATTLESPHERE,
#endif
    DUR_SENTINEL_MARK,
    DUR_SICKENING,
    DUR_WATER_HOLD,
    DUR_WATER_HOLD_IMMUNITY,
    DUR_FLAYED,
#if TAG_MAJOR_VERSION == 34
    DUR_RETCHING,
#endif
    DUR_WEAK,
    DUR_DIMENSION_ANCHOR,
#if TAG_MAJOR_VERSION == 34
    DUR_ANTIMAGIC,
    DUR_SPIRIT_HOWL,
#endif
    DUR_INFUSION,
    DUR_SONG_OF_SLAYING,
#if TAG_MAJOR_VERSION == 34
    DUR_SONG_OF_SHIELDING,
#endif
    DUR_TOXIC_RADIANCE,
    DUR_RECITE,
    DUR_GRASPING_ROOTS,
    DUR_SLEEP_IMMUNITY,
    DUR_FIRE_VULN,
    DUR_ELIXIR_HEALTH,
    DUR_ELIXIR_MAGIC,
#if TAG_MAJOR_VERSION == 34
    DUR_ANTENNAE_EXTEND,
#endif
    DUR_TROGS_HAND,
    DUR_BARBS,
    DUR_POISON_VULN,
    DUR_FROZEN,
    DUR_SAP_MAGIC,
#if TAG_MAJOR_VERSION == 34
    DUR_MAGIC_SAPPED,
#endif
    DUR_PORTAL_PROJECTILE,
    DUR_FORESTED,
    DUR_DRAGON_CALL,
    DUR_DRAGON_CALL_COOLDOWN,
    DUR_ABJURATION_AURA,
    DUR_MESMERISE_IMMUNE,
    DUR_NO_POTIONS,
    DUR_QAZLAL_FIRE_RES,
    DUR_QAZLAL_COLD_RES,
    DUR_QAZLAL_ELEC_RES,
    DUR_QAZLAL_AC,
    DUR_CORROSION,
#if TAG_MAJOR_VERSION == 34
    DUR_FORTITUDE,
#endif
    DUR_HORROR,
    DUR_NO_SCROLLS,
#if TAG_MAJOR_VERSION == 34
    DUR_NEGATIVE_VULN,
#endif
    DUR_CLEAVE,
    DUR_GOZAG_GOLD_AURA,
    DUR_COLLAPSE,
    DUR_BRAINLESS,
    DUR_CLUMSY,
    DUR_DEVICE_SURGE,
    DUR_DOOM_HOWL,
#if TAG_MAJOR_VERSION == 34
    DUR_DOOM_HOWL_IMMUNITY,
#endif
    DUR_VERTIGO,
    DUR_ANCESTOR_DELAY,
    DUR_SANGUINE_ARMOUR,
    DUR_NO_CAST,
    DUR_CHANNEL_ENERGY,
    DUR_SPWPN_PROTECTION,
<<<<<<< HEAD
    DUR_IEOH_JIAN_PROJECTION,
    DUR_IEOH_JIAN_DIVINE_BLADE,
=======
    DUR_NO_HOP,
>>>>>>> 2b43fbb4
    NUM_DURATIONS
};

// This list must match the enchant_names array in mon-ench.cc
// Enchantments that imply other enchantments should come first
// to avoid timeout message confusion. Currently:
//     berserk -> haste, might; fatigue -> slow
enum enchant_type
{
    ENCH_NONE = 0,
    ENCH_BERSERK,
    ENCH_HASTE,
    ENCH_MIGHT,
    ENCH_FATIGUE,        // Post-berserk fatigue.
    ENCH_SLOW,
    ENCH_FEAR,
    ENCH_CONFUSION,
    ENCH_INVIS,
    ENCH_POISON,
#if TAG_MAJOR_VERSION == 34
    ENCH_ROT,
#endif
    ENCH_SUMMON,
    ENCH_ABJ,
    ENCH_CORONA,
    ENCH_CHARM,
    ENCH_STICKY_FLAME,
    ENCH_GLOWING_SHAPESHIFTER,
    ENCH_SHAPESHIFTER,
    ENCH_TP,
    ENCH_SLEEP_WARY,
    ENCH_SUBMERGED,
    ENCH_SHORT_LIVED,
    ENCH_PARALYSIS,
    ENCH_SICK,
#if TAG_MAJOR_VERSION == 34
    ENCH_SLEEPY,         //   Monster can't wake until this wears off.
#endif
    ENCH_HELD,           //   Caught in a net.
#if TAG_MAJOR_VERSION == 34
    ENCH_OLD_BATTLE_FRENZY,
    ENCH_TEMP_PACIF,
#endif
    ENCH_PETRIFYING,
    ENCH_PETRIFIED,
    ENCH_LOWERED_MR,
    ENCH_SOUL_RIPE,
    ENCH_SLOWLY_DYING,
#if TAG_MAJOR_VERSION == 34
    ENCH_EAT_ITEMS,
#endif
    ENCH_AQUATIC_LAND,   // Water monsters lose hp while on land.
    ENCH_SPORE_PRODUCTION,
#if TAG_MAJOR_VERSION == 34
    ENCH_SLOUCH,
#endif
    ENCH_SWIFT,
    ENCH_TIDE,
    ENCH_INSANE,         // Berserk + changed attitude.
    ENCH_SILENCE,
    ENCH_AWAKEN_FOREST,
    ENCH_EXPLODING,
#if TAG_MAJOR_VERSION == 34
    ENCH_BLEED,
#endif
    ENCH_PORTAL_TIMER,
    ENCH_SEVERED,
    ENCH_ANTIMAGIC,
#if TAG_MAJOR_VERSION == 34
    ENCH_FADING_AWAY,
    ENCH_PREPARING_RESURRECT,
#endif
    ENCH_REGENERATION,
    ENCH_RAISED_MR,
    ENCH_MIRROR_DAMAGE,
#if TAG_MAJOR_VERSION == 34
    ENCH_MAGIC_ARMOUR,
#endif
    ENCH_FEAR_INSPIRING,
    ENCH_PORTAL_PACIFIED,
#if TAG_MAJOR_VERSION == 34
    ENCH_WITHDRAWN,
    ENCH_ATTACHED,
#endif
    ENCH_LIFE_TIMER,     // Minimum time demonic guardian must exist.
    ENCH_FLIGHT,
    ENCH_LIQUEFYING,
    ENCH_TORNADO,
    ENCH_FAKE_ABJURATION,
    ENCH_DAZED,          // Dazed - less chance of acting each turn.
    ENCH_MUTE,           // Silenced.
    ENCH_BLIND,          // Blind (everything is invisible).
    ENCH_DUMB,           // Stupefied (paralysis by a different name).
    ENCH_MAD,            // Confusion by another name.
    ENCH_SILVER_CORONA,  // Zin's silver light.
    ENCH_RECITE_TIMER,   // Was recited against.
    ENCH_INNER_FLAME,
#if TAG_MAJOR_VERSION == 34
    ENCH_OLD_ROUSED,
#endif
    ENCH_BREATH_WEAPON,  // timer for breathweapon/similar spam
#if TAG_MAJOR_VERSION == 34
    ENCH_DEATHS_DOOR,
    ENCH_ROLLING,        // Boulder Beetle in ball form
#endif
    ENCH_OZOCUBUS_ARMOUR,
    ENCH_WRETCHED,       // An abstract placeholder for monster mutations
    ENCH_SCREAMED,       // Starcursed scream timer
    ENCH_WORD_OF_RECALL, // Chanting word of recall
    ENCH_INJURY_BOND,
    ENCH_WATER_HOLD,     // Silence and asphyxiation damage
    ENCH_FLAYED,
    ENCH_HAUNTING,
#if TAG_MAJOR_VERSION == 34
    ENCH_RETCHING,
#endif
    ENCH_WEAK,
    ENCH_DIMENSION_ANCHOR,
    ENCH_AWAKEN_VINES,   // Is presently animating snaplasher vines
#if TAG_MAJOR_VERSION == 34
    ENCH_CONTROL_WINDS,
    ENCH_WIND_AIDED,
#endif
    ENCH_SUMMON_CAPPED,  // Abjuring quickly because a summon cap was hit
    ENCH_TOXIC_RADIANCE,
    ENCH_GRASPING_ROOTS_SOURCE, // Not actually entangled, but entangling others
    ENCH_GRASPING_ROOTS,
    ENCH_SPELL_CHARGED,
    ENCH_FIRE_VULN,
    ENCH_TORNADO_COOLDOWN,
    ENCH_MERFOLK_AVATAR_SONG,
    ENCH_BARBS,
#if TAG_MAJOR_VERSION == 34
    ENCH_BUILDING_CHARGE,
#endif
    ENCH_POISON_VULN,
    ENCH_ICEMAIL,
    ENCH_AGILE,
    ENCH_FROZEN,
#if TAG_MAJOR_VERSION == 34
    ENCH_EPHEMERAL_INFUSION,
#endif
    ENCH_BLACK_MARK,
#if TAG_MAJOR_VERSION == 34
    ENCH_GRAND_AVATAR,
#endif
    ENCH_SAP_MAGIC,
    ENCH_SHROUD,
    ENCH_PHANTOM_MIRROR,
    ENCH_NEUTRAL_BRIBED,
    ENCH_FRIENDLY_BRIBED,
    ENCH_CORROSION,
    ENCH_GOLD_LUST,
    ENCH_DRAINED,
    ENCH_REPEL_MISSILES,
    ENCH_DEFLECT_MISSILES,
#if TAG_MAJOR_VERSION == 34
    ENCH_NEGATIVE_VULN,
    ENCH_CONDENSATION_SHIELD,
#endif
    ENCH_RESISTANCE,
    ENCH_HEXED,
    ENCH_BONE_ARMOUR,
#if TAG_MAJOR_VERSION == 34
    ENCH_CHANT_FIRE_STORM, // chanting the fire storm spell
    ENCH_CHANT_WORD_OF_ENTROPY, // chanting word of entropy
#endif
    ENCH_BRILLIANCE_AURA, // emanating a brilliance aura
    ENCH_EMPOWERED_SPELLS, // affected by above
    ENCH_GOZAG_INCITE,
    ENCH_PAIN_BOND, // affected by above
    ENCH_IDEALISED,
    ENCH_BOUND_SOUL,
    ENCH_INFESTATION,
    ENCH_STILL_WINDS,
    ENCH_DISTRACTED_ACROBATICS,
    // Update enchant_names[] in mon-ench.cc when adding or removing
    // enchantments.
    NUM_ENCHANTMENTS
};

enum energy_use_type
{
    EUT_MOVE,
    EUT_SWIM,
    EUT_ATTACK,
    EUT_MISSILE,
    EUT_SPELL,
    EUT_SPECIAL,
    EUT_ITEM,
    EUT_PICKUP,
};

enum equipment_type
{
    EQ_NONE = -1,

    EQ_WEAPON,
    EQ_FIRST_EQUIP = EQ_WEAPON,
    EQ_CLOAK,
    EQ_HELMET,
    EQ_GLOVES,
    EQ_BOOTS,
    EQ_SHIELD,
    EQ_BODY_ARMOUR,
    EQ_FIRST_JEWELLERY,
    EQ_LEFT_RING = EQ_FIRST_JEWELLERY,
    EQ_RIGHT_RING,
    EQ_AMULET,
    //Octopodes don't have left and right rings. They have eight rings, instead.
    EQ_RING_ONE,
    EQ_RING_TWO,
    EQ_RING_THREE,
    EQ_RING_FOUR,
    EQ_RING_FIVE,
    EQ_RING_SIX,
    EQ_RING_SEVEN,
    EQ_RING_EIGHT,
    // Finger amulet provides an extra ring slot
    EQ_RING_AMULET,
    EQ_LAST_JEWELLERY = EQ_RING_AMULET,
    NUM_EQUIP,

    EQ_MIN_ARMOUR = EQ_CLOAK,
    EQ_MAX_ARMOUR = EQ_BODY_ARMOUR,
    EQ_MAX_WORN   = EQ_RING_AMULET,
    // these aren't actual equipment slots, they're categories for functions
    EQ_STAFF            = 100,         // weapon with base_type OBJ_STAVES
    EQ_RINGS,                          // check both rings
    EQ_RINGS_PLUS,                     // check both rings and sum plus
#if TAG_MAJOR_VERSION == 34
    EQ_RINGS_PLUS2,                    // check both rings and sum plus2
#endif
    EQ_ALL_ARMOUR,                     // check all armour types
    EQ_AMULET_PLUS,                    // check amulet for pluses.
};

enum eq_type
{
    ET_WEAPON,
    ET_SHIELD,
    ET_ARMOUR,
    ET_JEWELS,
    NUM_ET
};

enum eq_type_flags
{
    ETF_WEAPON = 0x1,
    ETF_SHIELD = 0x2,
    ETF_ARMOUR = 0x4,
    ETF_JEWELS = 0x8,
    ETF_ALL    = 0xF
};

enum flush_reason_type
{
    FLUSH_ON_FAILURE,                  // spell/ability failed to cast
    FLUSH_BEFORE_COMMAND,              // flush before getting a command
    FLUSH_ON_MESSAGE,                  // flush when printing a message
    FLUSH_ON_WARNING_MESSAGE,          // flush on MSGCH_WARN messages
    FLUSH_ON_DANGER_MESSAGE,           // flush on MSGCH_DANGER messages
    FLUSH_ON_PROMPT,                   // flush on MSGCH_PROMPT messages
    FLUSH_ON_UNSAFE_YES_OR_NO_PROMPT,  // flush when !safe set to yesno()
    FLUSH_LUA,                         // flush when Lua wants to flush
    FLUSH_KEY_REPLAY_CANCEL,           // flush when key replay is cancelled
    FLUSH_ABORT_MACRO,                 // something wrong with macro being
                                       // processed, so stop it
    FLUSH_REPLAY_SETUP_FAILURE,        // setup for key replay failed
    FLUSH_REPEAT_SETUP_DONE,           // command repeat done manipulating
                                       // the macro buffer
    NUM_FLUSH_REASONS
};

enum god_type
{
    GOD_NO_GOD = 0,
    GOD_ZIN,
    GOD_SHINING_ONE,
    GOD_KIKUBAAQUDGHA,
    GOD_YREDELEMNUL,
    GOD_XOM,
    GOD_VEHUMET,
    GOD_OKAWARU,
    GOD_MAKHLEB,
    GOD_SIF_MUNA,
    GOD_TROG,
    GOD_NEMELEX_XOBEH,
    GOD_ELYVILON,
    GOD_LUGONU,
    GOD_BEOGH,
    GOD_JIYVA,
    GOD_FEDHAS,
    GOD_CHEIBRIADOS,
    GOD_ASHENZARI,
    GOD_DITHMENOS,
    GOD_GOZAG,
    GOD_QAZLAL,
    GOD_RU,
    GOD_PAKELLAS,
    GOD_USKAYAW,
    GOD_HEPLIAKLQANA,
    GOD_IEOH_JIAN,
    NUM_GODS,                          // always after last god

    GOD_RANDOM = 100,
    GOD_NAMELESS,                      // for monsters with non-player gods
    GOD_ECUMENICAL,                    // Temporary
};

enum held_type
{
    HELD_NONE = 0,
    HELD_NET,         // currently unused
    HELD_WEB,         // currently unused
    HELD_MONSTER,     // but no damage
    HELD_CONSTRICTED, // damaging
};

enum holy_word_source_type
{
    HOLY_WORD_SCROLL,
    HOLY_WORD_ZIN,     // sanctuary
    HOLY_WORD_TSO,     // weapon blessing
    HOLY_WORD_CARD,    // Nemelex wrath
};

enum hunger_state_t                    // you.hunger_state
{
    HS_FAINTING,
    HS_STARVING,
    HS_NEAR_STARVING,
    HS_VERY_HUNGRY,
    HS_HUNGRY,
    HS_SATIATED,                       // "not hungry" state
    HS_FULL,
    HS_VERY_FULL,
    HS_ENGORGED,
};

enum item_status_flag_type  // per item flags: ie. ident status, cursed status
{
    ISFLAG_KNOW_CURSE        = 0x00000001,  // curse status
    ISFLAG_KNOW_TYPE         = 0x00000002,  // artefact name, sub/special types
    ISFLAG_KNOW_PLUSES       = 0x00000004,  // to hit/to dam/to AC/charges
    ISFLAG_KNOW_PROPERTIES   = 0x00000008,  // know special artefact properties
    ISFLAG_IDENT_MASK        = 0x0000000F,  // mask of all id related flags

    ISFLAG_CURSED            = 0x00000100,  // cursed
    ISFLAG_HANDLED           = 0x00000200,  // player has handled this item
                             //0x00000400,  // was: ISFLAG_SEEN_CURSED
                             //0x00000800,  // was: ISFLAG_TRIED

    ISFLAG_RANDART           = 0x00001000,  // special value is seed
    ISFLAG_UNRANDART         = 0x00002000,  // is an unrandart
    ISFLAG_ARTEFACT_MASK     = 0x00003000,  // randart or unrandart
    ISFLAG_DROPPED           = 0x00004000,  // dropped item (no autopickup)
    ISFLAG_THROWN            = 0x00008000,  // thrown missile weapon

    // these don't have to remain as flags
    ISFLAG_NO_DESC           = 0x00000000,  // used for clearing these flags
    ISFLAG_GLOWING           = 0x00010000,  // weapons or armour
    ISFLAG_RUNED             = 0x00020000,  // weapons or armour
    ISFLAG_EMBROIDERED_SHINY = 0x00040000,  // armour: depends on sub-type
    ISFLAG_COSMETIC_MASK     = 0x00070000,  // mask of cosmetic descriptions

    ISFLAG_UNOBTAINABLE      = 0x00080000,  // vault on display

    ISFLAG_MIMIC             = 0x00100000,  // mimic
                             //0x00200000,  // was ISFLAG_NO_MIMIC

    ISFLAG_NO_PICKUP         = 0x00400000,  // Monsters won't pick this up

#if TAG_MAJOR_VERSION == 34
    ISFLAG_UNUSED1           = 0x01000000,  // was ISFLAG_ORCISH
    ISFLAG_UNUSED2           = 0x02000000,  // was ISFLAG_DWARVEN
    ISFLAG_UNUSED3           = 0x04000000,  // was ISFLAG_ELVEN
    ISFLAG_RACIAL_MASK       = 0x07000000,  // mask of racial equipment types
#endif
    ISFLAG_NOTED_ID          = 0x08000000,
    ISFLAG_NOTED_GET         = 0x10000000,

    ISFLAG_SEEN              = 0x20000000,  // has it been seen
    ISFLAG_SUMMONED          = 0x40000000,  // Item generated on a summon
#if TAG_MAJOR_VERSION == 34
    ISFLAG_UNUSED4           = 0x80000000,  // was ISFLAG_DROPPED_BY_ALLY
#endif
};

#if TAG_MAJOR_VERSION == 34
enum item_type_id_state_type
{
    ID_UNKNOWN_TYPE = 0,
    ID_MON_TRIED_TYPE,
    ID_TRIED_TYPE,
    ID_TRIED_ITEM_TYPE,
    ID_KNOWN_TYPE,
    NUM_ID_STATE_TYPES
};
#endif

enum job_type
{
    JOB_FIGHTER,
    JOB_WIZARD,
#if TAG_MAJOR_VERSION == 34
    JOB_PRIEST,
#endif
    JOB_GLADIATOR,
    JOB_NECROMANCER,
    JOB_ASSASSIN,
    JOB_BERSERKER,
    JOB_HUNTER,
    JOB_CONJURER,
    JOB_ENCHANTER,
    JOB_FIRE_ELEMENTALIST,
    JOB_ICE_ELEMENTALIST,
    JOB_SUMMONER,
    JOB_AIR_ELEMENTALIST,
    JOB_EARTH_ELEMENTALIST,
    JOB_SKALD,
    JOB_VENOM_MAGE,
    JOB_CHAOS_KNIGHT,
    JOB_TRANSMUTER,
#if TAG_MAJOR_VERSION == 34
    JOB_HEALER,
    JOB_STALKER,
#endif
    JOB_MONK,
    JOB_WARPER,
    JOB_WANDERER,
    JOB_ARTIFICER,                     //   Greenberg/Bane
    JOB_ARCANE_MARKSMAN,
#if TAG_MAJOR_VERSION == 34
    JOB_DEATH_KNIGHT,
#endif
    JOB_ABYSSAL_KNIGHT,
#if TAG_MAJOR_VERSION == 34
    JOB_JESTER,
#endif
    NUM_JOBS,                          // always after the last job

    JOB_UNKNOWN = 100,
    JOB_RANDOM,
    JOB_VIABLE,
};

enum KeymapContext
{
    KMC_DEFAULT,         // For no-arg getchm(), must be zero.
    KMC_LEVELMAP,        // When in the 'X' level map
    KMC_TARGETING,       // Only during 'x' and other targeting modes
    KMC_CONFIRM,         // When being asked y/n/q questions
    KMC_MENU,            // For menus
#ifdef USE_TILE
    KMC_DOLL,            // For the tiles doll menu editing screen
#endif

    KMC_CONTEXT_COUNT,   // Must always be the last real context

    KMC_NONE
};

// This order is *critical*. Don't mess with it (see mon_enchant)
enum kill_category
{
    KC_YOU,
    KC_FRIENDLY,
    KC_OTHER,
    KC_NCATEGORIES
};

enum killer_type                       // monster_die(), thing_thrown
{
    KILL_NONE,                         // no killer
    KILL_YOU,                          // you are the killer
    KILL_MON,                          // no, it was a monster!
    KILL_YOU_MISSILE,                  // in the library, with a dart
    KILL_MON_MISSILE,                  // in the dungeon, with a club
    KILL_YOU_CONF,                     // died while confused as caused by you
    KILL_MISCAST,                      // as a result of a spell miscast
    KILL_MISC,                         // any miscellaneous killing
    KILL_RESET,                        // excised from existence
    KILL_DISMISSED,                    // like KILL_RESET, but drops inventory
    KILL_BANISHED,                     // monsters what got banished
#if TAG_MAJOR_VERSION == 34
    KILL_UNSUMMONED,                   // summoned monsters whose timers ran out
#endif
    KILL_TIMEOUT,                      // non-summoned monsters whose times ran out
    KILL_PACIFIED,                     // only used by milestones and notes
    KILL_ENSLAVED,                     // only used by milestones and notes
    KILL_SLIMIFIED,                    // only used by milestones and notes
};

// Can't change this order without breaking saves.
enum map_marker_type
{
    MAT_FEATURE,              // Stock marker.
    MAT_LUA_MARKER,
    MAT_CORRUPTION_NEXUS,
    MAT_WIZ_PROPS,
    MAT_TOMB,
    MAT_MALIGN,
#if TAG_MAJOR_VERSION == 34
    MAT_PHOENIX,
#endif
    MAT_POSITION,
#if TAG_MAJOR_VERSION == 34
    MAT_DOOR_SEAL,
#endif
    MAT_TERRAIN_CHANGE,
    MAT_CLOUD_SPREADER,
    NUM_MAP_MARKER_TYPES,
    MAT_ANY,
};

enum terrain_change_type
{
    TERRAIN_CHANGE_GENERIC,
    TERRAIN_CHANGE_FLOOD,
    TERRAIN_CHANGE_TOMB,
    TERRAIN_CHANGE_IMPRISON,
    TERRAIN_CHANGE_DOOR_SEAL,
    TERRAIN_CHANGE_FORESTED,
    NUM_TERRAIN_CHANGE_TYPES
};

enum map_feature
{
    MF_UNSEEN,
    MF_FLOOR,
    MF_WALL,
    MF_MAP_FLOOR,
    MF_MAP_WALL,
    MF_DOOR,
    MF_ITEM,
    MF_MONS_FRIENDLY,
    MF_MONS_PEACEFUL,
    MF_MONS_NEUTRAL,
    MF_MONS_HOSTILE,
    MF_MONS_NO_EXP,
    MF_STAIR_UP,
    MF_STAIR_DOWN,
    MF_STAIR_BRANCH,
    MF_FEATURE,
    MF_WATER,
    MF_LAVA,
    MF_TRAP,
    MF_EXCL_ROOT,
    MF_EXCL,
    MF_PLAYER,
    MF_DEEP_WATER,
    MF_PORTAL,
    MF_MAX,

    MF_SKIP,
};

enum menu_type
{
    MT_ANY = -1,

    MT_INVLIST,                        // List inventory
    MT_DROP,
    MT_PICKUP,
    MT_KNOW,
    MT_SELONE,                         // Select one
};

enum mon_holy_type_flags
{
    MH_NONE              = 0,
    MH_HOLY              = 1<<0,
    MH_NATURAL           = 1<<1,
    MH_UNDEAD            = 1<<2,
    MH_DEMONIC           = 1<<3,
    MH_NONLIVING         = 1<<4, // golems and other constructs
    MH_PLANT             = 1<<5,
    MH_EVIL              = 1<<6, // priests/wizards with evil spells
};
DEF_BITFIELD(mon_holy_type, mon_holy_type_flags, 7);

enum targ_mode_type
{
    TARG_ANY,
    TARG_FRIEND,
    TARG_INJURED_FRIEND, // for healing
    TARG_HOSTILE,
    TARG_HOSTILE_SUBMERGED, // Target hostiles including submerged ones
    TARG_EVOLVABLE_PLANTS,  // Targeting mode for Fedhas' evolution
    TARG_BEOGH_GIFTABLE,    // For Beogh followers who can be given gifts
    TARG_MOVABLE_OBJECT,    // Movable objects only
    TARG_MOBILE_MONSTER,    // Non-stationary monsters
    TARG_IEOH_JIAN_WEAPON,
    TARG_NUM_MODES
};

// NOTE: Changing this order will break saves! Appending does not.
enum monster_type                      // menv[].type
{
    MONS_PROGRAM_BUG,
        MONS_0 = MONS_PROGRAM_BUG,

#if TAG_MAJOR_VERSION > 34
    MONS_GIANT_LIZARD,          // genus
#endif
    MONS_FRILLED_LIZARD,
    MONS_LEOPARD_GECKO,
    MONS_IGUANA,
    MONS_KOMODO_DRAGON,
    MONS_BASILISK,
    MONS_BAT,
    MONS_FIRE_BAT,
#if TAG_MAJOR_VERSION > 34
    MONS_SNAKE,                // genus
#endif
    MONS_BALL_PYTHON,
    MONS_ADDER,
    MONS_WATER_MOCCASIN,
    MONS_BLACK_MAMBA,
    MONS_ANACONDA,
    MONS_SEA_SNAKE,
#if TAG_MAJOR_VERSION > 34
    MONS_SHOCK_SERPENT,
    MONS_MANA_VIPER,
#endif
    MONS_RAT,
#if TAG_MAJOR_VERSION == 34
    MONS_GREY_RAT,
#endif
    MONS_RIVER_RAT,
    MONS_HELL_RAT,
#if TAG_MAJOR_VERSION == 34
    MONS_LABORATORY_RAT,
#endif
    MONS_QUOKKA,         // Quokka are a type of wallaby, returned -- bwr 382
    MONS_PORCUPINE,
    MONS_JACKAL,
    MONS_HOUND,
#if TAG_MAJOR_VERSION == 34
    MONS_WAR_DOG,
#else
    MONS_HOWLER_MONKEY,
#endif
    MONS_WOLF,
    MONS_WARG,
    MONS_HELL_HOUND,
#if TAG_MAJOR_VERSION > 34
    MONS_RAIJU,
    MONS_DOOM_HOUND,
#endif
    MONS_HOG,
    MONS_HELL_HOG,
    MONS_HOLY_SWINE,            // porkalator
#if TAG_MAJOR_VERSION == 34
    MONS_GIANT_SLUG,
    MONS_AGATE_SNAIL,
#else
    MONS_DART_SLUG,
    MONS_TORPOR_SNAIL,
#endif
    MONS_ELEPHANT_SLUG,
    MONS_TYRANT_LEECH,
#if TAG_MAJOR_VERSION == 34
    MONS_BABY_ALLIGATOR,
#endif
    MONS_ALLIGATOR,
    MONS_CROCODILE,
    MONS_HYDRA,
#if TAG_MAJOR_VERSION == 34
    MONS_SHEEP,
#endif
#if TAG_MAJOR_VERSION > 34
    MONS_DREAM_SHEEP,
#endif
    MONS_YAK,
    MONS_DEATH_YAK,
    MONS_CATOBLEPAS,
    MONS_ELEPHANT,
    MONS_DIRE_ELEPHANT,
    MONS_HELLEPHANT,
    MONS_MANTICORE,
    MONS_HIPPOGRIFF,
#if TAG_MAJOR_VERSION == 34
    MONS_GRIFFON,
#endif
#if TAG_MAJOR_VERSION > 34
    MONS_MUTANT_BEAST,
    MONS_FROG,                  // genus
#endif
    MONS_BULLFROG,
    MONS_SPINY_FROG,
    MONS_BLINK_FROG,
#if TAG_MAJOR_VERSION > 34
    MONS_BARACHIAN,
    MONS_BEAR,                  // genus
#endif
    MONS_GRIZZLY_BEAR,
    MONS_POLAR_BEAR,
    MONS_BLACK_BEAR,
    MONS_WORM,
#if TAG_MAJOR_VERSION == 34
    MONS_BRAIN_WORM,
    MONS_ROCK_WORM,
    MONS_SPINY_WORM,
#endif
    MONS_WYVERN,
#if TAG_MAJOR_VERSION > 34
    MONS_DRAKE,                 // genus
#endif
    MONS_LINDWURM,
    MONS_RIME_DRAKE,
    MONS_SWAMP_DRAKE,
    MONS_DEATH_DRAKE,
#if TAG_MAJOR_VERSION > 34
    MONS_WIND_DRAKE,
    MONS_DRAGON,                // genus
#endif
    MONS_STEAM_DRAGON,
    MONS_ACID_DRAGON,
    MONS_SWAMP_DRAGON,
    MONS_FIRE_DRAGON,
    MONS_ICE_DRAGON,
    MONS_SHADOW_DRAGON,
    MONS_STORM_DRAGON,
    MONS_BONE_DRAGON,
    MONS_QUICKSILVER_DRAGON,
    MONS_IRON_DRAGON,
    MONS_GOLDEN_DRAGON,
    MONS_PEARL_DRAGON,

    MONS_OOZE,
    MONS_JELLY,
#if TAG_MAJOR_VERSION == 34
    MONS_BROWN_OOZE,
    MONS_GIANT_AMOEBA,
#endif
    MONS_AZURE_JELLY,
    MONS_DEATH_OOZE,
    MONS_ACID_BLOB,
    MONS_SLIME_CREATURE,
#if TAG_MAJOR_VERSION == 34
    MONS_PULSATING_LUMP,
#endif
    MONS_FLOATING_EYE,
    MONS_EYE_OF_DRAINING,
    MONS_SHINING_EYE,
    MONS_EYE_OF_DEVASTATION,
    MONS_GREAT_ORB_OF_EYES,
    MONS_GLOWING_ORANGE_BRAIN,

    MONS_DANCING_WEAPON,
    MONS_IEOH_JIAN_WEAPON,
#if TAG_MAJOR_VERSION > 34
    MONS_SPECTRAL_WEAPON,
#endif
    MONS_HARPY,
#if TAG_MAJOR_VERSION == 34
    MONS_RAVEN,
#endif
#if TAG_MAJOR_VERSION > 34
    MONS_BENNU,
    MONS_CAUSTIC_SHRIKE,
    MONS_SHARD_SHRIKE,

#endif
    MONS_FIRE_CRAB,
#if TAG_MAJOR_VERSION == 34
    MONS_HOMUNCULUS,
    MONS_SOUPLING,
#else
    MONS_GHOST_CRAB,
    MONS_CRAB,
#endif

    MONS_BUTTERFLY,
#if TAG_MAJOR_VERSION == 34
    MONS_ANT_LARVA,
#endif
    MONS_WORKER_ANT,
    MONS_SOLDIER_ANT,
    MONS_QUEEN_ANT,
#if TAG_MAJOR_VERSION > 34
    MONS_FORMICID,
#endif
    MONS_KILLER_BEE,
    MONS_QUEEN_BEE,
#if TAG_MAJOR_VERSION > 34
    MONS_MELIAI,
#endif
    MONS_VAMPIRE_MOSQUITO,
#if TAG_MAJOR_VERSION == 34
    MONS_BUMBLEBEE,
    MONS_WASP,
#endif
    MONS_HORNET,
#if TAG_MAJOR_VERSION > 34
    MONS_SPARK_WASP,
#endif
#if TAG_MAJOR_VERSION == 34
    MONS_BEETLE,
    MONS_BORING_BEETLE,
    MONS_BOULDER_BEETLE,
#endif
#if TAG_MAJOR_VERSION > 34
    MONS_DEATH_SCARAB,
#endif
    MONS_GIANT_COCKROACH,
#if TAG_MAJOR_VERSION == 34
    MONS_GIANT_CENTIPEDE,
    MONS_GIANT_MITE,
#endif
    MONS_SPIDER,
    MONS_WOLF_SPIDER,
#if TAG_MAJOR_VERSION == 34
    MONS_TRAPDOOR_SPIDER,
#endif
    MONS_JUMPING_SPIDER,
    MONS_ORB_SPIDER,
    MONS_TARANTELLA,
    MONS_REDBACK,
    MONS_SCORPION,
    MONS_EMPEROR_SCORPION,
    MONS_MOTH,                  // genus
#if TAG_MAJOR_VERSION == 34
    MONS_MOTH_OF_SUPPRESSION,
#endif
    MONS_GHOST_MOTH,
    MONS_MOTH_OF_WRATH,
    MONS_DEMONIC_CRAWLER,
    MONS_SNAPPING_TURTLE,
    MONS_ALLIGATOR_SNAPPING_TURTLE,
#if TAG_MAJOR_VERSION == 34
    MONS_GNOME,
#endif
    MONS_HALFLING,              // recolouring + single vault.
    MONS_FELID,                 // recolouring + single vault. Miaow!
    MONS_VAMPIRE_BAT,           // recolouring + vaults
    MONS_DEMIGOD,               // recolouring + single vault
    MONS_DEMONSPAWN,
#if TAG_MAJOR_VERSION > 34
    MONS_FIRST_DEMONSPAWN = MONS_DEMONSPAWN,
    MONS_MONSTROUS_DEMONSPAWN,
    MONS_FIRST_BASE_DEMONSPAWN = MONS_MONSTROUS_DEMONSPAWN,
    MONS_GELID_DEMONSPAWN,
    MONS_INFERNAL_DEMONSPAWN,
    MONS_TORTUROUS_DEMONSPAWN,
    MONS_LAST_BASE_DEMONSPAWN = MONS_TORTUROUS_DEMONSPAWN,
    MONS_BLOOD_SAINT,
    MONS_FIRST_NONBASE_DEMONSPAWN = MONS_BLOOD_SAINT,
    MONS_WARMONGER,
    MONS_CORRUPTER,
    MONS_BLACK_SUN,
    MONS_LAST_NONBASE_DEMONSPAWN = MONS_BLACK_SUN,
    MONS_LAST_DEMONSPAWN = MONS_BLACK_SUN,
#endif
    MONS_GARGOYLE,
    MONS_WAR_GARGOYLE,
    MONS_MOLTEN_GARGOYLE,
    MONS_UGLY_THING,
    MONS_VERY_UGLY_THING,
    MONS_ICE_BEAST,
    MONS_SKY_BEAST,
    MONS_SPHINX,
    MONS_ORB_GUARDIAN,

    MONS_GOLEM,                 // genus
#if TAG_MAJOR_VERSION == 34
    MONS_CLAY_GOLEM,
    MONS_WOOD_GOLEM,
    MONS_STONE_GOLEM,
#else
    MONS_SALTLING,
    MONS_PEACEKEEPER,
#endif
    MONS_IRON_GOLEM,
    MONS_CRYSTAL_GUARDIAN,
    MONS_TOENAIL_GOLEM,
    MONS_ELECTRIC_GOLEM, // replacing the guardian robot -- bwr
#if TAG_MAJOR_VERSION > 34
    MONS_GUARDIAN_GOLEM,
    MONS_SPELLFORGED_SERVITOR,
    MONS_USHABTI,
#endif
    MONS_ORB_OF_FIRE,    // Swords renamed to fit -- bwr
#if TAG_MAJOR_VERSION > 34
    MONS_ELEMENTAL,             // genus
#endif
    MONS_EARTH_ELEMENTAL,
    MONS_FIRE_ELEMENTAL,
    MONS_AIR_ELEMENTAL,
#if TAG_MAJOR_VERSION > 34
    MONS_IRON_ELEMENTAL,
    MONS_ELEMENTAL_WELLSPRING,
#endif
    MONS_TWISTER,        // air miscasts
    MONS_GOLDEN_EYE,
    MONS_FIRE_VORTEX,
    MONS_SPATIAL_VORTEX,
    MONS_INSUBSTANTIAL_WISP,
#if TAG_MAJOR_VERSION == 34
    MONS_VAPOUR,

    // Mimics:
    MONS_INEPT_ITEM_MIMIC,
    MONS_ITEM_MIMIC,
    MONS_RAVENOUS_ITEM_MIMIC,
    MONS_MONSTROUS_ITEM_MIMIC,
    MONS_INEPT_FEATURE_MIMIC,
    MONS_FEATURE_MIMIC,
    MONS_RAVENOUS_FEATURE_MIMIC,
    MONS_MONSTROUS_FEATURE_MIMIC, // unused
#endif

    // Plants:
    MONS_TOADSTOOL,
    MONS_FUNGUS,
    MONS_WANDERING_MUSHROOM,
#if TAG_MAJOR_VERSION > 34
    MONS_DEATHCAP,
#endif
    MONS_PLANT,
    MONS_OKLOB_SAPLING,
    MONS_OKLOB_PLANT,
    MONS_BUSH,
    MONS_BURNING_BUSH,
#if TAG_MAJOR_VERSION > 34
    MONS_THORN_HUNTER,
    MONS_BRIAR_PATCH,
    MONS_SHAMBLING_MANGROVE,
    MONS_VINE_STALKER,
    MONS_ANIMATED_TREE,
    MONS_DEMONIC_PLANT,
    MONS_WITHERED_PLANT,
#endif
    MONS_BALLISTOMYCETE_SPORE,
    MONS_BALLISTOMYCETE,
    MONS_HYPERACTIVE_BALLISTOMYCETE,

    MONS_GOBLIN,
    MONS_HOBGOBLIN,
    MONS_GNOLL,
    MONS_GNOLL_SHAMAN,
    MONS_GNOLL_SERGEANT,
    MONS_BOGGART,
    MONS_KOBOLD,
    MONS_BIG_KOBOLD,
    MONS_KOBOLD_DEMONOLOGIST,
    MONS_ORC,
    MONS_ORC_WARRIOR,
    MONS_ORC_PRIEST,
    MONS_ORC_HIGH_PRIEST,
    MONS_ORC_WIZARD,
    MONS_ORC_KNIGHT,
    MONS_ORC_SORCERER,
    MONS_ORC_WARLORD,
    MONS_DWARF,
    MONS_DEEP_DWARF,
#if TAG_MAJOR_VERSION == 34
    MONS_DEEP_DWARF_SCION,
    MONS_DEEP_DWARF_ARTIFICER,
    MONS_DEEP_DWARF_NECROMANCER,
    MONS_DEEP_DWARF_BERSERKER,
    MONS_DEATH_KNIGHT,
    MONS_UNBORN,
#endif
    MONS_ELF,
#if TAG_MAJOR_VERSION == 34
    MONS_DEEP_ELF_SOLDIER,
    MONS_DEEP_ELF_FIGHTER,
#endif
    MONS_DEEP_ELF_KNIGHT,
#if TAG_MAJOR_VERSION > 34
    MONS_DEEP_ELF_ARCHER,
#endif
    MONS_DEEP_ELF_MAGE,
#if TAG_MAJOR_VERSION == 34
    MONS_DEEP_ELF_SUMMONER,
    MONS_DEEP_ELF_CONJURER,
    MONS_DEEP_ELF_PRIEST,
#endif
    MONS_DEEP_ELF_HIGH_PRIEST,
    MONS_DEEP_ELF_DEMONOLOGIST,
    MONS_DEEP_ELF_ANNIHILATOR,
    MONS_DEEP_ELF_SORCERER,
    MONS_DEEP_ELF_DEATH_MAGE,
#if TAG_MAJOR_VERSION > 34
    MONS_DEEP_ELF_ELEMENTALIST,
#endif
    MONS_DEEP_ELF_BLADEMASTER,
    MONS_DEEP_ELF_MASTER_ARCHER,
    MONS_SPRIGGAN,
    MONS_SPRIGGAN_DRUID,
#if TAG_MAJOR_VERSION == 34
    MONS_SPRIGGAN_ASSASSIN,
#endif
    MONS_SPRIGGAN_RIDER,
    MONS_SPRIGGAN_BERSERKER,
    MONS_SPRIGGAN_DEFENDER,
    MONS_SPRIGGAN_AIR_MAGE,
#if TAG_MAJOR_VERSION == 34
    MONS_FIREFLY,
#endif
    MONS_TENGU,
#if TAG_MAJOR_VERSION > 34
    MONS_TENGU_WARRIOR,
    MONS_TENGU_CONJURER,
    MONS_TENGU_REAVER,
#endif
    MONS_MINOTAUR,
    MONS_NAGA,
    MONS_NAGA_WARRIOR,
    MONS_NAGA_MAGE,
#if TAG_MAJOR_VERSION > 34
    MONS_NAGA_RITUALIST,
    MONS_NAGA_SHARPSHOOTER,
#endif
    MONS_NAGARAJA,
    MONS_GUARDIAN_SERPENT,
    MONS_OCTOPODE,
    MONS_MERFOLK,
    MONS_MERFOLK_SIREN,
    MONS_MERFOLK_AVATAR,
#if TAG_MAJOR_VERSION > 34
    MONS_DROWNED_SOUL,
#endif
    MONS_MERFOLK_IMPALER,
    MONS_MERFOLK_AQUAMANCER,
    MONS_MERFOLK_JAVELINEER,
#if TAG_MAJOR_VERSION > 34
    MONS_WATER_NYMPH,
#endif
    MONS_CENTAUR,
    MONS_CENTAUR_WARRIOR,
    MONS_YAKTAUR,
    MONS_YAKTAUR_CAPTAIN,
#if TAG_MAJOR_VERSION > 34
    MONS_FAUN,
    MONS_SATYR,
#endif
    MONS_OGRE,
    MONS_TWO_HEADED_OGRE,
    MONS_OGRE_MAGE,
    MONS_TROLL,
#if TAG_MAJOR_VERSION == 34
    MONS_ROCK_TROLL,
#endif
    MONS_IRON_TROLL,
    MONS_DEEP_TROLL,
#if TAG_MAJOR_VERSION > 34
    MONS_DEEP_TROLL_EARTH_MAGE,
    MONS_DEEP_TROLL_SHAMAN,
#endif
    MONS_GIANT,                 // genus
#if TAG_MAJOR_VERSION == 34
    MONS_HILL_GIANT,
#endif
    MONS_CYCLOPS,
    MONS_ETTIN,
    MONS_STONE_GIANT,
    MONS_FIRE_GIANT,
    MONS_FROST_GIANT,
    MONS_TITAN,
#if TAG_MAJOR_VERSION > 34
    MONS_JUGGERNAUT,
    MONS_IRON_GIANT,
#endif
    MONS_HUMAN,
    MONS_SLAVE,
    MONS_HELL_KNIGHT,
#if TAG_MAJOR_VERSION > 34
    MONS_DEATH_KNIGHT,
#endif
    MONS_NECROMANCER,
    MONS_WIZARD,
    MONS_VAULT_GUARD,
#if TAG_MAJOR_VERSION > 34
    MONS_VAULT_SENTINEL,
    MONS_VAULT_WARDEN,
    MONS_IRONBRAND_CONVOKER,
    MONS_IRONHEART_PRESERVER,
    MONS_IMPERIAL_MYRMIDON,
    MONS_SERVANT_OF_WHISPERS,
    MONS_RAGGED_HIEROPHANT,
    MONS_HALAZID_WARLOCK,
#endif
    MONS_KILLER_KLOWN,
    MONS_SHAPESHIFTER,
    MONS_GLOWING_SHAPESHIFTER,

    // Draconians:
    MONS_DRACONIAN,
    MONS_FIRST_DRACONIAN = MONS_DRACONIAN,

    // If adding more drac colours, sync up colour names in
    // mon-util.cc.
    MONS_BLACK_DRACONIAN,
    MONS_FIRST_BASE_DRACONIAN = MONS_BLACK_DRACONIAN,
#if TAG_MAJOR_VERSION == 34
    MONS_MOTTLED_DRACONIAN,
#endif
    MONS_YELLOW_DRACONIAN,
    MONS_GREEN_DRACONIAN,
    MONS_PURPLE_DRACONIAN,
    MONS_RED_DRACONIAN,
    MONS_WHITE_DRACONIAN,
    MONS_LAST_SPAWNED_DRACONIAN = MONS_WHITE_DRACONIAN,
    MONS_GREY_DRACONIAN,
    MONS_PALE_DRACONIAN,
    MONS_LAST_BASE_DRACONIAN = MONS_PALE_DRACONIAN,

    // Sync up with mon-place.cc's draconian selection if adding more.
    MONS_DRACONIAN_STORMCALLER,
    MONS_FIRST_NONBASE_DRACONIAN = MONS_DRACONIAN_STORMCALLER,
    MONS_DRACONIAN_MONK,
#if TAG_MAJOR_VERSION == 34
    MONS_DRACONIAN_ZEALOT,
#endif
    MONS_DRACONIAN_SHIFTER,
    MONS_DRACONIAN_ANNIHILATOR,
    MONS_DRACONIAN_KNIGHT,
    MONS_DRACONIAN_SCORCHER,

    MONS_LAST_NONBASE_DRACONIAN = MONS_DRACONIAN_SCORCHER,
    MONS_LAST_DRACONIAN = MONS_LAST_NONBASE_DRACONIAN,

    // Lava monsters:
#if TAG_MAJOR_VERSION == 34
    MONS_LAVA_WORM,
    MONS_LAVA_FISH,
#endif
    MONS_LAVA_SNAKE,
    MONS_SALAMANDER,
#if TAG_MAJOR_VERSION > 34
    MONS_SALAMANDER_MYSTIC,
#endif

    // Water monsters:
#if TAG_MAJOR_VERSION == 34
    MONS_BIG_FISH,
    MONS_GIANT_GOLDFISH,
#endif
    MONS_ELECTRIC_EEL,
#if TAG_MAJOR_VERSION == 34
    MONS_JELLYFISH,
#endif
    MONS_WATER_ELEMENTAL,
    MONS_SWAMP_WORM,
#if TAG_MAJOR_VERSION == 34
    MONS_SHARK,
#endif
    MONS_KRAKEN,
    MONS_KRAKEN_TENTACLE,
    MONS_KRAKEN_TENTACLE_SEGMENT,

    // Statuary
    MONS_ORANGE_STATUE,
    MONS_OBSIDIAN_STATUE,
    MONS_ICE_STATUE,
    MONS_STATUE,
    MONS_TRAINING_DUMMY,
    MONS_LIGHTNING_SPIRE,
#if TAG_MAJOR_VERSION > 34
    MONS_DIAMOND_OBELISK,
#endif

    // Demons:
    MONS_CRIMSON_IMP,
    MONS_QUASIT,
    MONS_WHITE_IMP,
#if TAG_MAJOR_VERSION == 34
    MONS_LEMURE,
#endif
    MONS_UFETUBUS,
    MONS_IRON_IMP,
    MONS_SHADOW_IMP,
    MONS_RED_DEVIL,
#if TAG_MAJOR_VERSION == 34
    MONS_ROTTING_DEVIL,
#endif
    MONS_HELLWING,
    MONS_SIXFIRHY,
    MONS_NEQOXEC,
    MONS_ORANGE_DEMON,
    MONS_SMOKE_DEMON,
    MONS_YNOXINUL,
    MONS_CHAOS_SPAWN,
    MONS_HELLION,
    MONS_LOROCYPROCA,
    MONS_TORMENTOR,
    MONS_REAPER,
    MONS_SOUL_EATER,
    MONS_ICE_DEVIL,
#if TAG_MAJOR_VERSION == 34
    MONS_BLUE_DEVIL,
#endif
    MONS_HELL_BEAST,
    MONS_RUST_DEVIL,
    MONS_EXECUTIONER,
    MONS_GREEN_DEATH,
    MONS_BLIZZARD_DEMON,
    MONS_BALRUG,
    MONS_CACODEMON,
    MONS_SUN_DEMON,
    MONS_SHADOW_DEMON,
    MONS_HELL_SENTINEL,
    MONS_BRIMSTONE_FIEND,
    MONS_ICE_FIEND,
    MONS_TZITZIMITL,
    MONS_PANDEMONIUM_LORD,

    // Spiritual beings ('R')
    MONS_EFREET,
    MONS_RAKSHASA,
#if TAG_MAJOR_VERSION == 34
    MONS_RAKSHASA_FAKE,
#endif
#if TAG_MAJOR_VERSION > 34
    MONS_DRYAD,
    MONS_SNAPLASHER_VINE,
    MONS_SNAPLASHER_VINE_SEGMENT,
#endif

    // Abyssals
    MONS_UNSEEN_HORROR,
    MONS_TENTACLED_STARSPAWN,
    MONS_LURKING_HORROR,
    MONS_THRASHING_HORROR,
    MONS_STARCURSED_MASS,
    MONS_ANCIENT_ZYME,
    MONS_WRETCHED_STAR,
#if TAG_MAJOR_VERSION > 34
    MONS_APOCALYPSE_CRAB,
    MONS_STARSPAWN_TENTACLE,
    MONS_STARSPAWN_TENTACLE_SEGMENT,
    MONS_SPATIAL_MAELSTROM,
    MONS_WORLDBINDER,
    MONS_ENTROPY_WEAVER, // not sure where else to put it
#endif
    MONS_ELDRITCH_TENTACLE,
    MONS_ELDRITCH_TENTACLE_SEGMENT,
    MONS_TENTACLED_MONSTROSITY,
    MONS_ABOMINATION_SMALL,
    MONS_ABOMINATION_LARGE,
    MONS_CRAWLING_CORPSE,
    MONS_MACABRE_MASS,

    // Undead:
#if TAG_MAJOR_VERSION > 34
    MONS_ZOMBIE,
    MONS_SKELETON,
    MONS_SIMULACRUM,
#endif
#if TAG_MAJOR_VERSION == 34
    MONS_PLAGUE_SHAMBLER,
#endif
    MONS_NECROPHAGE,
    MONS_GHOUL,
#if TAG_MAJOR_VERSION == 34
    MONS_FLAMING_CORPSE,
#endif
    MONS_MUMMY,
    MONS_BOG_BODY,
    MONS_GUARDIAN_MUMMY,
    MONS_GREATER_MUMMY,
    MONS_MUMMY_PRIEST,
    MONS_VAMPIRE,
    MONS_VAMPIRE_KNIGHT,
    MONS_VAMPIRE_MAGE,
    MONS_GHOST,                 // common genus for monster and player ghosts
    MONS_PHANTOM,
    MONS_SHADOW,
    MONS_HUNGRY_GHOST,
    MONS_FLAYED_GHOST,
    MONS_WIGHT,
    MONS_WRAITH,
    MONS_FREEZING_WRAITH,
    MONS_SHADOW_WRAITH,
    MONS_SILENT_SPECTRE,
    MONS_EIDOLON,
    MONS_FLYING_SKULL,
    MONS_SKELETAL_WARRIOR,
    MONS_PHANTASMAL_WARRIOR,
    MONS_LICH,
    MONS_ANCIENT_LICH,
    MONS_DEATH_COB,
    MONS_CURSE_TOE,
    MONS_CURSE_SKULL,
    MONS_PROFANE_SERVITOR,
#if TAG_MAJOR_VERSION > 34
    MONS_ANCIENT_CHAMPION,
    MONS_REVENANT,
    MONS_LOST_SOUL,
    MONS_JIANGSHI,
#endif
    MONS_SKELETON_SMALL,   // recolouring only
    MONS_SKELETON_LARGE,   // recolouring only
    MONS_ZOMBIE_SMALL,     // recolouring only
    MONS_ZOMBIE_LARGE,     // recolouring only
    MONS_SPECTRAL_THING,
    MONS_SIMULACRUM_SMALL, // recolouring only
    MONS_SIMULACRUM_LARGE, // recolouring only

    // Holies:
    MONS_ANGEL,
    MONS_DAEVA,
    MONS_CHERUB,
    MONS_SERAPH,
#if TAG_MAJOR_VERSION == 34
    MONS_PHOENIX,
    MONS_SILVER_STAR,
    MONS_BLESSED_TOE,
    MONS_SHEDU,
#endif
    MONS_OPHAN,
#if TAG_MAJOR_VERSION == 34
    MONS_SPIRIT,
    MONS_PALADIN,
#endif
    MONS_APIS,

    // Fixed uniques:
    MONS_GERYON,
    MONS_DISPATER,
    MONS_ASMODEUS,
    MONS_ANTAEUS,
    MONS_ERESHKIGAL,
    MONS_ROYAL_JELLY,
    MONS_THE_ENCHANTRESS,
    // the four Pan lords, order must match runes
    MONS_MNOLEG,
    MONS_LOM_LOBON,
    MONS_CEREBOV,
    MONS_GLOORX_VLOQ,
    MONS_SERPENT_OF_HELL,
#if TAG_MAJOR_VERSION > 34
    MONS_SERPENT_OF_HELL_COCYTUS,
    MONS_SERPENT_OF_HELL_DIS,
    MONS_SERPENT_OF_HELL_TARTARUS,
#endif
    // Random uniques:
    MONS_IJYB,
    MONS_JESSICA,
    MONS_SIGMUND,
    MONS_TERENCE,
    MONS_BLORK_THE_ORC,
    MONS_EDMUND,
    MONS_PSYCHE,
    MONS_EROLCHA,
    MONS_DONALD,
    MONS_URUG,
    MONS_JOSEPH,
    MONS_SNORG, // was Anita - 16jan2000 {dlb}
    MONS_ERICA,
    MONS_JOSEPHINE,
    MONS_HAROLD,
    MONS_AGNES,
#if TAG_MAJOR_VERSION == 34
    MONS_MAUD,
#endif
    MONS_LOUISE,
    MONS_FRANCES,
    MONS_RUPERT,
#if TAG_MAJOR_VERSION == 34
    MONS_WIGLAF,
#endif
    MONS_XTAHUA,
#if TAG_MAJOR_VERSION == 34
    MONS_NORRIS,
#endif
    MONS_FREDERICK,
    MONS_MARGERY,
    MONS_BORIS,
    MONS_POLYPHEMUS,
    MONS_MURRAY,
    MONS_TIAMAT,
    MONS_ROXANNE,
    MONS_SONJA,
    MONS_EUSTACHIO,
    MONS_AZRAEL,
    MONS_ILSUIW,
    MONS_PRINCE_RIBBIT,
    MONS_NERGALLE,
    MONS_SAINT_ROKA,
    MONS_NESSOS,
    MONS_LERNAEAN_HYDRA,
    MONS_DISSOLUTION,
    MONS_KIRKE,
    MONS_GRUM,
    MONS_PURGY,
    MONS_MENKAURE,
    MONS_DUVESSA,
    MONS_DOWAN,
    MONS_GASTRONOK,
    MONS_MAURICE,
    MONS_KHUFU,
    MONS_NIKOLA,
    MONS_AIZUL,
    MONS_PIKEL,
    MONS_CRAZY_YIUF,
    MONS_MENNAS,
    MONS_MARA,
#if TAG_MAJOR_VERSION == 34
    MONS_MARA_FAKE,
#endif
    MONS_GRINDER,
    MONS_JORY,
    MONS_IGNACIO,
    MONS_ARACHNE,
#if TAG_MAJOR_VERSION > 34
    MONS_HELLBINDER,
    MONS_CLOUD_MAGE,
    MONS_FANNAR,
    MONS_JORGRUN,
    MONS_SOJOBO,
    MONS_ASTERION,
    MONS_NATASHA,
    MONS_VASHNIA,
    MONS_ROBIN,
    MONS_MOON_TROLL,
    MONS_BAI_SUZHEN,
    MONS_BAI_SUZHEN_DRAGON,
#endif
    // Sprint uniques:
    MONS_CHUCK,
#if TAG_MAJOR_VERSION == 34
    MONS_IRON_GIANT,
#endif
    MONS_NELLIE,
#if TAG_MAJOR_VERSION == 34
    MONS_IRON_ELEMENTAL,
#endif

    // Specials:
    MONS_PLAYER_ILLUSION,
    MONS_PLAYER_GHOST,
    MONS_BALL_LIGHTNING,
    MONS_ORB_OF_DESTRUCTION,    // a projectile, not a real mon
#if TAG_MAJOR_VERSION > 34
    MONS_FULMINANT_PRISM,
    MONS_BATTLESPHERE,
#endif
    MONS_PILLAR_OF_SALT,
#if TAG_MAJOR_VERSION > 34
    MONS_BLOCK_OF_ICE,
#endif
    MONS_HELL_LORD,             // genus
    MONS_MERGED_SLIME_CREATURE, // used only for recolouring
    MONS_SENSED,                // dummy monster for unspecified sensed mons
    MONS_SENSED_TRIVIAL,
    MONS_SENSED_EASY,
    MONS_SENSED_TOUGH,
    MONS_SENSED_NASTY,
    MONS_SENSED_FRIENDLY,
    MONS_PLAYER,                // a certain ugly creature
#if TAG_MAJOR_VERSION > 34
    MONS_PLAYER_SHADOW,         // Dithmenos
    MONS_ANCESTOR,              // Hepliaklqana
    MONS_ANCESTOR_KNIGHT,
    MONS_ANCESTOR_BATTLEMAGE,
    MONS_ANCESTOR_HEXER,
#endif
    MONS_TEST_SPAWNER,

    // Add new monsters here:
#if TAG_MAJOR_VERSION == 34
    MONS_SERPENT_OF_HELL_COCYTUS,
    MONS_SERPENT_OF_HELL_DIS,
    MONS_SERPENT_OF_HELL_TARTARUS,

    MONS_HELLBINDER,
    MONS_CLOUD_MAGE,
    MONS_ANIMATED_TREE,

    MONS_BEAR,                  // genus
    MONS_ELEMENTAL,             // genus

    MONS_FANNAR,
    MONS_APOCALYPSE_CRAB,
    MONS_STARSPAWN_TENTACLE,
    MONS_STARSPAWN_TENTACLE_SEGMENT,

    MONS_SPATIAL_MAELSTROM,
    MONS_CHAOS_BUTTERFLY,

    MONS_JORGRUN,
    MONS_LAMIA,

    MONS_FULMINANT_PRISM,
    MONS_BATTLESPHERE,

    MONS_GIANT_LIZARD,          // genus
    MONS_DRAKE,                 // genus
    MONS_PLAYER_SHADOW,         // Dithmenos

    MONS_DEEP_TROLL_EARTH_MAGE,
    MONS_DEEP_TROLL_SHAMAN,
    MONS_DIAMOND_OBELISK,

    MONS_VAULT_SENTINEL,
    MONS_VAULT_WARDEN,
    MONS_IRONBRAND_CONVOKER,
    MONS_IRONHEART_PRESERVER,

    MONS_ZOMBIE,
    MONS_SKELETON,
    MONS_SIMULACRUM,

    MONS_ANCIENT_CHAMPION,
    MONS_REVENANT,
    MONS_LOST_SOUL,
    MONS_JIANGSHI,

    MONS_DJINNI,
    MONS_LAVA_ORC,

    MONS_DRYAD,
    MONS_WIND_DRAKE,
    MONS_FAUN,
    MONS_SATYR,

    MONS_PAN,

    MONS_TENGU_WARRIOR,
    MONS_TENGU_CONJURER,
    MONS_TENGU_REAVER,

    MONS_SPRIGGAN_ENCHANTER,

    MONS_SOJOBO,

    MONS_CHIMERA,

    MONS_SNAPLASHER_VINE,
    MONS_SNAPLASHER_VINE_SEGMENT,
    MONS_THORN_HUNTER,
    MONS_BRIAR_PATCH,
    MONS_SPIRIT_WOLF,
    MONS_ANCIENT_BEAR,
    MONS_WATER_NYMPH,
    MONS_SHAMBLING_MANGROVE,
    MONS_THORN_LOTUS,
    MONS_SPECTRAL_WEAPON,
    MONS_ELEMENTAL_WELLSPRING,
    MONS_POLYMOTH,

    MONS_DEATHCAP,
    MONS_IGNIS,

    MONS_FORMICID,
    MONS_FORMICID_DRONE,
    MONS_FORMICID_VENOM_MAGE,

    MONS_RAIJU,

    MONS_DRAGON,                // genus
    MONS_SNAKE,                 // genus

    MONS_MONSTROUS_DEMONSPAWN,
    MONS_FIRST_DEMONSPAWN = MONS_MONSTROUS_DEMONSPAWN,
    MONS_FIRST_BASE_DEMONSPAWN = MONS_MONSTROUS_DEMONSPAWN,
    MONS_GELID_DEMONSPAWN,
    MONS_INFERNAL_DEMONSPAWN,
    MONS_PUTRID_DEMONSPAWN,     // removed
    MONS_TORTUROUS_DEMONSPAWN,
    MONS_LAST_BASE_DEMONSPAWN = MONS_TORTUROUS_DEMONSPAWN,
    MONS_BLOOD_SAINT,
    MONS_FIRST_NONBASE_DEMONSPAWN = MONS_BLOOD_SAINT,
    MONS_CHAOS_CHAMPION,        // removed
    MONS_WARMONGER,
    MONS_CORRUPTER,
    MONS_BLACK_SUN,
    MONS_LAST_NONBASE_DEMONSPAWN = MONS_BLACK_SUN,
    MONS_LAST_DEMONSPAWN = MONS_LAST_NONBASE_DEMONSPAWN,

    MONS_WORLDBINDER,
    MONS_GRAND_AVATAR,
    MONS_VINE_STALKER,

    MONS_DROWNED_SOUL,

    MONS_SHOCK_SERPENT,
    MONS_MANA_VIPER,
    MONS_NAGA_RITUALIST,
    MONS_NAGA_SHARPSHOOTER,

    MONS_SALAMANDER_FIREBRAND,
    MONS_SALAMANDER_MYSTIC,

    MONS_ASTERION,
    MONS_NATASHA,
    MONS_VASHNIA,

    MONS_BLOCK_OF_ICE,
    MONS_GUARDIAN_GOLEM,
    MONS_SPELLFORGED_SERVITOR,
    MONS_OCTOPODE_CRUSHER,
    MONS_CRAB,
    MONS_GHOST_CRAB,
    MONS_TORPOR_SNAIL,
    MONS_MNOLEG_TENTACLE,
    MONS_MNOLEG_TENTACLE_SEGMENT,
    MONS_BENNU,
    MONS_USHABTI,
    MONS_DEATH_SCARAB,
    MONS_ANUBIS_GUARD,
    MONS_CAUSTIC_SHRIKE,

    MONS_ROBIN,

    MONS_SHARD_SHRIKE,
    MONS_SINGULARITY,
    MONS_SALAMANDER_STORMCALLER,
    MONS_ENTROPY_WEAVER,
    MONS_MOON_TROLL,
    MONS_MUTANT_BEAST,
    MONS_JUGGERNAUT,
    MONS_SPARK_WASP,
    MONS_DOOM_HOUND,
    MONS_DEEP_ELF_ELEMENTALIST,
    MONS_DEEP_ELF_ARCHER,
    MONS_DEMONIC_PLANT,
    MONS_WITHERED_PLANT,
    MONS_DART_SLUG,
    MONS_HOWLER_MONKEY,
    MONS_ANCESTOR,
    MONS_ANCESTOR_KNIGHT,
    MONS_ANCESTOR_BATTLEMAGE,
    MONS_ANCESTOR_HEXER,
    MONS_MELIAI,
    MONS_BAI_SUZHEN,
    MONS_BAI_SUZHEN_DRAGON,
    MONS_SALTLING,
    MONS_IMPERIAL_MYRMIDON,
    MONS_SERVANT_OF_WHISPERS,
    MONS_PEACEKEEPER,
    MONS_RAGGED_HIEROPHANT,
    MONS_HALAZID_WARLOCK,
    MONS_DREAM_SHEEP,
    MONS_FROG,
    MONS_BARACHIAN,
#endif

    NUM_MONSTERS,               // used for polymorph

    // MONS_NO_MONSTER can get put in savefiles, so it shouldn't change
    // when NUM_MONSTERS increases.
    MONS_NO_MONSTER = 1000,

    RANDOM_MONSTER = 2000, // used to distinguish between a random monster and using program bugs for error trapping {dlb}
    RANDOM_TOUGHER_MONSTER, // used for poly upgrading monsters.
    RANDOM_MOBILE_MONSTER, // used for monster generation (shadow creatures)
    RANDOM_COMPATIBLE_MONSTER, // used for player shadow creatures (prevents repulsing summons)
    RANDOM_BANDLESS_MONSTER,

    // A random draconian, either base coloured drac or specialised.
    RANDOM_DRACONIAN,
    // Any random base draconian colour.
    RANDOM_BASE_DRACONIAN,
    // Any random specialised draconian, such as a draconian knight.
    RANDOM_NONBASE_DRACONIAN,

    RANDOM_DEMON_LESSER,               //    0: Class V
    RANDOM_DEMON_COMMON,               //    1: Class III-IV
    RANDOM_DEMON_GREATER,              //    2: Class I-II
    RANDOM_DEMON,                      //    any of the above

    RANDOM_MODERATE_OOD, // +5 depth, AKA '9' glyph on maps
    RANDOM_SUPER_OOD, // *2 + 4 depth, AKA '8'

    RANDOM_DEMONSPAWN,
    RANDOM_BASE_DEMONSPAWN,
    RANDOM_NONBASE_DEMONSPAWN,

    WANDERING_MONSTER = 3500, // only used in monster placement routines - forced limit checks {dlb}
};

enum beh_type
{
    BEH_SLEEP,
    BEH_WANDER,
    BEH_SEEK,
    BEH_FLEE,
    BEH_CORNERED,                      //  wanting to flee, but blocked by an
                                       //  obstacle or monster
#if TAG_MAJOR_VERSION == 34
    BEH_PANIC,                         //  like flee but without running away
    BEH_LURK,                          //  stay still until discovered or
                                       //  enemy close by
#endif
    BEH_RETREAT,                       //  like flee but when cannot attack
    BEH_WITHDRAW,                      //  an ally given a command to withdraw
                                       //  (will not respond to attacks)
    NUM_BEHAVIOURS,                    //  max # of legal states
    BEH_CHARMED,                       //  hostile-but-charmed; creation only
    BEH_FRIENDLY,                      //  used during creation only
    BEH_GOOD_NEUTRAL,                  //  creation only
    BEH_STRICT_NEUTRAL,
    BEH_NEUTRAL,                       //  creation only
    BEH_HOSTILE,                       //  creation only
    BEH_GUARD,                         //  creation only - monster is guard
    BEH_COPY,                          //  creation only - copy from summoner
};

enum mon_attitude_type
{
    ATT_HOSTILE,                       // 0, default in most cases
    ATT_NEUTRAL,                       // neutral
    ATT_STRICT_NEUTRAL,                // neutral, won't attack player. Used by Jiyva.
    ATT_GOOD_NEUTRAL,                  // neutral, but won't attack friendlies
    ATT_FRIENDLY,                      // created friendly (or tamed?)
};

// Adding slots breaks saves. YHBW.
enum mon_inv_type           // menv[].inv[]
{
    MSLOT_WEAPON,           // Primary weapon (melee)
    MSLOT_ALT_WEAPON,       // Alternate weapon, ranged or second melee weapon
                            // for monsters that can use two weapons.
    MSLOT_MISSILE,
    MSLOT_ALT_MISSILE,
    MSLOT_ARMOUR,
    MSLOT_SHIELD,
    MSLOT_WAND,
    MSLOT_JEWELLERY,
    MSLOT_MISCELLANY,

    // [ds] Last monster gear slot that the player can observe by examining
    // the monster; i.e. the last slot that goes into monster_info.
    MSLOT_LAST_VISIBLE_SLOT = MSLOT_MISCELLANY,

    MSLOT_POTION,
    MSLOT_SCROLL,
    MSLOT_GOLD,
    NUM_MONSTER_SLOTS
};

enum mutation_type
{
    // body slot facets
    MUT_ANTENNAE,       // head
    MUT_BIG_WINGS,
    MUT_BEAK,           // head
    MUT_CLAWS,          // hands
    MUT_FANGS,
    MUT_HOOVES,         // feet
    MUT_HORNS,          // head
    MUT_STINGER,
    MUT_TALONS,         // feet
    MUT_TENTACLE_SPIKE, // Octopode only.

    // scales
    MUT_DISTORTION_FIELD,
    MUT_ICY_BLUE_SCALES,
    MUT_IRIDESCENT_SCALES,
    MUT_LARGE_BONE_PLATES,
    MUT_MOLTEN_SCALES,
#if TAG_MAJOR_VERSION == 34
    MUT_ROUGH_BLACK_SCALES,
#endif
    MUT_RUGGED_BROWN_SCALES,
    MUT_SLIMY_GREEN_SCALES,
    MUT_THIN_METALLIC_SCALES,
    MUT_THIN_SKELETAL_STRUCTURE,
    MUT_YELLOW_SCALES,
#if TAG_MAJOR_VERSION > 34
    MUT_STURDY_FRAME,
    MUT_SANGUINE_ARMOUR,
#endif
    MUT_CAMOUFLAGE,

    MUT_ACUTE_VISION,
    MUT_AGILE,
    MUT_BERSERK,
    MUT_BLINK,
    MUT_BLURRY_VISION,
#if TAG_MAJOR_VERSION == 34
    MUT_BREATHE_FLAMES,
    MUT_BREATHE_POISON,
#endif
    MUT_CARNIVOROUS,
    MUT_CLARITY,
    MUT_CLEVER,
    MUT_CLUMSY,
#if TAG_MAJOR_VERSION > 34
    MUT_COLD_BLOODED,
#endif
    MUT_COLD_RESISTANCE,
#if TAG_MAJOR_VERSION > 34
    MUT_COLD_VULNERABILITY,
#endif
#if TAG_MAJOR_VERSION == 34
    MUT_CONSERVE_POTIONS,
    MUT_CONSERVE_SCROLLS,
#endif
    MUT_DEFORMED,
    MUT_DEMONIC_GUARDIAN,
    MUT_DETERIORATION,
    MUT_DOPEY,
    MUT_HEAT_RESISTANCE,
#if TAG_MAJOR_VERSION > 34
    MUT_HEAT_VULNERABILITY,
    MUT_FLAME_CLOUD_IMMUNITY,
#endif
    MUT_HERBIVOROUS,
    MUT_HURL_DAMNATION,

    MUT_FAST,
    MUT_FAST_METABOLISM,
#if TAG_MAJOR_VERSION == 34
    MUT_FLEXIBLE_WEAK,
#endif
    MUT_FRAIL,
    MUT_FOUL_STENCH,
    MUT_GOURMAND,
    MUT_HIGH_MAGIC,
#if TAG_MAJOR_VERSION > 34
    MUT_FREEZING_CLOUD_IMMUNITY,
#endif
    MUT_ICEMAIL,
    MUT_IGNITE_BLOOD,
    MUT_LOW_MAGIC,
    MUT_MAGIC_RESISTANCE,
    MUT_MUTATION_RESISTANCE,
    MUT_NEGATIVE_ENERGY_RESISTANCE,
    MUT_NIGHTSTALKER,
    MUT_PASSIVE_FREEZE,
    MUT_PASSIVE_MAPPING,
    MUT_POISON_RESISTANCE,
    MUT_POWERED_BY_DEATH,
    MUT_POWERED_BY_PAIN,
    MUT_REGENERATION,
    MUT_ROBUST,
#if TAG_MAJOR_VERSION == 34
    MUT_SAPROVOROUS,
#endif
    MUT_SCREAM,
    MUT_SHAGGY_FUR,
    MUT_SHOCK_RESISTANCE,
#if TAG_MAJOR_VERSION > 34
    MUT_SHOCK_VULNERABILITY,
#endif
    MUT_SLOW,
    MUT_SLOW_REGENERATION,
    MUT_SLOW_METABOLISM,
    MUT_SPINY,
    MUT_SPIT_POISON,
    MUT_STOCHASTIC_TORMENT_RESISTANCE,
    MUT_STRONG,
#if TAG_MAJOR_VERSION == 34
    MUT_STRONG_STIFF,
#endif
    MUT_TELEPORT,
    MUT_TELEPORT_CONTROL,
    MUT_TORMENT_RESISTANCE,
    MUT_TOUGH_SKIN,
    MUT_WEAK,
    MUT_WILD_MAGIC,
    MUT_UNBREATHING,
    MUT_ACIDIC_BITE,
    MUT_EYEBALLS,
#if TAG_MAJOR_VERSION == 34
    MUT_FOOD_JELLY,
#endif
    MUT_GELATINOUS_BODY,
    MUT_PSEUDOPODS,
    MUT_TRANSLUCENT_SKIN,
    MUT_EVOLUTION,
    MUT_AUGMENTATION,
    MUT_TENDRILS,
    MUT_JELLY_GROWTH,
    MUT_JELLY_MISSILE,
    MUT_MANA_SHIELD,
    MUT_MANA_REGENERATION,
    MUT_MANA_LINK,
    MUT_PETRIFICATION_RESISTANCE,
    MUT_TRAMPLE_RESISTANCE,
#if TAG_MAJOR_VERSION == 34
    MUT_CLING,
    MUT_FUMES,
    MUT_JUMP,
    MUT_EXOSKELETON,
#endif
    MUT_ANTIMAGIC_BITE,
    MUT_NO_POTION_HEAL,
#if TAG_MAJOR_VERSION == 34
    MUT_COLD_VULNERABILITY,
    MUT_HEAT_VULNERABILITY,
#endif
    MUT_BLACK_MARK,
#if TAG_MAJOR_VERSION == 34
    MUT_SHOCK_VULNERABILITY,
    MUT_COLD_BLOODED,
#endif
    MUT_ROT_IMMUNITY,
#if TAG_MAJOR_VERSION == 34
    MUT_FREEZING_CLOUD_IMMUNITY,
    MUT_FLAME_CLOUD_IMMUNITY,
    MUT_FORLORN,
#endif
    MUT_SUBDUED_MAGIC,
    MUT_NO_DRINK,
    MUT_NO_READ,
    MUT_MISSING_HAND,
    MUT_NO_STEALTH,
    MUT_NO_ARTIFICE,
    MUT_NO_LOVE,
    MUT_COWARDICE,
    MUT_NO_DODGING,
    MUT_NO_ARMOUR,
    MUT_NO_AIR_MAGIC,
    MUT_NO_CHARM_MAGIC,
    MUT_NO_CONJURATION_MAGIC,
    MUT_NO_EARTH_MAGIC,
    MUT_NO_FIRE_MAGIC,
    MUT_NO_HEXES_MAGIC,
    MUT_NO_ICE_MAGIC,
    MUT_NO_NECROMANCY_MAGIC,
    MUT_NO_POISON_MAGIC,
    MUT_NO_SUMMONING_MAGIC,
    MUT_NO_TRANSLOCATION_MAGIC,
    MUT_NO_TRANSMUTATION_MAGIC,
    MUT_PHYSICAL_VULNERABILITY,
    MUT_SLOW_REFLEXES,
    MUT_MAGICAL_VULNERABILITY,
    MUT_ANTI_WIZARDRY,

#if TAG_MAJOR_VERSION == 34
    MUT_SUSTAIN_ATTRIBUTES,
#endif
    MUT_MP_WANDS,
    MUT_UNSKILLED,
    MUT_INEXPERIENCED,
    MUT_PAWS,
    MUT_NECRO_ENHANCER,
#if TAG_MAJOR_VERSION == 34
    MUT_MUMMY_RESTORATION,
#endif
    MUT_CONSTRICTING_TAIL,
    MUT_TENGU_FLIGHT,
    MUT_MISSING_EYE,
    MUT_TEMPERATURE_SENSITIVITY,
#if TAG_MAJOR_VERSION == 34
    MUT_STURDY_FRAME,
    MUT_SANGUINE_ARMOUR,
#endif
    MUT_HOP,
    NUM_MUTATIONS,

    RANDOM_MUTATION,
    RANDOM_XOM_MUTATION,
    RANDOM_GOOD_MUTATION,
    RANDOM_BAD_MUTATION,
    RANDOM_SLIME_MUTATION,
    RANDOM_NON_SLIME_MUTATION,
    RANDOM_CORRUPT_MUTATION,
    RANDOM_QAZLAL_MUTATION,
    MUT_NON_MUTATION,
};

enum object_class_type : uint8_t           // mitm[].base_type
{
    OBJ_WEAPONS,
    OBJ_MISSILES,
    OBJ_ARMOUR,
    OBJ_WANDS,
    OBJ_FOOD,
    OBJ_SCROLLS,
    OBJ_JEWELLERY,
    OBJ_POTIONS,
    OBJ_BOOKS,
    OBJ_STAVES,
    OBJ_ORBS,
    OBJ_MISCELLANY,
    OBJ_CORPSES,
    OBJ_GOLD,
#if TAG_MAJOR_VERSION == 34
    OBJ_RODS,
#endif
    OBJ_RUNES,
    NUM_OBJECT_CLASSES,
    OBJ_UNASSIGNED = 100,
    OBJ_RANDOM,      // used for blanket random sub_type .. see dungeon::items()
    OBJ_DETECTED,    // unknown item; item_info only
};

enum operation_types
{
    OPER_WIELD    = 'w',
    OPER_QUAFF    = 'q',
    OPER_DROP     = 'd',
    OPER_EAT      = 'e',
    OPER_TAKEOFF  = 'T',
    OPER_WEAR     = 'W',
    OPER_PUTON    = 'P',
    OPER_REMOVE   = 'R',
    OPER_READ     = 'r',
    OPER_MEMORISE = 'M',
    OPER_ZAP      = 'Z',
    OPER_FIRE     = 'f',
    OPER_EVOKE    = 'v',
    OPER_DESTROY  = 'D',
    OPER_QUIVER   = 'Q',
    OPER_ATTACK   = 'a',
    OPER_BUTCHER  = 'c',
    OPER_ANY      = 0,
};

enum orb_type
{
    ORB_ZOT,
};

enum recite_type
{
    RECITE_HERETIC,
    RECITE_CHAOTIC,
    RECITE_IMPURE,
    RECITE_UNHOLY,
    NUM_RECITE_TYPES
};

// How eligible is a given single monster to recite?
enum recite_eligibility
{
    RE_INELIGIBLE,      // Can never be recited to.
    RE_TOO_STRONG,      // Could be recited to at higher power.
    RE_RECITE_TIMER,    // Already affected by ongoing recitation.
    RE_ELIGIBLE,        // Can be recited to.
};

enum size_part_type
{
    PSIZE_BODY,         // entire body size -- used for EV/size of target
    PSIZE_TORSO,        // torso only (hybrids -- size of parts that use equip)
};

enum potion_type
{
    POT_CURING,
    POT_HEAL_WOUNDS,
    POT_HASTE,
    POT_MIGHT,
    POT_BRILLIANCE,
    POT_AGILITY,
#if TAG_MAJOR_VERSION == 34
    POT_GAIN_STRENGTH,
    POT_GAIN_DEXTERITY,
    POT_GAIN_INTELLIGENCE,
#endif
    POT_FLIGHT,
#if TAG_MAJOR_VERSION == 34
    POT_POISON,
    POT_SLOWING,
#endif
    POT_CANCELLATION,
    POT_AMBROSIA,
    POT_INVISIBILITY,
#if TAG_MAJOR_VERSION == 34
    POT_PORRIDGE,
#endif
    POT_DEGENERATION,
#if TAG_MAJOR_VERSION == 34
    POT_DECAY,
    POT_WATER,
#endif
    POT_EXPERIENCE,
    POT_MAGIC,
#if TAG_MAJOR_VERSION == 34
    POT_RESTORE_ABILITIES,
    POT_STRONG_POISON,
#endif
    POT_BERSERK_RAGE,
    POT_CURE_MUTATION,
    POT_MUTATION,
    POT_RESISTANCE,
    POT_BLOOD,
#if TAG_MAJOR_VERSION == 34
    POT_BLOOD_COAGULATED,
#endif
    POT_LIGNIFY,
    POT_BENEFICIAL_MUTATION,
    NUM_POTIONS
};

enum pronoun_type
{
    PRONOUN_SUBJECTIVE,
    PRONOUN_POSSESSIVE,
    PRONOUN_REFLEXIVE,
    PRONOUN_OBJECTIVE,
    NUM_PRONOUN_CASES
};

enum gender_type
{
    GENDER_NEUTER,
    GENDER_MALE,
    GENDER_FEMALE,
    GENDER_YOU, // A person, not a gender, but close enough.
    NUM_GENDERS
};

// Be sure to update artefact_prop_data[] in artefact.cc. Also,
// _randart_propnames() in describe.cc, but order doesn't matter there.
enum artefact_prop_type
{
    ARTP_BRAND,
    ARTP_AC,
    ARTP_EVASION,
    ARTP_STRENGTH,
    ARTP_INTELLIGENCE,
    ARTP_DEXTERITY,
    ARTP_FIRE,
    ARTP_COLD,
    ARTP_ELECTRICITY,
    ARTP_POISON,
    ARTP_NEGATIVE_ENERGY,
    ARTP_MAGIC_RESISTANCE,
    ARTP_SEE_INVISIBLE,
    ARTP_INVISIBLE,
    ARTP_FLY,
#if TAG_MAJOR_VERSION > 34
    ARTP_FOG,
#endif
    ARTP_BLINK,
    ARTP_BERSERK,
    ARTP_NOISE,
    ARTP_PREVENT_SPELLCASTING,
    ARTP_CAUSE_TELEPORTATION,
    ARTP_PREVENT_TELEPORTATION,
    ARTP_ANGRY,
#if TAG_MAJOR_VERSION == 34
    ARTP_METABOLISM,
#endif
    ARTP_CONTAM,
#if TAG_MAJOR_VERSION == 34
    ARTP_ACCURACY,
#endif
    ARTP_SLAYING,
    ARTP_CURSE,
    ARTP_STEALTH,
    ARTP_MAGICAL_POWER,
    ARTP_BASE_DELAY,
    ARTP_HP,
    ARTP_CLARITY,
    ARTP_BASE_ACC,
    ARTP_BASE_DAM,
    ARTP_RMSL,
#if TAG_MAJOR_VERSION == 34
    ARTP_FOG,
#endif
    ARTP_REGENERATION,
#if TAG_MAJOR_VERSION == 34
    ARTP_SUSTAT,
#endif
    ARTP_NO_UPGRADE,
    ARTP_RCORR,
    ARTP_RMUT,
#if TAG_MAJOR_VERSION == 34
    ARTP_TWISTER,
#endif
    ARTP_CORRODE,
    ARTP_DRAIN,
    ARTP_SLOW,
    ARTP_FRAGILE,
    ARTP_SHIELDING,
    ARTP_NUM_PROPERTIES
};

enum score_format_type
{
    SCORE_TERSE,                // one line
    SCORE_REGULAR,              // two lines (name, cause, blank)
    SCORE_VERBOSE,              // everything (dates, times, god, etc.)
};

enum sense_type
{
    SENSE_SMELL_BLOOD,
    SENSE_WEB_VIBRATION,
};

enum shop_type
{
    SHOP_WEAPON,
    SHOP_ARMOUR,
    SHOP_WEAPON_ANTIQUE,
    SHOP_ARMOUR_ANTIQUE,
    SHOP_GENERAL_ANTIQUE,
    SHOP_JEWELLERY,
    SHOP_EVOKABLES, // wands, rods, and misc items
    SHOP_BOOK,
    SHOP_FOOD,
    SHOP_DISTILLERY,
    SHOP_SCROLL,
    SHOP_GENERAL,
    NUM_SHOPS, // must remain last 'regular' member {dlb}
    SHOP_UNASSIGNED = 100,
    SHOP_RANDOM,
};

// These are often addressed relative to each other (esp. delta SIZE_MEDIUM).
enum size_type
{
    SIZE_TINY,              // rats/bats
    SIZE_LITTLE,            // spriggans
    SIZE_SMALL,             // halflings/kobolds
    SIZE_MEDIUM,            // humans/elves/dwarves
    SIZE_LARGE,             // trolls/ogres/centaurs/nagas
    SIZE_BIG,               // large quadrupeds
    SIZE_GIANT,             // giants
    NUM_SIZE_LEVELS,
    SIZE_CHARACTER,         // transformations that don't change size
};

// [dshaligram] If you add a new skill, update skills.cc, specifically
// the skills[] array and skill_display_order[]. New skills must go at the
// end of the list or in the unused skill numbers. NEVER rearrange this enum or
// move existing skills to new numbers; save file compatibility depends on this
// order.
enum skill_type
{
    SK_FIGHTING,
    SK_FIRST_SKILL = SK_FIGHTING,
    SK_SHORT_BLADES,
    SK_FIRST_WEAPON = SK_SHORT_BLADES,
    SK_LONG_BLADES,
    SK_AXES,
    SK_MACES_FLAILS,
    SK_POLEARMS,
    SK_STAVES,
    SK_SLINGS,
    SK_BOWS,
    SK_CROSSBOWS,
    SK_LAST_WEAPON = SK_CROSSBOWS,
    SK_THROWING,
    SK_ARMOUR,
    SK_DODGING,
    SK_STEALTH,
#if TAG_MAJOR_VERSION == 34
    SK_STABBING,
#endif
    SK_SHIELDS,
#if TAG_MAJOR_VERSION == 34
    SK_TRAPS,
#endif
    SK_UNARMED_COMBAT,
    SK_LAST_MUNDANE = SK_UNARMED_COMBAT,
    SK_SPELLCASTING,
    SK_CONJURATIONS,
    SK_FIRST_MAGIC_SCHOOL = SK_CONJURATIONS, // not SK_FIRST_MAGIC as no Spc
    SK_HEXES,
    SK_CHARMS,
    SK_SUMMONINGS,
    SK_NECROMANCY,
    SK_TRANSLOCATIONS,
    SK_TRANSMUTATIONS,
    SK_FIRE_MAGIC,
    SK_ICE_MAGIC,
    SK_AIR_MAGIC,
    SK_EARTH_MAGIC,
    SK_POISON_MAGIC,
    SK_LAST_MAGIC = SK_POISON_MAGIC,
    SK_INVOCATIONS,
    SK_EVOCATIONS,
    SK_LAST_SKILL = SK_EVOCATIONS,
    NUM_SKILLS,                        // must remain last regular member

    SK_BLANK_LINE,                     // used for skill output
    SK_COLUMN_BREAK,                   // used for skill output
    SK_TITLE,                          // used for skill output
    SK_NONE,
    SK_WEAPON,                         // used in character generation
};

enum skill_menu_state
{
    SKM_NONE,
    SKM_DO_FOCUS,
    SKM_DO_PRACTISE,
    SKM_LEVEL_ENHANCED,
    SKM_LEVEL_NORMAL,
    SKM_MODE_AUTO,
    SKM_MODE_MANUAL,
    SKM_SHOW_DEFAULT,
    SKM_SHOW_ALL,
    SKM_VIEW_NEW_LEVEL,
    SKM_VIEW_POINTS,
    SKM_VIEW_PROGRESS,
    SKM_VIEW_TRAINING,
    SKM_VIEW_TRANSFER,
    SKM_VIEW_COST,
};

enum skill_focus_mode
{
    SKM_FOCUS_OFF,
    SKM_FOCUS_ON,
    SKM_FOCUS_TOGGLE,
};

enum species_type
{
    SP_HUMAN,
#if TAG_MAJOR_VERSION == 34
    SP_HIGH_ELF,
#endif
    SP_DEEP_ELF,
#if TAG_MAJOR_VERSION == 34
    SP_SLUDGE_ELF,
#endif
    SP_HALFLING,
    SP_HILL_ORC,
    SP_KOBOLD,
    SP_MUMMY,
    SP_NAGA,
    SP_OGRE,
    SP_TROLL,

    SP_RED_DRACONIAN,
      SP_FIRST_NONBASE_DRACONIAN = SP_RED_DRACONIAN,
    SP_WHITE_DRACONIAN,
    SP_GREEN_DRACONIAN,
    SP_YELLOW_DRACONIAN,
    SP_GREY_DRACONIAN,
    SP_BLACK_DRACONIAN,
    SP_PURPLE_DRACONIAN,
#if TAG_MAJOR_VERSION == 34
    SP_MOTTLED_DRACONIAN,
#endif
    SP_PALE_DRACONIAN,
      SP_LAST_NONBASE_DRACONIAN = SP_PALE_DRACONIAN,
    SP_BASE_DRACONIAN,
    SP_CENTAUR,
    SP_DEMIGOD,
    SP_SPRIGGAN,
    SP_MINOTAUR,
    SP_DEMONSPAWN,
    SP_GHOUL,
    SP_TENGU,
    SP_MERFOLK,
    SP_VAMPIRE,
    SP_DEEP_DWARF,
    SP_FELID,
    SP_OCTOPODE,
#if TAG_MAJOR_VERSION == 34
    SP_DJINNI,
    SP_LAVA_ORC,
#endif
    SP_GARGOYLE,
    SP_FORMICID,
    SP_VINE_STALKER,
    SP_BARACHIAN,
    NUM_SPECIES,

    SP_UNKNOWN  = 100,
    SP_RANDOM   = 101,
    SP_VIABLE   = 102,
};

enum spell_type : int
{
    SPELL_NO_SPELL,
    SPELL_TELEPORT_SELF,
    SPELL_CAUSE_FEAR,
    SPELL_MAGIC_DART,
    SPELL_FIREBALL,
    SPELL_APPORTATION,
    SPELL_DELAYED_FIREBALL,
#if TAG_MAJOR_VERSION == 34
    SPELL_STRIKING,
#endif
    SPELL_CONJURE_FLAME,
    SPELL_DIG,
    SPELL_BOLT_OF_FIRE,
    SPELL_BOLT_OF_COLD,
    SPELL_LIGHTNING_BOLT,
    SPELL_BOLT_OF_MAGMA,
    SPELL_POLYMORPH,
    SPELL_SLOW,
    SPELL_HASTE,
    SPELL_PARALYSE,
    SPELL_CONFUSE,
    SPELL_INVISIBILITY,
    SPELL_THROW_FLAME,
    SPELL_THROW_FROST,
    SPELL_CONTROLLED_BLINK,
    SPELL_FREEZING_CLOUD,
    SPELL_MEPHITIC_CLOUD,
    SPELL_RING_OF_FLAMES,
    SPELL_VENOM_BOLT,
    SPELL_OLGREBS_TOXIC_RADIANCE,
    SPELL_TELEPORT_OTHER,
    SPELL_MINOR_HEALING,
    SPELL_MAJOR_HEALING,
    SPELL_DEATHS_DOOR,
    SPELL_MASS_CONFUSION,
    SPELL_SMITING,
    SPELL_SUMMON_SMALL_MAMMAL,
    SPELL_ABJURATION,
#if TAG_MAJOR_VERSION == 34
    SPELL_SUMMON_SCORPIONS,
#endif
    SPELL_BOLT_OF_DRAINING,
    SPELL_LEHUDIBS_CRYSTAL_SPEAR,
#if TAG_MAJOR_VERSION == 34
    SPELL_BOLT_OF_INACCURACY,
#endif
    SPELL_POISONOUS_CLOUD,
    SPELL_FIRE_STORM,
    SPELL_BLINK,
    SPELL_ISKENDERUNS_MYSTIC_BLAST,
#if TAG_MAJOR_VERSION == 34
    SPELL_SUMMON_SWARM,
#endif
    SPELL_SUMMON_HORRIBLE_THINGS,
    SPELL_ENSLAVEMENT,
    SPELL_ANIMATE_DEAD,
    SPELL_PAIN,
    SPELL_CONTROL_UNDEAD,
    SPELL_ANIMATE_SKELETON,
    SPELL_VAMPIRIC_DRAINING,
    SPELL_HAUNT,
    SPELL_BORGNJORS_REVIVIFICATION,
    SPELL_FREEZE,
#if TAG_MAJOR_VERSION == 34
    SPELL_SUMMON_ELEMENTAL,
#endif
    SPELL_OZOCUBUS_REFRIGERATION,
    SPELL_STICKY_FLAME,
    SPELL_SUMMON_ICE_BEAST,
    SPELL_OZOCUBUS_ARMOUR,
    SPELL_CALL_IMP,
    SPELL_REPEL_MISSILES,
    SPELL_BERSERKER_RAGE,
    SPELL_DISPEL_UNDEAD,
#if TAG_MAJOR_VERSION == 34
    SPELL_FULSOME_DISTILLATION,
#endif
    SPELL_POISON_ARROW,
    SPELL_TWISTED_RESURRECTION,
    SPELL_REGENERATION,
    SPELL_BANISHMENT,
#if TAG_MAJOR_VERSION == 34
    SPELL_CIGOTUVIS_DEGENERATION,
#endif
    SPELL_STING,
    SPELL_SUBLIMATION_OF_BLOOD,
    SPELL_TUKIMAS_DANCE,
    SPELL_HURL_DAMNATION,
    SPELL_SUMMON_DEMON,
#if TAG_MAJOR_VERSION == 34
    SPELL_DEMONIC_HORDE,
#endif
    SPELL_SUMMON_GREATER_DEMON,
    SPELL_CORPSE_ROT,
#if TAG_MAJOR_VERSION == 34
    SPELL_FIRE_BRAND,
    SPELL_FREEZING_AURA,
    SPELL_LETHAL_INFUSION,
#endif
    SPELL_IRON_SHOT,
    SPELL_STONE_ARROW,
    SPELL_SHOCK,
    SPELL_SWIFTNESS,
#if TAG_MAJOR_VERSION == 34
    SPELL_FLY,
    SPELL_INSULATION,
    SPELL_CURE_POISON,
    SPELL_CONTROL_TELEPORT,
    SPELL_POISON_WEAPON,
#endif
    SPELL_DEBUGGING_RAY,
    SPELL_RECALL,
    SPELL_AGONY,
    SPELL_SPIDER_FORM,
    SPELL_DISINTEGRATE,
    SPELL_BLADE_HANDS,
    SPELL_STATUE_FORM,
    SPELL_ICE_FORM,
    SPELL_DRAGON_FORM,
#if TAG_MAJOR_VERSION > 34
    SPELL_HYDRA_FORM,
    SPELL_IRRADIATE,
#endif
    SPELL_NECROMUTATION,
    SPELL_DEATH_CHANNEL,
    SPELL_SYMBOL_OF_TORMENT,
    SPELL_DEFLECT_MISSILES,
    SPELL_THROW_ICICLE,
    SPELL_GLACIATE,
    SPELL_AIRSTRIKE,
    SPELL_SHADOW_CREATURES,
    SPELL_CONFUSING_TOUCH,
#if TAG_MAJOR_VERSION == 34
    SPELL_SURE_BLADE,
#endif
    SPELL_FLAME_TONGUE,
    SPELL_PASSWALL,
    SPELL_IGNITE_POISON,
    SPELL_STICKS_TO_SNAKES,
    SPELL_CALL_CANINE_FAMILIAR,
    SPELL_SUMMON_DRAGON,
    SPELL_HIBERNATION,
    SPELL_ENGLACIATION,
#if TAG_MAJOR_VERSION == 34
    SPELL_SEE_INVISIBLE,
    SPELL_PHASE_SHIFT,
#endif
    SPELL_SUMMON_BUTTERFLIES,
#if TAG_MAJOR_VERSION == 34
    SPELL_WARP_BRAND,
#endif
    SPELL_SILENCE,
    SPELL_SHATTER,
    SPELL_DISPERSAL,
    SPELL_DISCHARGE,
    SPELL_CORONA,
    SPELL_INTOXICATE,
#if TAG_MAJOR_VERSION == 34
    SPELL_EVAPORATE,
#endif
    SPELL_LRD,
    SPELL_SANDBLAST,
#if TAG_MAJOR_VERSION == 34
    SPELL_CONDENSATION_SHIELD,
    SPELL_STONESKIN,
#endif
    SPELL_SIMULACRUM,
    SPELL_CONJURE_BALL_LIGHTNING,
    SPELL_CHAIN_LIGHTNING,
    SPELL_EXCRUCIATING_WOUNDS,
    SPELL_PORTAL_PROJECTILE,
    SPELL_MONSTROUS_MENAGERIE,
    SPELL_PETRIFY,
    SPELL_GOLUBRIAS_PASSAGE,

    // Mostly monster-only spells after this point:
    SPELL_CALL_DOWN_DAMNATION,
#if TAG_MAJOR_VERSION == 34
    SPELL_VAMPIRE_SUMMON,
#endif
    SPELL_BRAIN_FEED,
#if TAG_MAJOR_VERSION == 34
    SPELL_FAKE_RAKSHASA_SUMMON,
#endif
    SPELL_STEAM_BALL,
    SPELL_SUMMON_UFETUBUS,
    SPELL_SUMMON_HELL_BEAST,
    SPELL_ENERGY_BOLT,
    SPELL_SPIT_POISON,
    SPELL_SUMMON_UNDEAD,
    SPELL_CANTRIP,
    SPELL_QUICKSILVER_BOLT,
    SPELL_METAL_SPLINTERS,
    SPELL_MIASMA_BREATH,
    SPELL_SUMMON_DRAKES,
    SPELL_BLINK_OTHER,
    SPELL_SUMMON_MUSHROOMS,
    SPELL_SPIT_ACID,
    SPELL_ACID_SPLASH,
    SPELL_FIRE_BREATH,
    SPELL_COLD_BREATH,
#if TAG_MAJOR_VERSION == 34
    SPELL_DRACONIAN_BREATH,
#endif
    SPELL_WATER_ELEMENTALS,
    SPELL_PORKALATOR,
    SPELL_CREATE_TENTACLES,
    SPELL_TOMB_OF_DOROKLOHE,
    SPELL_SUMMON_EYEBALLS,
    SPELL_HASTE_OTHER,
    SPELL_FIRE_ELEMENTALS,
    SPELL_EARTH_ELEMENTALS,
    SPELL_AIR_ELEMENTALS,
    SPELL_SLEEP,
    SPELL_BLINK_OTHER_CLOSE,
    SPELL_BLINK_CLOSE,
    SPELL_BLINK_RANGE,
    SPELL_BLINK_AWAY,
#if TAG_MAJOR_VERSION == 34
    SPELL_MISLEAD,
#endif
    SPELL_FAKE_MARA_SUMMON,
#if TAG_MAJOR_VERSION == 34
    SPELL_SUMMON_RAKSHASA,
#endif
    SPELL_SUMMON_ILLUSION,
    SPELL_PRIMAL_WAVE,
    SPELL_CALL_TIDE,
    SPELL_IOOD,
    SPELL_INK_CLOUD,
    SPELL_MIGHT,
#if TAG_MAJOR_VERSION == 34
    SPELL_SUNRAY,
#endif
    SPELL_AWAKEN_FOREST,
    SPELL_DRUIDS_CALL,
#if TAG_MAJOR_VERSION == 34
    SPELL_IRON_ELEMENTALS,
#endif
    SPELL_SUMMON_SPECTRAL_ORCS,
#if TAG_MAJOR_VERSION == 34
    SPELL_RESURRECT,
    SPELL_HOLY_LIGHT,
    SPELL_HOLY_WORD,
#endif
    SPELL_SUMMON_HOLIES,
    SPELL_HEAL_OTHER,
#if TAG_MAJOR_VERSION == 34
    SPELL_SACRIFICE,
#endif
    SPELL_HOLY_FLAMES,
    SPELL_HOLY_BREATH,
    SPELL_TROGS_HAND,
    SPELL_BROTHERS_IN_ARMS,
    SPELL_INJURY_MIRROR,
    SPELL_DRAIN_LIFE,
#if TAG_MAJOR_VERSION == 34
    SPELL_MIASMA_CLOUD,
    SPELL_POISON_CLOUD,
    SPELL_FIRE_CLOUD,
    SPELL_STEAM_CLOUD,
#endif
    SPELL_MALIGN_GATEWAY,
    SPELL_NOXIOUS_CLOUD,
    SPELL_TORNADO,
    SPELL_STICKY_FLAME_RANGE,
    SPELL_LEDAS_LIQUEFACTION,
#if TAG_MAJOR_VERSION == 34
    SPELL_HOMUNCULUS,
#endif
    SPELL_SUMMON_HYDRA,
    SPELL_DARKNESS,
    SPELL_MESMERISE,
#if TAG_MAJOR_VERSION == 34
    SPELL_MELEE, // like SPELL_NO_SPELL, but doesn't cause a re-roll
#endif
    SPELL_FIRE_SUMMON,
    SPELL_SHROUD_OF_GOLUBRIA,
    SPELL_INNER_FLAME,
    SPELL_PETRIFYING_CLOUD,
    SPELL_AURA_OF_ABJURATION,
    SPELL_BEASTLY_APPENDAGE,
#if TAG_MAJOR_VERSION == 34
    SPELL_SILVER_BLAST,
#endif
    SPELL_ENSNARE,
    SPELL_THUNDERBOLT,
    SPELL_SUMMON_MINOR_DEMON,
    SPELL_DISJUNCTION,
    SPELL_CHAOS_BREATH,
#if TAG_MAJOR_VERSION == 34
    SPELL_FRENZY,
    SPELL_SUMMON_TWISTER,
#endif
    SPELL_BATTLESPHERE,
    SPELL_FULMINANT_PRISM,
    SPELL_DAZZLING_SPRAY,
    SPELL_FORCE_LANCE,
    SPELL_MALMUTATE,
    SPELL_MIGHT_OTHER,
    SPELL_SENTINEL_MARK,
    SPELL_WORD_OF_RECALL,
    SPELL_INJURY_BOND,
    SPELL_SPECTRAL_CLOUD,
    SPELL_GHOSTLY_FIREBALL,
    SPELL_CALL_LOST_SOUL,
    SPELL_DIMENSION_ANCHOR,
    SPELL_BLINK_ALLIES_ENCIRCLE,
    SPELL_AWAKEN_VINES,
#if TAG_MAJOR_VERSION == 34
    SPELL_CONTROL_WINDS,
#endif
    SPELL_THORN_VOLLEY,
    SPELL_WALL_OF_BRAMBLES,
    SPELL_WATERSTRIKE,
#if TAG_MAJOR_VERSION == 34
    SPELL_HASTE_PLANTS,
#endif
    SPELL_WIND_BLAST,
    SPELL_STRIP_RESISTANCE,
    SPELL_INFUSION,
    SPELL_SONG_OF_SLAYING,
    SPELL_SPECTRAL_WEAPON,
#if TAG_MAJOR_VERSION == 34
    SPELL_SONG_OF_SHIELDING,
#endif
    SPELL_SUMMON_VERMIN,
    SPELL_MALIGN_OFFERING,
    SPELL_SEARING_RAY,
    SPELL_DISCORD,
#if TAG_MAJOR_VERSION == 34
    SPELL_SHAFT_SELF,
#endif
    SPELL_BLINKBOLT,
    SPELL_INVISIBILITY_OTHER,
    SPELL_VIRULENCE,
#if TAG_MAJOR_VERSION == 34
    SPELL_IGNITE_POISON_SINGLE,
#endif
    SPELL_ORB_OF_ELECTRICITY,
#if TAG_MAJOR_VERSION == 34
    SPELL_EXPLOSIVE_BOLT,
#endif
    SPELL_FLASH_FREEZE,
    SPELL_LEGENDARY_DESTRUCTION,
#if TAG_MAJOR_VERSION == 34
    SPELL_EPHEMERAL_INFUSION,
#endif
    SPELL_FORCEFUL_INVITATION,
    SPELL_PLANEREND,
    SPELL_CHAIN_OF_CHAOS,
    SPELL_CALL_OF_CHAOS,
    SPELL_BLACK_MARK,
#if TAG_MAJOR_VERSION == 34
    SPELL_GRAND_AVATAR,
#endif
    SPELL_SAP_MAGIC,
#if TAG_MAJOR_VERSION == 34
    SPELL_CORRUPT_BODY,
    SPELL_REARRANGE_PIECES,
#endif
    SPELL_MAJOR_DESTRUCTION,
    SPELL_BLINK_ALLIES_AWAY,
    SPELL_SHADOW_SHARD,
    SPELL_SHADOW_BOLT,
    SPELL_CRYSTAL_BOLT,
    SPELL_SUMMON_FOREST,
    SPELL_SUMMON_LIGHTNING_SPIRE,
    SPELL_SUMMON_GUARDIAN_GOLEM,
    SPELL_RANDOM_BOLT,
    SPELL_CLOUD_CONE,
#if TAG_MAJOR_VERSION == 34
    SPELL_WEAVE_SHADOWS,
#endif
    SPELL_DRAGON_CALL,
    SPELL_SPELLFORGED_SERVITOR,
#if TAG_MAJOR_VERSION == 34
    SPELL_FORCEFUL_DISMISSAL,
#endif
    SPELL_SUMMON_MANA_VIPER,
    SPELL_PHANTOM_MIRROR,
    SPELL_DRAIN_MAGIC,
    SPELL_CORROSIVE_BOLT,
#if TAG_MAJOR_VERSION == 34
    SPELL_SERPENT_OF_HELL_BREATH_REMOVED,
#endif
    SPELL_SUMMON_EMPEROR_SCORPIONS,
#if TAG_MAJOR_VERSION == 34
    SPELL_HYDRA_FORM,
    SPELL_IRRADIATE,
#endif
    SPELL_SPIT_LAVA,
    SPELL_ELECTRICAL_BOLT,
    SPELL_FLAMING_CLOUD,
    SPELL_THROW_BARBS,
    SPELL_BATTLECRY,
    SPELL_WARNING_CRY,
    SPELL_SEAL_DOORS,
    SPELL_FLAY,
    SPELL_BERSERK_OTHER,
#if TAG_MAJOR_VERSION == 34
    SPELL_THROW,
#endif
    SPELL_CORRUPTING_PULSE,
    SPELL_SIREN_SONG,
    SPELL_AVATAR_SONG,
    SPELL_PARALYSIS_GAZE,
    SPELL_CONFUSION_GAZE,
    SPELL_DRAINING_GAZE,
    SPELL_DEATH_RATTLE,
    SPELL_SUMMON_SCARABS,
#if TAG_MAJOR_VERSION == 34
    SPELL_HUNTING_CRY,
#endif
    SPELL_SEARING_BREATH,
    SPELL_CHILLING_BREATH,
    SPELL_SCATTERSHOT,
    SPELL_CLEANSING_FLAME,
    SPELL_THROW_ALLY,
    SPELL_CIGOTUVIS_EMBRACE,
#if TAG_MAJOR_VERSION == 34
    SPELL_SINGULARITY,
#endif
    SPELL_GRAVITAS,
#if TAG_MAJOR_VERSION == 34
    SPELL_CHANT_FIRE_STORM,
#endif
    SPELL_ENTROPIC_WEAVE,
    SPELL_SUMMON_EXECUTIONERS,
    SPELL_VIOLENT_UNRAVELLING,
    SPELL_DOOM_HOWL,
    SPELL_AWAKEN_EARTH,
    SPELL_AURA_OF_BRILLIANCE,
    SPELL_ICEBLAST,
    SPELL_SLUG_DART,
    SPELL_SPRINT,
    SPELL_GREATER_SERVANT_MAKHLEB,
    SPELL_SERPENT_OF_HELL_GEH_BREATH,
    SPELL_SERPENT_OF_HELL_COC_BREATH,
    SPELL_SERPENT_OF_HELL_TAR_BREATH,
    SPELL_SERPENT_OF_HELL_DIS_BREATH,
    SPELL_BIND_SOULS,
    SPELL_INFESTATION,
    SPELL_STILL_WINDS,
    SPELL_RESONANCE_STRIKE,
    SPELL_GHOSTLY_SACRIFICE,
    SPELL_DREAM_DUST,
    SPELL_BECKONING,
    SPELL_UPHEAVAL,
    SPELL_RANDOM_EFFECTS,
    SPELL_POISONOUS_VAPOURS,
    NUM_SPELLS
};

enum slot_select_mode
{
    SS_FORWARD      = 0,
    SS_BACKWARD     = 1,
};

enum stat_type
{
    STAT_STR,
    STAT_INT,
    STAT_DEX,
    NUM_STATS,
    STAT_ALL, // must remain after NUM_STATS
    STAT_RANDOM,
};

enum targeting_type
{
    DIR_NONE,           // smite or in a cardinal direction
    DIR_TARGET,         // smite targeting
    DIR_DIR,            // target in a cardinal direction only
    DIR_SHADOW_STEP,    // a shadow step target
    DIR_LEAP,           // like DIR_TARGET, but the range is a hard limit
};

enum torment_source_type
{
    TORMENT_LURKING_HORROR= -1,
    TORMENT_CARDS         = -2,   // Symbol of torment
    TORMENT_SCEPTRE       = -3,   // The Sceptre of Torment
    TORMENT_SCROLL        = -4,
    TORMENT_SPELL         = -5,   // SPELL_SYMBOL_OF_TORMENT
    TORMENT_XOM           = -6,   // Xom effect
    TORMENT_KIKUBAAQUDGHA = -7,   // Kikubaaqudgha effect
    TORMENT_MISCAST       = -8,
    TORMENT_AGONY         = -9,   // SPELL_AGONY
};

enum trap_type
{
#if TAG_MAJOR_VERSION == 34
    TRAP_DART,
#endif
    TRAP_ARROW,
    TRAP_SPEAR,
#if TAG_MAJOR_VERSION > 34
    TRAP_TELEPORT,
#endif
    TRAP_TELEPORT_PERMANENT,
    TRAP_ALARM,
    TRAP_BLADE,
    TRAP_BOLT,
    TRAP_NET,
    TRAP_ZOT,
    TRAP_NEEDLE,
    TRAP_SHAFT,
    TRAP_GOLUBRIA,
    TRAP_PLATE,
    TRAP_WEB,
#if TAG_MAJOR_VERSION == 34
    TRAP_GAS,
    TRAP_TELEPORT,
    TRAP_SHADOW,
    TRAP_SHADOW_DORMANT,
#endif
    NUM_TRAPS,
    TRAP_MAX_REGULAR = TRAP_SHAFT,
    TRAP_UNASSIGNED = 100,
#if TAG_MAJOR_VERSION == 34
    TRAP_UNUSED1,                      // was TRAP_INDEPTH
    TRAP_UNUSED2,                      // was TRAP_NOTELEPORT
#endif
    TRAP_RANDOM,
};

enum undead_state_type                // you.is_undead
{
    US_ALIVE = 0,
    US_HUNGRY_DEAD,     // Ghouls
    US_UNDEAD,          // Mummies
    US_SEMI_UNDEAD,     // Vampires
};

enum unique_item_status_type
{
    UNIQ_NOT_EXISTS = 0,
    UNIQ_EXISTS = 1,
    UNIQ_LOST_IN_ABYSS = 2,
};

enum zap_type
{
    ZAP_THROW_FLAME,
    ZAP_THROW_FROST,
    ZAP_SLOW,
    ZAP_HASTE,
    ZAP_MAGIC_DART,
    ZAP_PARALYSE,
    ZAP_BOLT_OF_FIRE,
    ZAP_BOLT_OF_COLD,
    ZAP_CONFUSE,
    ZAP_INVISIBILITY,
    ZAP_DIG,
    ZAP_FIREBALL,
    ZAP_TELEPORT_OTHER,
    ZAP_LIGHTNING_BOLT,
    ZAP_POLYMORPH,
    ZAP_VENOM_BOLT,
    ZAP_BOLT_OF_DRAINING,
    ZAP_LEHUDIBS_CRYSTAL_SPEAR,
    ZAP_ISKENDERUNS_MYSTIC_BLAST,
    ZAP_ENSLAVEMENT,
    ZAP_PAIN,
    ZAP_STICKY_FLAME,
    ZAP_STICKY_FLAME_RANGE,
    ZAP_DISPEL_UNDEAD,
    ZAP_BANISHMENT,
    ZAP_STING,
    ZAP_DAMNATION,
    ZAP_IRON_SHOT,
    ZAP_STONE_ARROW,
    ZAP_SHOCK,
    ZAP_ORB_OF_ELECTRICITY,
    ZAP_SPIT_POISON,
    ZAP_DEBUGGING_RAY,
    ZAP_BREATHE_FIRE,
    ZAP_BREATHE_FROST,
    ZAP_BREATHE_ACID,
    ZAP_BREATHE_POISON,
    ZAP_BREATHE_POWER,
    ZAP_AGONY,
    ZAP_DISINTEGRATE,
    ZAP_BREATHE_STEAM,
    ZAP_THROW_ICICLE,
    ZAP_CORONA,
    ZAP_HIBERNATION,
    ZAP_FLAME_TONGUE,
    ZAP_SANDBLAST,
    ZAP_BOLT_OF_MAGMA,
    ZAP_POISON_ARROW,
    ZAP_BREATHE_STICKY_FLAME,
    ZAP_PETRIFY,
    ZAP_ENSLAVE_SOUL,
    ZAP_PORKALATOR,
    ZAP_SLEEP,
    ZAP_PRIMAL_WAVE,
    ZAP_IOOD,
    ZAP_BREATHE_MEPHITIC,
    ZAP_INNER_FLAME,
    ZAP_DAZZLING_SPRAY,
    ZAP_FORCE_LANCE,
    ZAP_SEARING_RAY_I,
    ZAP_SEARING_RAY_II,
    ZAP_SEARING_RAY_III,
    ZAP_CRYSTAL_BOLT,
    ZAP_TUKIMAS_DANCE,
    ZAP_QUICKSILVER_BOLT,
    ZAP_CORROSIVE_BOLT,
    ZAP_RANDOM_BOLT_TRACER,
    ZAP_SCATTERSHOT,
    ZAP_MEPHITIC,
    ZAP_UNRAVELLING,
    ZAP_ICEBLAST,
    ZAP_SLUG_DART,
    ZAP_BLINKBOLT,
    ZAP_FREEZING_BLAST, // monster freezing cloud (!?)
    ZAP_DIMENSION_ANCHOR,
    ZAP_VULNERABILITY,
    ZAP_SENTINEL_MARK,
    ZAP_SAP_MAGIC,
    ZAP_VIRULENCE,
    ZAP_DRAIN_MAGIC,
    ZAP_BECKONING,
    ZAP_FIRE_STORM,
    NUM_ZAPS
};

enum montravel_target_type
{
    MTRAV_NONE = 0,
    MTRAV_FOE,         // Travelling to reach its foe.
    MTRAV_PATROL,      // Travelling to reach the patrol point.
    MTRAV_MERFOLK_AVATAR, // Merfolk avatars travelling towards deep water.
    MTRAV_UNREACHABLE, // Not travelling because target is unreachable.
    MTRAV_KNOWN_UNREACHABLE, // As above, and the player knows this.
};

enum maybe_bool
{
    MB_FALSE,
    MB_MAYBE,
    MB_TRUE,
};

enum reach_type
{
    REACH_NONE   = 1,
    REACH_TWO    = 2,
};

enum daction_type
{
#if TAG_MAJOR_VERSION == 34
    DACT_ALLY_HOLY,
#endif
    DACT_ALLY_UNHOLY_EVIL,
    DACT_ALLY_UNCLEAN_CHAOTIC,
    DACT_ALLY_SPELLCASTER,
    DACT_ALLY_YRED_SLAVE,
    DACT_ALLY_BEOGH, // both orcs and demons summoned by high priests
    DACT_ALLY_SLIME,
    DACT_ALLY_PLANT,

    NUM_DACTION_COUNTERS,

    // Leave space for new counters, as they need to be at the start.
    DACT_OLD_ENSLAVED_SOULS_POOF = 16,
#if TAG_MAJOR_VERSION == 34
    DACT_HOLY_NEW_ATTEMPT,
#else
    DACT_SLIME_NEW_ATTEMPT,
#endif
#if TAG_MAJOR_VERSION == 34
    DACT_HOLY_PETS_GO_NEUTRAL,
    DACT_ALLY_TROG,
#endif

    DACT_RECLAIM_DECKS,
    DACT_REAUTOMAP,
    DACT_REMOVE_JIYVA_ALTARS,
    DACT_PIKEL_SLAVES,
    DACT_ROT_CORPSES,
#if TAG_MAJOR_VERSION == 34
    DACT_TOMB_CTELE,
    DACT_SLIME_NEW_ATTEMPT,
#endif
    DACT_KIRKE_HOGS,
#if TAG_MAJOR_VERSION == 34
    DACT_END_SPIRIT_HOWL,
#endif
    DACT_GOLD_ON_TOP,
    DACT_BRIBE_TIMEOUT,
    DACT_REMOVE_GOZAG_SHOPS,
    DACT_SET_BRIBES,
#if TAG_MAJOR_VERSION == 34
    DACT_ALLY_MAKHLEB,
    DACT_ALLY_SACRIFICE_LOVE,
#endif
    DACT_ALLY_HEPLIAKLQANA,
    DACT_UPGRADE_ANCESTOR,
    NUM_DACTIONS,
    // If you want to add a new daction, you need to
    // add a corresponding entry to *daction_names[]
    // of dactions.cc to avoid breaking the debug build
};

enum disable_type
{
    DIS_SPAWNS,
    DIS_MON_ACT,
    DIS_MON_REGEN,
    DIS_PLAYER_REGEN,
    DIS_HUNGER,
    DIS_DEATH,
    DIS_DELAY,
    DIS_CONFIRMATIONS,
    DIS_AFFLICTIONS,
    DIS_MON_SIGHT,
    DIS_SAVE_CHECKPOINTS,
    NUM_DISABLEMENTS
};

enum seen_context_type
{
    SC_NONE,
    SC_JUST_SEEN,       // has already been announced this turn
    SC_NEWLY_SEEN,      // regular walking into view
    SC_ALREADY_SEEN,    // wasn't a threat before, is now
    SC_TELEPORT_IN,
    SC_FISH_SURFACES,                 // water/lava-only
    SC_NONSWIMMER_SURFACES_FROM_DEEP, // impossible?!?
    SC_UNCHARM,
    SC_DOOR,            // they opened a door
    SC_GATE,            // ... or a big door
    SC_LEAP_IN,         // leaps into view
    SC_UPSTAIRS,        // comes up the stairs
    SC_DOWNSTAIRS,      // comes down the stairs
    SC_ARCH,            // through the gate
    SC_ABYSS,           // abyss creation
    SC_THROWN_IN,       // thrown into view from the monster throw ability
};

enum los_type
{
    LOS_NONE         = 0,        // w g s c
    LOS_ARENA        = LOS_NONE, // -------  See key below
    LOS_DEFAULT      = (1 << 0), // o T T h
    LOS_NO_TRANS     = (1 << 1), // o o T h
    LOS_SOLID        = (1 << 2), // o o o T
    LOS_SOLID_SEE    = (1 << 3), // o o o h
    // KEY:
    //   o: opaque, T: transparent, h: half-opaque (two cells block LOS)
    // Columns:
    //   w: FFT_OPAQUE features: rock walls, closed doors, trees, etc.
    //   g: glass (transparent walls)
    //   s: other FFT_SOLID features: grate, statue/idol, open/lava sea
    //   c: semi-opaque clouds (fog, etc.); bushes
};

enum ac_type
{
    AC_NONE,
    // These types block small amounts of damage, hardly affecting big hits.
    AC_NORMAL,
    AC_HALF,
    AC_TRIPLE,
    // This one stays fair over arbitrary splits.
    AC_PROPORTIONAL,
};

enum uncancellable_type
{
    UNC_ACQUIREMENT,           // arg is AQ_SCROLL
    UNC_DRAW_THREE,            // arg is inv slot of the deck
    UNC_STACK_FIVE,            // arg is inv slot of the deck
#if TAG_MAJOR_VERSION == 34
    UNC_MERCENARY,             // arg is mid of the monster
#endif
    UNC_POTION_PETITION,       // arg is ignored
    UNC_CALL_MERCHANT,         // arg is ignored
};

// game-wide random seeds
enum seed_type
{
    SEED_PASSIVE_MAP,          // determinist magic mapping
    NUM_SEEDS
};

// Tiles stuff.

enum screen_mode
{
    SCREENMODE_WINDOW = 0,
    SCREENMODE_FULL   = 1,
    SCREENMODE_AUTO   = 2,
};

enum cursor_type
{
    CURSOR_MOUSE,
    CURSOR_TUTORIAL,
    CURSOR_MAP,
    CURSOR_MAX,
};

// Ordering of tags is important: higher values cover up lower ones.
enum text_tag_type
{
    TAG_NAMED_MONSTER = 0,
    TAG_TUTORIAL      = 1,
    TAG_CELL_DESC     = 2,
    TAG_MAX,
};

enum tag_pref
{
    TAGPREF_NONE,     // never display text tags
    TAGPREF_TUTORIAL, // display text tags on "new" monsters
    TAGPREF_NAMED,    // display text tags on named monsters (incl. friendlies)
    TAGPREF_ENEMY,    // display text tags on enemy named monsters
    TAGPREF_MAX,
};
enum tile_flags ENUM_INT64
{
    //// Foreground flags

    // 3 mutually exclusive flags for attitude.
    TILE_FLAG_ATT_MASK   = 0x00030000ULL,
    TILE_FLAG_PET        = 0x00010000ULL,
    TILE_FLAG_GD_NEUTRAL = 0x00020000ULL,
    TILE_FLAG_NEUTRAL    = 0x00030000ULL,

    TILE_FLAG_S_UNDER    = 0x00040000ULL,
    TILE_FLAG_FLYING     = 0x00080000ULL,

    // 3 mutually exclusive flags for behaviour.
    TILE_FLAG_BEH_MASK   = 0x00300000ULL,
    TILE_FLAG_STAB       = 0x00100000ULL,
    TILE_FLAG_MAY_STAB   = 0x00200000ULL,
    TILE_FLAG_FLEEING    = 0x00300000ULL,

    TILE_FLAG_NET        = 0x00400000ULL,
    TILE_FLAG_POISON     = 0x00800000ULL,
    TILE_FLAG_WEB        = 0x01000000ULL,
    TILE_FLAG_GLOWING    = 0x02000000ULL,
    TILE_FLAG_STICKY_FLAME = 0x04000000ULL,
    TILE_FLAG_BERSERK    = 0x08000000ULL,
    TILE_FLAG_INNER_FLAME= 0x10000000ULL,
    TILE_FLAG_CONSTRICTED= 0x20000000ULL,
    TILE_FLAG_SLOWED     = 0x8000000000ULL,
    TILE_FLAG_PAIN_MIRROR = 0x10000000000ULL,
    TILE_FLAG_HASTED     = 0x20000000000ULL,
    TILE_FLAG_MIGHT      = 0x40000000000ULL,
    TILE_FLAG_PETRIFYING = 0x80000000000ULL,
    TILE_FLAG_PETRIFIED  = 0x100000000000ULL,
    TILE_FLAG_BLIND      = 0x200000000000ULL,
    TILE_FLAG_ANIM_WEP   = 0x400000000000ULL,
    TILE_FLAG_SUMMONED   = 0x800000000000ULL,
    TILE_FLAG_PERM_SUMMON= 0x1000000000000ULL,
    TILE_FLAG_DEATHS_DOOR = 0x2000000000000ULL,
    TILE_FLAG_RECALL =     0x4000000000000ULL,
    TILE_FLAG_DRAIN =      0x8000000000000ULL,
    TILE_FLAG_IDEALISED =  0x10000000000000ULL,
    TILE_FLAG_BOUND_SOUL=  0x20000000000000ULL,
    TILE_FLAG_INFESTED  =  0x40000000000000ULL,

    // MDAM has 5 possibilities, so uses 3 bits.
    TILE_FLAG_MDAM_MASK  = 0x1C0000000ULL,
    TILE_FLAG_MDAM_LIGHT = 0x040000000ULL,
    TILE_FLAG_MDAM_MOD   = 0x080000000ULL,
    TILE_FLAG_MDAM_HEAVY = 0x0C0000000ULL,
    TILE_FLAG_MDAM_SEV   = 0x100000000ULL,
    TILE_FLAG_MDAM_ADEAD = 0x1C0000000ULL,

    // Demon difficulty has 5 possibilities, so uses 3 bits.
    TILE_FLAG_DEMON      = 0xE00000000ULL,
    TILE_FLAG_DEMON_5    = 0x200000000ULL,
    TILE_FLAG_DEMON_4    = 0x400000000ULL,
    TILE_FLAG_DEMON_3    = 0x600000000ULL,
    TILE_FLAG_DEMON_2    = 0x800000000ULL,
    TILE_FLAG_DEMON_1    = 0xE00000000ULL,

    //// Background flags

    TILE_FLAG_RAY        = 0x00010000ULL,
    TILE_FLAG_MM_UNSEEN  = 0x00020000ULL,
    TILE_FLAG_UNSEEN     = 0x00040000ULL,

    // 3 mutually exclusive flags for cursors.
    TILE_FLAG_CURSOR1    = 0x00180000ULL,
    TILE_FLAG_CURSOR2    = 0x00080000ULL,
    TILE_FLAG_CURSOR3    = 0x00100000ULL,
    TILE_FLAG_CURSOR     = 0x00180000ULL,

    TILE_FLAG_TUT_CURSOR = 0x00200000ULL,
    TILE_FLAG_TRAV_EXCL  = 0x00400000ULL,
    TILE_FLAG_EXCL_CTR   = 0x00800000ULL,
    TILE_FLAG_RAY_OOR    = 0x01000000ULL,
    TILE_FLAG_OOR        = 0x02000000ULL,
    TILE_FLAG_WATER      = 0x04000000ULL,
    TILE_FLAG_NEW_STAIR  = 0x08000000ULL,

    // Tentacle overlay flags: direction and type.
    TILE_FLAG_TENTACLE_NW  = 0x020000000ULL,
    TILE_FLAG_TENTACLE_NE  = 0x040000000ULL,
    TILE_FLAG_TENTACLE_SE  = 0x080000000ULL,
    TILE_FLAG_TENTACLE_SW  = 0x100000000ULL,
    TILE_FLAG_TENTACLE_KRAKEN = 0x0200000000ULL,
    TILE_FLAG_TENTACLE_ELDRITCH = 0x0400000000ULL,
    TILE_FLAG_TENTACLE_STARSPAWN = 0x0800000000ULL,
    TILE_FLAG_TENTACLE_VINE = 0x1000000000ULL,

#if TAG_MAJOR_VERSION == 34
    // Starspawn tentacle overlays. Obviated by the above.
    TILE_FLAG_STARSPAWN_NW = 0x02000000000ULL,
    TILE_FLAG_STARSPAWN_NE = 0x04000000000ULL,
    TILE_FLAG_STARSPAWN_SE = 0x08000000000ULL,
    TILE_FLAG_STARSPAWN_SW = 0x10000000000ULL,
#endif

    //// General

    // Should go up with RAY/RAY_OOR, but they need to be exclusive for those
    // flags and there's no room.
    TILE_FLAG_LANDING     = 0x20000000000ULL,
    TILE_FLAG_RAY_MULTI   = 0x40000000000ULL,

    // Mask for the tile index itself.
    TILE_FLAG_MASK       = 0x0000FFFFULL,
};

enum tile_inventory_flags
{
    TILEI_FLAG_SELECT  = 0x0100,
                       //0x0200, // was: TILEI_FLAG_TRIED
    TILEI_FLAG_EQUIP   = 0x0400,
    TILEI_FLAG_FLOOR   = 0x0800,
    TILEI_FLAG_CURSE   = 0x1000,
    TILEI_FLAG_CURSOR  = 0x2000,
    TILEI_FLAG_MELDED  = 0x4000,
    TILEI_FLAG_INVALID = 0x8000,
};

enum tile_player_flags
{
    TILEP_SHOW_EQUIP    = 0x1000,
};

enum tile_player_flag_cut
{
    TILEP_FLAG_HIDE,
    TILEP_FLAG_NORMAL,
    TILEP_FLAG_CUT_CENTAUR,
    TILEP_FLAG_CUT_NAGA,
};

// normal tile size in px
enum
{
    TILE_X = 32,
    TILE_Y = 32,
};

// Don't change this without also modifying the data save/load routines.
enum
{
    NUM_MAX_DOLLS = 10,
};

#ifdef WIZARD

enum wizard_option_type
{
    WIZ_NEVER,                         // protect player from accidental wiz
    WIZ_NO,                            // don't start character in wiz mode
    WIZ_YES,                           // start character in wiz mode
};

#endif

enum deck_rarity_type
{
    DECK_RARITY_RANDOM,
    DECK_RARITY_COMMON,
    DECK_RARITY_RARE,
    DECK_RARITY_LEGENDARY,
};

enum timed_effect_type
{
    TIMER_CORPSES,
    TIMER_HELL_EFFECTS,
#if TAG_MAJOR_VERSION == 34
    TIMER_SICKNESS,
#endif
    TIMER_CONTAM,
#if TAG_MAJOR_VERSION == 34
    TIMER_DETERIORATION,
#endif
    TIMER_GOD_EFFECTS,
#if TAG_MAJOR_VERSION == 34
    TIMER_SCREAM,
#endif
    TIMER_FOOD_ROT,
    TIMER_PRACTICE,
    TIMER_LABYRINTH,
    TIMER_ABYSS_SPEED,
    TIMER_JIYVA,
    TIMER_EVOLUTION,
#if TAG_MAJOR_VERSION == 34
    TIMER_BRIBE_TIMEOUT,
#endif
    NUM_TIMERS,
};

enum rng_type {
    RNG_GAMEPLAY,
    RNG_UI,
    NUM_RNGS,
};

#endif // ENUM_H<|MERGE_RESOLUTION|>--- conflicted
+++ resolved
@@ -1921,12 +1921,9 @@
     DUR_NO_CAST,
     DUR_CHANNEL_ENERGY,
     DUR_SPWPN_PROTECTION,
-<<<<<<< HEAD
     DUR_IEOH_JIAN_PROJECTION,
     DUR_IEOH_JIAN_DIVINE_BLADE,
-=======
     DUR_NO_HOP,
->>>>>>> 2b43fbb4
     NUM_DURATIONS
 };
 
