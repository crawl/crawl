--- conflicted
+++ resolved
@@ -555,52 +555,6 @@
 }
 
 /**
-<<<<<<< HEAD
- * Make a list of all books that contain a given spell.
- *
- * @param spell_type spell      The spell in question.
- * @return                      A formatted list of books containing
- *                              the spell, e.g.:
- *    \n\nThis spell can be found in the following books: dreams, burglary.
- *    or
- *    \n\nThis spell is not found in any books.
- */
-static string _spell_sources(const spell_type spell)
-{
-    item_def item;
-    set_ident_flags(item, ISFLAG_IDENT_MASK);
-    vector<string> books;
-
-    item.base_type = OBJ_BOOKS;
-    for (int i = 0; i < NUM_FIXED_BOOKS; i++)
-    {
-        if (item_type_removed(OBJ_BOOKS, i))
-            continue;
-        for (spell_type sp : spellbook_template(static_cast<book_type>(i)))
-            if (sp == spell)
-            {
-                item.sub_type = i;
-                books.push_back(item.name(DESC_PLAIN));
-            }
-    }
-
-    if (books.empty())
-        return "\n\nThis spell is not found in any books.";
-
-    string desc;
-
-    desc += "\n\nThis spell can be found in the following book";
-    if (books.size() > 1)
-        desc += "s";
-    desc += ":\n ";
-    desc += comma_separated_line(books.begin(), books.end(), "\n ", "\n ");
-
-    return desc;
-}
-
-/**
-=======
->>>>>>> 77505739
  * Make a basic, no-frills ?/<foo> menu entry.
  *
  * @param letter    The letter for the entry. (E.g. 'e' for the fifth entry.)
@@ -885,11 +839,7 @@
 void LookupType::display_keys(vector<string> &key_list) const
 {
     DescMenu desc_menu(MF_SINGLESELECT | MF_ANYPRINTABLE | MF_ALLOW_FORMATTING
-<<<<<<< HEAD
-            | MF_USE_TWO_COLUMNS , toggleable_sort());
-=======
             | MF_NO_SELECT_QTY | MF_USE_TWO_COLUMNS , toggleable_sort());
->>>>>>> 77505739
     desc_menu.set_tag("description");
 
     // XXX: ugh
@@ -1157,19 +1107,6 @@
     item_def item;
     if (!get_item_by_exact_name(item, key.c_str()))
         die("Unable to get item %s by name", key.c_str());
-<<<<<<< HEAD
-    if (item.base_type == OBJ_BOOKS)
-    {
-        // spellbooks are interactive & so require special handling
-        item_colour(item);
-        return _describe_spellbook(item);
-    }
-    else
-    {
-        string stats = get_item_description(item, true, false, true);
-        return _describe_key(key, suffix, footer, stats);
-    }
-=======
     describe_item(item);
     return 0;
 }
@@ -1181,7 +1118,6 @@
     const dungeon_feature_type feat = feat_by_desc(feat_name);
     describe_feature_type(feat);
     return 0;
->>>>>>> 77505739
 }
 
 /**
@@ -1326,17 +1262,10 @@
                _describe_spell, lookup_type::db_suffix),
     LookupType('K', "skill", nullptr, nullptr,
                nullptr, _get_skill_keys, _skill_menu_gen,
-<<<<<<< HEAD
-               _describe_generic, lookup_type::none),
-    LookupType('A', "ability", _recap_ability_keys, _ability_filter,
-               nullptr, nullptr, _ability_menu_gen,
-               _describe_generic, lookup_type::db_suffix),
-=======
                _describe_skill, lookup_type::none),
     LookupType('A', "ability", _recap_ability_keys, _ability_filter,
                nullptr, nullptr, _ability_menu_gen,
                _describe_ability, lookup_type::db_suffix),
->>>>>>> 77505739
     LookupType('C', "card", _recap_card_keys, _card_filter,
                nullptr, nullptr, _card_menu_gen,
                _describe_card, lookup_type::db_suffix),
@@ -1345,11 +1274,7 @@
                _describe_item, lookup_type::none),
     LookupType('F', "feature", _recap_feat_keys, _feature_filter,
                nullptr, nullptr, _feature_menu_gen,
-<<<<<<< HEAD
-               _describe_generic, lookup_type::none),
-=======
                _describe_feature, lookup_type::none),
->>>>>>> 77505739
     LookupType('G', "god", nullptr, nullptr,
                nullptr, _get_god_keys, _god_menu_gen,
                _describe_god, lookup_type::none),
@@ -1450,8 +1375,6 @@
 
     // we're good!
     return "";
-<<<<<<< HEAD
-=======
 }
 
 static int _lookup_prompt()
@@ -1504,7 +1427,6 @@
         }
     }
     return toupper(ch);
->>>>>>> 77505739
 }
 
 /**
