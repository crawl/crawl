/**
 * @file
 * @brief Updates the screen via map_knowledge.
**/

#include "AppHdr.h"

#include "show.h"

#include "areas.h"
#include "cloud.h"
#include "coord.h"
#include "coordit.h"
#include "dgnevent.h"
#include "dgn-overview.h"
#include "dungeon.h"
#include "itemprop.h"
#include "libutil.h"
#include "mon-place.h"
#include "options.h"
#include "state.h"
#include "terrain.h"
#include "tiledef-main.h"
#ifdef USE_TILE
 #include "tileview.h"
#endif
#include "traps.h"
#include "travel.h"
#include "viewgeom.h"
#include "viewmap.h"

show_type::show_type()
    : cls(SH_NOTHING),
      feat(DNGN_UNSEEN),
      item(SHOW_ITEM_NONE),
      mons(MONS_NO_MONSTER),
      colour(0)
{
}

show_type::show_type(monster_type montype)
    : cls(SH_MONSTER),
      feat(DNGN_UNSEEN),
      item(SHOW_ITEM_NONE),
      mons(montype),
      colour(0)
{
}

show_type::show_type(dungeon_feature_type f)
    : cls(SH_FEATURE),
      feat(f),
      item(SHOW_ITEM_NONE),
      mons(MONS_NO_MONSTER),
      colour(0)
{
}

static show_item_type _item_to_show_code(const item_def &item);

show_type::show_type(const item_def &it)
    : cls(SH_ITEM),
      feat(DNGN_UNSEEN),
      item(_item_to_show_code(it)),
      mons(MONS_NO_MONSTER),
      colour(0)
{
}

show_type::show_type(show_item_type t)
    : cls(SH_ITEM),
      feat(DNGN_UNSEEN),
      item(t),
      mons(MONS_NO_MONSTER),
      colour(0)
{
}

bool show_type::operator < (const show_type &other) const
{
    if (cls < other.cls)
        return false;
    else if (cls > other.cls)
        return true;
    switch (cls)
    {
    case SH_FEATURE:
        return feat < other.feat;
    case SH_ITEM:
        return item < other.item;
    case SH_MONSTER:
        return mons < other.mons;
    default:
        return false;
    }
}

// Returns true if this is a monster that can be hidden for ^C
// purposes. All non-immobile monsters are removed from the map
// when the clear-map command (^C) is used.
bool show_type::is_cleanable_monster() const
{
    return cls == SH_MONSTER && !mons_class_is_stationary(mons);
}

static void _update_feat_at(const coord_def &gp)
{
    if (!you.see_cell(gp))
        return;

    dungeon_feature_type feat = grd(gp);
    if (feat == DNGN_UNDISCOVERED_TRAP)
        feat = DNGN_FLOOR;
    unsigned colour = env.grid_colours(gp);
    trap_type trap = TRAP_UNASSIGNED;
    if (feat_is_trap(feat))
        trap = get_trap_type(gp);

    env.map_knowledge(gp).set_feature(feat, colour, trap);

    if (haloed(gp))
        env.map_knowledge(gp).flags |= MAP_HALOED;

    if (umbraed(gp))
        env.map_knowledge(gp).flags |= MAP_UMBRAED;

    if (silenced(gp))
        env.map_knowledge(gp).flags |= MAP_SILENCED;

    if (liquefied(gp, false))
        env.map_knowledge(gp).flags |= MAP_LIQUEFIED;

    if (orb_haloed(gp))
        env.map_knowledge(gp).flags |= MAP_ORB_HALOED;

    if (quad_haloed(gp))
        env.map_knowledge(gp).flags |= MAP_QUAD_HALOED;

    if (disjunction_haloed(gp))
        env.map_knowledge(gp).flags |= MAP_DISJUNCT;

#if TAG_MAJOR_VERSION == 34
    if (heated(gp))
        env.map_knowledge(gp).flags |= MAP_HOT;
#endif

<<<<<<< HEAD
    if (golden(gp))
        env.map_knowledge(gp).flags |= MAP_GOLDEN;
        
    if (stasised(gp))
        env.map_knowledge(gp).flags |= MAP_STASISED;

=======
>>>>>>> 2a4c9a48
    if (is_sanctuary(gp))
    {
        if (testbits(env.pgrid(gp), FPROP_SANCTUARY_1))
            env.map_knowledge(gp).flags |= MAP_SANCTUARY_1;
        else if (testbits(env.pgrid(gp), FPROP_SANCTUARY_2))
            env.map_knowledge(gp).flags |= MAP_SANCTUARY_2;
    }

    if (you.get_beholder(gp))
        env.map_knowledge(gp).flags |= MAP_WITHHELD;

    if (you.get_fearmonger(gp))
        env.map_knowledge(gp).flags |= MAP_WITHHELD;

    if (you.made_nervous_by(gp))
        env.map_knowledge(gp).flags |= MAP_WITHHELD;

    if ((feat_is_stone_stair(feat)
         || feat_is_escape_hatch(feat))
        && is_exclude_root(gp))
    {
        env.map_knowledge(gp).flags |= MAP_EXCLUDED_STAIRS;
    }

    if (is_bloodcovered(gp))
        env.map_knowledge(gp).flags |= MAP_BLOODY;

    if (is_moldy(gp))
    {
        env.map_knowledge(gp).flags |= MAP_MOLDY;
        if (glowing_mold(gp))
            env.map_knowledge(gp).flags |= MAP_GLOWING_MOLDY;
    }

    if (env.level_state & LSTATE_SLIMY_WALL && slime_wall_neighbour(gp))
        env.map_knowledge(gp).flags |= MAP_CORRODING;

    if (emphasise(gp))
        env.map_knowledge(gp).flags |= MAP_EMPHASIZE;

    // Tell the world first.
    dungeon_events.fire_position_event(DET_PLAYER_IN_LOS, gp);

    if (is_notable_terrain(feat))
        seen_notable_thing(feat, gp);

    dgn_seen_vault_at(gp);
}

static show_item_type _item_to_show_code(const item_def &item)
{
    switch (item.base_type)
    {
    case OBJ_ORBS:       return SHOW_ITEM_ORB;
    case OBJ_WEAPONS:    return SHOW_ITEM_WEAPON;
    case OBJ_MISSILES:   return SHOW_ITEM_MISSILE;
    case OBJ_ARMOUR:     return SHOW_ITEM_ARMOUR;
    case OBJ_WANDS:      return SHOW_ITEM_WAND;
    case OBJ_FOOD:       return SHOW_ITEM_FOOD;
    case OBJ_SCROLLS:    return SHOW_ITEM_SCROLL;
    case OBJ_JEWELLERY:
        return jewellery_is_amulet(item) ? SHOW_ITEM_AMULET : SHOW_ITEM_RING;
    case OBJ_POTIONS:    return SHOW_ITEM_POTION;
    case OBJ_BOOKS:      return SHOW_ITEM_BOOK;
    case OBJ_STAVES:     return SHOW_ITEM_STAFF;
    case OBJ_RODS:       return SHOW_ITEM_ROD;
    case OBJ_MISCELLANY:
        if (item.sub_type == MISC_RUNE_OF_ZOT)
            return SHOW_ITEM_RUNE;
        else
            return SHOW_ITEM_MISCELLANY;
    case OBJ_CORPSES:
        if (item.sub_type == CORPSE_SKELETON)
            return SHOW_ITEM_SKELETON;
        else
            return SHOW_ITEM_CORPSE;
    case OBJ_GOLD:       return SHOW_ITEM_GOLD;
    case OBJ_DETECTED:   return SHOW_ITEM_DETECTED;
    default:             return SHOW_ITEM_ORB; // bad item character
    }
}

void update_item_at(const coord_def &gp, bool detected)
{
    if (!in_bounds(gp))
        return;

    item_def eitem;
    bool more_items = false;

    if (you.see_cell(gp))
    {
        if (you.visible_igrd(gp) != NON_ITEM)
            eitem = mitm[you.visible_igrd(gp)];
        else
            return;

        // monster(mimic)-owned items have link = NON_ITEM+1+midx
        if (eitem.link > NON_ITEM && you.visible_igrd(gp) != NON_ITEM)
            more_items = true;
        else if (eitem.link < NON_ITEM && !crawl_state.game_is_arena())
            more_items = true;
    }
    else
    {
        if (detected)
            StashTrack.add_stash(gp.x, gp.y);

        const vector<item_def> stash = item_list_in_stash(gp);
        if (stash.empty())
            return;

        eitem = stash[0];
        if (!detected && stash.size() > 1)
            more_items = true;
    }
    env.map_knowledge(gp).set_item(get_item_info(eitem), more_items);
}

static void _update_cloud(int cloudno)
{
    cloud_struct& cloud = env.cloud[cloudno];
    const coord_def gp = cloud.pos;

    unsigned short ch = 0;

    tileidx_t index = 0;
    if (!cloud.tile.empty())
    {
        if (!tile_main_index(cloud.tile.c_str(), &index))
        {
            mprf(MSGCH_ERROR, "Invalid tile requested for cloud: '%s'.", cloud.tile.c_str());
            ch = TILE_ERROR;
        }
        else
        {
            int offset = tile_main_count(index);
            ch = index + offset;
        }
    }

    int dur = cloud.decay/20;
    if (dur < 0)
        dur = 0;
    else if (dur > 3)
        dur = 3;

    cloud_info ci(cloud.type, get_cloud_colour(cloudno), dur, ch, gp,
                  cloud.killer);
    env.map_knowledge(gp).set_cloud(ci);
}

static void _check_monster_pos(const monster* mons)
{
    int s = mons->mindex();
    ASSERT(mgrd(mons->pos()) == s);

    // [rob] The following in case asserts aren't enabled.
    // [enne] - It's possible that mgrd and mons->x/y are out of
    // sync because they are updated separately. If we can see this
    // monster, then make sure that the mgrd is set correctly.
    if (mgrd(mons->pos()) != s)
    {
        // If this mprf triggers for you, please note any special
        // circumstances so we can track down where this is coming
        // from.
        mprf(MSGCH_ERROR, "monster %s (%d) at (%d, %d) was "
             "improperly placed. Updating mgrd.",
             mons->name(DESC_PLAIN, true).c_str(), s,
             mons->pos().x, mons->pos().y);
        mgrd(mons->pos()) = s;
    }
}

/**
 * Determine if a location is valid to present a { glyph.
 *
 * @param where    The location being queried.
 * @param mons     The moster being mimicked.
 * @return         True if valid, otherwise False.
*/
static bool _valid_invisible_spot(const coord_def &where, const monster* mons)
{
    if (!you.see_cell(where) || where == you.pos()
        || env.map_knowledge(where).flags & MAP_INVISIBLE_UPDATE)
    {
        return false;
    }

    monster *mons_at = monster_at(where);
    if (mons_at && mons_at != mons)
        return false;

    if (monster_habitable_grid(mons, grd(where)))
        return true;

    return false;
}

static int _hashed_rand(const monster* mons, uint32_t id, uint32_t die)
{
    if (die <= 1)
        return 0;

    struct
    {
        uint32_t mid;
        uint32_t id;
        uint32_t seed;
    } data;
    data.mid = mons->mid;
    data.id  = id;
    data.seed = you.attribute[ATTR_SEEN_INVIS_SEED];

    return hash32(&data, sizeof(data)) % die;
}

/**
 * Mark the estimated position of an invisible monster.
 *
 * Marks a spot on the map as possibly containing an unseen monster
 * (showing up as a disturbance in the air). Also flags the square as
 * updated for invisible monster, which is used by show_init().
 *
 * @param where          The disturbance's map position.
 * @param do_tiles_draw  Trigger a tiles draw of this cell.
**/
static void _mark_invisible_at(const coord_def &where,
                               bool do_tiles_draw = false)
{
    env.map_knowledge(where).set_invisible_monster();
    env.map_knowledge(where).flags |= MAP_INVISIBLE_UPDATE;

    if (do_tiles_draw)
        show_update_at(where);
}

/**
 * Mark invisible monsters with a known position with an invisible monster
 * indicator.
 * @param mons      The monster to check.
 * @param hash_ind  The random hash index, combined with the mid to make a
 *                  unique hash for this roll. Needed for when we can't mark
 *                  the monster's true position and instead mark an adjacent
 *                  one.
*/
static void _handle_unseen_mons(monster* mons, uint32_t hash_ind)
{
    // Monster position is unknown.
    if (mons->unseen_pos.origin())
        return;

    // We expire these unseen invis markers after one turn if the monster
    // has moved away.
    if (you.turn_is_over && !mons->went_unseen_this_turn
        && mons->pos() != mons->unseen_pos)
    {
        mons->unseen_pos = coord_def(0, 0);
        return;
    }

    bool do_tiles_draw;
    // Try to use the unseen position.
    if (_valid_invisible_spot(mons->unseen_pos, mons))
    {
        do_tiles_draw = mons->unseen_pos != mons->pos();
        _mark_invisible_at(mons->unseen_pos, do_tiles_draw);
        return;
    }

    // Fall back to a random position adjacent to the unseen position.
    // This can only happen if the monster just became unseen.
    vector <coord_def> adj_unseen;
    for (adjacent_iterator ai(mons->unseen_pos, false); ai; ai++)
    {
        if (_valid_invisible_spot(*ai, mons))
            adj_unseen.push_back(*ai);
    }
    if (adj_unseen.size())
    {
        coord_def new_pos = adj_unseen[_hashed_rand(mons, hash_ind,
                                                    adj_unseen.size())];
        do_tiles_draw = mons->unseen_pos != mons->pos();
        _mark_invisible_at(new_pos, do_tiles_draw);
    }
}

/**
 * Update map knowledge for monsters
 *
 * This function updates the map_knowledge grid with a monster_info if relevant.
 * If the monster is not currently visible to the player, the map knowledge will
 * be upated with a disturbance if necessary.
 * @param mons  The monster at the relevant location.
**/
static void _update_monster(monster* mons)
{
    _check_monster_pos(mons);
    const coord_def gp = mons->pos();

    if (mons->visible_to(&you))
    {
        mons->ensure_has_client_id();
        monster_info mi(mons);
        env.map_knowledge(gp).set_monster(mi);
        return;
    }

    // From here on we're handling an invisible monster, possibly leaving an
    // invisible monster indicator.

    // We cannot use regular randomness here, otherwise redrawing the screen
    // would give out the real position. We need to save the seed too -- but it
    // needs to be regenerated every turn.
    if (you.attribute[ATTR_SEEN_INVIS_TURN] != you.num_turns)
    {
        you.attribute[ATTR_SEEN_INVIS_TURN] = you.num_turns;
        you.attribute[ATTR_SEEN_INVIS_SEED] = random_int();
    }
    // After the player finishes this turn, the monster's unseen pos (and
    // its invis indicator due to going unseen) will be erased.
    if (!you.turn_is_over)
        mons->went_unseen_this_turn = false;

    // ripple effect?
    if (grd(gp) == DNGN_SHALLOW_WATER
        && !mons_flies(mons)
        && env.cgrid(gp) == EMPTY_CLOUD
        || is_opaque_cloud(env.cgrid(gp))
        && !mons->submerged()
        && !mons->is_insubstantial())
    {
        _mark_invisible_at(gp);
        mons->unseen_pos = gp;
        return;
    }

    // Being submerged is not the same as invisibility.
    if (mons->submerged())
        return;

    int range2 = dist_range(player_monster_detect_radius());
    if (mons->constricted_by == MID_PLAYER
        || (range2 > 1 && (you.pos() - mons->pos()).abs() <= range2))
    {
        _mark_invisible_at(gp);
        mons->unseen_pos = gp;
        return;
    }

    // Monsters at anything other than max stealth get a stealth check; if they
    // fail this and are either very unstealthy or also fail a flat 1/4 chance,
    // they leave an invis indicator at their position.
    if (_hashed_rand(mons, 0, 7) >= mons->stealth() + 4
        && (mons->stealth() <= -2 || !_hashed_rand(mons, 1, 4)))
    {
        _mark_invisible_at(gp);
        mons->unseen_pos = gp;
    }
    else
        _handle_unseen_mons(mons, 2);
}

/**
 * Update map knowledge and set the map tiles at a location.
 * @param gp            The location to update.
 * @param terrain_only  If True, only the feature information/tiles are updated.
**/
void show_update_at(const coord_def &gp, bool terrain_only)
{
    if (you.see_cell(gp))
        env.map_knowledge(gp).clear_data();
    else if (!env.map_knowledge(gp).known())
        return;
    else
        env.map_knowledge(gp).clear_monster();
    // The sequence is grid, items, clouds, monsters.
    _update_feat_at(gp);

    // If there's items on the boundary (shop inventory),
    // we don't show them.
    if (!terrain_only && in_bounds(gp))
    {
        monster* mons = monster_at(gp);
        if (mons && mons->alive())
            _update_monster(mons);
        else if (env.map_knowledge(gp).flags & MAP_INVISIBLE_UPDATE)
            _mark_invisible_at(gp);

        const int cloud = env.cgrid(gp);
        if (cloud != EMPTY_CLOUD && env.cloud[cloud].type != CLOUD_NONE
            && env.cloud[cloud].pos == gp)
        {
            _update_cloud(cloud);
        }

        update_item_at(gp);
    }

#ifdef USE_TILE
    tile_draw_map_cell(gp, true);
#endif
#ifdef USE_TILE_WEB
    tiles.mark_for_redraw(gp);
#endif
}

void show_init(bool terrain_only)
{
    clear_terrain_visibility();
    if (crawl_state.game_is_arena())
    {
        for (rectangle_iterator ri(crawl_view.vgrdc, LOS_MAX_RANGE); ri; ++ri)
        {
            show_update_at(*ri, terrain_only);
            // Invis indicators and update flags not used in Arena.
            env.map_knowledge(*ri).flags &= ~MAP_INVISIBLE_UPDATE;
        }
        return;
    }

    vector <coord_def> update_locs;
    for (radius_iterator ri(you.pos(), you.xray_vision ? LOS_NONE : LOS_DEFAULT); ri; ++ri)
    {
        show_update_at(*ri, terrain_only);
        update_locs.push_back(*ri);
    }

    // Need to clear these update flags now so they don't persist.
    for (coord_def loc : update_locs)
        env.map_knowledge(loc).flags &= ~MAP_INVISIBLE_UPDATE;
}

// Emphasis may change while off-level (precisely, after
// taking stairs and saving the level, when we reach
// the next level). This catches up.
// It should be equivalent to looping over the whole map
// and setting MAP_EMPHASIZE for any coordinate with
// emphasise(p) == true, but we optimise a bit.
void show_update_emphasis()
{
    // The only thing that can change is that previously unknown
    // stairs are now known. (see is_unknown_stair(), emphasise())
    LevelInfo& level_info = travel_cache.get_level_info(level_id::current());
    vector<stair_info> stairs = level_info.get_stairs();
    for (const stair_info &stair : stairs)
        if (stair.destination.is_valid())
            env.map_knowledge(stair.position).flags &= ~MAP_EMPHASIZE;
}<|MERGE_RESOLUTION|>--- conflicted
+++ resolved
@@ -144,15 +144,9 @@
         env.map_knowledge(gp).flags |= MAP_HOT;
 #endif
 
-<<<<<<< HEAD
-    if (golden(gp))
-        env.map_knowledge(gp).flags |= MAP_GOLDEN;
-        
     if (stasised(gp))
         env.map_knowledge(gp).flags |= MAP_STASISED;
 
-=======
->>>>>>> 2a4c9a48
     if (is_sanctuary(gp))
     {
         if (testbits(env.pgrid(gp), FPROP_SANCTUARY_1))
