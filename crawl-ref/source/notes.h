/**
 * @file
 * @brief Notetaking stuff
**/

#pragma once

#include <string>
#include <vector>
#include <cstdio>

#include "player.h"
#include "tag-version.h"

#define MAX_NOTE_PLACE_LEN 8

class reader;
class writer;

enum NOTE_TYPES
{
    NOTE_HP_CHANGE = 0,         /* needs: new hp, max hp */
    NOTE_MAXHP_CHANGE,          /* needs: new maxhp */
    NOTE_MP_CHANGE,             /* needs: new mp, max mp */
    NOTE_MAXMP_CHANGE,          /* needs: new maxmp */
    NOTE_XP_LEVEL_CHANGE,       /* needs: new xplevel */
    NOTE_DUNGEON_LEVEL_CHANGE,  /* needs: branch, subdepth */
    NOTE_LEARN_SPELL,           /* needs: spell idx */
    NOTE_GET_GOD,               /* needs: god id */
    NOTE_GOD_GIFT,              /* needs: god id */
    NOTE_PIETY_RANK,            /* needs: god id, rank */
    NOTE_GET_MUTATION,          /* needs: mutation idx, reason (string) */
    NOTE_LOSE_MUTATION,         /* needs: mutation idx, reason (string) */
    NOTE_ID_ITEM,               /* needs: item name (string) */
    NOTE_GET_ITEM,              /* needs: item name (string) */
    NOTE_GAIN_SKILL,            /* needs: skill id, level */
    NOTE_LOSE_SKILL,            /* needs: skill id, level */
    NOTE_SEEN_MONSTER,          /* needs: monster name (string) */
    NOTE_DEFEAT_MONSTER,        /* needs: monster name, defeat verb (strings) */
    NOTE_POLY_MONSTER,          /* needs: monster name (string) */
    NOTE_USER_NOTE,             /* needs: description string */
    NOTE_MESSAGE,               /* needs: message string */
    NOTE_LOSE_GOD,              /* needs: god id */
    NOTE_PENANCE,               /* needs: god id */
    NOTE_MOLLIFY_GOD,           /* needs: god id */
    NOTE_DEATH,                 /* needs: death cause */
    NOTE_BUY_ITEM,              /* needs: item name (string), price (int) */
    NOTE_DONATE_MONEY,          /* needs: amount of gold */
    NOTE_SEEN_FEAT,             /* needs: feature seen (string) */
    NOTE_XOM_EFFECT,            /* needs: description (name string) */
    NOTE_XOM_REVIVAL,           /* needs: death cause (string) */
    NOTE_PARALYSIS,             /* needs: paralysis source (string) */
    NOTE_NAMED_ALLY,            /* needs: ally name (string) */
    NOTE_ALLY_DEATH,            /* needs: ally name (string) */
    NOTE_FEAT_MIMIC,            /* needs: mimiced feature (string) */
    NOTE_OFFERED_SPELL,         /* needs: spell idx */
    NOTE_PERM_MUTATION,         /* needs: mutation idx, reason (string) */
    NOTE_ANCESTOR_TYPE,         /* needs: ancestor class (string) */
#if TAG_MAJOR_VERSION == 34
    NOTE_ANCESTOR_DEATH,        /* needs: ancestor death (string) */
    NOTE_ANCESTOR_SPECIALIZATION, /* needs: ancestor specialization (string) */
#endif
    NOTE_FOUND_UNRAND,          /* needs: item name (string) */
    NOTE_ACQUIRE_ITEM,
    NOTE_ZOT_TOUCHED,           /* needs: old mhp, new mhp */
    NOTE_DREAMSHARD,
<<<<<<< HEAD
    NOTE_GAIN_LIFE,             /* needs: lives left */
    NOTE_LOSE_LIFE,             /* needs: lives left */
=======
    NOTE_GEM_LOST,              /* needs: gem idx */
>>>>>>> 47f062a2
    NOTE_NUM_TYPES
};

struct Note
{
    Note() {}
    Note(NOTE_TYPES t, int f = 0, int s = 0, const string& n = "",
                                             const string& d = "",
                                             const string& sc = "") :
        type(t), first(f), second(s), name(n), desc(d), screen(sc) {}
    void save(writer& outf) const;
    void load(reader& inf);
    string describe(bool when = true, bool where = true, bool what = true) const;
    bool hidden() const;
    void check_milestone() const;

    NOTE_TYPES type;
    int first, second;
    int turn = you.num_turns;
    level_id place = level_id::current();

    string name;
    string desc;
    string screen;
};

extern vector<Note> note_list;
void activate_notes(bool active);
bool notes_are_active();
void take_note(const Note& note, bool force = false);
void save_notes(writer&);
void load_notes(reader&);
void make_user_note();

/**
 * Disable notes in a dynamic scope. Restores the original note status when
 * the object goes out of scope or is otherwise destroyed.
 */
struct no_notes
{
    no_notes() : saved(notes_are_active())
    {
        activate_notes(false);
    }
    ~no_notes()
    {
        activate_notes(saved);
    }
    bool saved;
};<|MERGE_RESOLUTION|>--- conflicted
+++ resolved
@@ -64,12 +64,9 @@
     NOTE_ACQUIRE_ITEM,
     NOTE_ZOT_TOUCHED,           /* needs: old mhp, new mhp */
     NOTE_DREAMSHARD,
-<<<<<<< HEAD
+    NOTE_GEM_LOST,              /* needs: gem idx */
     NOTE_GAIN_LIFE,             /* needs: lives left */
     NOTE_LOSE_LIFE,             /* needs: lives left */
-=======
-    NOTE_GEM_LOST,              /* needs: gem idx */
->>>>>>> 47f062a2
     NOTE_NUM_TYPES
 };
 
