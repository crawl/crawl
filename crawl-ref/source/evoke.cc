/**
 * @file
 * @brief Functions for using some of the wackier inventory items.
**/

#include "AppHdr.h"

#include "evoke.h"

#include <algorithm>
#include <cmath>
#include <cstdlib>
#include <cstring>

#include "act-iter.h"
#include "areas.h"
#include "artefact.h"
#include "branch.h"
#include "cloud.h"
#include "coordit.h"
#include "decks.h"
#include "directn.h"
#include "dungeon.h"
#include "english.h"
#include "env.h"
#include "exercise.h"
#include "fight.h"
#include "food.h"
#include "ghost.h"
#include "godabil.h"
#include "godconduct.h"
#include "godwrath.h"
#include "invent.h"
#include "itemprop.h"
#include "items.h"
#include "item_use.h"
#include "libutil.h"
#include "losglobal.h"
#include "mapmark.h"
#include "melee_attack.h"
#include "message.h"
#include "mgen_data.h"
#include "misc.h"
#include "mon-behv.h"
#include "mon-clone.h"
#include "mon-pick.h"
#include "mon-place.h"
#include "mutant-beast.h"
#include "place.h"
#include "player.h"
#include "player-stats.h"
#include "prompt.h"
#include "religion.h"
#include "shout.h"
#include "skills.h"
#include "spl-book.h"
#include "spl-cast.h"
#include "spl-clouds.h"
#include "spl-util.h"
#include "spl-zap.h"
#include "state.h"
#include "stringutil.h"
#include "target.h"
#include "terrain.h"
#include "throw.h"
#ifdef USE_TILE
 #include "tilepick.h"
#endif
#include "transform.h"
#include "traps.h"
#include "unicode.h"
#include "viewchar.h"
#include "view.h"
#include "xom.h"

void shadow_lantern_effect()
{
    int n = div_rand_round(you.time_taken, 10);
    for (int i = 0; i < n; ++i)
    {
        if (you.magic_points > 0)
        {
            dec_mp(1);

            if (x_chance_in_y(
                    player_adjust_evoc_power(
                        you.skill_rdiv(SK_EVOCATIONS, 1, 5) + 1),
                    14))
            {
                create_monster(mgen_data(MONS_SHADOW, BEH_FRIENDLY, &you, 2,
                               MON_SUMM_LANTERN, you.pos()));

                did_god_conduct(DID_NECROMANCY, 1);
            }
        }
        else
            expire_lantern_shadows();
    }
}

void expire_lantern_shadows()
{
    for (monster_iterator mi; mi; ++mi)
    {
        int stype = 0;
        if (mi->is_summoned(0, &stype) && stype == MON_SUMM_LANTERN)
            mi->del_ench(ENCH_ABJ);
    }
}

static bool _reaching_weapon_attack(const item_def& wpn)
{
    if (you.confused())
    {
        mpr("You're too confused to attack without stumbling around!");
        return false;
    }

    if (you.caught())
    {
        mprf("You cannot attack while %s.", held_status());
        return false;
    }

    bool targ_mid = false;
    dist beam;

    direction_chooser_args args;
    args.restricts = DIR_TARGET;
    args.mode = TARG_HOSTILE;
    args.range = 2;
    args.top_prompt = "Attack whom?";
    args.self = CONFIRM_CANCEL;
    targetter_reach hitfunc(&you, REACH_TWO);
    args.hitfunc = &hitfunc;

    direction(beam, args);

    if (!beam.isValid)
    {
        if (beam.isCancel)
            canned_msg(MSG_OK);
        return false;
    }

    if (beam.isMe())
    {
        canned_msg(MSG_UNTHINKING_ACT);
        return false;
    }

    const coord_def delta = beam.target - you.pos();
    const int x_distance  = abs(delta.x);
    const int y_distance  = abs(delta.y);
    monster* mons = monster_at(beam.target);
    // don't allow targeting of submerged monsters
    if (mons && mons->submerged())
        mons = nullptr;

    const int x_first_middle = you.pos().x + (delta.x)/2;
    const int y_first_middle = you.pos().y + (delta.y)/2;
    const int x_second_middle = beam.target.x - (delta.x)/2;
    const int y_second_middle = beam.target.y - (delta.y)/2;
    const coord_def first_middle(x_first_middle, y_first_middle);
    const coord_def second_middle(x_second_middle, y_second_middle);

    if (x_distance > 2 || y_distance > 2)
    {
        mpr("Your weapon cannot reach that far!");
        return false;
    }

    // Calculate attack delay now in case we have to apply it.
    const int attack_delay = you.attack_delay().roll();

    if (!feat_is_reachable_past(grd(first_middle))
        && !feat_is_reachable_past(grd(second_middle)))
    {
        mpr("There's a wall in the way.");
        return false;
    }

    // Failing to hit someone due to a friend blocking is infuriating,
    // shadow-boxing empty space is not (and would be abusable to wait
    // with no penalty).
    if (mons)
        you.apply_berserk_penalty = false;

    // Choose one of the two middle squares (which might be the same).
    const coord_def middle =
        (!feat_is_reachable_past(grd(first_middle)) ? second_middle :
         (!feat_is_reachable_past(grd(second_middle)) ? first_middle :
          (coinflip() ? first_middle : second_middle)));

    // Check for a monster in the way. If there is one, it blocks the reaching
    // attack 50% of the time, and the attack tries to hit it if it is hostile.

    // If we're attacking more than a space away...
    if (x_distance > 1 || y_distance > 1)
    {
        bool success = true;
        monster *midmons;
        if ((midmons = monster_at(middle))
            && !midmons->submerged())
        {
            // This chance should possibly depend on your skill with
            // the weapon.
            if (coinflip())
            {
                success = false;
                beam.target = middle;
                mons = midmons;
                targ_mid = true;
                if (mons->wont_attack())
                {
                    // Let's assume friendlies cooperate.
                    mpr("You could not reach far enough!");
                    you.time_taken = attack_delay;
                    make_hungry(3, true);
                    return true;
                }
            }
        }
        if (success)
            mpr("You reach to attack!");
        else
        {
            mprf("%s is in the way.",
                 mons->observable() ? mons->name(DESC_THE).c_str()
                                    : "Something you can't see");
        }
    }

    if (mons == nullptr)
    {
        // Must return true, otherwise you get a free discovery
        // of invisible monsters.
        mpr("You attack empty space.");
        you.time_taken = attack_delay;
        make_hungry(3, true);
        return true;
    }
    else if (!fight_melee(&you, mons))
    {
        if (targ_mid)
        {
            // turn_is_over may have been reset to false by fight_melee, but
            // a failed attempt to reach further should not be free; instead,
            // charge the same as a successful attempt.
            you.time_taken = attack_delay;
            make_hungry(3, true);
            you.turn_is_over = true;
        }
        else
            return false;
    }

    return true;
}

static bool _evoke_horn_of_geryon(item_def &item)
{
    bool created = false;

    if (silenced(you.pos()))
    {
        mpr("You can't produce a sound!");
        return false;
    }

    if (!you_worship(GOD_PAKELLAS) && you.penance[GOD_PAKELLAS])
        pakellas_evoke_backfire(SPELL_SUMMON_HELL_BEAST);
    else if (!pakellas_device_surge())
        return true;
    surge_power(you.spec_evoke());
    mprf(MSGCH_SOUND, "You produce a hideous howling noise!");
    did_god_conduct(DID_UNHOLY, 3);
    int num = 1;
    const int adjusted_power =
        player_adjust_evoc_power(you.skill(SK_EVOCATIONS, 10));
    if (adjusted_power + random2(90) > 130)
        ++num;
    if (adjusted_power + random2(90) > 180)
        ++num;
    if (adjusted_power + random2(90) > 230)
        ++num;
    for (int n = 0; n < num; ++n)
    {
        monster* mon;
        beh_type beh = BEH_HOSTILE;
        bool will_anger = player_will_anger_monster(MONS_HELL_BEAST);

        if (!will_anger && random2(adjusted_power) > 7)
            beh = BEH_FRIENDLY;
        mgen_data mg(MONS_HELL_BEAST, beh, &you, 3, SPELL_NO_SPELL, you.pos(),
                     MHITYOU, MG_FORCE_BEH, GOD_NO_GOD, MONS_HELL_BEAST,
                     COLOUR_INHERIT, PROX_CLOSE_TO_PLAYER);
        mon = create_monster(mg);
        if (mon)
            created = true;
        if (mon && will_anger)
        {
            mprf("%s is enraged by your holy aura!",
                 mon->name(DESC_THE).c_str());
        }
    }
    if (!created)
        mpr("Nothing answers your call.");
    return true;
}

static bool _check_crystal_ball()
{
#if TAG_MAJOR_VERSION == 34
    if (you.species == SP_DJINNI)
    {
        mpr("These balls have not yet been approved for use by djinn. "
            "(OOC: they're supposed to work, but need a redesign.)");
        return false;
    }
#endif

    if (you.confused())
    {
        mpr("You are unable to concentrate on the shapes in the crystal ball.");
        return false;
    }

    if (!enough_mp(1, false))
    {
        mpr("Your reserves of magic are too empty for the crystal ball to "
            "function.");
        return false;
    }

    if (you.magic_points == you.max_magic_points)
    {
        mpr("Your reserves of magic are already full.");
        return false;
    }

    if (you.skill(SK_EVOCATIONS) < 2)
    {
        mpr("You lack the skill to use this item.");
        return false;
    }

    return true;
}

/**
 * Spray lightning in all directions. (Randomly: shock, lightning bolt, OoE.)
 *
 * @param range         The range of the beams. (As with all beams, eventually
 *                      capped at LOS.)
 * @param power         The power of the beams. (Affects damage.)
 */
static void _spray_lightning(int range, int power)
{
    const zap_type which_zap = random_choose(ZAP_SHOCK,
                                             ZAP_LIGHTNING_BOLT,
                                             ZAP_ORB_OF_ELECTRICITY);

    bolt beam;
    // range has no tracer, so randomness is ok
    beam.range = range;
    beam.source = you.pos();
    beam.target = you.pos() + coord_def(random2(13)-6, random2(13)-6);
    // Non-controlleable, so no player tracer.
    zapping(which_zap, power, beam);
}

/**
 * Evoke the Disc of Storms, potentially hurling Shock, Lightning Bolt, or
 * Orb of Electricity in all directions around the player. Odds of doing so,
 * the number of zaps created, & their power all increase with Evocations.
 *
 * @return  Whether anything happened.
 */
bool disc_of_storms()
{
    const int fail_rate =
        30 - player_adjust_evoc_power(you.skill(SK_EVOCATIONS));

    if (!you_worship(GOD_PAKELLAS) && you.penance[GOD_PAKELLAS])
        pakellas_evoke_backfire(SPELL_CHAIN_LIGHTNING); // approx
    else if (!pakellas_device_surge())
        return false;

    if (x_chance_in_y(fail_rate, 100))
    {
        canned_msg(MSG_NOTHING_HAPPENS);
        return false;
    }
    if (x_chance_in_y(fail_rate, 100))
    {
        mpr("The disc glows for a moment, then fades.");
        return false;
    }
    if (x_chance_in_y(fail_rate, 100))
    {
        mpr("Little bolts of electricity crackle over the disc.");
        return false;
    }

    const int disc_count
        = roll_dice(2, 1 + you.skill_rdiv(SK_EVOCATIONS, 1, 7));
    ASSERT(disc_count);

    mpr("The disc erupts in an explosion of electricity!");
    const int range = you.skill_rdiv(SK_EVOCATIONS, 1, 3) + 5; // 5--14
    const int power = 30 + you.skill(SK_EVOCATIONS, 2); // 30-84
    for (int i = 0; i < disc_count; ++i)
        _spray_lightning(range, power);

    // Let it rain.
    for (radius_iterator ri(you.pos(), LOS_NO_TRANS); ri; ++ri)
    {
        if (!in_bounds(*ri) || cell_is_solid(*ri))
            continue;

        if (one_chance_in(60 - you.skill(SK_EVOCATIONS)))
        {
            place_cloud(CLOUD_RAIN, *ri,
                        random2(you.skill(SK_EVOCATIONS)), &you);
        }
    }

    return true;
}

/**
 * Spray lightning in all directions around the player.
 *
 * Quantity, range & power increase with level.
 */
void black_drac_breath()
{
    const int num_shots = roll_dice(2, 1 + you.experience_level / 7);
    const int range = you.experience_level / 3 + 5; // 5--14
    const int power = 25 + you.experience_level; // 25-52
    for (int i = 0; i < num_shots; ++i)
        _spray_lightning(range, power);
}

static int _wand_range(zap_type ztype)
{
    // FIXME: Eventually we should have sensible values here.
    return LOS_RADIUS;
}

static int _max_wand_range()
{
    return LOS_RADIUS;
}

static targetter *_wand_targetter(const item_def *wand)
{
    int range = _wand_range(wand->zap());
    const int power = 15 + you.skill(SK_EVOCATIONS, 5) / 2;

    switch (wand->sub_type)
    {
    case WAND_ICEBLAST:
        return new targetter_beam(&you, range, ZAP_ICEBLAST, power, 1, 1);
    case WAND_LIGHTNING:
        return new targetter_beam(&you, range, ZAP_LIGHTNING_BOLT, power, 0, 0);
    case WAND_FLAME:
        return new targetter_beam(&you, range, ZAP_THROW_FLAME, power, 0, 0);
    case WAND_DIGGING:
        return new targetter_beam(&you, range, ZAP_DIG, power, 0, 0);
    default:
        return 0;
    }
}

/**
 * Returns the MP cost of zapping a wand. Usually zero.
 */
int wand_mp_cost()
{
    // Update mutation-data.h when updating this value.
    return player_mutation_level(MUT_MP_WANDS) * 3;
}

void zap_wand(int slot)
{
    if (!form_can_use_wand())
    {
        mpr("You have no means to grasp a wand firmly enough.");
        return;
    }

    bolt beam;
    dist zap_wand;
    int item_slot;

    // Unless the character knows the type of the wand, the targeting
    // system will default to enemies. -- [ds]
    targ_mode_type targ_mode = TARG_HOSTILE;

    beam.set_agent(&you);
    beam.source_name = "you";

    if (inv_count() < 1)
    {
        canned_msg(MSG_NOTHING_CARRIED);
        return;
    }

    if (you.berserk())
    {
        canned_msg(MSG_TOO_BERSERK);
        return;
    }

    if (player_mutation_level(MUT_NO_ARTIFICE))
    {
        mpr("You cannot evoke magical items.");
        return;
    }

    const int mp_cost = wand_mp_cost();
    if (!enough_mp(mp_cost, false))
        return;

    if (slot != -1)
        item_slot = slot;
    else
    {
        item_slot = prompt_invent_item("Zap which item?",
                                       MT_INVLIST,
                                       OBJ_WANDS,
                                       true, true, true, 0, -1, nullptr,
                                       OPER_ZAP);
    }

    if (prompt_failed(item_slot))
        return;

    item_def& wand = you.inv[item_slot];
    if (wand.base_type != OBJ_WANDS)
    {
        mpr("You can't zap that!");
        return;
    }
    if (item_type_removed(wand.base_type, wand.sub_type))
    {
        mpr("Sorry, this wand was removed!");
        return;
    }
    // If you happen to be wielding the wand, its display might change.
    if (you.equip[EQ_WEAPON] == item_slot)
        you.wield_change = true;

    const zap_type type_zapped = wand.zap();

    const bool has_charges = wand.charges > 0;
    if (!has_charges && wand.used_count == ZAPCOUNT_EMPTY)
    {
        mpr("This wand has no charges.");
        return;
    }

    // already know the type
    const bool alreadyknown = item_type_known(wand);
    // will waste charges
    const bool wasteful     = !item_ident(wand, ISFLAG_KNOW_PLUSES);
          bool invis_enemy  = false;
    const bool dangerous    = player_in_a_dangerous_place(&invis_enemy);
    targetter *hitfunc      = 0;

    if (!alreadyknown)
    {
        beam.effect_known = false;
        beam.effect_wanton = false;
    }
    else
    {
        switch (wand.sub_type)
        {
        case WAND_DIGGING:
        case WAND_TELEPORTATION:
            targ_mode = TARG_ANY;
            break;

        case WAND_HEAL_WOUNDS:
        case WAND_HASTING:
            targ_mode = TARG_FRIEND;
            break;

        default:
            targ_mode = TARG_HOSTILE;
            break;
        }

        hitfunc = _wand_targetter(&wand);
    }
    const bool randeff = wand.sub_type == WAND_RANDOM_EFFECTS;

    int power =
        (15 + you.skill(SK_EVOCATIONS, 5) / 2)
        * (player_mutation_level(MUT_MP_WANDS) + 3) / 3;
    const int tracer_range = (alreadyknown && !randeff)
                           ? _wand_range(type_zapped) : _max_wand_range();
    const string zap_title =
        "Zapping: " + get_menu_colour_prefix_tags(wand, DESC_INVENTORY)
                    + (wasteful ? " <lightred>(will waste charges)</lightred>"
                                : "");
    direction_chooser_args args;
    args.mode = targ_mode;
    args.range = tracer_range;
    args.top_prompt = zap_title;
    args.hitfunc = hitfunc;
    if (!randeff && testbits(get_spell_flags(zap_to_spell(type_zapped)),
                             SPFLAG_MR_CHECK))
    {
        args.get_desc_func = bind(desc_success_chance, placeholders::_1,
                                  zap_ench_power(type_zapped, power), true,
                                  hitfunc);
    }
    direction(zap_wand, args);

    if (hitfunc)
        delete hitfunc;

    if (!zap_wand.isValid)
    {
        if (zap_wand.isCancel)
            canned_msg(MSG_OK);
        return;
    }

    if (alreadyknown && zap_wand.target == you.pos())
    {
        if (wand.sub_type == WAND_TELEPORTATION
            && you.no_tele_print_reason(false, false))
        {
            return;
        }
        else if (wand.sub_type == WAND_HASTING && check_stasis(NO_HASTE_MSG))
            return;
    }

    if (!has_charges)
    {
        canned_msg(MSG_NOTHING_HAPPENS);
        // It's an empty wand; inscribe it that way.
        wand.used_count = ZAPCOUNT_EMPTY;
        you.turn_is_over = true;
        return;
    }

    if (you.confused())
        zap_wand.confusion_fuzz();

    if (randeff)
    {
        beam.effect_known = false;
        beam.effect_wanton = alreadyknown;
    }

    beam.source   = you.pos();
    beam.attitude = ATT_FRIENDLY;
    beam.evoked   = true;
    beam.set_target(zap_wand);

    const bool aimed_at_self = (beam.target == you.pos());

    // Check whether we may hit friends, use "safe" values for random effects
    // and unknown wands (highest possible range, and unresistable beam
    // flavour). Don't use the tracer if firing at self.
    if (!aimed_at_self)
    {
        beam.range = tracer_range;
        if (!player_tracer(beam.effect_known ? type_zapped
                                             : ZAP_DEBUGGING_RAY,
                           power, beam, beam.effect_known ? 0 : 17))
        {
            return;
        }
    }

    // Zapping the wand isn't risky if you aim it away from all monsters
    // and yourself, unless there's a nearby invisible enemy and you're
    // trying to hit it at random.
    const bool risky = dangerous && (beam.friend_info.count
                                     || beam.foe_info.count
                                     || invis_enemy
                                     || aimed_at_self);

    if (risky && alreadyknown && wand.sub_type == WAND_RANDOM_EFFECTS)
    {
        // Xom loves it when you use a Wand of Random Effects and
        // there is a dangerous monster nearby...
        xom_is_stimulated(200);
    }

    // Reset range.
    beam.range = _wand_range(type_zapped);

#ifdef WIZARD
    if (you.wizard)
    {
        string str = wand.inscription;
        int wiz_range = strip_number_tag(str, "range:");
        if (wiz_range != TAG_UNFOUND)
            beam.range = wiz_range;
    }
#endif

    dec_mp(mp_cost, false);
    if (!you_worship(GOD_PAKELLAS) && you.penance[GOD_PAKELLAS])
        pakellas_evoke_backfire(zap_to_spell(type_zapped));
    else if (wand.sub_type != WAND_HEAL_WOUNDS
             && wand.sub_type != WAND_DIGGING
             && wand.sub_type != WAND_TELEPORTATION)
    {
        if (!pakellas_device_surge())
        {
            you.turn_is_over = true;
            return;
        }
        surge_power(you.spec_evoke());
        power = player_adjust_evoc_power(power);
    }

    // zapping() updates beam.
    zapping(type_zapped, power, beam);

    // Take off a charge.
    wand.charges--;
    // And a few more, if you didn't know the wand's charges.
    int wasted_charges = 0;
    if (wasteful)
    {
#ifdef DEBUG_DIAGNOSTICS
        const int initial_charge = wand.plus;
#endif

        wasted_charges = 1 + random2(2); //1-2
        wand.charges = max(0, wand.charges - wasted_charges);

        dprf("Wasted %d charges (wand %d -> %d)", wasted_charges,
             initial_charge, wand.charges);
        mpr("Evoking this partially-identified wand wasted a few charges.");
    }

    // Zap counts count from the last recharge.
    if (wand.used_count == ZAPCOUNT_RECHARGED)
        wand.used_count = 0;
    // Increment zap count.
    if (wand.used_count >= 0)
    {
        wand.used_count++;
        if (wasteful)
            wand.used_count += wasted_charges;
    }

    // Identify if unknown.
    if (!alreadyknown)
    {
        set_ident_type(wand, true);
        mprf_nocap("%s", wand.name(DESC_INVENTORY_EQUIP).c_str());
    }

    if (item_type_known(wand)
        && (item_ident(wand, ISFLAG_KNOW_PLUSES)
            || you.skill_rdiv(SK_EVOCATIONS) > random2(27)))
    {
        if (!item_ident(wand, ISFLAG_KNOW_PLUSES))
        {
            mpr("Your skill with magical items lets you calculate "
                "the power of this device...");
        }

        mprf("This wand has %d charge%s left.",
             wand.plus, wand.plus == 1 ? "" : "s");

        set_ident_flags(wand, ISFLAG_KNOW_PLUSES);
    }
    // Mark as empty if necessary.
    if (wand.charges == 0 && wand.flags & ISFLAG_KNOW_PLUSES)
        wand.used_count = ZAPCOUNT_EMPTY;

    practise(EX_DID_ZAP_WAND);
    count_action(CACT_EVOKE, EVOC_WAND);
    alert_nearby_monsters();

    if (!alreadyknown && risky)
    {
        // Xom loves it when you use an unknown wand and there is a
        // dangerous monster nearby...
        xom_is_stimulated(200);
    }

    // Need to do this down here since auto_assign_item_slot may
    // move the item in memory.
    if (!alreadyknown)
        auto_assign_item_slot(wand);

    you.turn_is_over = true;
}

int recharge_wand(bool known, const string &pre_msg, int num, int den)
{
    int item_slot = -1;
    do
    {
        if (item_slot == -1)
        {
            item_slot = prompt_invent_item("Charge which item?", MT_INVLIST,
                                            OSEL_RECHARGE, true, true, false);
        }

        if (item_slot == PROMPT_NOTHING)
            return known ? -1 : 0;

        if (item_slot == PROMPT_ABORT)
        {
            if (known
                || crawl_state.seen_hups
                || yesno("Really abort (and waste the scroll)?", false, 0))
            {
                canned_msg(MSG_OK);
                return known ? -1 : 0;
            }
            else
            {
                item_slot = -1;
                continue;
            }
        }

        item_def &wand = you.inv[ item_slot ];

        if (!item_is_rechargeable(wand, known))
        {
            mpr("Choose an item to recharge, or Esc to abort.");
            more();

            // Try again.
            item_slot = -1;
            continue;
        }

        if (wand.base_type != OBJ_WANDS && wand.base_type != OBJ_RODS)
            return 0;

        if (wand.base_type == OBJ_WANDS)
        {
            int charge_gain = wand_max_charges(wand) / 3;

            const int new_charges =
                num > 0 && den > 0
                ? min<int>(charge_gain * 3,
                           max<int>(wand.charges + 1,
                                    wand.charges + 3 * charge_gain * num / den))
                : max<int>(wand.charges,
                           min(charge_gain * 3,
                               wand.charges +
                               1 + random2avg(((charge_gain - 1) * 3) + 1, 3)));

            const bool charged = (new_charges > wand.plus);

            string desc;

            if (charged && item_ident(wand, ISFLAG_KNOW_PLUSES))
            {
                desc = make_stringf(" and now has %d charge%s",
                                    new_charges, new_charges == 1 ? "" : "s");
            }

            if (known && !pre_msg.empty())
                mpr(pre_msg);

            mprf("%s %s for a moment%s.",
                 wand.name(DESC_YOUR).c_str(),
                 charged ? "glows" : "flickers",
                 desc.c_str());

            if (!charged && !item_ident(wand, ISFLAG_KNOW_PLUSES))
            {
                mprf("It has %d charges and is fully charged.", new_charges);
                set_ident_flags(wand, ISFLAG_KNOW_PLUSES);
            }

            // Reinitialise zap counts.
            wand.charges  = new_charges;
            wand.used_count = ZAPCOUNT_RECHARGED;
        }
        else // It's a rod.
        {
            bool work = false;
            // Keep track of the original name so that the original enchantment
            // is displayed in the 'glows for a moment' output
            // This is consistent with scrolls of enchant weapon/armour
            const string orig_name = wand.name(DESC_YOUR);

            if (num == 0 && den == 0
                && wand.charge_cap < MAX_ROD_CHARGE * ROD_CHARGE_MULT)
            {
                wand.charge_cap += ROD_CHARGE_MULT * random_range(1, 2);

                if (wand.charge_cap > MAX_ROD_CHARGE * ROD_CHARGE_MULT)
                    wand.charge_cap = MAX_ROD_CHARGE * ROD_CHARGE_MULT;

                work = true;
            }

            if (wand.charges < wand.charge_cap)
            {
                if (num > 0 && den > 0)
                {
                    wand.charges =
                        min<int>(wand.charge_cap,
                                 max<int>(wand.charges + 1,
                                          wand.charges
                                              + num * wand.charge_cap / den));
                }
                else
                    wand.charges = wand.charge_cap;
                work = true;
            }

            if (num == 0 && den == 0 && wand.rod_plus < MAX_WPN_ENCHANT)
            {
                wand.rod_plus += random_range(1, 2);
                if (wand.rod_plus > MAX_WPN_ENCHANT)
                    wand.rod_plus = MAX_WPN_ENCHANT;

                work = true;
            }

            if (!work)
                return 0;

            if (known && !pre_msg.empty())
                mpr(pre_msg);

            mprf("%s glows for a moment.", orig_name.c_str());
        }

        you.wield_change = true;
        return 1;
    }
    while (true);

    return 0;
}

// return a slot that has manual for given skill, or -1 if none exists
// in case of multiple manuals the one with the fewest charges is returned
int manual_slot_for_skill(skill_type skill)
{
    int slot = -1;
    int charges = -1;

    FixedVector<item_def,ENDOFPACK>::const_pointer iter = you.inv.begin();
    for (;iter!=you.inv.end(); ++iter)
    {
        if (iter->base_type != OBJ_BOOKS || iter->sub_type != BOOK_MANUAL)
            continue;

        if (iter->skill != skill || iter->skill_points == 0)
            continue;

        if (slot != -1 && iter->skill_points > charges)
            continue;

        slot = iter - you.inv.begin();
        charges = iter->skill_points;
    }

    return slot;
}

bool skill_has_manual(skill_type skill)
{
    return manual_slot_for_skill(skill) != -1;
}

void finish_manual(int slot)
{
    item_def& manual(you.inv[slot]);
    const skill_type skill = static_cast<skill_type>(manual.plus);

    mprf("You have finished your manual of %s and toss it away.",
         skill_name(skill));
    dec_inv_item_quantity(slot, 1);
}

void get_all_manual_charges(vector<int> &charges)
{
    charges.clear();

    FixedVector<item_def,ENDOFPACK>::const_pointer iter = you.inv.begin();
    for (;iter!=you.inv.end(); ++iter)
    {
        if (iter->base_type != OBJ_BOOKS || iter->sub_type != BOOK_MANUAL)
            continue;

        charges.push_back(iter->skill_points);
    }
}

void set_all_manual_charges(const vector<int> &charges)
{
    auto charge_iter = charges.begin();
    for (item_def &item : you.inv)
    {
        if (item.base_type != OBJ_BOOKS || item.sub_type != BOOK_MANUAL)
            continue;

        ASSERT(charge_iter != charges.end());
        item.skill_points = *charge_iter;
        charge_iter++;
    }
    ASSERT(charge_iter == charges.end());
}

string manual_skill_names(bool short_text)
{
    skill_set skills;

    FixedVector<item_def,ENDOFPACK>::const_pointer iter = you.inv.begin();
    for (;iter!=you.inv.end(); ++iter)
    {
        if (iter->base_type != OBJ_BOOKS
            || iter->sub_type != BOOK_MANUAL
            || is_useless_item(*iter))
        {
            continue;
        }

        skills.insert(static_cast<skill_type>(iter->plus));
    }

    if (short_text && skills.size() > 1)
    {
        char buf[40];
        sprintf(buf, "%lu skills", (unsigned long) skills.size());
        return string(buf);
    }
    else
        return skill_names(skills);
}

static const pop_entry pop_spiders[] =
{ // Sack of Spiders
  {  0,  13,   40, FALL, MONS_WORKER_ANT },
  {  0,  13,   80, FALL, MONS_SOLDIER_ANT },
  {  6,  19,   80, PEAK, MONS_REDBACK},
  {  8,  27,   90, PEAK, MONS_REDBACK },
  { 10,  27,   10, SEMI, MONS_ORB_SPIDER },
  { 12,  29,  100, PEAK, MONS_JUMPING_SPIDER },
  { 13,  29,  110, PEAK, MONS_TARANTELLA },
  { 15,  29,  120, PEAK, MONS_WOLF_SPIDER },
  { 21,  27,   18, RISE, MONS_GHOST_MOTH },
  { 0,0,0,FLAT,MONS_0 }
};

static bool _box_of_beasts(item_def &box)
{
    if (!you_worship(GOD_PAKELLAS) && you.penance[GOD_PAKELLAS])
        pakellas_evoke_backfire(SPELL_MONSTROUS_MENAGERIE); // approx
    else if (!pakellas_device_surge())
        return false;
    surge_power(you.spec_evoke());
    mpr("You open the lid...");

    if (!box.plus)
    {
        mpr("...but the box appears empty, and falls apart.");
        ASSERT(in_inventory(box));
        dec_inv_item_quantity(box.link, 1);
        return false;
    }

    // two rolls to reduce std deviation - +-6 so can get < max even at 27 sk
    const int hd_min = min(27,
                           player_adjust_evoc_power(
                               you.skill(SK_EVOCATIONS)
                               + random2(7) - random2(7)));
    const int tier = mutant_beast_tier(hd_min);
    ASSERT(tier < NUM_BEAST_TIERS);

    mgen_data mg = mgen_data(MONS_MUTANT_BEAST,
                             BEH_FRIENDLY, &you,
                             3 + random2(3), 0,
                             you.pos(),
                             MHITYOU, MG_AUTOFOE);

    auto &avoids = mg.props[MUTANT_BEAST_AVOID_FACETS].get_vector();
    for (int facet = BF_FIRST; facet <= BF_LAST; ++facet)
        if (god_hates_beast_facet(you.religion, static_cast<beast_facet>(facet)))
            avoids.push_back(facet);
    mg.hd = beast_tiers[tier];
    dprf("hd %d (min %d, tier %d)", mg.hd, hd_min, tier);
    const monster* mons = create_monster(mg);

    if (!mons)
    {
        // Failed to create monster for some reason
        mpr("...but nothing happens.");
        return false;
    }

    mprf("...and %s %s out!",
         mons->name(DESC_A).c_str(), mons->airborne() ? "flies" : "leaps");
    xom_is_stimulated(10); // dubious
    did_god_conduct(DID_CHAOS, random_range(5,10));
    // Decrease charges
    box.charges--;
    box.used_count++;
    return true;
}

static bool _sack_of_spiders_veto_mon(monster_type mon)
{
   // Don't summon any beast that would anger your god.
    return player_will_anger_monster(mon);
}


static bool _sack_of_spiders(item_def &sack)
{
    if (!you_worship(GOD_PAKELLAS) && you.penance[GOD_PAKELLAS])
        pakellas_evoke_backfire(SPELL_SUMMON_SWARM); // approx
    else if (!pakellas_device_surge())
        return false;
    surge_power(you.spec_evoke());
    mpr("You reach into the bag...");

    if (!sack.charges)
    {
        mpr("...but the bag is empty, and unravels at your touch.");
        ASSERT(in_inventory(sack));
        dec_inv_item_quantity(sack.link, 1);
        return false;
    }

    if (one_chance_in(5))
    {
        mpr("...but nothing happens.");
        return false;
    }

    bool success = false;
    int count =
        player_adjust_evoc_power(
            1 + random2(2)
            + random2(div_rand_round(you.skill(SK_EVOCATIONS, 10), 30)));
    for (int n = 0; n < count; n++)
    {
        // Invoke mon-pick with our custom list
        monster_type mon = pick_monster_from(pop_spiders,
                                             max(1, min(27,
                                             player_adjust_evoc_power(
                                                 you.skill(SK_EVOCATIONS)))),
                                             _sack_of_spiders_veto_mon);
        mgen_data mg = mgen_data(mon,
                                 BEH_FRIENDLY, &you,
                                 3 + random2(4), 0,
                                 you.pos(),
                                 MHITYOU, MG_AUTOFOE);
        if (create_monster(mg))
            success = true;
    }

    if (success)
    {
        mpr("...and things crawl out!");
        // Also generate webs on hostile monsters and trap them.
        int rad = LOS_RADIUS / 2 + 2;
        for (monster_near_iterator mi(you.pos(), LOS_SOLID); mi; ++mi)
        {
            trap_def *trap = trap_at((*mi)->pos());
            // Don't destroy non-web traps or try to trap monsters
            // currently caught by something.
            if (you.pos().distance_from((*mi)->pos()) > rad
                || (!trap && grd((*mi)->pos()) != DNGN_FLOOR)
                || (trap && trap->type != TRAP_WEB)
                || (*mi)->friendly()
                || (*mi)->caught())
            {
                continue;
            }

            int chance = 100 - (100 * (you.pos().distance_from((*mi)->pos()) - 1) / rad)
                - player_adjust_evoc_power(2 * (27 - you.skill(SK_EVOCATIONS)));
            if (x_chance_in_y(chance, 100))
            {
                if (trap && trap->type == TRAP_WEB)
                    destroy_trap((*mi)->pos());

                place_specific_trap((*mi)->pos(), TRAP_WEB);
                // Reveal the trap
                grd((*mi)->pos()) = DNGN_TRAP_WEB;
                trap = trap_at((*mi)->pos());
                trap->trigger(**mi);
            }
        }
        // Decrease charges
        sack.charges--;
        sack.used_count++;
    }
    else
        // Failed to create monster for some reason
        mpr("...but nothing happens.");

    return success;
}

static bool _make_zig(item_def &zig)
{
    if (feat_is_critical(grd(you.pos())))
    {
        mpr("You can't place a gateway to a ziggurat here.");
        return false;
    }
    for (int lev = 1; lev <= brdepth[BRANCH_ZIGGURAT]; lev++)
    {
        if (is_level_on_stack(level_id(BRANCH_ZIGGURAT, lev))
            || you.where_are_you == BRANCH_ZIGGURAT)
        {
            mpr("Finish your current ziggurat first!");
            return false;
        }
    }

    ASSERT(in_inventory(zig));
    dec_inv_item_quantity(zig.link, 1);
    dungeon_terrain_changed(you.pos(), DNGN_ENTER_ZIGGURAT);
    mpr("You set the figurine down, and a mystic portal to a ziggurat forms.");
    return true;
}

static bool _ball_of_energy()
{
    bool ret = false;

    mpr("You gaze into the crystal ball.");
    surge_power(you.spec_evoke());

    int use = player_adjust_evoc_power(random2(you.skill(SK_EVOCATIONS, 6)));

    if (use < 2)
        lose_stat(STAT_INT, 1 + random2avg(7, 2));
    else if (use < 5 && enough_mp(1, true))
    {
        mpr("You feel your power drain away!");
        dec_mp(you.magic_points);
    }
    else if (use < 10)
        confuse_player(10 + random2(10));
    else
    {
        int proportional = (you.magic_points * 100) / you.max_magic_points;

        if (random2avg(
                77 - player_adjust_evoc_power(you.skill(SK_EVOCATIONS, 2)), 4)
            > proportional
            || one_chance_in(25))
        {
            mpr("You feel your power drain away!");
            dec_mp(you.magic_points);
        }
        else
        {
            mpr("You are suffused with power!");
            inc_mp(
                player_adjust_evoc_power(
                    5 + random2avg(you.skill(SK_EVOCATIONS), 2)));

            ret = true;
        }
    }

    did_god_conduct(DID_CHANNEL, 5, true);

    return ret;
}

static int _num_evoker_elementals()
{
    int n = 1;
    const int adjusted_power =
        player_adjust_evoc_power(you.skill(SK_EVOCATIONS, 10));
    if (adjusted_power + random2(70) > 110)
        ++n;
    if (adjusted_power + random2(70) > 170)
        ++n;
    return n;
}

static vector<coord_def> _get_jitter_path(coord_def source, coord_def target,
                                          bool jitter_start,
                                          bolt &beam1, bolt &beam2)
{
    const int NUM_TRIES = 10;
    const int RANGE = 8;

    bolt trace_beam;
    trace_beam.source = source;
    trace_beam.target = target;
    trace_beam.aimed_at_spot = false;
    trace_beam.is_tracer = true;
    trace_beam.range = RANGE;
    trace_beam.fire();

    coord_def aim_dir = (source - target).sgn();

    if (trace_beam.path_taken.back() != source)
        target = trace_beam.path_taken.back();

    if (jitter_start)
    {
        for (int n = 0; n < NUM_TRIES; ++n)
        {
            coord_def jitter = clamp_in_bounds(target + coord_def(random_range(-2, 2),
                                                                  random_range(-2, 2)));
            if (jitter == target || jitter == source || cell_is_solid(jitter))
                continue;

            trace_beam.target = jitter;
            trace_beam.fire();

            coord_def delta = source - trace_beam.path_taken.back();
            //Don't try to aim at targets in the opposite direction of main aim
            if ((abs(aim_dir.x - delta.sgn().x) + abs(aim_dir.y - delta.sgn().y) >= 2)
                 && !delta.origin())
            {
                continue;
            }

            target = trace_beam.path_taken.back();
            break;
        }
    }

    vector<coord_def> path = trace_beam.path_taken;
    unsigned int mid_i = (path.size() / 2);
    coord_def mid = path[mid_i];

    for (int n = 0; n < NUM_TRIES; ++n)
    {
        coord_def jitter = clamp_in_bounds(mid + coord_def(random_range(-3, 3),
                                                           random_range(-3, 3)));
        if (jitter == mid || jitter.distance_from(mid) < 2 || jitter == source
            || cell_is_solid(jitter)
            || !cell_see_cell(source, jitter, LOS_NO_TRANS)
            || !cell_see_cell(target, jitter, LOS_NO_TRANS))
        {
            continue;
        }

        trace_beam.aimed_at_feet = false;
        trace_beam.source = jitter;
        trace_beam.target = target;
        trace_beam.fire();

        coord_def delta1 = source - jitter;
        coord_def delta2 = source - trace_beam.path_taken.back();

        //Don't try to aim at targets in the opposite direction of main aim
        if (abs(aim_dir.x - delta1.sgn().x) + abs(aim_dir.y - delta1.sgn().y) >= 2
            || abs(aim_dir.x - delta2.sgn().x) + abs(aim_dir.y - delta2.sgn().y) >= 2)
        {
            continue;
        }

        // Don't make l-turns
        coord_def delta = jitter-target;
        if (!delta.x || !delta.y)
            continue;

        if (find(begin(path), end(path), jitter) != end(path))
            continue;

        mid = jitter;
        break;
    }

    beam1.source = source;
    beam1.target = mid;
    beam1.range = RANGE;
    beam1.aimed_at_spot = true;
    beam1.is_tracer = true;
    beam1.fire();
    beam1.is_tracer = false;

    beam2.source = mid;
    beam2.target = target;
    beam2.range = max(int(RANGE - beam1.path_taken.size()), mid.distance_from(target));
    beam2.is_tracer = true;
    beam2.fire();
    beam2.is_tracer = false;

    vector<coord_def> newpath;
    newpath.insert(newpath.end(), beam1.path_taken.begin(), beam1.path_taken.end());
    newpath.insert(newpath.end(), beam2.path_taken.begin(), beam2.path_taken.end());

    return newpath;
}

static bool _check_path_overlap(const vector<coord_def> &path1,
                                const vector<coord_def> &path2, int match_len)
{
    int max_len = min(path1.size(), path2.size());
    match_len = min(match_len, max_len-1);

    // Check for overlap with previous path
    int matchs = 0;
    for (int i = 0; i < max_len; ++i)
    {
        if (path1[i] == path2[i])
            ++matchs;
        else
            matchs = 0;

        if (matchs >= match_len)
            return true;
    }

    return false;
}

static bool _fill_flame_trails(coord_def source, coord_def target,
                               vector<bolt> &beams, vector<coord_def> &elementals,
                               int num)
{
    const int NUM_TRIES = 10;
    vector<vector<coord_def> > paths;
    for (int n = 0; n < num; ++n)
    {
        int tries = 0;
        vector<coord_def> path;
        bolt beam1, beam2;
        while (++tries <= NUM_TRIES && path.empty())
        {
            path = _get_jitter_path(source, target, !paths.empty(), beam1, beam2);
            for (const vector<coord_def> &oldpath : paths)
            {
                if (_check_path_overlap(path, oldpath, 3))
                {
                    path.clear();
                    beam1 = bolt();
                    beam2 = bolt();
                    break;
                }
            }
        }

        if (!path.empty())
        {
            paths.push_back(path);
            beams.push_back(beam1);
            beams.push_back(beam2);
            if (path.size() > 3)
                elementals.push_back(path.back());
        }
    }

    return !paths.empty();
}

static bool _lamp_of_fire()
{
    bolt base_beam;
    dist target;

    const int pow =
        player_adjust_evoc_power(8 + you.skill_rdiv(SK_EVOCATIONS, 9, 4));
    direction_chooser_args args;
    args.restricts = DIR_TARGET;
    args.mode = TARG_HOSTILE;
    args.top_prompt = "Aim the lamp in which direction?";
    args.self = CONFIRM_CANCEL;
    if (spell_direction(target, base_beam, &args))
    {
        if (you.confused())
            target.confusion_fuzz();

        if (!you_worship(GOD_PAKELLAS) && you.penance[GOD_PAKELLAS])
            pakellas_evoke_backfire(SPELL_FIRE_ELEMENTALS); // approx
        else if (!pakellas_device_surge())
        {
            you.turn_is_over = false;
            return false;
        }

        surge_power(you.spec_evoke());
        did_god_conduct(DID_FIRE, 6 + random2(3));

        mpr("The flames dance!");

        vector<bolt> beams;
        vector<coord_def> elementals;
        int num_trails = _num_evoker_elementals();

        _fill_flame_trails(you.pos(), target.target, beams, elementals, num_trails);

        for (bolt &beam : beams)
        {
            if (beam.source == beam.target)
                continue;

            beam.flavour    = BEAM_FIRE;
            beam.colour     = RED;
            beam.source_id  = MID_PLAYER;
            beam.thrower    = KILL_YOU;
            beam.pierce     = true;
            beam.name       = "trail of fire";
            beam.hit        = 10 + (pow/8);
            beam.damage     = dice_def(2, 5 + pow/4);
            beam.ench_power = 1 + (pow/10);
            beam.loudness   = 5;
            beam.fire();
        }

        beh_type attitude = BEH_FRIENDLY;
        if (player_will_anger_monster(MONS_FIRE_ELEMENTAL))
            attitude = BEH_HOSTILE;
        for (coord_def epos : elementals)
        {
            mgen_data mg(MONS_FIRE_ELEMENTAL, attitude, &you, 3, SPELL_NO_SPELL,
                         epos, 0, MG_FORCE_BEH | MG_FORCE_PLACE, GOD_NO_GOD,
                         MONS_FIRE_ELEMENTAL, COLOUR_INHERIT,
                         PROX_CLOSE_TO_PLAYER);
            mg.hd = 6 + (pow/20);
            create_monster(mg);
        }

        return true;
    }

    return false;
}

struct dist_sorter
{
    coord_def pos;
    bool operator()(const actor* a, const actor* b)
    {
        return a->pos().distance_from(pos) > b->pos().distance_from(pos);
    }
};

static int _gale_push_dist(const actor* agent, const actor* victim)
{
    int dist =
        player_adjust_evoc_power(1 + you.skill_rdiv(SK_EVOCATIONS, 1, 10));

    if (victim->airborne())
        dist++;

    if (victim->body_size(PSIZE_BODY) < SIZE_MEDIUM)
        dist++;
    else if (victim->body_size(PSIZE_BODY) > SIZE_BIG)
        dist /= 2;
    else if (victim->body_size(PSIZE_BODY) > SIZE_MEDIUM)
        dist -= 1;

    int range = victim->pos().distance_from(agent->pos());
    if (range > 5)
        dist -= 2;
    else if (range > 2)
        dist--;

    if (dist < 0)
        return 0;
    else
        return dist;
}

static double _angle_between(coord_def origin, coord_def p1, coord_def p2)
{
    double ang0 = atan2(p1.x - origin.x, p1.y - origin.y);
    double ang  = atan2(p2.x - origin.x, p2.y - origin.y);
    return min(fabs(ang - ang0), fabs(ang - ang0 + 2 * PI));
}

void wind_blast(actor* agent, int pow, coord_def target, bool card)
{
    vector<actor *> act_list;

    int radius = min(5, 4 + div_rand_round(pow, 60));

    for (actor_near_iterator ai(agent->pos(), LOS_SOLID); ai; ++ai)
    {
        if (ai->is_stationary()
            || ai->pos().distance_from(agent->pos()) > radius
            || ai->pos() == agent->pos() // so it's never aimed_at_feet
            || !target.origin()
               && _angle_between(agent->pos(), target, ai->pos()) > PI/4.0)
        {
            continue;
        }

        act_list.push_back(*ai);
    }

    dist_sorter sorter = {agent->pos()};
    sort(act_list.begin(), act_list.end(), sorter);

    bolt wind_beam;
    wind_beam.hit             = AUTOMATIC_HIT;
    wind_beam.pierce          = true;
    wind_beam.affects_nothing = true;
    wind_beam.source          = agent->pos();
    wind_beam.range           = LOS_RADIUS;
    wind_beam.is_tracer       = true;

    map<actor *, coord_def> collisions;

    bool player_affected = false;
    counted_monster_list affected_monsters;

    for (actor *act : act_list)
    {
        wind_beam.target = act->pos();
        wind_beam.fire();

        int push = _gale_push_dist(agent, act);
        bool pushed = false;

        for (unsigned int j = 0; j < wind_beam.path_taken.size() - 1 && push;
             ++j)
        {
            if (wind_beam.path_taken[j] == act->pos())
            {
                coord_def newpos = wind_beam.path_taken[j+1];
                if (!actor_at(newpos) && !cell_is_solid(newpos)
                    && act->can_pass_through(newpos)
                    && act->is_habitable(newpos))
                {
                    act->move_to_pos(newpos);
                    --push;
                    pushed = true;
                }
                else //Try to find an alternate route to push
                {
                    bool success = false;
                    for (adjacent_iterator di(newpos); di; ++di)
                    {
                        if (adjacent(*di, act->pos())
                            && di->distance_from(agent->pos())
                                == newpos.distance_from(agent->pos())
                            && !actor_at(*di) && !cell_is_solid(*di)
                            && act->can_pass_through(*di)
                            && act->is_habitable(*di))
                        {
                            act->move_to_pos(*di);
                            --push;
                            pushed = true;

                            // Adjust wind path for moved monster
                            wind_beam.target = *di;
                            wind_beam.fire();
                            success = true;
                            break;
                        }
                    }

                    // If no luck, they slam into something.
                    if (!success)
                        collisions.insert(make_pair(act, newpos));
                }
            }
        }

        if (pushed)
        {
            if (act->is_monster())
            {
                act->as_monster()->speed_increment -= random2(6) + 4;
                if (you.can_see(*act))
                    affected_monsters.add(act->as_monster());
            }
            else
                player_affected = true;
        }
    }

    // Now move clouds
    vector<coord_def> cloud_list;
    for (distance_iterator di(agent->pos(), true, true, radius + 2); di; ++di)
    {
        if (cloud_at(*di)
            && cell_see_cell(agent->pos(), *di, LOS_SOLID)
            && (target.origin()
                || _angle_between(agent->pos(), target, *di) <= PI/4.0))
        {
            cloud_list.push_back(*di);
        }
    }

    for (int i = cloud_list.size() - 1; i >= 0; --i)
    {
        wind_beam.target = cloud_list[i];
        wind_beam.fire();

        int dist = cloud_list[i].distance_from(agent->pos());
        int push = (dist > 5 ? 2 : dist > 2 ? 3 : 4);

        for (unsigned int j = 0;
             j < wind_beam.path_taken.size() - 1 && push;
             ++j)
        {
            if (wind_beam.path_taken[j] == cloud_list[i])
            {
                coord_def newpos = wind_beam.path_taken[j+1];
                if (!cell_is_solid(newpos)
                    && !cloud_at(newpos))
                {
                    swap_clouds(newpos, wind_beam.path_taken[j]);
                    --push;
                }
                else //Try to find an alternate route to push
                {
                    for (distance_iterator di(wind_beam.path_taken[j],
                         false, true, 1); di; ++di)
                    {
                        if (di->distance_from(agent->pos())
                                == newpos.distance_from(agent->pos())
                            && *di != agent->pos() // never aimed_at_feet
                            && !cell_is_solid(*di)
                            && !cloud_at(*di))
                        {
                            swap_clouds(*di, wind_beam.path_taken[j]);
                            --push;
                            wind_beam.target = *di;
                            wind_beam.fire();
                            j--;
                            break;
                        }
                    }
                }
            }
        }
    }

    if (agent->is_player())
    {
        const string source = card ? "card" : "fan";

        if (pow > 120)
            mprf("A mighty gale blasts forth from the %s!", source.c_str());
        else
            mprf("A fierce wind blows from the %s.", source.c_str());
    }

    noisy(8, agent->pos());

    if (player_affected)
        mpr("You are blown backwards!");

    if (!affected_monsters.empty())
    {
        const string message =
            make_stringf("%s %s blown away by the wind.",
                         affected_monsters.describe().c_str(),
                         conjugate_verb("be", affected_monsters.count() > 1).c_str());
        if (strwidth(message) < get_number_of_cols() - 2)
            mpr(message);
        else
            mpr("The monsters around you are blown away!");
    }

    for (auto it : collisions)
        if (it.first->alive())
            it.first->collide(it.second, agent, pow);
}

static void _fan_of_gales_elementals()
{
    int radius =
        min(6,
            player_adjust_evoc_power(4 + you.skill_rdiv(SK_EVOCATIONS, 1, 6)));

    vector<coord_def> elementals;
    for (radius_iterator ri(you.pos(), radius, C_SQUARE, true); ri; ++ri)
    {
        if (ri->distance_from(you.pos()) >= 3 && !monster_at(*ri)
            && !cell_is_solid(*ri)
            && cell_see_cell(you.pos(), *ri, LOS_NO_TRANS))
        {
            elementals.push_back(*ri);
        }
    }
    shuffle_array(elementals);

    int num_elementals = _num_evoker_elementals();

    bool created = false;
    beh_type attitude = BEH_FRIENDLY;
    if (player_will_anger_monster(MONS_AIR_ELEMENTAL))
        attitude = BEH_HOSTILE;
    for (int n = 0; n < min(num_elementals, (int)elementals.size()); ++n)
    {
        mgen_data mg (MONS_AIR_ELEMENTAL, attitude, &you, 3, SPELL_NO_SPELL,
                      elementals[n], 0, MG_FORCE_BEH | MG_FORCE_PLACE,
                      GOD_NO_GOD, MONS_AIR_ELEMENTAL, COLOUR_INHERIT,
                      PROX_CLOSE_TO_PLAYER);
        mg.hd =
            player_adjust_evoc_power(6 + you.skill_rdiv(SK_EVOCATIONS, 2, 13));
        if (create_monster(mg))
            created = true;
    }
    if (created)
        mpr("The winds coalesce and take form.");
}

static bool _is_rock(dungeon_feature_type feat)
{
    return feat == DNGN_ROCK_WALL || feat == DNGN_CLEAR_ROCK_WALL
           || feat == DNGN_SLIMY_WALL;
}

static bool _is_rubble_source(dungeon_feature_type feat)
{
    switch (feat)
    {
        case DNGN_ROCK_WALL:
        case DNGN_CLEAR_ROCK_WALL:
        case DNGN_SLIMY_WALL:
        case DNGN_STONE_WALL:
        case DNGN_CLEAR_STONE_WALL:
        case DNGN_PERMAROCK_WALL:
            return true;

        default:
            return false;
    }
}

static bool _adjacent_to_rubble_source(coord_def pos)
{
    for (adjacent_iterator ai(pos); ai; ++ai)
    {
        if (_is_rubble_source(grd(*ai)) && you.see_cell_no_trans(*ai))
            return true;
    }

    return false;
}

static bool _stone_of_tremors()
{
    vector<coord_def> wall_pos;
    vector<coord_def> rubble_pos;
    vector<coord_def> door_pos;

    for (distance_iterator di(you.pos(), false, true, LOS_RADIUS); di; ++di)
    {
        if (_is_rubble_source(grd(*di)))
            wall_pos.push_back(*di);
        else if (feat_is_door(grd(*di)))
            door_pos.push_back(*di);
        else if (_adjacent_to_rubble_source(*di))
            rubble_pos.push_back(*di);
    }

    class targetter_rubble : public targetter
    {
    public:
        vector<coord_def>& rubble;

        targetter_rubble(vector<coord_def>& _rubble) :
            rubble(_rubble)
        {
            origin = you.pos();
        }

        virtual aff_type is_affected(coord_def loc) override
        {
            return find(begin(rubble), end(rubble), loc) != end(rubble)
                    ? AFF_YES
                    : AFF_NO;
        }

        bool valid_aim(coord_def a) override
        {
            return true;
        }
    };

    targetter_rubble hitfunc(rubble_pos);
    if (stop_attack_prompt(hitfunc, "attack"))
        return false;

    if (!you_worship(GOD_PAKELLAS) && you.penance[GOD_PAKELLAS])
        pakellas_evoke_backfire(SPELL_EARTH_ELEMENTALS); // approx
    else if (!pakellas_device_surge())
    {
        you.turn_is_over = true;
        return false;
    }
    surge_power(you.spec_evoke());
    mpr("The dungeon trembles and rubble falls from the walls!");
    noisy(15, you.pos());

    bolt rubble;
    rubble.name       = "falling rubble";
    rubble.range      = 1;
    rubble.hit        = player_adjust_evoc_power(
                            10 + you.skill_rdiv(SK_EVOCATIONS, 1, 2));
    rubble.damage     = dice_def(3, player_adjust_evoc_power(
                                        5 + you.skill(SK_EVOCATIONS)));
    rubble.source_id  = MID_PLAYER;
    rubble.glyph      = dchar_glyph(DCHAR_FIRED_MISSILE);
    rubble.colour     = LIGHTGREY;
    rubble.flavour    = BEAM_MMISSILE;
    rubble.thrower    = KILL_YOU;
    rubble.pierce     = false;
    rubble.loudness   = 10;
    rubble.draw_delay = 0;

    // Hit the affected area with falling rubble.
    for (coord_def pos : rubble_pos)
    {
        rubble.source = rubble.target = pos;
        rubble.fire();
    }
    update_screen();
    delay(200);

    // Possibly shaft some monsters.
    for (monster_near_iterator mi(you.pos(), LOS_NO_TRANS); mi; ++mi)
    {
        if (grd(mi->pos()) == DNGN_FLOOR
            && is_valid_shaft_level()
            && x_chance_in_y(
                   player_adjust_evoc_power(75 + you.skill(SK_EVOCATIONS, 2)),
                   800))
        {
            mi->do_shaft();
        }
    }

    // Destroy doors.
    for (coord_def pos : door_pos)
    {
        destroy_wall(pos);
        mpr("The door collapses!");
    }

    // Collapse some walls and mark collapsed walls as valid elemental positions.
    int num_elementals = _num_evoker_elementals();
    for (coord_def pos : wall_pos)
    {
        if (_is_rock(grd(pos)) && one_chance_in(3))
        {
            destroy_wall(pos);
            rubble_pos.push_back(pos);
        }
    }
    shuffle_array(rubble_pos);

    // Create elementals.
    bool created = false;
    beh_type attitude = BEH_FRIENDLY;
    if (player_will_anger_monster(MONS_EARTH_ELEMENTAL))
        attitude = BEH_HOSTILE;

    for (int n = 0; n < min(num_elementals, (int)rubble_pos.size()); ++n)
    {
        // Skip occupied positions
        if (actor_at(rubble_pos[n]))
            continue;

        mgen_data mg(MONS_EARTH_ELEMENTAL, attitude, &you, 3, SPELL_NO_SPELL,
                     rubble_pos[n], 0, MG_FORCE_BEH | MG_FORCE_PLACE, GOD_NO_GOD,
                     MONS_EARTH_ELEMENTAL, COLOUR_INHERIT,
                     PROX_CLOSE_TO_PLAYER);
        mg.hd = player_adjust_evoc_power(
                    6 + you.skill_rdiv(SK_EVOCATIONS, 2, 13));
        if (create_monster(mg))
            created = true;
    }
    if (created)
        mpr("The rubble rises up and takes form.");

    return true;
}

// Used for phials and water nymphs.
bool can_flood_feature(dungeon_feature_type feat)
{
    return feat == DNGN_FLOOR || feat == DNGN_SHALLOW_WATER;
}

static bool _phial_of_floods()
{
    dist target;
    bolt beam;

    const int power =
        player_adjust_evoc_power(25 + you.skill(SK_EVOCATIONS, 6));
    zappy(ZAP_PRIMAL_WAVE, power, beam);
    beam.range = LOS_RADIUS;
    beam.aimed_at_spot = true;

    direction_chooser_args args;
    args.mode = TARG_HOSTILE;
    args.top_prompt = "Aim the phial where?";
    if (spell_direction(target, beam, &args)
        && player_tracer(ZAP_PRIMAL_WAVE, power, beam))
    {
        if (you.confused())
        {
            target.confusion_fuzz();
            beam.set_target(target);
        }
        if (!you_worship(GOD_PAKELLAS) && you.penance[GOD_PAKELLAS])
            pakellas_evoke_backfire(SPELL_WATER_ELEMENTALS); // approx
        else if (!pakellas_device_surge())
        {
            you.turn_is_over = true;
            return false;
        }
        surge_power(you.spec_evoke());
        beam.fire();

        vector<coord_def> elementals;
        // Flood the endpoint
        coord_def center = beam.path_taken.back();
        int num = player_adjust_evoc_power(
                      5 + you.skill_rdiv(SK_EVOCATIONS, 3, 5) + random2(7));
        int dur = player_adjust_evoc_power(
                      40 + you.skill_rdiv(SK_EVOCATIONS, 8, 3));
        for (distance_iterator di(center, true, false, 2); di && num > 0; ++di)
        {
            if (can_flood_feature(grd(*di))
                && cell_see_cell(center, *di, LOS_NO_TRANS))
            {
                num--;
                temp_change_terrain(*di, DNGN_SHALLOW_WATER,
                                    random_range(dur*2, dur*3) - (di.radius()*20),
                                    TERRAIN_CHANGE_FLOOD);
                elementals.push_back(*di);
            }
        }

        int num_elementals = _num_evoker_elementals();

        bool created = false;
        num = min(num_elementals,
                  min((int)elementals.size(), (int)elementals.size() / 5 + 1));
        beh_type attitude = BEH_FRIENDLY;
        if (player_will_anger_monster(MONS_WATER_ELEMENTAL))
            attitude = BEH_HOSTILE;
        for (int n = 0; n < num; ++n)
        {
            mgen_data mg (MONS_WATER_ELEMENTAL, attitude, &you, 3,
                          SPELL_NO_SPELL, elementals[n], 0,
                          MG_FORCE_BEH | MG_FORCE_PLACE, GOD_NO_GOD,
                          MONS_WATER_ELEMENTAL, COLOUR_INHERIT,
                          PROX_CLOSE_TO_PLAYER);
            mg.hd = player_adjust_evoc_power(
                        6 + you.skill_rdiv(SK_EVOCATIONS, 2, 15));
            if (create_monster(mg))
                created = true;
        }
        if (created)
            mpr("The water rises up and takes form.");

        return true;
    }

    return false;
}

static bool _xoms_chessboard(item_def &board)
{
    if (get_nearby_monsters(false, true).empty())
    {
        mpr("You can't see any nearby monsters.");
        return false;
    }

    if (!you_worship(GOD_PAKELLAS) && you.penance[GOD_PAKELLAS])
        pakellas_evoke_backfire(SPELL_DISJUNCTION); // approx
    else if (!pakellas_device_surge())
    {
        you.turn_is_over = true;
        return false;
    }
    surge_power(you.spec_evoke());
    mpr("You make a move on Xom's chessboard...");

    if (one_chance_in(100))
    {
        god_speaks(GOD_XOM, "Xom booms, \"MINE!\"");
        mpr("...but Xom just steals the piece!");
        ASSERT(in_inventory(board));
        dec_inv_item_quantity(board.link, 1);
        return true;
    }

    // Chance of a bad Xom action instead.
    int fail_rate = 30 - player_adjust_evoc_power(you.skill(SK_EVOCATIONS));
    if (x_chance_in_y(fail_rate, 100))
    {
        god_speaks(GOD_XOM, "Xom laughs nastily.");
        xom_acts(false, random_range(0, 100));
        return true;
    }

    xom_rearrange_pieces(
        player_adjust_evoc_power(you.skill_rdiv(SK_EVOCATIONS, 100, 27)));
    xom_is_stimulated(10);
    return true;
}

void expend_xp_evoker(item_def &item)
{
    evoker_debt(item.sub_type) = XP_EVOKE_DEBT;
}

static spret_type _phantom_mirror()
{
    bolt beam;
    monster* victim = nullptr;
    dist spd;
    targetter_smite tgt(&you, LOS_RADIUS, 0, 0);

    direction_chooser_args args;
    args.restricts = DIR_TARGET;
    args.needs_path = false;
    args.self = CONFIRM_CANCEL;
    args.top_prompt = "Aiming: <white>Phantom Mirror</white>";
    args.hitfunc = &tgt;
    if (!spell_direction(spd, beam, &args))
        return SPRET_ABORT;
    victim = monster_at(beam.target);
    if (!victim || !you.can_see(*victim))
    {
        if (beam.target == you.pos())
            mpr("You can't use the mirror on yourself.");
        else
            mpr("You can't see anything there to clone.");
        return SPRET_ABORT;
    }

    if (!actor_is_illusion_cloneable(victim))
    {
        mpr("The mirror can't reflect that.");
        return SPRET_ABORT;
    }

    if (player_will_anger_monster(victim))
    {
        if (player_mutation_level(MUT_NO_LOVE))
            mpr("The reflection would only feel hate for you!");
        else
            simple_god_message(" forbids your reflecting this monster.");
        return SPRET_ABORT;
    }

    monster* mon = clone_mons(victim, true);
    if (!mon)
    {
        canned_msg(MSG_NOTHING_HAPPENS);
        return SPRET_FAIL;
    }

    if (!you_worship(GOD_PAKELLAS) && you.penance[GOD_PAKELLAS])
        pakellas_evoke_backfire(SPELL_PHANTOM_MIRROR); // approx
    else if (!pakellas_device_surge())
        return SPRET_FAIL;
    surge_power(you.spec_evoke());
    const int power = player_adjust_evoc_power(5 + you.skill(SK_EVOCATIONS, 3));
    int dur = min(6, max(1,
                         player_adjust_evoc_power(
                             you.skill(SK_EVOCATIONS, 1) / 4 + 1)
                         * (100 - victim->check_res_magic(power)) / 100));

    mon->attitude = ATT_FRIENDLY;
    mon->mark_summoned(dur, true, SPELL_PHANTOM_MIRROR);

    mon->summoner = MID_PLAYER;
    mons_add_blame(mon, "mirrored by the player character");
    mon->add_ench(ENCH_PHANTOM_MIRROR);
    mon->add_ench(mon_enchant(ENCH_DRAINED,
                              div_rand_round(mon->get_experience_level(), 3),
                              &you, INFINITE_DURATION));

    mon->behaviour = BEH_SEEK;
    set_nearest_monster_foe(mon);

    mprf("You reflect %s with the mirror, and the mirror shatters!",
         victim->name(DESC_THE).c_str());

    return SPRET_SUCCESS;
}

static bool _rod_spell(item_def& irod, bool check_range)
{
    ASSERT(irod.base_type == OBJ_RODS);

    const spell_type spell = spell_in_rod(static_cast<rod_type>(irod.sub_type));
    int mana = spell_mana(spell) * ROD_CHARGE_MULT;
    int power = calc_spell_power(spell, false, false, true, true);

    int food = spell_hunger(spell, true);

    if (you.undead_state() == US_UNDEAD)
        food = 0;

    if (food && (you.hunger_state <= HS_STARVING || you.hunger <= food)
        && !you.undead_state())
    {
        canned_msg(MSG_NO_ENERGY);
        crawl_state.zero_turns_taken();
        return false;
    }

    if (spell == SPELL_THUNDERBOLT && you.props.exists("thunderbolt_last")
        && you.props["thunderbolt_last"].get_int() + 1 == you.num_turns)
    {
        // Starting it up takes 2 mana, continuing any amount up to 5.
        // You don't get to expend less (other than stopping the zap completely).
        mana = min(5 * ROD_CHARGE_MULT, (int)irod.plus);
        // Never allow using less than a whole point of charge.
        mana = max(mana, ROD_CHARGE_MULT);
        you.props["thunderbolt_mana"].get_int() = mana;
    }

    if (irod.plus < mana)
    {
        mpr("The rod doesn't have enough magic points.");
        crawl_state.zero_turns_taken();
        // Don't lose a turn for trying to evoke without enough MP - that's
        // needlessly cruel for an honest error.
        return false;
    }

    if (check_range && spell_no_hostile_in_range(spell, true))
    {
        // Abort if there are no hostiles within range, but flash the range
        // markers for a short while.
        mpr("You can't see any susceptible monsters within range! "
            "(Use <w>V</w> to cast anyway.)");

        if (Options.use_animations & UA_RANGE)
        {
            targetter_smite range(&you, calc_spell_range(spell, 0, true), 0, 0, true);
            range_view_annotator show_range(&range);
            delay(50);
        }
        crawl_state.zero_turns_taken();
        return false;
    }

    // All checks passed, we can cast the spell.
    const spret_type ret = your_spells(spell, power, false, true);

    if (ret == SPRET_ABORT)
    {
        crawl_state.zero_turns_taken();
        return false;
    }

    make_hungry(food, true, true);
    if (ret == SPRET_SUCCESS)
    {
        irod.plus -= mana;
        you.wield_change = true;
        if (item_is_quivered(irod))
            you.redraw_quiver = true;
    }
    you.turn_is_over = true;

    return true;
}

bool evoke_check(int slot, bool quiet)
{
    if (you.form == TRAN_WISP)
    {
        if (!quiet)
            mpr("You cannot evoke items in this form.");
        return false;
    }

    const bool reaching = slot != -1 && slot == you.equip[EQ_WEAPON]
                          && !you.melded[EQ_WEAPON]
                          && weapon_reach(*you.weapon()) > REACH_NONE;

    if (you.berserk() && !reaching)
    {
        if (!quiet)
            canned_msg(MSG_TOO_BERSERK);
        return false;
    }
    else if (player_mutation_level(MUT_NO_ARTIFICE) && !reaching)
    {
        if (!quiet)
            mpr("You cannot evoke magical items.");
        return false;
    }
    return true;
}

bool evoke_item(int slot, bool check_range)
{
    if (!evoke_check(slot))
        return false;

    if (slot == -1)
    {
        slot = prompt_invent_item("Evoke which item? (* to show all)",
                                   MT_INVLIST,
                                   OSEL_EVOKABLE, true, true, true, 0, -1,
                                   nullptr, OPER_EVOKE);

        if (prompt_failed(slot))
            return false;
    }
    else if (!check_warning_inscriptions(you.inv[slot], OPER_EVOKE))
        return false;

    ASSERT(slot >= 0);

#ifdef ASSERTS // Used only by an assert
    const bool wielded = (you.equip[EQ_WEAPON] == slot);
#endif /* DEBUG */

    item_def& item = you.inv[slot];
    // Also handles messages.
    if (!item_is_evokable(item, true, false, false, true))
        return false;

    int pract = 0; // By how much Evocations is practised.
    bool did_work   = false;  // Used for default "nothing happens" message.
    bool unevokable = false;

    const unrandart_entry *entry = is_unrandom_artefact(item)
        ? get_unrand_entry(item.unrand_idx) : nullptr;

    you.attribute[ATTR_PAKELLAS_DEVICE_SURGE] = 0; // set later if needed

    if (entry && entry->evoke_func)
    {
        ASSERT(item_is_equipped(item));

        if (you.confused())
        {
            canned_msg(MSG_TOO_CONFUSED);
            return false;
        }

        bool qret = entry->evoke_func(&item, &pract, &did_work, &unevokable);

        if (!unevokable)
            count_action(CACT_EVOKE, item.unrand_idx);

        // what even _is_ this return value?
        if (qret)
            return did_work;
    }
    else switch (item.base_type)
    {
    case OBJ_WANDS:
        zap_wand(slot);
        return true;

    case OBJ_WEAPONS:
        ASSERT(wielded);

        if (weapon_reach(item) > REACH_NONE)
        {
            if (_reaching_weapon_attack(item))
            {
                pract    = 0;
                did_work = true;
            }
            else
                return false;
        }
        else
            unevokable = true;
        break;

    case OBJ_RODS:
        ASSERT(wielded);

        if (you.confused())
        {
            canned_msg(MSG_TOO_CONFUSED);
            return false;
        }

        if (!(pract = _rod_spell(you.inv[slot], check_range)))
            return false;

        did_work = true;  // _rod_spell() handled messages
        count_action(CACT_EVOKE, EVOC_ROD);
        break;

    case OBJ_STAVES:
        ASSERT(wielded);
        if (item.sub_type != STAFF_ENERGY)
        {
            unevokable = true;
            break;
        }

        if (you.confused())
        {
            canned_msg(MSG_TOO_CONFUSED);
            return false;
        }

        if (you.undead_state() == US_ALIVE && !you_foodless()
            && you.hunger_state <= HS_STARVING)
        {
            canned_msg(MSG_TOO_HUNGRY);
            return false;
        }
        else if (you.magic_points >= you.max_magic_points
#if TAG_MAJOR_VERSION == 34
                 && (you.species != SP_DJINNI || you.hp == you.hp_max)
#endif
                )
        {
            mpr("Your reserves of magic are already full.");
            return false;
        }
        else if (x_chance_in_y(apply_enhancement(
                                   you.skill(SK_EVOCATIONS, 100) + 1100,
                                   you.spec_evoke()),
                               4000))
        {
            mpr("You channel some magical energy.");
            inc_mp(1 + random2(3));
            make_hungry(50, false, true);
            pract = 1;
            did_work = true;
<<<<<<< HEAD
            count_action(CACT_EVOKE, STAFF_ENERGY, OBJ_STAVES);
=======
            count_action(CACT_EVOKE, OBJ_STAVES << 16 | STAFF_ENERGY);

            did_god_conduct(DID_CHANNEL, 1, true);
>>>>>>> 3cecdf7d
        }
        break;

    case OBJ_MISCELLANY:
        did_work = true; // easier to do it this way for misc items

        if (player_mutation_level(MUT_NO_ARTIFICE))
            return mpr("You cannot evoke magical items."), false;

        if (is_deck(item))
        {
            evoke_deck(item);
            pract = 1;
            count_action(CACT_EVOKE, EVOC_DECK);
            break;
        }

        switch (item.sub_type)
        {
#if TAG_MAJOR_VERSION == 34
        case MISC_BOTTLED_EFREET:
            canned_msg(MSG_NOTHING_HAPPENS);
            return false;
#endif

        case MISC_FAN_OF_GALES:
            if (!evoker_is_charged(item))
            {
                mpr("That is presently inert.");
                return false;
            }
            if (!you_worship(GOD_PAKELLAS) && you.penance[GOD_PAKELLAS])
                pakellas_evoke_backfire(SPELL_AIR_ELEMENTALS); // approx
            else if (!pakellas_device_surge())
            {
                you.turn_is_over = true;
                break;
            }
            surge_power(you.spec_evoke());
            wind_blast(&you,
                       player_adjust_evoc_power(you.skill(SK_EVOCATIONS, 10)),
                       coord_def());
            _fan_of_gales_elementals();
            expend_xp_evoker(item);
            pract = 1;
            break;

        case MISC_LAMP_OF_FIRE:
            if (!evoker_is_charged(item))
            {
                mpr("That is presently inert.");
                return false;
            }
            if (_lamp_of_fire())
            {
                expend_xp_evoker(item);
                pract = 1;
            }
            else
                return false;

            break;

        case MISC_STONE_OF_TREMORS:
            if (!evoker_is_charged(item))
            {
                mpr("That is presently inert.");
                return false;
            }
            if (_stone_of_tremors())
            {
                expend_xp_evoker(item);
                pract = 1;
            }
            else
                return false;
            break;

        case MISC_PHIAL_OF_FLOODS:
            if (!evoker_is_charged(item))
            {
                mpr("That is presently inert.");
                return false;
            }
            if (_phial_of_floods())
            {
                expend_xp_evoker(item);
                pract = 1;
            }
            else
                return false;
            break;

        case MISC_HORN_OF_GERYON:
            if (!evoker_is_charged(item))
            {
                mpr("That is presently inert.");
                return false;
            }
            if (_evoke_horn_of_geryon(item))
            {
                expend_xp_evoker(item);
                pract = 1;
            }
            else
                return false;
            break;

        case MISC_XOMS_CHESSBOARD:
            if (_xoms_chessboard(item))
                pract = 1;
            else
                return false;
            break;

        case MISC_BOX_OF_BEASTS:
            if (_box_of_beasts(item))
                pract = 1;
            break;

        case MISC_SACK_OF_SPIDERS:
            if (_sack_of_spiders(item))
                pract = 1;
            break;

        case MISC_CRYSTAL_BALL_OF_ENERGY:
            if (!_check_crystal_ball())
                unevokable = true;
            else if (_ball_of_energy())
                pract = 1;
            break;

        case MISC_DISC_OF_STORMS:
            if (disc_of_storms())
                pract = 1;
            break;

        case MISC_QUAD_DAMAGE:
            mpr("QUAD DAMAGE!");
            you.duration[DUR_QUAD_DAMAGE] = 30 * BASELINE_DELAY;
            ASSERT(in_inventory(item));
            dec_inv_item_quantity(item.link, 1);
            invalidate_agrid(true);
            break;

        case MISC_PHANTOM_MIRROR:
            switch (_phantom_mirror())
            {
                default:
                case SPRET_ABORT:
                    return false;

                case SPRET_SUCCESS:
                    ASSERT(in_inventory(item));
                    dec_inv_item_quantity(item.link, 1);
                    // deliberate fall-through
                case SPRET_FAIL:
                    pract = 1;
                    break;
            }
            break;

        case MISC_ZIGGURAT:
            // Don't set did_work to false, _make_zig handles the message.
            unevokable = !_make_zig(item);
            break;

        default:
            did_work = false;
            unevokable = true;
            break;
        }
        if (did_work && !unevokable)
            count_action(CACT_EVOKE, item.sub_type, OBJ_MISCELLANY);
        break;

    default:
        unevokable = true;
        break;
    }

    if (!did_work)
        canned_msg(MSG_NOTHING_HAPPENS);
    else if (pract > 0)
        practise(EX_DID_EVOKE_ITEM, pract);

    if (!unevokable)
        you.turn_is_over = true;
    else
        crawl_state.zero_turns_taken();

    return did_work;
}<|MERGE_RESOLUTION|>--- conflicted
+++ resolved
@@ -2439,13 +2439,8 @@
             make_hungry(50, false, true);
             pract = 1;
             did_work = true;
-<<<<<<< HEAD
             count_action(CACT_EVOKE, STAFF_ENERGY, OBJ_STAVES);
-=======
-            count_action(CACT_EVOKE, OBJ_STAVES << 16 | STAFF_ENERGY);
-
             did_god_conduct(DID_CHANNEL, 1, true);
->>>>>>> 3cecdf7d
         }
         break;
 
