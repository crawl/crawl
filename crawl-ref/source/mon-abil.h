--- conflicted
+++ resolved
@@ -19,11 +19,7 @@
 void activate_ballistomycetes(monster* mons, const coord_def & origin,
                               bool player_kill);
 
-<<<<<<< HEAD
-void move_kraken_tentacles(monsters * kraken);
-void move_demon_tentacle(monsters * tentacle);
-=======
-void move_kraken_tentacles(monster* kraken);
->>>>>>> a655d7e8
+void move_kraken_tentacles(monster * kraken);
+void move_demon_tentacle(monster * tentacle);
 
 #endif