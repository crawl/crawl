/**
 * @file
 * @brief Skill menu.
**/

#include "AppHdr.h"

#include "skill_menu.h"

#include "art-enum.h"
#include "cio.h"
#include "clua.h"
#include "command.h"
#include "describe.h"
#include "english.h" // apostrophise
#include "evoke.h"
#include "godpassive.h" // passive_t::bondage_skill_boost
#include "hints.h"
#include "options.h"
#include "output.h"
#include "religion.h"
#include "state.h"
#include "stringutil.h"
#include "tilefont.h"
#ifdef USE_TILE
 #include "tilepick.h"
 #include "tilereg-crt.h"
#endif

menu_letter2 SkillMenuEntry::m_letter;
SkillMenu skm;

#ifdef USE_TILE_LOCAL
bool SkillTextTileItem::handle_mouse(const MouseEvent& me)
{
    if (me.event == MouseEvent::PRESS
        && (me.button == MouseEvent::LEFT && me.mod & MOD_SHIFT))
    {
        skill_type sk = skill_type(get_id());
        if (is_invalid_skill(sk))
            return false;

        skm.select(sk, 'A');
        return true;
    }
    else
        return false;
}
#endif

#define NAME_SIZE 20
#define LEVEL_SIZE 5
#define PROGRESS_SIZE 6
#define APTITUDE_SIZE 5
SkillMenuEntry::SkillMenuEntry(coord_def coord)
{
#ifdef USE_TILE_LOCAL
    m_name = new SkillTextTileItem();
#else
    m_name = new TextItem();
#endif

    m_level = new NoSelectTextItem();
    m_progress = new NoSelectTextItem();
    m_aptitude = new FormattedTextItem();

#ifdef USE_TILE_LOCAL
    const int height = skm.get_line_height();
    m_name->set_height(height);
    if (is_set(SKMF_SKILL_ICONS))
    {
        m_level->set_height(height);
        m_progress->set_height(height);
        m_aptitude->set_height(height);
    }
#endif

    skm.add_item(m_name, NAME_SIZE + (is_set(SKMF_SKILL_ICONS) ? 4 : 0), coord);
    m_name->set_highlight_colour(RED);
    skm.add_item(m_level, LEVEL_SIZE, coord);
    skm.add_item(m_progress, PROGRESS_SIZE, coord);
    skm.add_item(m_aptitude, APTITUDE_SIZE, coord);
}

// Public methods
int SkillMenuEntry::get_id()
{
    return m_name->get_id();
}

TextItem* SkillMenuEntry::get_name_item() const
{
    return m_name;
}

skill_type SkillMenuEntry::get_skill() const
{
    return m_sk;
}

static bool _show_skill(skill_type sk, skill_menu_state state)
{
    switch (state)
    {
    case SKM_SHOW_DEFAULT:
        return you.can_train[sk] || you.skill(sk, 10, false, false)
               || sk == you.transfer_from_skill || sk == you.transfer_to_skill;
    case SKM_SHOW_ALL:     return true;
    default:               return false;
    }
}

bool SkillMenuEntry::is_selectable(bool keep_hotkey)
{
    if (is_invalid_skill(m_sk))
        return false;

    if (!_show_skill(m_sk, skm.get_state(SKM_SHOW)))
        return false;

    if (is_set(SKMF_HELP))
        return true;

    if (is_set(SKMF_RESKILL_TO) && you.transfer_from_skill == m_sk)
    {
        if (!keep_hotkey)
            ++m_letter;
        return false;
    }

    if (is_set(SKMF_RESKILL_TO) && is_useless_skill(m_sk))
        return false;

    if (is_set(SKMF_RESKILL_FROM) && !you.skill_points[m_sk])
    {
        if (!keep_hotkey)
            ++m_letter;
        return false;
    }

    if (!you.can_train[m_sk] && !is_set(SKMF_RESKILL_TO)
        && !is_set(SKMF_RESKILL_FROM))
    {
        return false;
    }

    if (mastered())
    {
        if (is_set(SKMF_RESKILL_TO) && !keep_hotkey)
            ++m_letter;
        if (!is_set(SKMF_RESKILL_FROM))
            return false;
    }

    return true;
}

bool SkillMenuEntry::is_set(int flag) const
{
    return skm.is_set(flag);
}

bool SkillMenuEntry::mastered() const
{
    return (is_set(SKMF_EXPERIENCE) ? skm.get_raw_skill_level(m_sk)
                                    : you.skills[m_sk]) >= MAX_SKILL_LEVEL;
}

void SkillMenuEntry::refresh(bool keep_hotkey)
{
    if (m_sk == SK_TITLE)
        set_title();
    else if (is_invalid_skill(m_sk) || is_useless_skill(m_sk))
        _clear();
    else
    {
        set_name(keep_hotkey);
        set_display();
        if (is_set(SKMF_APTITUDE))
            set_aptitude();
    }
}

void SkillMenuEntry::set_display()
{
    if (m_sk == SK_TITLE)
        set_title();

    if (is_invalid_skill(m_sk))
        return;

    switch (skm.get_state(SKM_VIEW))
    {
    case SKM_VIEW_TRAINING:  set_training();         break;
    case SKM_VIEW_COST:      set_cost();             break;
    case SKM_VIEW_PROGRESS:  set_progress();         break;
    case SKM_VIEW_TRANSFER:  set_reskill_progress(); break;
    case SKM_VIEW_NEW_LEVEL: set_new_level();        break;
    case SKM_VIEW_POINTS:    set_points();           break;
    default: die("Invalid view state.");
    }
}

void SkillMenuEntry::set_name(bool keep_hotkey)
{
    if (is_invalid_skill(m_sk))
        return;

    if (!keep_hotkey)
        m_name->clear_hotkeys();

    if (is_selectable(keep_hotkey))
    {
        if (!keep_hotkey)
        {
            m_name->add_hotkey(++m_letter);
            m_name->add_hotkey(toupper(m_letter));
        }
        m_name->set_id(m_sk);
        m_name->allow_highlight(true);
    }
    else
    {
        m_name->set_id(-1);
        m_name->allow_highlight(false);
    }

    m_name->set_text(make_stringf("%s %-15s", get_prefix().c_str(),
                                skill_name(m_sk)));
    m_name->set_fg_colour(get_colour());
#ifdef USE_TILE_LOCAL
    if (is_set(SKMF_SKILL_ICONS))
    {
        m_name->clear_tile();
        if (you.skills[m_sk] >= MAX_SKILL_LEVEL)
        {
            m_name->add_tile(tile_def(tileidx_skill(m_sk, TRAINING_MASTERED),
                                      TEX_GUI));
        }
        else if (you.training[m_sk] == TRAINING_DISABLED)
        {
            m_name->add_tile(tile_def(tileidx_skill(m_sk, TRAINING_INACTIVE),
                                      TEX_GUI));
        }
        else
        {
            m_name->add_tile(tile_def(tileidx_skill(m_sk, you.train[m_sk]),
                                      TEX_GUI));
        }
    }
#endif
    set_level();
}

void SkillMenuEntry::set_skill(skill_type sk)
{
    m_sk = sk;
    refresh(false);
}

// Private Methods
void SkillMenuEntry::_clear()
{
    m_sk = SK_NONE;

    m_name->set_text("");
    m_level->set_text("");
    m_progress->set_text("");
    m_aptitude->set_text("");

    m_name->set_id(-1);
    m_name->clear_hotkeys();
    m_name->allow_highlight(false);
#ifdef USE_TILE_LOCAL
    if (is_set(SKMF_SKILL_ICONS))
        m_name->clear_tile();
#endif
}
COLOURS SkillMenuEntry::get_colour() const
{
    // Skills being actively trained may get further distinction.
    bool use_bright_colour = you.train[m_sk] == TRAINING_ENABLED
        || you.train[m_sk] == TRAINING_FOCUSED;

    if (is_set(SKMF_HELP))
        return DARKGREY;
    else if (is_set(SKMF_RESKILL_TO) && m_sk == you.transfer_from_skill)
        return BROWN;
    else if (skm.get_state(SKM_VIEW) == SKM_VIEW_TRANSFER
             && (m_sk == you.transfer_from_skill
                 || m_sk == you.transfer_to_skill))
    {
        return CYAN;
    }
    else if (skm.get_state(SKM_LEVEL) == SKM_LEVEL_ENHANCED
             && (you.skill(m_sk, 10, true) != you.skill(m_sk, 10, false)
                 // Drained a tiny but nonzero amount.
                 || you.attribute[ATTR_XP_DRAIN] && you.skill_points[m_sk]))
    {
        if (you.skill(m_sk, 10, true) < you.skill(m_sk, 10, false))
            return use_bright_colour ? LIGHTGREEN : GREEN;
        else
            return use_bright_colour ? LIGHTMAGENTA : MAGENTA;
    }
    else if (mastered())
        return YELLOW;
    else if (!you.training[m_sk])
        return DARKGREY;
    else if (skill_has_manual(m_sk))
    {
        if (is_set(SKMF_APTITUDE))
            return LIGHTRED;
        return use_bright_colour ? LIGHTRED : RED;
    }
    else if (you.train[m_sk] == TRAINING_FOCUSED)
        return WHITE;
    else
        return LIGHTGREY;
}

string SkillMenuEntry::get_prefix()
{
    int letter;
    const vector<int> hotkeys = m_name->get_hotkeys();

    if (!hotkeys.empty())
        letter = hotkeys[0];
    else
        letter = ' ';

    const int sign = (!you.can_train[m_sk] || mastered()) ? ' ' :
                                   (you.train[m_sk] == TRAINING_FOCUSED) ? '*' :
                                          you.train[m_sk] ? '+'
                                                          : '-';
    return make_stringf(" %c %c", letter, sign);
}

void SkillMenuEntry::set_aptitude()
{
    string text = "<white>";

    const bool manual = skill_has_manual(m_sk);
    const int apt = species_apt(m_sk, you.species);

    // Manuals aptitude bonus.
    int manual_bonus = manual ? 4 : 0;

    if (apt != 0)
        text += make_stringf("%+d", apt);
    else
        text += make_stringf(" %d", apt);

    text += "</white> ";

    if (manual_bonus)
    {
        skm.set_flag(SKMF_MANUAL);
        text += "<lightgreen>";

        // Only room for two characters.
        if (manual_bonus < 10)
            text += make_stringf("+%d", manual_bonus);
        else
            text += to_string(manual_bonus);

        text += "</lightgreen>";
    }

    m_aptitude->set_text(text);
}

void SkillMenuEntry::set_level()
{
    int level;
    const bool real = skm.get_state(SKM_LEVEL) != SKM_LEVEL_ENHANCED;

    if (is_set(SKMF_EXPERIENCE))
        level = skm.get_saved_skill_level(m_sk, real);
    else
        level = you.skill(m_sk, 10, real);

    if (mastered() && !you.attribute[ATTR_XP_DRAIN])
        m_level->set_text(to_string(level / 10));
    else
        m_level->set_text(make_stringf("%4.1f", level / 10.0));
    m_level->set_fg_colour(get_colour());
}

void SkillMenuEntry::set_new_level()
{
    const bool real = skm.get_state(SKM_LEVEL) != SKM_LEVEL_ENHANCED;
    int new_level = 0;
    if (is_set(SKMF_EXPERIENCE) && is_selectable())
    {
        new_level = you.skill(m_sk, 10, real);
        m_progress->set_fg_colour(CYAN);
        if (you.training[m_sk])
            m_progress->set_text(make_stringf("> %4.1f", new_level / 10.0));
        else
            m_progress->set_text(string(PROGRESS_SIZE, ' '));
        return;
    }

    if (you.skills[m_sk] > 0 && is_set(SKMF_RESKILL_FROM)
        || m_sk == you.transfer_from_skill)
    {
        new_level = transfer_skill_points(m_sk, m_sk,
                                          skill_transfer_amount(m_sk), true,
                                          !real);
        m_progress->set_fg_colour(BROWN);
    }
    else if (is_set(SKMF_RESKILL_TO))
    {
        new_level = transfer_skill_points(you.transfer_from_skill, m_sk,
                                          you.transfer_skill_points, true,
                                          !real);
        m_progress->set_fg_colour(CYAN);
    }

    if (is_selectable() || m_sk == you.transfer_from_skill)
        m_progress->set_text(make_stringf("> %4.1f", new_level / 10.0));
    else
        m_progress->set_text("");
}

void SkillMenuEntry::set_points()
{
    m_progress->set_text(make_stringf("%5d", you.skill_points[m_sk]));
    m_progress->set_fg_colour(LIGHTGREY);
}

void SkillMenuEntry::set_progress()
{
    if (mastered())
        m_progress->set_text("");
    else
    {
        m_progress->set_text(make_stringf(" %2d%%",
                                          get_skill_percentage(m_sk)));
    }
    m_progress->set_fg_colour(CYAN);
}

void SkillMenuEntry::set_reskill_progress()
{
    string text;
    if (m_sk == you.transfer_from_skill)
        text = "  *  ";
    else if (m_sk == you.transfer_to_skill)
    {
        text += make_stringf(" %2d%%",
                             (you.transfer_total_skill_points
                             - you.transfer_skill_points)
                                 * 100 / you.transfer_total_skill_points);
    }
    else
        text = "";

    m_progress->set_text(text);
    m_progress->set_fg_colour(CYAN);
}

void SkillMenuEntry::set_title()
{
    m_name->allow_highlight(false);
    m_name->set_text("     Skill");
    m_level->set_text("Level");

    m_name->set_fg_colour(BLUE);
    m_level->set_fg_colour(BLUE);
    m_progress->set_fg_colour(BLUE);

    if (is_set(SKMF_APTITUDE))
        m_aptitude->set_text("<blue>Apt </blue>");

    if (is_set(SKMF_RESKILLING))
    {
        if (is_set(SKMF_RESKILL_FROM))
            m_progress->set_text("Source");
        else
            m_progress->set_text("Target");
        return;
    }

    switch (skm.get_state(SKM_VIEW))
    {
    case SKM_VIEW_TRAINING:  m_progress->set_text("Train"); break;
    case SKM_VIEW_PROGRESS:  m_progress->set_text("Progr"); break;
    case SKM_VIEW_TRANSFER:  m_progress->set_text("Trnsf"); break;
    case SKM_VIEW_POINTS:    m_progress->set_text("Points");break;
    case SKM_VIEW_COST:      m_progress->set_text("Cost");  break;
    case SKM_VIEW_NEW_LEVEL: m_progress->set_text("> New"); break;
    default: die("Invalid view state.");
    }
}

void SkillMenuEntry::set_training()
{
    if (!you.training[m_sk])
        m_progress->set_text("");
    else
        m_progress->set_text(make_stringf(" %2d%%", you.training[m_sk]));
    m_progress->set_fg_colour(BROWN);
}

void SkillMenuEntry::set_cost()
{
    if (you.skills[m_sk] == MAX_SKILL_LEVEL)
        return;
    if (skill_has_manual(m_sk))
        m_progress->set_fg_colour(LIGHTRED);
    else
        m_progress->set_fg_colour(CYAN);

    auto ratio = scaled_skill_cost(m_sk);
    // Don't let the displayed number go greater than 4 characters
    if (ratio > 0)
        m_progress->set_text(make_stringf("%4.*f", ratio < 100 ? 1 : 0, ratio));
}

SkillMenuSwitch::SkillMenuSwitch(string name, int hotkey) : m_name(name)
{
    add_hotkey(hotkey);
    set_highlight_colour(YELLOW);
}

void SkillMenuSwitch::add(skill_menu_state state)
{
    m_states.push_back(state);
    if (m_states.size() == 1)
        m_state = state;
}
skill_menu_state SkillMenuSwitch::get_state()
{
    return m_state;
}

static bool _any_crosstrained()
{
    for (skill_type sk = SK_FIRST_SKILL; sk < NUM_SKILLS; ++sk)
    {
        // Assumes crosstraining is symmetric; otherwise we should
        // iterate over the result of get_crosstrain_skills and
        // check the levels of *those* skills
        if (you.skill_points[sk]
            && !get_crosstrain_skills(sk).empty())
        {
            // Didn't necessarily boost us by a noticeable amount,
            // but close enough.
            return true;
        }

        if (you_worship(GOD_IEOH_JIAN)
            && you.skill_points[sk]
            && !get_secondary_crosstrain_skills(sk).empty())
        {
            // Takes into account the secondary cross training obtained
            // by worshipping Ieoh Jian.
            return true;
        }
    }
    return false;
}

string SkillMenuSwitch::get_help()
{
    switch (m_state)
    {
    case SKM_MODE_AUTO:
        return "In automatic mode, skills are trained as you use them.";
    case SKM_MODE_MANUAL:
        return "In manual mode, experience is spread evenly across all "
                "activated skills.";
    case SKM_DO_PRACTISE:
        if (skm.is_set(SKMF_SIMPLE))
            return hints_skills_info();
        else
            return "Press the letter of a skill to choose whether you want to "
                   "practise it. Skills marked with '<darkgrey>-</darkgrey>' "
                   "will not be trained.";
    case SKM_DO_FOCUS:
        return "Press the letter of a skill to cycle between "
               "<darkgrey>disabled</darkgrey> (<darkgrey>-</darkgrey>), "
               "enabled (+) and <white>focused</white> (<white>*</white>). "
               "Focused skills train twice as fast relative to others.";
    case SKM_LEVEL_ENHANCED:
    {
        string result;
        if (skm.is_set(SKMF_ENHANCED))
        {
            vector<string> causes;
            if (you.duration[DUR_HEROISM])
                causes.push_back("Heroism");

            if (!you.skill_boost.empty()
                && have_passive(passive_t::bondage_skill_boost))
            {
                causes.push_back(apostrophise(god_name(you.religion))
                                 + " power");
            }
            if (_any_crosstrained())
                causes.push_back("cross-training");
            result = "Skills enhanced by "
                     + comma_separated_line(causes.begin(), causes.end())
<<<<<<< HEAD
                     + " are in <blue>blue</blue>.";
            if (you_worship(GOD_IEOH_JIAN))
                result += " The Ieoh Jian council substantially improves your martial cross-training.";
=======
                     + " are in <green>green</green>.";
>>>>>>> b6bde611
        }

        if (skm.is_set(SKMF_REDUCED))
        {
            vector<const char *> causes;
            if (you.attribute[ATTR_XP_DRAIN])
                causes.push_back("draining");
            if (player_under_penance(GOD_ASHENZARI))
                causes.push_back("Ashenzari's anger");

            if (!result.empty())
                result += "\n";
            result += "Skills reduced by "
                      + comma_separated_line(causes.begin(), causes.end())
                      + " are in <magenta>magenta</magenta>.";
        }

        if (!result.empty())
            return result;
    }
    case SKM_VIEW_TRAINING:
        if (skm.is_set(SKMF_SIMPLE))
            return hints_skill_training_info();
        else
            return "The percentage of incoming experience used"
                   " to train each skill is in <brown>brown</brown>.\n";
    case SKM_VIEW_PROGRESS:
        return "The percentage of the progress done before reaching next "
               "level is in <cyan>cyan</cyan>.\n";
    case SKM_VIEW_TRANSFER:
        return "The progress of the knowledge transfer is displayed in "
               "<cyan>cyan</cyan> in front of the skill receiving the "
               "knowledge. The donating skill is marked with <cyan>*</cyan>.";
    case SKM_VIEW_COST:
    {
        string result =
               "The relative cost of raising each skill is in "
               "<cyan>cyan</cyan>";
        if (skm.is_set(SKMF_MANUAL))
        {
            result += " (or <lightred>red</lightred> if enhanced by a "
                      "manual)";
        }
        result += ".\n";
        return result;
    }
    default: return "";
    }
}

string SkillMenuSwitch::get_name(skill_menu_state state)
{
    switch (state)
    {
    case SKM_MODE_AUTO:      return "auto";
    case SKM_MODE_MANUAL:    return "manual";
    case SKM_DO_PRACTISE:    return "train";
    case SKM_DO_FOCUS:       return "focus";
    case SKM_SHOW_DEFAULT:   return "trainable";
    case SKM_SHOW_ALL:       return "all";
    case SKM_LEVEL_ENHANCED:
        return (skm.is_set(SKMF_ENHANCED)
                && skm.is_set(SKMF_REDUCED)) ? "modified" :
                   skm.is_set(SKMF_ENHANCED) ? "enhanced"
                                             : "reduced";
    case SKM_LEVEL_NORMAL:   return "base";
    case SKM_VIEW_TRAINING:  return "training";
    case SKM_VIEW_PROGRESS:  return "progress";
    case SKM_VIEW_TRANSFER:  return "transfer";
    case SKM_VIEW_POINTS:    return "points";
    case SKM_VIEW_NEW_LEVEL: return "new level";
    case SKM_VIEW_COST:      return "cost";
    default: die ("Invalid switch state.");
    }
}

void SkillMenuSwitch::set_state(skill_menu_state state)
{
    // We only set it if it's a valid state.
    for (auto candidate : m_states)
    {
        if (candidate == state)
        {
            m_state = state;
            return;
        }
    }
}

int SkillMenuSwitch::size() const
{
    if (m_states.size() <= 1)
        return 0;
    else
        return formatted_string::parse_string(m_text).width();
}

bool SkillMenuSwitch::toggle()
{
    if (m_states.size() <= 1)
        return false;

    auto it = find(begin(m_states), end(m_states), m_state);
    ASSERT(it != m_states.end());
    ++it;
    if (it == m_states.end())
        it = m_states.begin();

    m_state = *it;
    update();
    return true;
}

void SkillMenuSwitch::update()
{
    if (m_states.size() <= 1)
    {
        set_text("");
        return;
    }

    const vector<int> hotkeys = get_hotkeys();
    ASSERT(hotkeys.size());
    string text = make_stringf(" [<yellow>%c</yellow>] ", hotkeys[0]);
    for (auto it = m_states.begin(); it != m_states.end(); ++it)
    {
        if (it != m_states.begin())
            text += '|';

        const string col = (*it == m_state) ? "white" : "darkgrey";
        text += make_stringf("<%s>%s</%s>", col.c_str(), get_name(*it).c_str(),
                             col.c_str());
    }
    if (m_name != "")
        text += make_stringf(" %s  ", m_name.c_str());
    else
        text += "  ";
    set_text(text);
}

#define TILES_COL 6
SkillMenu::SkillMenu() : PrecisionMenu(), m_min_coord(), m_max_coord(),
                         m_help_button(nullptr)
{
}

void SkillMenu::init(int flag)
{
    m_flags = flag;
    init_flags();

    if (is_set(SKMF_EXPERIENCE))
    {
        m_skill_backup.save();
        you.auto_training = false;
        reset_training();

        for (int i = 0; i < NUM_SKILLS; ++i)
        {
            const skill_type sk = skill_type(i);
            if (!is_useless_skill(sk) && !you.can_train[sk])
            {
                you.can_train.set(sk);
                you.train[sk] = TRAINING_DISABLED;
            }
        }
    }

#ifdef USE_TILE_LOCAL
    const int char_height = tiles.get_crt_font()->char_height();
    if (Options.tile_menu_icons)
    {
        line_height = min((tiles.get_crt()->wy - char_height * 5) / SK_ARR_LN,
                          Options.tile_cell_pixels);
        set_flag(SKMF_SKILL_ICONS);
    }
    else
        line_height = char_height;
#endif

    m_min_coord.x = 1;
    m_min_coord.y = 1;
    m_pos = m_min_coord;
    m_ff = new MenuFreeform();

    m_max_coord.x = MIN_COLS + 1;

#ifdef USE_TILE_LOCAL
    m_max_coord.y = get_number_of_lines();
    if (is_set(SKMF_SKILL_ICONS))
    {
        m_ff->set_height(line_height);
        m_max_coord.x += 2 * TILES_COL;
    }
#else
    m_max_coord.y = get_number_of_lines() + 1;
#endif

    m_ff->init(m_min_coord, m_max_coord, "freeform");
    attach_object(m_ff);
    set_active_object(m_ff);

    if (is_set(SKMF_SPECIAL))
        init_title();

    m_pos.x++;
    const int col_split = MIN_COLS / 2
                          + (is_set(SKMF_SKILL_ICONS) ? TILES_COL : 0);
    for (int col = 0; col < SK_ARR_COL; ++col)
        for (int ln = 0; ln < SK_ARR_LN; ++ln)
        {
            m_skills[ln][col] = SkillMenuEntry(coord_def(m_pos.x
                                                         + col_split * col,
                                                         m_pos.y + ln));
        }

    m_pos.y += SK_ARR_LN;
#ifdef USE_TILE_LOCAL
    if (is_set(SKMF_SKILL_ICONS))
        m_pos.y = tiles.to_lines(m_pos.y, line_height);
    else
        ++m_pos.y;
#endif

    init_help();
    --m_pos.x;
    init_switches();

    if (m_pos.y < m_max_coord.y - 1)
        shift_bottom_down();

    if (is_set(SKMF_SPECIAL))
        set_title();
    set_skills();
    set_default_help();

    if (is_set(SKMF_EXPERIENCE))
        refresh_display();

#ifdef USE_TILE_LOCAL
    tiles.get_crt()->attach_menu(this);
#endif
    m_highlighter = new BoxMenuHighlighter(this);
    m_highlighter->init(coord_def(-1,-1), coord_def(-1,-1), "highlighter");
    attach_object(m_highlighter);

    m_ff->set_visible(true);
    m_highlighter->set_visible(true);
}

void SkillMenu::clear()
{
    PrecisionMenu::clear();
    m_switches.clear();
    m_help_button = 0;
}

//Public methods
void SkillMenu::clear_flag(int flag)
{
    m_flags &= ~flag;
}

bool SkillMenu::is_set(int flag) const
{
    return m_flags & flag;
}

void SkillMenu::set_flag(int flag)
{
    m_flags |= flag;
}

void SkillMenu::toggle_flag(int flag)
{
    m_flags ^= flag;
}

void SkillMenu::add_item(TextItem* item, const int size, coord_def &coord)
{
    if (coord.x + size > m_max_coord.x)
    {
        coord.x = 1;
        ++coord.y;
    }
    item->set_bounds(coord, coord_def(coord.x + size, coord.y + 1));
    item->set_visible(true);
    m_ff->attach_item(item);
    if (size)
        coord.x += size + 1;
}

void SkillMenu::cancel_help()
{
    clear_flag(SKMF_HELP);
    refresh_names();
    set_default_help();
}

// Before we exit, make sure there's at least one skill enabled.
bool SkillMenu::exit()
{
    if (crawl_state.seen_hups)
    {
        clear();
        return true;
    }

    bool enabled_skill = false;

    for (int i = 0; i < NUM_SKILLS; ++i)
    {
        if (skill_trained(i))
        {
            enabled_skill = true;
            break;
        }
    }

    if (!enabled_skill && !all_skills_maxed())
    {
        set_help("<lightred>You need to enable at least one skill.</lightred>");
        return false;
    }

    if (is_set(SKMF_EXPERIENCE))
    {
        redraw_screen();
        train_skills();
        m_skill_backup.restore_training();
    }

    clear();
    return true;
}

#ifdef USE_TILE_LOCAL
int SkillMenu::get_line_height()
{
    return line_height;
}
#endif

int SkillMenu::get_raw_skill_level(skill_type sk)
{
    return m_skill_backup.skills[sk];
}

int SkillMenu::get_saved_skill_level(skill_type sk, bool real)
{
    if (real)
        return m_skill_backup.real_skills[sk];
    else
        return m_skill_backup.changed_skills[sk];
}

skill_menu_state SkillMenu::get_state(skill_menu_switch sw)
{
    if (is_set(SKMF_EXPERIENCE))
    {
        switch (sw)
        {
        case SKM_MODE:  return SKM_MODE_MANUAL;
        case SKM_DO:    return SKM_DO_FOCUS;
        case SKM_SHOW:  return SKM_SHOW_DEFAULT;
        case SKM_LEVEL: return SKM_LEVEL_NORMAL;
        case SKM_VIEW:  return SKM_VIEW_NEW_LEVEL;
        default:        return SKM_NONE;
        }
    }
    else if (!m_switches[sw])
        return SKM_NONE;
    else
        return m_switches[sw]->get_state();
}

void SkillMenu::help()
{
    if (!is_set(SKMF_HELP))
    {
        string text;
        if (is_set(SKMF_SIMPLE))
            text = hints_skills_description_info();
        else
            text = "Press the letter of a skill to read its description.\n"
                   "Press <w>?</w> for a general explanation"
                   " of skilling and the various toggles.";
        set_help(text);
    }
    else
    {
        if (!is_set(SKMF_SIMPLE))
        {
            show_skill_menu_help();
            clrscr();
#ifdef USE_TILE_LOCAL
            tiles.get_crt()->attach_menu(this);
#endif
        }
        set_default_help();
    }
    toggle_flag(SKMF_HELP);
    refresh_names();
}

void SkillMenu::select(skill_type sk, int keyn)
{
    if (is_set(SKMF_HELP))
        show_description(sk);
    else if (is_set(SKMF_RESKILL_FROM))
        you.transfer_from_skill = sk;
    else if (is_set(SKMF_RESKILL_TO))
        you.transfer_to_skill = sk;
    else if (get_state(SKM_DO) == SKM_DO_PRACTISE
             || get_state(SKM_DO) == SKM_DO_FOCUS)
    {
        toggle_practise(sk, keyn);
        if (get_state(SKM_VIEW) == SKM_VIEW_TRAINING || is_set(SKMF_EXPERIENCE)
            || keyn >= 'A' && keyn <= 'Z')
        {
            refresh_display();
        }
    }
}

void SkillMenu::toggle(skill_menu_switch sw)
{
    if (!m_switches[sw]->toggle())
        return;

    // XXX: should use a pointer instead.
    FixedVector<training_status, NUM_SKILLS> tmp;

    switch (sw)
    {
    case SKM_MODE:
        you.auto_training = !you.auto_training;

        // Switch the skill train state with the saved version.
        tmp = you.train;
        you.train = you.train_alt;
        you.train_alt = tmp;

        reset_training();
        refresh_display();
        break;
    case SKM_DO:
        you.skill_menu_do = get_state(SKM_DO);
        refresh_names();
        if (m_ff->get_active_item() != nullptr
            && !m_ff->get_active_item()->can_be_highlighted())
        {
            m_ff->activate_default_item();
        }
        break;
    case SKM_SHOW:
        set_skills();
        break;
    case SKM_VIEW:
        you.skill_menu_view = get_state(SKM_VIEW);
    //fall through.
    case SKM_LEVEL:
        refresh_display();
    }
    set_help(m_switches[sw]->get_help());
}

// Private methods
SkillMenuEntry* SkillMenu::find_entry(skill_type sk)
{
    for (int col = 0; col < SK_ARR_COL; ++col)
        for (int ln = 0; ln < SK_ARR_LN; ++ln)
            if (m_skills[ln][col].get_skill() == sk)
                return &m_skills[ln][col];

    return nullptr;
}

void SkillMenu::init_flags()
{
    if (crawl_state.game_is_hints_tutorial())
        set_flag(SKMF_SIMPLE);
    else
        set_flag(SKMF_APTITUDE);

    for (unsigned int i = 0; i < NUM_SKILLS; ++i)
    {
        skill_type type = skill_type(i);
        if (you.skill(type, 10) > you.skill(type, 10, true))
            set_flag(SKMF_ENHANCED);
        else if (you.skill(type, 10) < you.skill(type, 10, true))
            set_flag(SKMF_REDUCED);
    }

    // You might be drained by a small enough amount to not affect the
    // rounded numbers.
    if (you.attribute[ATTR_XP_DRAIN])
        set_flag(SKMF_REDUCED);
}

void SkillMenu::init_title()
{
    m_title = new NoSelectTextItem();
    m_title->set_bounds(m_pos,
                        coord_def(m_max_coord.x, m_pos.y + 1));
    ++m_pos.y;
    m_title->set_fg_colour(WHITE);
    m_ff->attach_item(m_title);
    m_title->set_visible(true);
}

void SkillMenu::init_help()
{
    m_help = new FormattedTextItem();
    int help_height = 3;
    if (is_set(SKMF_SIMPLE))
    {
        // We just assume that the player won't learn too many skills while
        // in tutorial/hint mode.
        m_pos.y -= 1;
        help_height += 2;
    }

    m_help->set_bounds(m_pos, coord_def(m_max_coord.x, m_pos.y + help_height));
    m_pos.y += help_height;
    m_ff->attach_item(m_help);
    m_help->set_fg_colour(LIGHTGREY);
    m_help->set_visible(true);

    if (!is_set(SKMF_SPECIAL))
    {
        m_help_button = new FormattedTextItem();
        m_help_button->set_id(SKM_HELP);
        m_help_button->add_hotkey('?');
        m_help_button->set_highlight_colour(YELLOW);
        refresh_help_button();
        add_item(m_help_button, 60, m_pos);
    }
}

void SkillMenu::init_switches()
{
    SkillMenuSwitch* sw;
    sw = new SkillMenuSwitch("mode", '/');
    m_switches[SKM_MODE] = sw;
    sw->add(SKM_MODE_AUTO);
    if (!is_set(SKMF_SPECIAL) && !is_set(SKMF_SIMPLE))
        sw->add(SKM_MODE_MANUAL);
    if (!you.auto_training)
        sw->set_state(SKM_MODE_MANUAL);
    sw->update();
    sw->set_id(SKM_MODE);
    add_item(sw, sw->size(), m_pos);

    sw = new SkillMenuSwitch("skill", '|');
    m_switches[SKM_DO] = sw;
    if (!is_set(SKMF_EXPERIENCE)
        && (is_set(SKMF_SIMPLE) || Options.skill_focus != SKM_FOCUS_ON))
    {
        sw->add(SKM_DO_PRACTISE);
    }
    if (!is_set(SKMF_RESKILLING) && !is_set(SKMF_SIMPLE)
        && Options.skill_focus != SKM_FOCUS_OFF)
    {
        sw->add(SKM_DO_FOCUS);
    }
    sw->set_state(you.skill_menu_do);
    sw->add_hotkey('\t');
    sw->update();
    sw->set_id(SKM_DO);
    add_item(sw, sw->size(), m_pos);

    sw = new SkillMenuSwitch("skills", '*');
    m_switches[SKM_SHOW] = sw;
    sw->add(SKM_SHOW_DEFAULT);
    if (!is_set(SKMF_SIMPLE) && !is_set(SKMF_EXPERIENCE))
    {
        sw->add(SKM_SHOW_ALL);
        if (Options.default_show_all_skills)
            sw->set_state(SKM_SHOW_ALL);
    }
    sw->update();
    sw->set_id(SKM_SHOW);
    add_item(sw, sw->size(), m_pos);

    if (is_set(SKMF_CHANGED))
    {
        sw = new SkillMenuSwitch("level", '_');
        m_switches[SKM_LEVEL] = sw;
        sw->add(SKM_LEVEL_ENHANCED);
        sw->add(SKM_LEVEL_NORMAL);
        sw->update();
        sw->set_id(SKM_LEVEL);
        add_item(sw, sw->size(), m_pos);
    }

    sw = new SkillMenuSwitch("", '!');
    m_switches[SKM_VIEW] = sw;
    const bool transferring = !is_invalid_skill(you.transfer_to_skill);
    if (!is_set(SKMF_SPECIAL) || you.wizard)
    {
        sw->add(SKM_VIEW_TRAINING);

        if (transferring)
        {
            sw->add(SKM_VIEW_TRANSFER);
            sw->set_state(SKM_VIEW_TRANSFER);
        }

        sw->add(SKM_VIEW_COST);

        if (!you.auto_training)
            sw->set_state(SKM_VIEW_COST);
    }

    if (you.wizard)
    {
        sw->add(SKM_VIEW_PROGRESS);
        sw->add(SKM_VIEW_POINTS);
    }

    if (is_set(SKMF_SPECIAL))
    {
        sw->add(SKM_VIEW_NEW_LEVEL);
        sw->set_state(SKM_VIEW_NEW_LEVEL);
    }
    else
        sw->set_state(you.skill_menu_view);

    sw->update();
    sw->set_id(SKM_VIEW);
    add_item(sw, sw->size(), m_pos);
}

void SkillMenu::refresh_display()
{
    if (is_set(SKMF_EXPERIENCE))
        train_skills(true);

    for (int ln = 0; ln < SK_ARR_LN; ++ln)
        for (int col = 0; col < SK_ARR_COL; ++col)
            m_skills[ln][col].refresh(true);

    if (is_set(SKMF_EXPERIENCE))
        m_skill_backup.restore_levels();
}

void SkillMenu::refresh_help_button()
{
    if (is_set(SKMF_SPECIAL))
        return;
    const string helpstring = "[<yellow>?</yellow>] ";

    string legend = is_set(SKMF_SIMPLE) ? "Read skill descriptions" : "Help";
    if (is_set(SKMF_HELP))
    {
        legend = is_set(SKMF_SIMPLE) ? "Return to skill selection"
                 : "<w>Help</w>                "
                 "[<yellow>a</yellow>-<yellow>z</yellow>] skill descriptions";
    }

    m_help_button->set_text(helpstring + legend + "\n");
}

void SkillMenu::refresh_names()
{
    SkillMenuEntry::m_letter = '9';
    bool default_set = false;
    for (int col = 0; col < SK_ARR_COL; ++col)
        for (int ln = 0; ln < SK_ARR_LN; ++ln)
        {
            SkillMenuEntry& skme = m_skills[ln][col];
            if (!default_set && skme.is_selectable())
            {
                m_ff->set_default_item(skme.get_name_item());
                default_set = true;
            }
            skme.set_name(false);
        }
    set_links();
    if (m_ff->get_active_item() != nullptr
        && !m_ff->get_active_item()->can_be_highlighted())
    {
        m_ff->activate_default_item();
    }
    refresh_help_button();
}

void SkillMenu::set_default_help()
{
    string text;
    if (is_set(SKMF_RESKILL_FROM))
    {
        text = "Select a skill as the source of the knowledge transfer. The "
               "chosen skill will be reduced to the level shown in "
               "<brown>brown</brown>.";
    }
    else if (is_set(SKMF_RESKILL_TO))
    {
        text = "Select a skill as the destination of the knowledge transfer. "
               "The chosen skill will be raised to the level shown in "
               "<cyan>cyan</cyan>.";
    }
    else if (is_set(SKMF_EXPERIENCE))
    {
        text = "Select the skills you want to be trained. "
               "The chosen skills will be raised to the level shown in "
               "<cyan>cyan</cyan>.";
    }
    else if (is_set(SKMF_SIMPLE))
        text = hints_skills_info();
    else
    {
        if (!is_set(SKMF_MANUAL))
            text = m_switches[SKM_VIEW]->get_help();

        if (get_state(SKM_LEVEL) == SKM_LEVEL_ENHANCED)
            text += m_switches[SKM_LEVEL]->get_help() + " ";
        else
            text += "The species aptitude is in <white>white</white>. ";

        if (is_set(SKMF_MANUAL))
            text += "Bonus from skill manuals is in <lightred>red</lightred>. ";
    }

    // This one takes priority.
    if (get_state(SKM_VIEW) == SKM_VIEW_TRANSFER)
        text = m_switches[SKM_VIEW]->get_help();

    m_help->set_text(text);
}

void SkillMenu::set_help(string msg)
{
    if (msg == "")
        set_default_help();
    else
        m_help->set_text(msg);
}

void SkillMenu::set_skills()
{
    int previous_active;
    if (m_ff->get_active_item() != nullptr)
        previous_active = m_ff->get_active_item()->get_id();
    else
        previous_active = -1;

    SkillMenuEntry::m_letter = '9';
    bool default_set = false;
    clear_flag(SKMF_MANUAL);

    int col = 0, ln = 0;

    for (int i = 0; i < ndisplayed_skills; ++i)
    {
        skill_type sk = skill_display_order[i];
        SkillMenuEntry& skme = m_skills[ln][col];

        if (sk == SK_COLUMN_BREAK)
        {
            while (ln < SK_ARR_LN)
            {
                m_skills[ln][col].set_skill();
                ln++;
            }
            col++;
            ln = 0;
            continue;
        }
        else if (!is_invalid_skill(sk) && !_show_skill(sk, get_state(SKM_SHOW)))
            continue;
        else
        {
            skme.set_skill(sk);
            if (!default_set && skme.is_selectable())
            {
                m_ff->set_default_item(skme.get_name_item());
                default_set = true;
            }
        }
        ++ln;
    }
    if (previous_active != -1)
        m_ff->set_active_item(previous_active);

    set_links();
}

void SkillMenu::toggle_practise(skill_type sk, int keyn)
{
    ASSERT(you.can_train[sk]);
    if (keyn >= 'A' && keyn <= 'Z')
        you.train.init(TRAINING_DISABLED);
    if (get_state(SKM_DO) == SKM_DO_PRACTISE)
        you.train[sk] = (you.train[sk] ? TRAINING_DISABLED : TRAINING_ENABLED);
    else if (get_state(SKM_DO) == SKM_DO_FOCUS)
    {
        you.train[sk]
            = (training_status)((you.train[sk] + 1) % NUM_TRAINING_STATUSES);
    }
    else
        die("Invalid state.");
    reset_training();
    SkillMenuEntry* skme = find_entry(sk);
    skme->set_name(true);
    const vector<int> hotkeys = skme->get_name_item()->get_hotkeys();

    if (!hotkeys.empty())
    {
        int letter;
        letter = hotkeys[0];
        MenuItem* next_item = m_ff->find_item_by_hotkey(++letter);
        if (next_item != nullptr)
        {
            if (m_ff->get_active_item() != nullptr && keyn == CK_ENTER)
                m_ff->set_active_item(next_item);
            else
                m_ff->set_default_item(next_item);
        }
    }
}

void SkillMenu::set_title()
{
    const char* format = is_set(SKMF_RESKILLING)
                                ? "Transfer Knowledge: select the %s skill"
                                : "You have %s. Select the skills to train.";
    string t;
    if (is_set(SKMF_RESKILL_FROM))
        t = make_stringf(format, "source");
    else if (is_set(SKMF_RESKILL_TO))
        t = make_stringf(format, "destination");
    else if (is_set(SKMF_EXPERIENCE))
        t = make_stringf(format, "quaffed a potion of experience");

    m_title->set_text(t);
}

void SkillMenu::shift_bottom_down()
{
    const coord_def down(0, 1);
    m_help->move(down);
    for (auto &entry : m_switches)
        entry.second->move(down);

    if (m_help_button)
        m_help_button->move(down);
}

void SkillMenu::show_description(skill_type sk)
{
    describe_skill(sk);
    clrscr();
#ifdef USE_TILE_LOCAL
    tiles.get_crt()->attach_menu(this);
#endif
}

TextItem* SkillMenu::find_closest_selectable(int start_ln, int col)
{
    int delta = 0;
    while (1)
    {
        int ln_up = max(0, start_ln - delta);
        int ln_down = min(SK_ARR_LN, start_ln + delta);
        if (m_skills[ln_up][col].is_selectable())
            return m_skills[ln_up][col].get_name_item();
        else if (m_skills[ln_down][col].is_selectable())
            return m_skills[ln_down][col].get_name_item();
        else if (ln_up == 0 && ln_down == SK_ARR_LN)
            return nullptr;

        ++delta;
    }
}

void SkillMenu::set_links()
{
    TextItem* top_left = nullptr;
    TextItem* top_right = nullptr;
    TextItem* bottom_left = nullptr;
    TextItem* bottom_right = nullptr;

    for (int ln = 0; ln < SK_ARR_LN; ++ln)
    {
        if (m_skills[ln][0].is_selectable())
        {
            TextItem* left = m_skills[ln][0].get_name_item();
            left->set_link_up(nullptr);
            left->set_link_down(nullptr);
            left->set_link_right(find_closest_selectable(ln, 1));
            if (top_left == nullptr)
                top_left = left;
            bottom_left = left;
        }
        if (m_skills[ln][1].is_selectable())
        {
            TextItem* right = m_skills[ln][1].get_name_item();
            right->set_link_up(nullptr);
            right->set_link_down(nullptr);
            right->set_link_left(find_closest_selectable(ln, 0));
            if (top_right == nullptr)
                top_right = right;
            bottom_right = right;
        }
    }
    if (top_left != nullptr)
    {
        top_left->set_link_up(bottom_right);
        bottom_left->set_link_down(top_right);
    }
    if (top_right != nullptr)
    {
        top_right->set_link_up(bottom_left);
        bottom_right->set_link_down(top_left);
    }
}

void skill_menu(int flag, int exp)
{
    // experience potion; you may elect to sin against Trog
    if (flag & SKMF_EXPERIENCE && all_skills_maxed(true))
    {
        mpr("You feel omnipotent.");
        return;
    }

    // notify the player again
    you.received_noskill_warning = false;

    you.exp_available += exp;

#ifdef USE_TILE_WEB
    tiles_crt_control show_as_menu(CRT_MENU, "skills");
#endif

    clrscr();
    skm.init(flag);
    int keyn;

    // Calling a user lua function here to let players automatically accept
    // the given skill distribution for a potion of experience.
    if (skm.is_set(SKMF_EXPERIENCE)
        && clua.callbooleanfn(false, "auto_experience", nullptr)
        && skm.exit())
    {
        return;
    }

    while (true)
    {
        skm.draw_menu();
        keyn = getch_ck();

        if (!skm.process_key(keyn))
        {
            switch (keyn)
            {
            case CK_REDRAW:
                skm.exit();
                skm.init(flag);
                continue;
            case CK_UP:
            case CK_DOWN:
            case CK_LEFT:
            case CK_RIGHT:
            case 1004:
            case 1002:
            case 1008:
            case 1006:
                continue;
            case CK_ENTER:
                if (!skm.is_set(SKMF_EXPERIENCE))
                    continue;
            // Fallthrough. In experience mode, you can exit with enter.
            case CK_ESCAPE:
                // Escape cancels help if it is being displayed.
                if (skm.is_set(SKMF_HELP))
                {
                    skm.cancel_help();
                    continue;
                }
            // Fallthrough
            case ' ':
                // Space and escape exit in any mode.
                if (skm.exit())
                    return;
            default:
                // Don't exit from !experience on random keys.
                if (!skm.is_set(SKMF_EXPERIENCE) && skm.exit())
                    return;
            }
        }
        else
        {
            vector<MenuItem*> selection = skm.get_selected_items();
            skm.clear_selections();
            // There should only be one selection, otherwise something broke
            if (selection.size() != 1)
                continue;
            int sel_id = selection.at(0)->get_id();
            if (sel_id == SKM_HELP)
                skm.help();
            else if (sel_id < 0)
                skm.toggle((skill_menu_switch)sel_id);
            else
            {
                skill_type sk = static_cast<skill_type>(sel_id);
                ASSERT(!is_invalid_skill(sk));
                skm.select(sk, keyn);
                if (skm.is_set(SKMF_RESKILLING))
                {
                    skm.clear();
                    return;
                }
            }
        }
    }
}<|MERGE_RESOLUTION|>--- conflicted
+++ resolved
@@ -602,13 +602,9 @@
                 causes.push_back("cross-training");
             result = "Skills enhanced by "
                      + comma_separated_line(causes.begin(), causes.end())
-<<<<<<< HEAD
-                     + " are in <blue>blue</blue>.";
+                     + " are in <green>green</green>.";
             if (you_worship(GOD_IEOH_JIAN))
                 result += " The Ieoh Jian council substantially improves your martial cross-training.";
-=======
-                     + " are in <green>green</green>.";
->>>>>>> b6bde611
         }
 
         if (skm.is_set(SKMF_REDUCED))
