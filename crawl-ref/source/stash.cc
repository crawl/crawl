--- conflicted
+++ resolved
@@ -1593,14 +1593,6 @@
 
 formatted_string StashSearchMenu::calc_title()
 {
-<<<<<<< HEAD
-    formatted_string fs;
-    fs.textcolour(title->colour);
-    fs.cprintf("%d %s%s",
-                title->quantity, title->text.c_str(),
-                title->quantity == 1 ? "" : "es");
-    if (title->quantity == 0 && filtered)
-=======
     const int num_matches = items.size();
     const int num_alt_matches = title->quantity;
     formatted_string fs;
@@ -1614,17 +1606,13 @@
     const bool f = num_matches != num_alt_matches;
     fs.cprintf(prefixes[f]);
     if (num_matches == 0 && filtered)
->>>>>>> 77505739
     {
         // TODO: it might be better to just force filtered=false in the
         // display loop if only useless items are found.
         fs += formatted_string::parse_string(
             "<lightgrey>"
             ": only useless items found; press <w>=</w> to show."
-<<<<<<< HEAD
-=======
             "                    "
->>>>>>> 77505739
             "</lightgrey>");
     } else {
         fs += formatted_string::parse_string(make_stringf(
@@ -1636,10 +1624,7 @@
             menu_action == ACT_EXECUTE ? "travel" : "view  ",
             sort_style, filtered));
     }
-<<<<<<< HEAD
-=======
     fs.cprintf(string(max(0, strwidth(prefixes[!f])-strwidth(prefixes[f])), ' '));
->>>>>>> 77505739
     return fs;
 }
 
@@ -1769,15 +1754,12 @@
             }
             else if (res->shop)
                 res->shop->show_menu(res->pos);
-<<<<<<< HEAD
-=======
             else
             {
                 level_excursion le;
                 le.go_to(res->pos.id);
                 describe_feature_wide(res->pos.pos);
             }
->>>>>>> 77505739
         }
         else
         {
