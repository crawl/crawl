--- conflicted
+++ resolved
@@ -6964,24 +6964,11 @@
     }
     if (num < 0)
         _handle_amulet_loss();
-<<<<<<< HEAD
     you.redraw_title = true;
     you.redraw_status_lights = true;
     #ifdef USE_TILE
         init_player_doll();
     #endif
-=======
-#ifdef USE_TILE
-        init_player_doll();
-#endif
-        return false;
-    }
-    you.redraw_title = true;
-    you.redraw_status_lights = true;
-#ifdef USE_TILE
-    init_player_doll();
-#endif
->>>>>>> f0dab1a2
     return true;
 }
 
