/**
 * @file
 * @brief Player related functions.
**/

#include "AppHdr.h"

#include "player.h"

#include <algorithm>
#include <cctype>
#include <cmath>
#include <cstdio>
#include <cstdlib>
#include <cstring>
#include <sstream>

#include "ability.h"
#include "abyss.h"
#include "acquire.h"
#include "act-iter.h"
#include "areas.h"
#include "art-enum.h"
#include "attack.h"
#include "bloodspatter.h"
#include "branch.h"
#include "chardump.h"
#include "cloud.h"
#include "coordit.h"
#include "delay.h"
#include "describe.h" // damage_rating
#include "dgn-overview.h"
#include "dgn-event.h"
#include "directn.h"
#include "english.h"
#include "env.h"
#include "tile-env.h"
#include "errors.h"
#include "exercise.h"
#include "files.h"
#include "god-abil.h"
#include "god-conduct.h"
#include "god-passive.h"
#include "god-wrath.h"
#include "hints.h"
#include "hiscores.h"
#include "invent.h"
#include "item-prop.h"
#include "items.h"
#include "item-use.h"
#include "kills.h"
#include "level-state-type.h"
#include "libutil.h"
#include "macro.h"
#include "melee-attack.h"
#include "message.h"
#include "mon-place.h"
#include "movement.h"
#include "mutation.h"
#include "nearby-danger.h"
#include "notes.h"
#include "output.h"
#include "player-equip.h"
#include "player-reacts.h"
#include "player-save-info.h"
#include "player-stats.h"
#include "prompt.h"
#include "religion.h"
#include "shout.h"
#include "skills.h"
#include "species.h" // random_starting_species
#include "spl-clouds.h" // explode_blastmotes_at
#include "spl-damage.h"
#include "spl-monench.h"
#include "spl-selfench.h"
#include "spl-summoning.h"
#include "spl-transloc.h"
#include "spl-other.h"
#include "spl-util.h"
#include "sprint.h"
#include "stairs.h"
#include "stash.h"
#include "state.h"
#include "status.h"
#include "stepdown.h"
#include "stringutil.h"
#include "tag-version.h"
#include "terrain.h"
#ifdef USE_TILE
 #include "tilepick.h"
 #include "tileview.h"
#endif
#include "transform.h"
#include "traps.h"
#include "travel.h"
#include "view.h"
#include "wizard-option-type.h"
#include "xom.h"
#include "zot.h" // bezotting_level

static void _pruneify()
{
    if (!you.may_pruneify())
        return;

    mpr("The curse of the Prune overcomes you.");
    did_god_conduct(DID_CHAOS, 10);
}

static void _moveto_maybe_repel_stairs()
{
    const dungeon_feature_type new_grid = env.grid(you.pos());
    const command_type stair_dir = feat_stair_direction(new_grid);

    if (stair_dir == CMD_NO_CMD
        || new_grid == DNGN_ENTER_SHOP
        ||  !you.duration[DUR_REPEL_STAIRS_MOVE])
    {
        return;
    }

    int pct = you.duration[DUR_REPEL_STAIRS_CLIMB] ? 29 : 50;

    // When the effect is still strong, the chance to actually catch
    // a stair is smaller. (Assuming the duration starts out at 1000.)
    const int dur = max(0, you.duration[DUR_REPEL_STAIRS_MOVE] - 700);
    pct += dur/10;

    if (x_chance_in_y(pct, 100))
    {
        const string stair_str = feature_description_at(you.pos(), false,
                                                        DESC_THE);
        const string prep = feat_preposition(new_grid, true, &you);

        if (slide_feature_over(you.pos()))
        {
            mprf("%s slides away as you move %s it!", stair_str.c_str(),
                 prep.c_str());

            if (player_in_a_dangerous_place() && one_chance_in(5))
                xom_is_stimulated(25);
        }
    }
}

bool check_moveto_cloud(const coord_def& p, const string &move_verb,
                        bool *prompted)
{
    if (you.confused())
        return true;

    const cloud_type ctype = env.map_knowledge(p).cloud();
    // Don't prompt if already in a cloud of the same type.
    if (is_damaging_cloud(ctype, true, cloud_is_yours_at(p))
        && ctype != cloud_type_at(you.pos())
        && !crawl_state.disables[DIS_CONFIRMATIONS])
    {
        // Don't prompt for steam unless we're at uncomfortably low hp.
        if (ctype == CLOUD_STEAM)
        {
            int threshold = 20;
            if (player_res_steam(false) < 0)
                threshold = threshold * 3 / 2;
            threshold = threshold * you.time_taken / BASELINE_DELAY;
            // Do prompt if we'd lose icemail, though.
            if (you.hp > threshold && !you.has_mutation(MUT_CONDENSATION_SHIELD))
                return true;
        }
        // Don't prompt for meph if we have clarity
        if (ctype == CLOUD_MEPHITIC && you.clarity(false))
            return true;

        if (prompted)
            *prompted = true;
        string prompt = make_stringf("Really %s into that cloud of %s?",
                                     move_verb.c_str(),
                                     cloud_type_name(ctype).c_str());
        learned_something_new(HINT_CLOUD_WARNING);

        if (!yesno(prompt.c_str(), false, 'n'))
        {
            canned_msg(MSG_OK);
            return false;
        }
    }
    return true;
}

bool check_moveto_trap(const coord_def& p, const string &move_verb,
                       bool *prompted)
{
    // Boldly go into the unknown (for ranged move prompts)
    if (env.map_knowledge(p).trap() == TRAP_UNASSIGNED)
        return true;

    // If there's no trap, let's go.
    trap_def* trap = trap_at(p);
    if (!trap)
        return true;

    if (trap->type == TRAP_ZOT && !trap->is_safe() && !crawl_state.disables[DIS_CONFIRMATIONS])
    {
        string msg = "Do you really want to %s into the Zot trap?";
        string prompt = make_stringf(msg.c_str(), move_verb.c_str());

        if (prompted)
            *prompted = true;
        if (!confirm_prompt("yes", "%s", prompt.c_str()))
        {
            canned_msg(MSG_OK);
            return false;
        }
    }
    else if (!trap->is_safe() && !crawl_state.disables[DIS_CONFIRMATIONS])
    {
        string prompt;

        if (prompted)
            *prompted = true;
        prompt = make_stringf("Really %s %s that %s?", move_verb.c_str(),
                              (trap->type == TRAP_ALARM
                               || trap->type == TRAP_PLATE) ? "onto"
                              : "into",
                              feature_description_at(p, false, DESC_BASENAME).c_str());
        if (!yesno(prompt.c_str(), true, 'n'))
        {
            canned_msg(MSG_OK);
            return false;
        }
    }
    return true;
}

static bool _check_moveto_dangerous(const coord_def& p, const string& msg)
{
    if (you.can_swim() && feat_is_water(env.grid(p))
        || you.airborne() || !is_feat_dangerous(env.grid(p)))
    {
        return true;
    }

    if (!msg.empty())
        mpr(msg);
    else if (species::likes_water(you.species) && feat_is_water(env.grid(p)))
    {
        // player normally likes water, but is in a form that doesn't
        mpr("You cannot enter water in your current form.");
    }
    else
        canned_msg(MSG_UNTHINKING_ACT);
    return false;
}

static bool _check_moveto_binding_sigil(coord_def p, const string &move_verb,
                                        const string &msg, bool *prompted)
{
    if (env.grid(p) == DNGN_BINDING_SIGIL && !you.is_binding_sigil_immune())
    {
        string prompt;
        if (prompted)
            *prompted = true;

        if (!msg.empty())
            prompt = msg + " ";

        prompt += "Are you sure you want to " + move_verb
                + " onto a binding sigil?";

        if (!yesno(prompt.c_str(), false, 'n'))
        {
            canned_msg(MSG_OK);
            return false;
        }
    }
    return true;
}

bool check_moveto_terrain(const coord_def& p, const string &move_verb,
                          const string &msg, bool *prompted)
{
    // Boldly go into the unknown (for ranged move prompts)
    if (!env.map_knowledge(p).known())
        return true;

    if (!_check_moveto_dangerous(p, msg))
        return false;

    if (!_check_moveto_binding_sigil(p, move_verb, msg, prompted))
        return false;

    if (!you.airborne() && !you.duration[DUR_NOXIOUS_BOG]
        && env.grid(you.pos()) != DNGN_TOXIC_BOG
        && env.grid(p) == DNGN_TOXIC_BOG)
    {
        string prompt;

        if (prompted)
            *prompted = true;

        if (!msg.empty())
            prompt = msg + " ";

        prompt += "Are you sure you want to " + move_verb
                + " into a toxic bog?";

        if (!yesno(prompt.c_str(), false, 'n'))
        {
            canned_msg(MSG_OK);
            return false;
        }
    }
    if (!need_expiration_warning() && need_expiration_warning(p)
        && !crawl_state.disables[DIS_CONFIRMATIONS])
    {
        string prompt;

        if (prompted)
            *prompted = true;

        if (!msg.empty())
            prompt = msg + " ";

        prompt += "Are you sure you want to " + move_verb;

        if (you.ground_level())
            prompt += " into ";
        else
            prompt += " over ";

        prompt += env.grid(p) == DNGN_DEEP_WATER ? "deep water" : "lava";

        prompt += need_expiration_warning(DUR_FLIGHT, p)
            ? " while you are losing your buoyancy?"
            : " while your transformation is expiring?";

        if (!yesno(prompt.c_str(), false, 'n'))
        {
            canned_msg(MSG_OK);
            return false;
        }
    }
    return true;
}

bool check_moveto_exclusions(const vector<coord_def> &areas,
                             const string &move_verb,
                             bool *prompted)
{
    const bool you_pos_excluded = is_excluded(you.pos())
            && !is_stair_exclusion(you.pos());
    if (you_pos_excluded || crawl_state.disables[DIS_CONFIRMATIONS])
        return true;

    int count = 0;
    for (auto p : areas)
    {
        if (is_excluded(p) && !is_stair_exclusion(p))
            count++;
    }
    if (count == 0)
        return true;
    const string prompt = make_stringf((count == (int) areas.size() ?
                    "Really %s into a travel-excluded area?" :
                    "You might %s into a travel-excluded area, are you sure?"),
                              move_verb.c_str());

    if (prompted)
        *prompted = true;
    if (!yesno(prompt.c_str(), false, 'n'))
    {
        canned_msg(MSG_OK);
        return false;
    }
    return true;
}

bool check_moveto_exclusion(const coord_def& p, const string &move_verb,
                            bool *prompted)
{
    return check_moveto_exclusions({p}, move_verb, prompted);
}

/**
 * Confirm that the player really does want to go to the indicated place.
 * May give many prompts, or no prompts if the move is safe.
 *
 * @param p          The location the player wants to go to
 * @param move_verb  The method of locomotion the player is using
 * @param physically Whether the player is considered to be "walking" for the
 *                   purposes of barbs causing damage and ice spells expiring
 * @return If true, continue with the move, otherwise cancel it
 */
bool check_moveto(const coord_def& p, const string &move_verb, bool physically)
{
    return !(physically && cancel_harmful_move(physically, move_verb == "rampage"))
           && check_moveto_terrain(p, move_verb, "")
           && check_moveto_cloud(p, move_verb)
           && check_moveto_trap(p, move_verb)
           && check_moveto_exclusion(p, move_verb);
}

static bool _check_move_over_terrain(coord_def p, const string& move_verb)
{
    // Boldly go into the unknown (for ranged move prompts)
    if (!env.map_knowledge(p).known())
        return true;

    if (crawl_state.disables[DIS_CONFIRMATIONS])
        return true;

    return _check_moveto_binding_sigil(p, move_verb, "", nullptr);
}

bool check_move_over(coord_def p, const string& move_verb)
{
    return _check_move_over_terrain(p, move_verb)
        && check_moveto_trap(p, move_verb);
}

// Returns true if this is a valid swap for this monster. If true, then
// the valid location is set in loc. (Otherwise loc becomes garbage.)
bool swap_check(monster* mons, coord_def &loc, bool quiet)
{
    loc = you.pos();

    if (!you.is_motile())
        return false;

    // Don't move onto dangerous terrain.
    if (is_feat_dangerous(env.grid(mons->pos())))
    {
        canned_msg(MSG_UNTHINKING_ACT);
        return false;
    }

    if (mons_is_projectile(*mons)
        || mons->type == MONS_BOULDER
        || mons->type == MONS_BLAZEHEART_CORE)
    {
        if (!quiet)
            mpr("It's unwise to walk into this.");
        return false;
    }

    if (mons->caught())
    {
        if (!quiet)
        {
            simple_monster_message(*mons,
                make_stringf(" is %s!", held_status(mons)).c_str());
        }
        return false;
    }

    if (mons->is_constricted())
    {
        if (!quiet)
            simple_monster_message(*mons, " is being constricted!");
        return false;
    }

    // TODO: consider waking up sleeping monsters when you push em?
    // (That's what happens for monsters pushing monsters...)
    if (mons->unswappable() || mons->asleep())
    {
        if (!quiet)
        {
            if (is_valid_tempering_target(*mons, you))
            {
                simple_monster_message(*mons, " cannot move out of your way! "
                    "(Use ctrl+direction or * direction to deconstruct it instead.)");
            }
            else
                simple_monster_message(*mons, " cannot move out of your way!");
        }
        return false;
    }

    // prompt when swapping into known zot traps
    if (!quiet && trap_at(loc) && trap_at(loc)->type == TRAP_ZOT
        && !confirm_prompt("yes", "Do you really want to swap %s into the Zot trap?",
                           mons->name(DESC_YOUR).c_str()))
    {
        return false;
    }

    // First try: move monster onto your position.
    bool swap = !monster_at(loc) && monster_habitable_grid(mons, loc);

    // Choose an appropriate habitat square at random around the target.
    if (!swap)
    {
        int num_found = 0;

        for (adjacent_iterator ai(mons->pos()); ai; ++ai)
            if (!monster_at(*ai) && monster_habitable_grid(mons, *ai)
                && one_chance_in(++num_found))
            {
                loc = *ai;
            }

        if (num_found)
            swap = true;
    }

    if (!swap && !quiet)
    {
        // Might not be ideal, but it's better than insta-killing
        // the monster... maybe try for a short blink instead? - bwr
        simple_monster_message(*mons, " cannot make way for you.");
        // FIXME: activity_interrupt::hit_monster isn't ideal.
        interrupt_activity(activity_interrupt::hit_monster, mons);
    }

    return swap;
}

bool player::slow_in_water() const
{
    return !you.can_swim()
        && you.body_size(PSIZE_BODY) <= SIZE_MEDIUM;
}

static void _maybe_sink(dungeon_feature_type old_feat,
                        dungeon_feature_type new_grid)
{
    if (!you.can_swim()
        && new_grid == DNGN_DEEP_WATER
        && old_feat != DNGN_DEEP_WATER)
    {
        mpr("You sink to the bottom.");
    }
}

static void _enter_water(dungeon_feature_type old_feat,
                         dungeon_feature_type new_grid, bool stepped)
{
    if (you.can_water_walk())
        return;

    // This is ridiculous.
    if (!stepped)
    {
        if (you.can_swim())
            noisy(4, you.pos(), "Floosh!");
        else
            noisy(8, you.pos(), "Splash!");
    }

    // Merfolk special-case most relevant messages.
    if (you.fishtail)
        return;

    // Most of these messages are irrelevant when you're already in the water.
    if (feat_is_water(old_feat))
    {
        _maybe_sink(old_feat, new_grid);
        return;
    }

    if (new_grid == DNGN_TOXIC_BOG)
        mprf("You %s the toxic bog.", stepped ? "enter" : "fall into");
    else
    {
        mprf("You %s the %s water.",
             stepped ? "enter" : "fall into",
             new_grid == DNGN_SHALLOW_WATER ? "shallow" : "deep");
    }

    _maybe_sink(old_feat, new_grid);

    if (you.slow_in_water())
    {
        mpr("Moving in this stuff is going to be slow.");
        if (you.invisible())
            mpr("...and don't expect to remain undetected.");
    } else if (you.invisible())
        mpr("Don't expect to remain undetected while in the water.");
}

void moveto_location_effects(dungeon_feature_type old_feat,
                             bool stepped, const coord_def& old_pos)
{
    const dungeon_feature_type new_grid = env.grid(you.pos());

    // Terrain effects.
    if (is_feat_dangerous(new_grid))
        fall_into_a_pool(new_grid);

    // called after fall_into_a_pool, in case of emergency untransform
    if (you.has_innate_mutation(MUT_MERTAIL))
        merfolk_check_swimming(old_feat, stepped);

    if (you.ground_level())
    {
        if (feat_is_water(new_grid))
            _enter_water(old_feat, new_grid, stepped);
        else if (you.props.exists(TEMP_WATERWALK_KEY))
            you.props.erase(TEMP_WATERWALK_KEY);
    }

    id_floor_items();

    // Falling into a toxic bog, take the damage
    if (old_pos == you.pos() && stepped)
        actor_apply_toxic_bog(&you);

    if (!actor_slime_wall_immune(&you))
    {
        const bool was_slimy = slime_wall_neighbour(old_pos);
        const bool is_slimy = slime_wall_neighbour(you.pos());
        if (was_slimy || is_slimy)
       {
           you.redraw_armour_class = true;
           you.wield_change = true;
           if (!was_slimy)
               mpr("Acid dripping from the walls corrodes you.");
       }
    }

    if (old_pos != you.pos())
    {
        cloud_struct* cloud = cloud_at(you.pos());
        if (cloud && cloud->type == CLOUD_BLASTMOTES)
            explode_blastmotes_at(you.pos()); // schedules a fineff

        // Traps go off.
        // (But not when losing flight - i.e., moving into the same tile)
        trap_def* ptrap = trap_at(you.pos());
        if (ptrap)
            ptrap->trigger(you);

        if (env.grid(you.pos()) == DNGN_BINDING_SIGIL)
            trigger_binding_sigil(you);
    }

    if (stepped)
        _moveto_maybe_repel_stairs();

    // Reveal adjacent mimics.
    for (adjacent_iterator ai(you.pos(), false); ai; ++ai)
        discover_mimic(*ai);

    bool was_running = you.running;

    update_monsters_in_view();
    maybe_update_stashes();
    if (check_for_interesting_features() && you.running.is_explore())
        stop_running();

    // If travel was interrupted, we need to add the last step
    // to the travel trail.
    if (was_running && !you.running)
        env.travel_trail.push_back(you.pos());
}

// Use this function whenever the player enters (or lands and thus re-enters)
// a grid.
//
// stepped     - normal walking moves
void move_player_to_grid(const coord_def& p, bool stepped)
{
    ASSERT(!crawl_state.game_is_arena());
    ASSERT_IN_BOUNDS(p);

    // assuming that entering the same square means coming from above (flight)
    const coord_def old_pos = you.pos();
    const bool from_above = (old_pos == p);
    const dungeon_feature_type old_grid =
        (from_above) ? DNGN_FLOOR : env.grid(old_pos);

    // Really must be clear.
    ASSERT(you.can_pass_through_feat(env.grid(p)));

    ASSERT(!monster_at(p)
           || fedhas_passthrough(monster_at(p))
           || mons_is_wrath_avatar(*monster_at(p)));

    // Move the player to new location.
    you.moveto(p, true);
    viewwindow();
    update_screen();

    moveto_location_effects(old_grid, stepped, old_pos);
}


/**
 * Check if the given terrain feature is safe for the player to move into.
 * (Or, at least, not instantly lethal.)
 *
 * @param grid          The type of terrain feature under consideration.
 * @param permanently   Whether to disregard temporary effects (non-permanent
 *                      flight, forms, etc)
 * @param ignore_flight Whether to ignore all forms of flight (including
 *                      permanent flight)
 * @return              Whether the terrain is safe.
 */
bool is_feat_dangerous(dungeon_feature_type grid, bool permanently,
                       bool ignore_flight)
{
    if (!ignore_flight
        && (you.permanent_flight() || you.airborne() && !permanently))
    {
        return false;
    }
    else if (grid == DNGN_DEEP_WATER && !player_likes_water(permanently)
             || grid == DNGN_LAVA)
    {
        return true;
    }
    else
        return false;
}

bool is_map_persistent()
{
    return !testbits(your_branch().branch_flags, brflag::no_map)
           || env.properties.exists(FORCE_MAPPABLE_KEY);
}

bool player_in_hell(bool vestibule)
{
    return vestibule ? is_hell_branch(you.where_are_you) :
                       is_hell_subbranch(you.where_are_you);
}

bool player_in_connected_branch()
{
    return is_connected_branch(you.where_are_you);
}

bool player_likes_water(bool permanently)
{
    return cur_form(!permanently)->player_can_swim()
           || !permanently && you.can_water_walk();
}

/**
 * Is the player considered to be closely related, if not the same species, to
 * the given monster? (See mon-data.h for species/genus info.)
 *
 * @param mon   The type of monster to be compared.
 * @return      Whether the player's species is related to the one given.
 */
bool is_player_same_genus(const monster_type mon)
{
    return mons_genus(mon) == mons_genus(player_mons(false));
}

void update_player_symbol()
{
    you.symbol = Options.show_player_species ? player_mons() : transform_mons();
}

monster_type player_mons(bool transform)
{
    monster_type mons;

    if (transform)
    {
        mons = transform_mons();
        if (mons != MONS_PLAYER)
            return mons;
    }

    mons = you.mons_species();

    if (mons == MONS_ORC)
    {
        // Orc implies Beogh worship nowadays, but someone might still be
        // playing a Hill Orc from an old save...
        if (you_worship(GOD_BEOGH))
        {
            mons = (you.piety() >= piety_breakpoint(4)) ? MONS_ORC_HIGH_PRIEST
                                                        : MONS_ORC_PRIEST;
        }
    }

    return mons;
}

void update_vision_range()
{
    you.normal_vision = LOS_DEFAULT_RANGE;

    // Daystalker gives +1 base LOS. (currently capped to one level for
    // console reasons, a modular hud might someday permit more levels)
    if (you.get_mutation_level(MUT_DAYSTALKER))
        you.normal_vision += you.get_mutation_level(MUT_DAYSTALKER);

    // Nightstalker gives -1/-2/-3 to base LOS.
    if (you.get_mutation_level(MUT_NIGHTSTALKER))
        you.normal_vision -= you.get_mutation_level(MUT_NIGHTSTALKER);

    // Halo and umbra radius scale with you.normal_vision, so to avoid
    // penalizing players with low LOS from items, don't shrink normal_vision.
    you.current_vision = you.normal_vision;

#if TAG_MAJOR_VERSION == 34
    if (you.species == SP_METEORAN)
        you.current_vision -= max(0, (bezotting_level() - 1) * 2); // spooky fx
#endif

    // scarf of shadows gives -1.
    if (you.wearing_ego(OBJ_ARMOUR, SPARM_SHADOWS))
        you.current_vision -= 1;

    // robe of Night.
    if (you.unrand_equipped(UNRAND_NIGHT))
        you.current_vision = you.current_vision * 3 / 4;

    if (you.duration[DUR_PRIMORDIAL_NIGHTFALL])
    {
        // Determine the percentage of Nightfall's max duration that has passed,
        // then use a hermite curve to map this to the actual sight radius value.
        const int max_dur = you.props[NIGHTFALL_INITIAL_DUR_KEY].get_int();
        const int dur = (max_dur - you.duration[DUR_PRIMORDIAL_NIGHTFALL]) * 100 / max_dur;
        const int intensity = (3 * dur * dur / 100) - (2 * dur * dur * dur / 10000);
        int vision = intensity * you.normal_vision / 100;
        // Cap radius 0 sight at no more than 5 turns (otherwise kobolds and/or
        // high invo characters can hold all monsters out of sight for too long)
        if (max_dur - you.duration[DUR_PRIMORDIAL_NIGHTFALL] > 50)
            vision = max(1, vision);

        // Immediately end the effect when it reaches our normal vision level
        if (vision >= you.current_vision)
            you.duration[DUR_PRIMORDIAL_NIGHTFALL] = 1;
        else
            you.current_vision = vision;
    }

    ASSERT(you.current_vision >= 0);
    set_los_radius(you.current_vision);
}

// For slots where characters may be able to equip some, but not all, possible
// items, actually test different items.
static maybe_bool _test_wear_armour_in_slot(equipment_slot slot, bool include_form)
{
    item_def dummy, alternate;
    dummy.base_type = alternate.base_type = OBJ_ARMOUR;
    dummy.sub_type = alternate.sub_type = NUM_ARMOURS;
    dummy.unrand_idx = alternate.unrand_idx = 0;

    switch (slot)
    {
    case SLOT_BODY_ARMOUR:
        // Assume that anything that can wear any armour at all can wear a robe
        // and that anything that can wear CPA can wear all armour.
        dummy.sub_type = ARM_CRYSTAL_PLATE_ARMOUR;
        alternate.sub_type = ARM_ROBE;
        break;

    case SLOT_OFFHAND:
        dummy.sub_type = ARM_TOWER_SHIELD;
        alternate.sub_type = ARM_ORB;
        break;

    case SLOT_HELMET:
        dummy.sub_type = ARM_HELMET;
        alternate.sub_type = ARM_HAT;
        break;

    // All other slots have no restrictions *within* that slot (ie: if you have
    // a glove slot at all, you can equip anything that fits in that slot.)
    default:
        die("unhandled equipment type %d", slot);
        break;
    }

    ASSERT(dummy.sub_type != NUM_ARMOURS);

    if (can_equip_item(dummy, include_form))
        return true;
    else if (alternate.sub_type != NUM_ARMOURS
             && can_equip_item(alternate, include_form))
    {
        return maybe_bool::maybe;
    }
    else
        return false;
}

/**
 * Checks if the player can generally equip any item that requires a given slot,
 * or whether they have restricted access (or none at all).
 *
 * The player is not required to have the *specific* slot in question; any
 * compatible one will do. (eg: Coglins lack a SLOT_OFFHAND but can still put
 * any offhand item into their SLOT_WEAPON_OR_OFFHAND, so SLOT_OFFHAND will
 * still return true.)
 *
 *
 * @param slot            The slot in question.
 * @param include_form    Whether to veto items unwearable in our current form.
 * @return   false             if the player can never use the slot;
 *           maybe_bool::maybe if the player can only use some items for the slot;
 *           true              if the player can use any (fsvo any) item for the slot.
 */
maybe_bool you_can_wear(equipment_slot slot, bool include_form)
{
    ASSERT_RANGE(slot, SLOT_FIRST_STANDARD, SLOT_LAST_STANDARD + 1);

    // The player has no compatible slot, there's no point in further checks.
    if (!you.equipment.has_compatible_slot(slot, include_form))
        return false;

    switch (slot)
    {
        case SLOT_WEAPON:
            if (you.body_size(PSIZE_TORSO, !include_form) < SIZE_MEDIUM)
                return maybe_bool::maybe;
            else
                return true;

        case SLOT_BODY_ARMOUR:
        case SLOT_OFFHAND:
        case SLOT_HELMET:
            return _test_wear_armour_in_slot(slot, include_form);

        // All other slots have no restrictions *within* that slot (ie: if you
        // have a glove slot at all, you can equip anything that fits in that
        // slot.), so there's no need for more thorough testing.
        default:
            return true;
    }
}

// Returns true if the player can wear at least some kind of armour.
// False for species that can't ever armour, and in extreme Octopode cases.
bool player_can_use_armour()
{
    if (you.has_mutation(MUT_NO_ARMOUR))
        return false;

    for (int i = SLOT_MIN_ARMOUR; i <= SLOT_MAX_ARMOUR; i++)
        if (you_can_wear(static_cast<equipment_slot>(i)) != false)
            return true;

    return false;
}

bool player_has_hair(bool temp, bool include_mutations)
{
    if (include_mutations &&
        you.get_mutation_level(MUT_SHAGGY_FUR, temp))
    {
        return true;
    }

    if (temp)
        return form_has_hair(you.form);

    return species::has_hair(you.species);
}

bool player_has_feet(bool temp, bool include_mutations)
{
    if (temp && you.fishtail)
        return false;

    if (include_mutations &&
        (you.get_mutation_level(MUT_HOOVES, temp) == 3
         || you.get_mutation_level(MUT_TALONS, temp) == 3))
    {
        return false;
    }

    if (temp)
        return form_has_feet(you.form);

    return species::has_feet(you.species);
}

bool player_has_ears(bool temp)
{
    if (temp)
        return form_has_ears(you.form);

    return species::has_ears(you.species);
}

// Returns false if the player is wielding a weapon inappropriate for Berserk.
bool berserk_check_wielded_weapon()
{
    const item_def * const wpn = you.weapon();
    bool penance = false;
    if (wpn && wpn->defined()
        && (!is_melee_weapon(*wpn)
            || needs_handle_warning(*wpn, OPER_ATTACK, penance)))
    {
        string prompt = "Do you really want to go berserk while wielding "
                        + wpn->name(DESC_YOUR) + "?";
        if (penance)
            prompt += " This could place you under penance!";

        if (!yesno(prompt.c_str(), true, 'n'))
        {
            canned_msg(MSG_OK);
            return false;
        }
    }

    return true;
}

int player::wearing(object_class_type obj_type, int sub_type, bool count_plus,
                    bool check_attuned) const
{
    return equipment.wearing(obj_type, sub_type, count_plus, check_attuned);
}

int player::wearing_ego(object_class_type obj_type, int ego) const
{
    return equipment.wearing_ego(obj_type, ego);
}

// Returns true if the indicated unrandart is equipped
bool player::unrand_equipped(int unrand_index, bool include_melded) const
{
    if (include_melded)
        return you.equipment.unrand_equipped.get(unrand_index - UNRAND_START);
    else
        return you.equipment.unrand_active.get(unrand_index - UNRAND_START);
}

bool player_can_hear(const coord_def& p, int hear_distance)
{
    return !silenced(p)
           && !silenced(you.pos())
           && you.pos().distance_from(p) <= hear_distance;
}

int get_teleportitis_level()
{
    ASSERT(!crawl_state.game_is_arena());

    // Teleportitis doesn't trigger in Sprint, Abyss, or Gauntlets.
    if (crawl_state.game_is_sprint() || player_in_branch(BRANCH_GAUNTLET)
        || player_in_branch(BRANCH_ABYSS))
    {
        return 0;
    }

    if (you.stasis())
        return 0;

    return you.get_mutation_level(MUT_TELEPORT) * 6;
}

// Computes bonuses to regeneration from most sources. Does not handle
// slow regeneration, vampireness, or Trog's Hand.
static int _player_bonus_regen()
{
    int rr = 0;

    // Amulets, troll leather armour, and artefacts.
    vector<item_def*> eq = you.equipment.get_slot_items(SLOT_ALL_EQUIPMENT, false, true);
    for (item_def* item : eq)
    {
        if (item->base_type == OBJ_ARMOUR
            && armour_type_prop(item->sub_type, ARMF_REGENERATION))
        {
            rr += REGEN_PIP;
        }
        if (item->is_type(OBJ_JEWELLERY, AMU_REGENERATION))
            rr += REGEN_PIP;
        if (is_artefact(*item))
            rr += REGEN_PIP * artefact_property(*item, ARTP_REGENERATION);
    }

    // Fast heal mutation.
    rr += you.get_mutation_level(MUT_REGENERATION) * REGEN_PIP;

    rr += get_form()->regen_bonus();

    // Powered By Death mutation, boosts regen by variable strength
    // if the duration of the effect is still active.
    if (you.duration[DUR_POWERED_BY_DEATH])
        rr += you.props[POWERED_BY_DEATH_KEY].get_int() * 100;

    // Rampage healing grants a variable regen boost while active.
    if (you.get_mutation_level(MUT_ROLLPAGE) > 1
        && you.duration[DUR_RAMPAGE_HEAL])
    {
        rr += you.props[RAMPAGE_HEAL_KEY].get_int() * 65;
    }

    return rr;
}

static bool _mons_inhibits_regen(const monster &m)
{
    return mons_is_threatening(m)
                && !m.wont_attack()
                && !m.neutral()
                && you.can_see(m);
}

/// Is the player's hp regeneration inhibited by nearby monsters?
/// If the optional monster argument is provided, instead check whether that
/// specific monster inhibits regeneration.
bool regeneration_is_inhibited(const monster *m)
{
    // used mainly for resting: don't add anything here that can be waited off
    if (you.get_mutation_level(MUT_INHIBITED_REGENERATION) == 1
        || you.form == transformation::vampire
        || you.form == transformation::bat_swarm)
    {
        if (m)
            return _mons_inhibits_regen(*m);
        else
            for (monster_near_iterator mi(you.pos(), LOS_NO_TRANS); mi; ++mi)
                if (_mons_inhibits_regen(**mi))
                    return true;
    }

    return false;
}

int player_regen()
{
    // Note: if some condition can set rr = 0, can't be rested off, and
    // would allow travel, please update is_sufficiently_rested.

    int rr = 20 + you.hp_max / 6;

    // Add in miscellaneous bonuses
    rr += _player_bonus_regen();

    // Before applying other effects, make sure that there's something
    // to heal.
    rr = max(1, rr);

    if (you.duration[DUR_SICKNESS]
        || !player_regenerates_hp())
    {
        rr = 0;
    }

    // Trog's Hand. This circumvents sickness or inhibited regeneration.
    if (you.duration[DUR_TROGS_HAND])
        rr += 100;

    // Jiyva's passive healing also bypasses sickness, as befits a god.
    if (have_passive(passive_t::jelly_regen))
    {
        // One regen pip at 1* piety, scaling to two pips at 6*.
        // We use piety rank to avoid leaking piety info to the player.
        rr += REGEN_PIP + (REGEN_PIP * (piety_rank(you.piety()) - 1)) / 5;
    }

    return rr;
}

int player_mp_regen()
{
    if (you.has_mutation(MUT_HP_CASTING))
        return 0;

    int regen_amount = 7 + you.max_magic_points / 2;

    if (you.get_mutation_level(MUT_MANA_REGENERATION))
        regen_amount *= 2;

    // Amulets and artefacts.
    vector<item_def*> eq = you.equipment.get_slot_items(SLOT_ALL_EQUIPMENT, false, true);
    for (item_def* item : eq)
    {
        if (item->is_type(OBJ_JEWELLERY, AMU_MANA_REGENERATION))
            regen_amount += 40;
        if (is_artefact(*item))
            regen_amount += 40 * artefact_property(*item, ARTP_MANA_REGENERATION);
    }

    // Rampage healing grants a variable regen boost while active.
    if (you.duration[DUR_RAMPAGE_HEAL])
        regen_amount += you.props[RAMPAGE_HEAL_KEY].get_int() * 33;

    if (have_passive(passive_t::jelly_regen))
    {
        // We use piety rank to avoid leaking piety info to the player.
        regen_amount += 40 + (40 * (piety_rank(you.piety()) - 1)) / 5;
    }

    regen_amount += get_form()->mp_regen_bonus();

    return regen_amount;
}

/**
 * How many spell levels does the player have total, including those used up
 * by memorised spells?
 */
int player_total_spell_levels()
{
    return you.experience_level - 1 + you.skill(SK_SPELLCASTING, 2, false, false);
}

/**
 * How many spell levels does the player currently have available for
 * memorising new spells?
 */
int player_spell_levels(bool floored)
{
    int sl = min(player_total_spell_levels(), 99);

    for (const spell_type spell : you.spells)
    {
        if (spell != SPELL_NO_SPELL)
            sl -= spell_difficulty(spell);
    }

    if (sl < 0 && floored)
        sl = 0;

    return sl;
}

int player::piety() const
{
    if (you.attribute[ATTR_OSTRACISM] == 0 || !god_cares_about_ostracism())
        return raw_piety;

    return max(0, min((int)raw_piety, MAX_PIETY - you.attribute[ATTR_OSTRACISM]));
}

// If temp is set to false, temporary sources or resistance won't be counted.
int player_res_fire(bool allow_random, bool temp, bool items)
{
    int rf = 0;

    if (items)
    {
        // rings of fire resistance/fire
        rf += you.wearing_jewellery(RING_PROTECTION_FROM_FIRE);

        // Staves
        rf += you.wearing(OBJ_STAVES, STAFF_FIRE);

        // body armour:
        const item_def *body_armour = you.body_armour();
        if (body_armour)
            rf += armour_type_prop(body_armour->sub_type, ARMF_RES_FIRE);

        // ego armours
        rf += you.wearing_ego(OBJ_ARMOUR, SPARM_FIRE_RESISTANCE);
        rf += you.wearing_ego(OBJ_ARMOUR, SPARM_RESISTANCE);

        // randart weapons:
        rf += you.scan_artefacts(ARTP_FIRE);

        // dragonskin cloak: 0.5 to draconic resistances
        if (allow_random && you.unrand_equipped(UNRAND_DRAGONSKIN)
            && coinflip())
        {
            rf++;
        }
    }

    // mutations:
    rf += you.get_mutation_level(MUT_HEAT_RESISTANCE, temp);
    rf -= you.get_mutation_level(MUT_HEAT_VULNERABILITY, temp);
    rf -= you.get_mutation_level(MUT_TEMPERATURE_SENSITIVITY, temp);
    rf += you.get_mutation_level(MUT_MOLTEN_SCALES, temp) == 3 ? 1 : 0;

    // spells:
    if (temp)
    {
        if (you.duration[DUR_RESISTANCE])
            rf++;

        if (you.duration[DUR_QAZLAL_FIRE_RES])
            rf++;
    }

    rf += cur_form(temp)->res_fire();

    if (have_passive(passive_t::resist_fire))
        ++rf;

    if (rf > 3)
        rf = 3;
    if (rf > 0 && you.penance[GOD_IGNIS])
        rf = 0;
    if (temp && you.duration[DUR_FIRE_VULN])
        rf--;
    if (rf < -3)
        rf = -3;

    return rf;
}

int player_res_steam(bool allow_random, bool temp, bool items)
{
    int res = 0;
    const int rf = player_res_fire(allow_random, temp, items);

    res += you.get_mutation_level(MUT_STEAM_RESISTANCE) * 2;

    if (items)
    {
        const item_def *body_armour = you.body_armour();
        if (body_armour)
            res += armour_type_prop(body_armour->sub_type, ARMF_RES_STEAM) * 2;
    }

    // Don't let rF- override steam immunity.
    if (rf > 0 || res == 0)
        res += rf * 2;

    if (res > 2)
        res = 2;

    return res;
}

int player_res_cold(bool allow_random, bool temp, bool items)
{
    int rc = 0;

    if (temp)
    {
        if (you.duration[DUR_RESISTANCE])
            rc++;

        if (you.duration[DUR_QAZLAL_COLD_RES])
            rc++;
    }

    rc += cur_form(temp)->res_cold();

    if (items)
    {
        // rings of cold resistance/ice
        rc += you.wearing_jewellery(RING_PROTECTION_FROM_COLD);

        // Staves
        rc += you.wearing(OBJ_STAVES, STAFF_COLD);

        // body armour:
        const item_def *body_armour = you.body_armour();
        if (body_armour)
            rc += armour_type_prop(body_armour->sub_type, ARMF_RES_COLD);

        // ego armours
        rc += you.wearing_ego(OBJ_ARMOUR, SPARM_COLD_RESISTANCE);
        rc += you.wearing_ego(OBJ_ARMOUR, SPARM_RESISTANCE);

        // randart weapons:
        rc += you.scan_artefacts(ARTP_COLD);

        // dragonskin cloak: 0.5 to draconic resistances
        if (allow_random && you.unrand_equipped(UNRAND_DRAGONSKIN)
            && coinflip())
        {
            rc++;
        }
    }

    // mutations:
    rc += you.get_mutation_level(MUT_COLD_RESISTANCE, temp);
    rc -= you.get_mutation_level(MUT_COLD_VULNERABILITY, temp);
    rc -= you.get_mutation_level(MUT_TEMPERATURE_SENSITIVITY, temp);
    rc += you.get_mutation_level(MUT_ICY_BLUE_SCALES, temp) == 3 ? 1 : 0;
    rc += you.get_mutation_level(MUT_SHAGGY_FUR, temp) == 3 ? 1 : 0;

    if (rc < -3)
        rc = -3;
    else if (rc > 3)
        rc = 3;

    return rc;
}

int player_res_corrosion(bool allow_random, bool temp, bool items)
{
    if (temp && you.duration[DUR_RESISTANCE])
        return 1;

    if (cur_form(temp)->res_corr())
        return 1;

    if (have_passive(passive_t::resist_corrosion))
        return 1;

    if (you.get_mutation_level(MUT_ACID_RESISTANCE)
        || you.get_mutation_level(MUT_YELLOW_SCALES) >= 3)
    {
        return 1;
    }

    if (items)
    {
        if (you.scan_artefacts(ARTP_RCORR)
            || you.wearing(OBJ_ARMOUR, ARM_ACID_DRAGON_ARMOUR)
            || you.wearing_jewellery(RING_RESIST_CORROSION)
            || you.wearing_ego(OBJ_ARMOUR, SPARM_PRESERVATION))
        {
            return 1;
        }

        // dragonskin cloak: 0.5 to draconic resistances
        if (allow_random && you.unrand_equipped(UNRAND_DRAGONSKIN) && coinflip())
            return 1;
    }

    return 0;
}

int player_res_electricity(bool allow_random, bool temp, bool items)
{
    int re = 0;

    if (items)
    {
        // staff
        re += you.wearing(OBJ_STAVES, STAFF_AIR);

        // body armour:
        const item_def *body_armour = you.body_armour();
        if (body_armour)
            re += armour_type_prop(body_armour->sub_type, ARMF_RES_ELEC);

        // randart weapons:
        re += you.scan_artefacts(ARTP_ELECTRICITY);

        // dragonskin cloak: 0.5 to draconic resistances
        if (allow_random && you.unrand_equipped(UNRAND_DRAGONSKIN)
            && coinflip())
        {
            re++;
        }
    }

    // mutations:
    re += you.get_mutation_level(MUT_THIN_METALLIC_SCALES, temp) == 3 ? 1 : 0;
    re += you.get_mutation_level(MUT_SHOCK_RESISTANCE, temp);
    re -= you.get_mutation_level(MUT_SHOCK_VULNERABILITY, temp);

    if (cur_form(temp)->res_elec())
        re++;

    if (temp)
    {
        if (you.duration[DUR_RESISTANCE])
            re++;

        if (you.duration[DUR_QAZLAL_ELEC_RES])
            re++;
    }

    if (re > 1)
        re = 1;

    return re;
}

// Kiku protects you from torment to a degree.
bool player_kiku_res_torment()
{
    // no protection during pain branding weapon
    return have_passive(passive_t::resist_torment)
           && !(you_worship(GOD_KIKUBAAQUDGHA) && you.gift_timeout);
}

// If temp is set to false, temporary sources or resistance won't be counted.
int player_res_poison(bool allow_random, bool temp, bool items, bool forms)
{
    const int form_rp = forms ? cur_form(temp)->res_pois() : 0;
    if (you.is_nonliving(temp, forms)
        || you.is_lifeless_undead(temp)
        || form_rp == 3
        || items && you.unrand_equipped(UNRAND_OLGREB)
        || temp && you.duration[DUR_DIVINE_STAMINA])
    {
        return 3;
    }

    int rp = form_rp;

    if (items)
    {
        // rings of poison resistance
        rp += you.wearing_jewellery(RING_POISON_RESISTANCE);

        // Staves
        rp += you.wearing(OBJ_STAVES, STAFF_ALCHEMY);

        // ego armour:
        rp += you.wearing_ego(OBJ_ARMOUR, SPARM_POISON_RESISTANCE);

        // body armour:
        const item_def *body_armour = you.body_armour();
        if (body_armour)
            rp += armour_type_prop(body_armour->sub_type, ARMF_RES_POISON);

        // rPois+ artefacts
        rp += you.scan_artefacts(ARTP_POISON);

        // dragonskin cloak: 0.5 to draconic resistances
        if (allow_random && you.unrand_equipped(UNRAND_DRAGONSKIN)
            && coinflip())
        {
            rp++;
        }
    }

    // mutations:
    rp += you.get_mutation_level(MUT_POISON_RESISTANCE, temp);
    rp += you.get_mutation_level(MUT_SLIMY_GREEN_SCALES, temp) == 3 ? 1 : 0;

    if (temp && you.duration[DUR_RESISTANCE])
        rp++;

    // Cap rPois at + before Virulence is applied
    // (so carrying multiple rPois effects never directly counters it)
    rp = min(1, rp);

    if (temp && you.duration[DUR_POISON_VULN])
        rp--;

    // don't allow rPois--, etc.
    rp = max(-1, rp);

    return rp;
}

int player_res_sticky_flame()
{
    return you.is_insubstantial();
}

int player_spec_death()
{
    int sd = 0;

    sd += you.wearing(OBJ_STAVES, STAFF_DEATH);

    sd += you.get_mutation_level(MUT_NECRO_ENHANCER);

    sd += you.wearing_ego(OBJ_ARMOUR, SPARM_DEATH);

    sd += you.scan_artefacts(ARTP_ENHANCE_NECRO);

    return sd;
}

int player_spec_fire()
{
    int sf = 0;

    sf += you.wearing(OBJ_STAVES, STAFF_FIRE);

    sf += you.wearing_ego(OBJ_ARMOUR, SPARM_FIRE);

    sf += you.scan_artefacts(ARTP_ENHANCE_FIRE);

    if (you.unrand_equipped(UNRAND_ELEMENTAL_STAFF))
        sf++;

    return sf;
}

int player_spec_cold()
{
    int sc = 0;

    sc += you.wearing(OBJ_STAVES, STAFF_COLD);

    sc += you.wearing_ego(OBJ_ARMOUR, SPARM_ICE);

    sc += you.scan_artefacts(ARTP_ENHANCE_ICE);

    if (you.unrand_equipped(UNRAND_ELEMENTAL_STAFF))
        sc++;

    return sc;
}

int player_spec_earth()
{
    int se = 0;

    // Staves
    se += you.wearing(OBJ_STAVES, STAFF_EARTH);

    se += you.wearing_ego(OBJ_ARMOUR, SPARM_EARTH);

    se += you.scan_artefacts(ARTP_ENHANCE_EARTH);

    if (you.unrand_equipped(UNRAND_ELEMENTAL_STAFF))
        se++;

    return se;
}

int player_spec_air()
{
    int sa = 0;

    // Staves
    sa += you.wearing(OBJ_STAVES, STAFF_AIR);

    sa += you.wearing_ego(OBJ_ARMOUR, SPARM_AIR);

    sa += you.scan_artefacts(ARTP_ENHANCE_AIR);

    if (you.unrand_equipped(UNRAND_ELEMENTAL_STAFF))
        sa++;

    return sa;
}

int player_spec_conj()
{
    int sc = 0;

    sc += you.wearing(OBJ_STAVES, STAFF_CONJURATION);
    sc += you.wearing_jewellery(RING_CONJURATION);
    sc += you.wearing_ego(OBJ_ARMOUR, SPARM_CONJURING);
    sc += you.scan_artefacts(ARTP_ENHANCE_CONJ);

    return sc;
}

int player_spec_hex()
{
    int sh = 0;

    // Demonspawn mutation
    sh += you.get_mutation_level(MUT_HEX_ENHANCER);
    sh += you.scan_artefacts(ARTP_ENHANCE_HEXES);

    return sh;
}

int player_spec_summ()
{
    return you.scan_artefacts(ARTP_ENHANCE_SUMM);
}

int player_spec_forgecraft()
{
    return you.scan_artefacts(ARTP_ENHANCE_FORGECRAFT);
}

int player_spec_alchemy()
{
    int sp = 0;

    sp += you.wearing(OBJ_STAVES, STAFF_ALCHEMY);

    sp += you.wearing_jewellery(AMU_ALCHEMY);

    sp += you.scan_artefacts(ARTP_ENHANCE_ALCHEMY);

    if (you.unrand_equipped(UNRAND_OLGREB))
        sp++;

    return sp;
}

int player_spec_tloc()
{
    return you.scan_artefacts(ARTP_ENHANCE_TLOC);
}

// If temp is set to false, temporary sources of resistance won't be
// counted.
int player_prot_life(bool allow_random, bool temp, bool items)
{
    int pl = 0;

    // piety-based rN doesn't count as temporary (XX why)
    if (you_worship(GOD_SHINING_ONE))
        pl += piety_rank(you.piety()) / 2;

    pl += cur_form(temp)->res_neg();

    // completely stoned, unlike statue which has some life force
    if (temp && you.petrified())
        pl += 3;

    if (items)
    {
        // rings
        pl += you.wearing_jewellery(RING_POSITIVE_ENERGY);

        // armour (checks body armour only)
        pl += you.wearing_ego(OBJ_ARMOUR, SPARM_POSITIVE_ENERGY);

        // pearl dragon counts
        const item_def *body_armour = you.body_armour();
        if (body_armour)
            pl += armour_type_prop(body_armour->sub_type, ARMF_RES_NEG);

        // randart wpns
        pl += you.scan_artefacts(ARTP_NEGATIVE_ENERGY);

        // dragonskin cloak: 0.5 to draconic resistances
        if (allow_random && you.unrand_equipped(UNRAND_DRAGONSKIN)
            && coinflip())
        {
            pl++;
        }

        pl += you.wearing(OBJ_STAVES, STAFF_DEATH);
    }

    // undead/demonic power
    pl += you.get_mutation_level(MUT_NEGATIVE_ENERGY_RESISTANCE, temp);

    pl = min(3, pl);

    return pl;
}

// Even a slight speed advantage is very good... and we certainly don't
// want to go past 6 (see below). -- bwr
int player_movement_speed(bool check_terrain, bool temp)
{
    int mv = get_form()->base_move_speed;

    if (check_terrain && feat_is_water(env.grid(you.pos())))
    {
        if (you.get_mutation_level(MUT_NIMBLE_SWIMMER) >= 2)
            mv -= 4;
        else if (you.in_water() && you.slow_in_water())
            mv += 6; // Wading through water is very slow.
    }

    // moving on liquefied ground, or while maintaining the
    // effect takes longer
    if (check_terrain && (you.liquefied_ground()
                          || you.duration[DUR_LIQUEFYING]))
    {
        mv += 3;
    }

    // armour
    if (you.unrand_equipped(UNRAND_LIGHTNING_SCALES))
        mv -= 1;

    mv += you.wearing_ego(OBJ_ARMOUR, SPARM_PONDEROUSNESS);

    // Cheibriados
    if (have_passive(passive_t::slowed))
        mv += 2 + min(div_rand_round(you.piety(), 20), 8);
    else if (player_under_penance(GOD_CHEIBRIADOS))
        mv += 2 + min(div_rand_round(you.piety_max[GOD_CHEIBRIADOS], 20), 8);

    // Mutations: -2, -3, -4, unless innate and shapechanged.
    if (int fast = you.get_mutation_level(MUT_FAST))
        mv -= fast + 1;

    if (int slow = you.get_mutation_level(MUT_SLOW)
                   + you.has_mutation(MUT_FROG_LEGS)
                   + you.has_mutation(MUT_CONSTRICTING_TAIL) * 2)
    {
        mv *= 10 + slow * 2;
        mv /= 10;
    }

    if (you.has_bane(BANE_LETHARGY))
        mv = mv * 13 / 10;

    if (you.form == transformation::fortress_crab)
        mv = mv * 13 / 10;

    if (temp && you.duration[DUR_FROZEN])
        mv = div_rand_round(mv * 3, 2);

    if (temp && you.duration[DUR_SWIFTNESS] > 0)
    {
        if (you.attribute[ATTR_SWIFTNESS] > 0)
          mv = div_rand_round(3*mv, 4);
        else if (mv >= 8)
          mv = div_rand_round(3*mv, 2);
        else if (mv == 7)
          mv = div_rand_round(7*6, 5); // balance for the cap at 6
    }

    // We'll use the old value of six as a minimum, with haste this could
    // end up as a speed of three, which is about as fast as we want
    // the player to be able to go (since 3 is 3.33x as fast and 2 is 5x,
    // which is a bit of a jump, and a bit too fast) -- bwr
    // Currently Haste takes 6 to 4, which is 2.5x as fast as delay 10
    // and still seems plenty fast. -- elliptic
    if (mv < FASTEST_PLAYER_MOVE_SPEED)
        mv = FASTEST_PLAYER_MOVE_SPEED;

    return mv;
}

// This function differs from the above in that it's used to set the
// initial time_taken value for the turn. Everything else (movement,
// spellcasting, combat) applies a ratio to this value.
int player_speed()
{
    int ps = 10;

    // When paralysed, speed is irrelevant.
    if (you.cannot_act())
        return ps;

    if (you.duration[DUR_SLOW] || have_stat_zero())
        ps = haste_mul(ps);

    if (you.duration[DUR_BERSERK] && !have_passive(passive_t::no_haste))
        ps = berserk_div(ps);
    else if (you.duration[DUR_HASTE])
        ps = haste_div(ps);

    if (you.form == transformation::statue || you.duration[DUR_PETRIFYING])
    {
        ps *= 15;
        ps /= 10;
    }

    return ps;
}

bool is_effectively_light_armour(const item_def *item)
{
    return !item
           || (abs(property(*item, PARM_EVASION)) / 10 < 5);
}

bool player_effectively_in_light_armour()
{
    const item_def *armour = you.body_armour();
    return is_effectively_light_armour(armour);
}

bool player_acrobatic()
{
    return you.wearing_jewellery(AMU_ACROBAT)
        || you.has_mutation(MUT_ACROBATIC)
        || you.scan_artefacts(ARTP_ACROBAT);
}

void update_acrobat_status()
{
    if (!player_acrobatic() && !you.has_bane(BANE_STUMBLING))
        return;

    // Acrobat duration goes slightly into the next turn, giving the
    // player visual feedback of the EV bonus received.
    // This is assignment and not increment as acrobat duration depends
    // on player action.
    you.duration[DUR_ACROBAT] = you.time_taken+1;
    you.redraw_evasion = true;
}

int player_deflection()
{
    int sh = 8 * you.wearing_ego(OBJ_ARMOUR, SPARM_DEFLECTION);
    if (you.get_mutation_level(MUT_MISSING_HAND))
        sh /= 2;
    else
    {
        item_def* item = you.equipment.get_first_slot_item(SLOT_OFFHAND);
        if (item && item->base_type != OBJ_WEAPONS)
            sh /= 2;
    }

    return sh;
}

void update_deflection_status()
{
    if (player_deflection() <= 0)
        return;

    you.duration[DUR_DEFLECTION] = you.time_taken+1;
    you.redraw_armour_class = true;
}

// An evasion factor based on the player's body size, smaller == higher
// evasion size factor.
static int _player_evasion_size_factor(bool base = false)
{
    // XXX: you.body_size() implementations are incomplete, fix.
    const size_type size = you.body_size(PSIZE_BODY, base);
    return 2 * (SIZE_MEDIUM - size);
}

// Determines racial shield preferences for acquirement. (Formicids get a
// bonus for larger shields compared to other medium-sized races).
// TODO: rethink this
int player_shield_racial_factor()
{
    return you.has_mutation(MUT_QUADRUMANOUS) ? -2 // Same as trolls, etc.
           : _player_evasion_size_factor(true);
}


// The total EV penalty to the player for all their worn armour items
// with a base EV penalty (i.e. EV penalty as a base armour property,
// not as a randart property), EXCEPT body armour. Affects evasion only.
static int _player_aux_evasion_penalty(const int scale)
{
    int piece_armour_evasion_penalty = 0;

    // Some lesser armours have small penalties now (barding).
    vector<item_def*> armour = you.equipment.get_slot_items(SLOT_ALL_AUX_ARMOUR);
    for (item_def* item : armour)
    {
        // [ds] Evasion modifiers for armour are negatives, change
        // those to positive for penalty calc.
        const int penalty = (-property(*item, PARM_EVASION))/3;
        if (penalty > 0)
            piece_armour_evasion_penalty += penalty;
    }

    return piece_armour_evasion_penalty * scale / 10;
}

// Long-term player flat EV bonuses/penalties (eg: evasion rings, EV mutations, forms)
static int _player_base_evasion_modifiers()
{
    int evbonus = 0;

    evbonus += you.wearing_jewellery(RING_EVASION);

    evbonus += you.scan_artefacts(ARTP_EVASION);

    // mutations
    evbonus += you.get_mutation_level(MUT_GELATINOUS_BODY);

    if (you.get_mutation_level(MUT_DISTORTION_FIELD))
        evbonus += you.get_mutation_level(MUT_DISTORTION_FIELD) + 1;

    // XXX: rescale these modifiers to allow +0.5 EV bonuses past the soft cap?
    if (you.get_mutation_level(MUT_PROTEAN_GRACE))
        evbonus += protean_grace_amount();

    if (you.has_mutation(MUT_TENGU_FLIGHT))
        evbonus += 4;

    // transformation penalties/bonuses not covered by size alone:
    if (you.get_mutation_level(MUT_SLOW_REFLEXES))
        evbonus -= you.get_mutation_level(MUT_SLOW_REFLEXES) * 5;

    // Consider this a 'permanent' bonus, since players in forms will often
    // remain in that form for a long time. This is slightly untrue for
    // hostile polymorph, however I don't think any of them affect the player's
    // EV in this manner (tree form simply caps it in the same way as paralysis)
    evbonus += get_form()->ev_bonus();

    return evbonus;
}

// Transient player flat EV modifiers
static int _player_temporary_evasion_modifiers()
{
    int evbonus = 0;

    if (you.props.exists(WU_JIAN_HEAVENLY_STORM_KEY))
        evbonus += you.props[WU_JIAN_HEAVENLY_STORM_KEY].get_int();

    if (you.duration[DUR_AGILITY])
        evbonus += AGILITY_BONUS;

    // If you have an active amulet of the acrobat and just moved or waited,
    // get a massive EV bonus.
    if (acrobat_boost_active())
        evbonus += 15;

    // Bane of stumbling triggers on the same conditions as acrobat (thus
    // sharing its timer).
    if (you.has_bane(BANE_STUMBLING) && you.duration[DUR_ACROBAT])
        evbonus -= 25;

    if (you.duration[DUR_VERTIGO])
        evbonus -= 5;

    if (you.is_constricted())
        evbonus -= 10;

    return evbonus;
}

// Player EV multipliers for transient effects
static int _player_apply_evasion_multipliers(int prescaled_ev, const int scale)
{
    if (you.form == transformation::statue)
        prescaled_ev = prescaled_ev * 4 / 5;

    if (you.duration[DUR_PETRIFYING] || you.caught())
        prescaled_ev /= 2;

    // Merfolk get a 25% evasion bonus near water.
    if (feat_is_water(env.grid(you.pos()))
        && you.get_mutation_level(MUT_NIMBLE_SWIMMER) >= 2)
    {
        const int ev_bonus = max(2 * scale, prescaled_ev / 4);
        return prescaled_ev + ev_bonus;
    }

    return prescaled_ev;
}

/**
 * What is the player's bonus to EV from dodging when not paralysed, after
 * accounting for size & body armour penalties?
 *
 * First, calculate base dodge bonus (linear with dodging * dex),
 * and armour dodge penalty (base armour evp, increased for small races &
 * decreased for large, then with a magic "3" subtracted from it to make the
 * penalties not too harsh).
 *
 * If the player's strength is greater than the armour dodge penalty, return
 *      base dodge * (1 - dodge_pen / (str*2)).
 * E.g., if str is twice dodge penalty, return 3/4 of base dodge. If
 * str = dodge_pen * 4, return 7/8...
 *
 * If str is less than dodge penalty, return
 *      base_dodge * str / (dodge_pen * 2).
 * E.g., if str = dodge_pen / 2, return 1/4 of base dodge. if
 * str = dodge_pen / 4, return 1/8...
 *
 * For either equation, if str = dodge_pen, the result is base_dodge/2.
 *
 * @param scale     A scale to multiply the result by, to avoid precision loss.
 * @return          A bonus to EV, multiplied by the scale.
 */
static int _player_armour_adjusted_dodge_bonus(int scale)
{
    const int dodge_bonus =
        (800 + you.skill(SK_DODGING, 10) * you.dex() * 8) * scale
        / (20 - _player_evasion_size_factor()) / 10 / 10;

    const int armour_dodge_penalty = you.unadjusted_body_armour_penalty() - 3;
    if (armour_dodge_penalty <= 0)
        return dodge_bonus;

    const int str = max(1, you.strength());
    if (armour_dodge_penalty >= str)
        return dodge_bonus * str / (armour_dodge_penalty * 2);
    return dodge_bonus - dodge_bonus * armour_dodge_penalty / (str * 2);
}

// Total EV for player
static int _player_evasion(int final_scale, bool ignore_temporary)
{
    const int size_factor = _player_evasion_size_factor();
    const int scale = 100;
    const int size_base_ev = (10 + size_factor) * scale;

    // Calculate 'base' evasion from all permanent modifiers
    const int natural_evasion =
        size_base_ev
        + _player_armour_adjusted_dodge_bonus(scale)
        - you.adjusted_body_armour_penalty(scale)
        - you.adjusted_shield_penalty(scale)
        - _player_aux_evasion_penalty(scale)
        + _player_base_evasion_modifiers() * scale;

    // Everything below this are transient modifiers
    if (ignore_temporary)
        return (natural_evasion * final_scale) / scale;

    // Apply temporary bonuses, penalties, and multipliers
    int final_evasion =
       _player_apply_evasion_multipliers(natural_evasion, scale)
       + (_player_temporary_evasion_modifiers() * scale);

    // Cap EV at a very low level if the player cannot act or is a tree.
    if ((you.cannot_act() || you.form == transformation::tree))
    {
        final_evasion = min((2 + _player_evasion_size_factor() / 2) * scale,
                            final_evasion);
    }

    return (final_evasion * final_scale) / scale;
}

// Returns the spellcasting penalty (increase in spell failure) for the
// player's worn body armour and shield.
int player_armour_shield_spell_penalty()
{
    const int scale = 100;

    int body_armour_penalty =
        max(19 * you.adjusted_body_armour_penalty(scale), 0);

    // This is actually cutting the base ER of our armour by half (not 1/4th),
    // since that ER has already been squared by this point.
    if (you.has_mutation(MUT_RUNIC_MAGIC))
        body_armour_penalty /= 4;

    const int total_penalty = body_armour_penalty
                 + 19 * you.adjusted_shield_penalty(scale);

    return max(total_penalty, 0) / scale;
}

/**
 * How many spell-success-boosting ('wizardry') effects does the player have?
 *
 * @return    The number of wizardry effects.
 */
int player_wizardry()
{
    return you.wearing_jewellery(RING_WIZARDRY)
           + (you.get_mutation_level(MUT_BIG_BRAIN) == 3 ? 1 : 0)
           + you.scan_artefacts(ARTP_WIZARDRY);
}

int player_channelling()
{
    // Here and elsewhere, let's consider making this work for Dj.
    if (you.has_mutation(MUT_HP_CASTING))
        return 0;

    return 2 * you.unrand_equipped(UNRAND_WUCAD_MU)
           + you.wearing_ego(OBJ_ARMOUR, SPARM_ENERGY);
}

static int _sh_from_shield(const item_def &item)
{
    const int base_shield = property(item, PARM_AC) * 2;

    // bonus applied only to base, see above for effect:
    int shield = base_shield * 50;
    shield += base_shield * you.skill(SK_SHIELDS, 5) / 2;

    shield += item.plus * 200;

    shield += you.skill(SK_SHIELDS, 38);

    shield += 3 * 38;

    shield += you.dex() * 38 * (base_shield + 13) / 26;
    return shield;
}

/**
 * Calculate the SH value used internally.
 *
 * Exactly twice the value displayed to players, for legacy reasons.
 * @param       Whether to include temporary effects like TSO's divine shield.
 * @return      The player's current SH value.
 */
int player_shield_class(int scale, bool random, bool ignore_temporary)
{
    int shield = 0;

    if (!ignore_temporary
        && you.incapacitated() || you.has_bane(BANE_RECKLESS))
    {
        return 0;
    }

    const item_def *shield_item = you.shield();
    if (is_shield(shield_item))
        shield += _sh_from_shield(*shield_item);

    // mutations
    // +4, +6, +8 (displayed values)
    shield += (you.get_mutation_level(MUT_LARGE_BONE_PLATES) > 0
               ? you.get_mutation_level(MUT_LARGE_BONE_PLATES) * 400 + 400
               : 0);

    // Icemail and Ephemeral Shield aren't active all of the time, so consider
    // them temporary; this behaviour is consistent with how icemail's AC
    // is dealt with.
    if (!ignore_temporary
        && you.get_mutation_level(MUT_CONDENSATION_SHIELD) > 0
        && !you.duration[DUR_ICEMAIL_DEPLETED])
    {
        shield += ICEMAIL_MAX * 100;
    }
    if (!ignore_temporary
        && you.get_mutation_level(MUT_EPHEMERAL_SHIELD)
        && you.duration[DUR_EPHEMERAL_SHIELD])
    {
        shield += you.get_mutation_level(MUT_EPHEMERAL_SHIELD) * 1400;
    }

    shield += qazlal_sh_boost() * 100;
    shield += you.wearing_jewellery(AMU_REFLECTION) * AMU_REFLECT_SH * 100;
    shield += you.scan_artefacts(ARTP_SHIELDING) * 200;

    if (you.duration[DUR_DEFLECTION])
        shield += player_deflection() * 200;

    return random ? div_rand_round(shield * scale, 100) : ((shield * scale) / 100);
}

/**
 * Calculate the SH value that should be displayed to players.
 *
 * Exactly half the internal value, for legacy reasons.
 * @param scale           How much to scale the value by (higher scale increases
                          precision, as SH is a number with 2 decimal places)
 * @param bool_temporary  Whether to include temporary effects like
                          TSO's divine shield.
 * @return                The SH value to be displayed.
 */
int player_displayed_shield_class(int scale, bool ignore_temporary)
{
    return player_shield_class(scale, false, ignore_temporary) / 2;
}

/**
 * Does the player have 'omnireflection' (the ability to reflect piercing
 * effects and enchantments)?
 *
 * @return      Whether the player has the Warlock's Mirror equipped.
 */
bool player_omnireflects()
{
    return you.unrand_equipped(UNRAND_WARLOCK_MIRROR);
}

void forget_map(bool rot)
{
    ASSERT(!crawl_state.game_is_arena());

    // If forgetting was intentional, clear the travel trail.
    if (!rot)
        clear_travel_trail();

    const bool rot_resist = player_in_branch(BRANCH_ABYSS)
                            && have_passive(passive_t::map_rot_res_abyss);
    const double geometric_chance = 0.99;
    const int radius = (rot_resist ? 200 : 100);

    const int scalar = 0xFF;
    for (rectangle_iterator ri(0); ri; ++ri)
    {
        const coord_def &p = *ri;
        if (!env.map_knowledge(p).known() || you.see_cell(p))
            continue;

        if (player_in_branch(BRANCH_ABYSS)
            && env.map_knowledge(p).item()
            && env.map_knowledge(p).item()->is_type(OBJ_RUNES, RUNE_ABYSSAL))
        {
            continue;
        }

        if (rot)
        {
            const int dist = grid_distance(you.pos(), p);
            int chance = pow(geometric_chance,
                             max(1, (dist * dist - radius) / 40)) * scalar;
            if (x_chance_in_y(chance, scalar))
                continue;
        }

        if (you.see_cell(p))
            continue;

        env.map_knowledge(p).clear();
        if (env.map_forgotten)
            (*env.map_forgotten)(p).clear();
        StashTrack.update_stash(p);
#ifdef USE_TILE
        tile_forget_map(p);
#endif
    }

    ash_detect_portals(is_map_persistent());
#ifdef USE_TILE
    tiles.update_minimap_bounds();
#endif
}

int get_exp_progress()
{
    if (you.experience_level >= you.get_max_xl())
        return 0;

    const int current = exp_needed(you.experience_level);
    const int next    = exp_needed(you.experience_level + 1);
    if (next == current)
        return 0;
    return (you.experience - current) * 100 / (next - current);
}

static void _recharge_xp_evokers(int exp)
{
    FixedVector<item_def*, NUM_MISCELLANY> evokers(nullptr);
    list_charging_evokers(evokers);

    const int xp_by_xl = exp_needed(you.experience_level+1, 0)
                       - exp_needed(you.experience_level, 0);
    const int skill_denom = 3 + you.skill_rdiv(SK_EVOCATIONS, 1, 9);
    const int xp_factor = max(xp_by_xl / 5, 100) / skill_denom;

    if (you.wearing_ego(OBJ_GIZMOS, SPGIZMO_GADGETEER)
        || you.unrand_equipped(UNRAND_GADGETEER))
    {
        exp = exp * 130 / 100;
    }

    for (int i = 0; i < NUM_MISCELLANY; ++i)
    {
        item_def* evoker = evokers[i];
        if (!evoker)
            continue;

        int &debt = evoker_debt(evoker->sub_type);
        if (debt == 0)
            continue;

        int plus_factor = div_rand_round(5 * xp_factor, 5 + evoker_plus(evoker->sub_type));
        const int old_charges = evoker_charges(i);
        debt = max(0, debt - div_rand_round(exp, plus_factor));
        const int gained = evoker_charges(i) - old_charges;
        if (gained)
            print_xp_evoker_recharge(*evoker, gained, silenced(you.pos()));
    }
}

/// Make progress toward the abyss spawning an exit/stairs.
static void _reduce_abyss_xp_timer(int exp)
{
    if (!player_in_branch(BRANCH_ABYSS))
        return;

    const int xp_factor =
        max(min((int)exp_needed(you.experience_level+1, 0) / 7,
                you.experience_level * 425),
            you.experience_level*2 + 15) / 5;
    // Reduce abyss exit spawns in the Deep Abyss (J:6+) to preserve challenge.
    const int depth_factor = max(1, you.depth - 4);

    if (!you.props.exists(ABYSS_STAIR_XP_KEY))
        you.props[ABYSS_STAIR_XP_KEY] = EXIT_XP_COST;
    const int reqd_xp = you.props[ABYSS_STAIR_XP_KEY].get_int();
    const int new_req = reqd_xp - div_rand_round(exp, xp_factor * depth_factor);
    dprf("reducing xp timer from %d to %d (factor = %d)",
         reqd_xp, new_req, xp_factor);
    you.props[ABYSS_STAIR_XP_KEY].get_int() = new_req;
}

/// update penance for XP based gods
static void _handle_xp_penance(int exp)
{
    vector<god_type> xp_gods;
    for (god_iterator it; it; ++it)
    {
        if (xp_penance(*it))
            xp_gods.push_back(*it);
    }

    if (!xp_gods.empty())
    {
        god_type god = xp_gods[random2(xp_gods.size())];
        reduce_xp_penance(god, exp);
    }
}

/// update hp drain
static void _handle_hp_drain(int exp)
{
    if (!you.hp_max_adj_temp)
        return;

    const int mul = you.has_mutation(MUT_PERSISTENT_DRAIN) ? 2 : 1;
    int loss = div_rand_round(exp, 4 * mul * calc_skill_cost(you.skill_cost_level));

    // Make it easier to recover from very heavy levels of draining
    // (they're nasty enough as it is)
    loss = loss * (1 + (-you.hp_max_adj_temp / (25.0f * mul)));

    dprf("Lost %d of %d draining points", loss, -you.hp_max_adj_temp);

    you.hp_max_adj_temp += loss;

    const bool drain_removed = you.hp_max_adj_temp >= 0;
    if (drain_removed)
        you.hp_max_adj_temp = 0;

    calc_hp();

    if (drain_removed)
        mprf(MSGCH_RECOVERY, "Your life force feels restored.");
}

static void _handle_breath_recharge(int exp)
{
    if (!(species::is_draconian(you.species) && you.experience_level >= 7
            || you.form == transformation::dragon)
        || you.props[DRACONIAN_BREATH_USES_KEY].get_int() >= MAX_DRACONIAN_BREATH)
    {
        return;
    }

    if (!you.props.exists(DRACONIAN_BREATH_RECHARGE_KEY))
        you.props[DRACONIAN_BREATH_RECHARGE_KEY] = 50;

    int loss = div_rand_round(exp, calc_skill_cost(you.skill_cost_level));
    if (you.form == transformation::dragon)
        loss *= 2;
    you.props[DRACONIAN_BREATH_RECHARGE_KEY].get_int() -= loss;

    if (you.props[DRACONIAN_BREATH_RECHARGE_KEY].get_int() <= 0)
    {
        you.props.erase(DRACONIAN_BREATH_RECHARGE_KEY);
        gain_draconian_breath_uses(1);
        mprf(MSGCH_DURATION, "You feel power welling in your lungs.");
    }
}

static void _handle_cacophony_recharge(int exp)
{
    if (!you.props.exists(CACOPHONY_XP_KEY))
        return;

    int loss = div_rand_round(exp, calc_skill_cost(you.skill_cost_level));
    you.props[CACOPHONY_XP_KEY].get_int() -= loss;

    if (you.props[CACOPHONY_XP_KEY].get_int() <= 0)
    {
        you.props.erase(CACOPHONY_XP_KEY);
        mprf(MSGCH_DURATION, "You feel ready to make another cacophony.");
    }
}

static void _handle_batform_recharge(int exp)
{
    if (!you.props.exists(BATFORM_XP_KEY)
        || you.default_form != transformation::vampire)
    {
        return;
    }

    int loss = div_rand_round(exp, calc_skill_cost(you.skill_cost_level));
    you.props[BATFORM_XP_KEY].get_int() -= loss;

    if (you.props[BATFORM_XP_KEY].get_int() <= 0)
    {
        you.props.erase(BATFORM_XP_KEY);
        mprf(MSGCH_DURATION, "You feel ready to scatter into bats once more.");
    }
}

static void _handle_watery_grave_recharge(int exp)
{
    if (!you.props.exists(WATERY_GRAVE_XP_KEY)
        || you.default_form != transformation::aqua)
    {
        return;
    }

    int loss = div_rand_round(exp, calc_skill_cost(you.skill_cost_level));
    you.props[WATERY_GRAVE_XP_KEY].get_int() -= loss;

    if (you.props[WATERY_GRAVE_XP_KEY].get_int() <= 0)
    {
        you.props.erase(WATERY_GRAVE_XP_KEY);
        mprf(MSGCH_DURATION, "You feel ready to drown your foes once more.");
    }
}

static void _handle_banes(int exp)
{
    int loss = div_rand_round(exp * 10, calc_skill_cost(you.skill_cost_level));

    if (you.has_mutation(MUT_ACCURSED) || you.undead_state() != US_ALIVE)
        loss /= 2;

    if (you.attribute[ATTR_DOOM] > 0)
    {
        you.attribute[ATTR_DOOM] -= div_rand_round(loss, 15);
        if (you.attribute[ATTR_DOOM] <= 0)
        {
            mprf(MSGCH_DURATION, "You feel the doom around you dissipate.");
            you.attribute[ATTR_DOOM] = 0;
        }

        you.redraw_doom = true;
    }

    for (int i = 0; i < NUM_BANES; ++i)
    {
        if (you.banes[i] > 0)
        {
            you.banes[i] -= loss;
            if (you.banes[i] <= 0)
                remove_bane(static_cast<bane_type>(i));
        }
    }
}

static void _handle_ostracism(int exp)
{
    if (you.attribute[ATTR_OSTRACISM] == 0)
        return;

    int loss = div_rand_round(exp, calc_skill_cost(you.skill_cost_level) * 4 / 3);
    player_change_ostracism(-loss);
}

static void _handle_god_wrath(int exp)
{
    for (god_iterator it; it; ++it)
    {
        if (active_penance(*it))
        {
            you.attribute[ATTR_GOD_WRATH_XP] -= exp;
            while (you.attribute[ATTR_GOD_WRATH_XP] < 0)
            {
                you.attribute[ATTR_GOD_WRATH_COUNT]++;
                set_penance_xp_timeout();
            }
            break;
        }
    }
}

unsigned int gain_exp(unsigned int exp_gained)
{
    if (crawl_state.game_is_arena())
        return 0;

    you.experience_pool += exp_gained;

    if (player_under_penance(GOD_HEPLIAKLQANA))
        return 0; // no XP for you!

    const unsigned int max_gain = (unsigned int)MAX_EXP_TOTAL - you.experience;
    if (max_gain < exp_gained)
        return max_gain;
    return exp_gained;
}

void apply_exp()
{
    const unsigned int exp_gained = you.experience_pool;
    if (exp_gained == 0)
        return;

    you.experience_pool = 0;

    // xp-gated effects that don't use sprint inflation
    _handle_xp_penance(exp_gained);
    _handle_god_wrath(exp_gained);

    // evolution mutation timer
    if (you.attribute[ATTR_EVOL_XP] > 0 && you.can_safely_mutate())
        you.attribute[ATTR_EVOL_XP] -= exp_gained;

    // modified experience due to sprint inflation
    unsigned int skill_xp = exp_gained;
    if (crawl_state.game_is_sprint())
        skill_xp = sprint_modify_exp(skill_xp);

    // xp-gated effects that use sprint inflation
    _recharge_xp_evokers(skill_xp);
    _reduce_abyss_xp_timer(skill_xp);
    _handle_hp_drain(skill_xp);
    _handle_banes(skill_xp);
    _handle_ostracism(skill_xp);
    _handle_breath_recharge(skill_xp);
    _handle_cacophony_recharge(skill_xp);
    _handle_batform_recharge(skill_xp);
    _handle_watery_grave_recharge(skill_xp);

    if (player_under_penance(GOD_HEPLIAKLQANA))
        return; // no xp for you!

    // handle actual experience gains,
    // i.e. XL and skills

    dprf("gain_exp: %d", exp_gained);

    if (you.experience + exp_gained > (unsigned int)MAX_EXP_TOTAL)
        you.experience = MAX_EXP_TOTAL;
    else
        you.experience += exp_gained;

    you.exp_available += 10 * skill_xp;

    train_skills();
    while (check_selected_skills()
           && you.exp_available >= calc_skill_cost(you.skill_cost_level))
    {
        train_skills();
    }

    level_change();
}

bool will_gain_life(int lev)
{
    if (lev < you.attribute[ATTR_LIFE_GAINED] - 2)
        return false;

    return you.lives - 1 + you.deaths < (lev - 1) / 3;
}

static bool _felid_extra_life()
{
    if (will_gain_life(you.max_level)
        && you.lives < 2)
    {
        you.lives++;
        mprf(MSGCH_INTRINSIC_GAIN, "Extra life!");
        you.attribute[ATTR_LIFE_GAINED] = you.max_level;
        // Should play the 1UP sound from SMB...
        return true;
    }
    return false;
}

static void _gain_and_note_hp_mp()
{
    const int old_mp = you.magic_points;
    const int old_maxmp = you.max_magic_points;

    // recalculate for game
    calc_hp(true);
    calc_mp();

    set_mp(old_maxmp > 0 ? old_mp * you.max_magic_points / old_maxmp
           : you.max_magic_points);

    // Get "real" values for note-taking, i.e. ignore Berserk,
    // transformations or equipped items.
    const int note_maxhp = get_real_hp(false, true);
    const int note_maxmp = get_real_mp(false);

    take_note(Note(NOTE_XP_LEVEL_CHANGE, you.experience_level, 0,
        make_stringf("HP: %d/%d MP: %d/%d",
            min(you.hp, note_maxhp), note_maxhp,
            min(you.magic_points, note_maxmp), note_maxmp)));
}

static int _rest_trigger_level(int max)
{
    return (max * Options.rest_wait_percent) / 100;
}

static bool _should_stop_resting(int cur, int max, bool check_opts=true)
{
    return cur == max || check_opts && cur == _rest_trigger_level(max);
}

/**
 * Calculate max HP changes and scale current HP accordingly.
 */
void calc_hp(bool scale)
{
    // Rounding must be down or Deep Dwarves would abuse certain values.
    // We can reduce errors by a factor of 100 by using partial hp we have.
    int oldhp = you.hp;
    int old_max = you.hp_max;

    you.hp_max = get_real_hp(true, true);

    // hp_max is not serialized, so fixup code that tries to trigger rescaling
    // during load should not actually do it.
    if (scale && old_max > 0)
    {
        int hp = you.hp * 100 + you.hit_points_regeneration;
        int new_max = you.hp_max;
        hp = hp * new_max / old_max;
        if (hp < 100)
            hp = 100;
        set_hp(min(hp / 100, you.hp_max));
        you.hit_points_regeneration = hp % 100;
    }

    you.hp = min(you.hp, you.hp_max);

    if (oldhp != you.hp || old_max != you.hp_max)
    {
        if (_should_stop_resting(you.hp, you.hp_max))
            interrupt_activity(activity_interrupt::full_hp);
        dprf("HP changed: %d/%d -> %d/%d", oldhp, old_max, you.hp, you.hp_max);
        you.redraw_hit_points = true;

        if (you.hp == you.hp_max)
            maybe_attune_regen_items(true, false);
    }
}

int xp_to_level_diff(int xp, int scale)
{
    ASSERT(xp >= 0);
    const int adjusted_xp = you.experience + xp;
    int projected_level = you.experience_level;
    while (you.experience >= exp_needed(projected_level + 1))
        projected_level++; // handle xl 27 chars
    int adjusted_level = projected_level;

    // closest whole number level, rounding down
    while (adjusted_xp >= (int) exp_needed(adjusted_level + 1))
        adjusted_level++;
    if (scale > 1)
    {
        // TODO: what is up with all the casts here?

        // decimal scaled version of current level including whatever fractional
        // part scale can handle
        const int cur_level_scaled = projected_level * scale
                + (you.experience - (int) exp_needed(projected_level)) * scale /
                    ((int) exp_needed(projected_level + 1)
                                    - (int) exp_needed(projected_level));

        // decimal scaled version of what adjusted_xp would get you
        const int adjusted_level_scaled = adjusted_level * scale
                + (adjusted_xp - (int) exp_needed(adjusted_level)) * scale /
                    ((int) exp_needed(adjusted_level + 1)
                                    - (int) exp_needed(adjusted_level));
        // TODO: this would be more usable with better rounding behaviour
        return adjusted_level_scaled - cur_level_scaled;
    }
    else
        return adjusted_level - projected_level;
}

static void _gain_innate_spells()
{
    auto &spell_vec = you.props[INNATE_SPELLS_KEY].get_vector();
    // Gain spells at every odd XL, starting at XL 3 and continuing to XL 27.
    for (int i = 0; i < spell_vec.size() && i < (you.experience_level - 1) / 2;
         i++)
    {
        const spell_type spell = (spell_type)spell_vec[i].get_int();
        if (spell == SPELL_NO_SPELL)
            continue; // spell lost due to lack of slots
        auto spindex = find(begin(you.spells), end(you.spells), spell);
        if (spindex != end(you.spells))
            continue; // already learned that one

        // XXX: this shouldn't be able to happen, but rare Wanderer starts
        // could give out too many spells and hit the cap.
        if (you.spell_no >= MAX_KNOWN_SPELLS)
        {
            for (int j = 0; j < i; j++)
            {
                const spell_type oldspell = (spell_type)spell_vec[j].get_int();
                if (oldspell == SPELL_NO_SPELL)
                    continue;
                auto oldindex = find(begin(you.spells), end(you.spells),
                                     oldspell);
                if (oldindex != end(you.spells))
                {
                    mpr("Your capacity for spells is full, and you lose "
                        "access to an earlier spell.");
                    del_spell_from_memory(oldspell);
                    spell_vec[j].get_int() = SPELL_NO_SPELL;
                    break;
                }
            }
            // If somehow a slot can't be freed, give up and lose the spell.
            // This extremely shouldn't happen.
            if (you.spell_no >= MAX_KNOWN_SPELLS)
            {
                spell_vec[i].get_int() = SPELL_NO_SPELL;
                continue;
            }
        }
        mprf("The power to cast %s wells up from within.", spell_title(spell));
        add_spell_to_memory(spell);
    }
}

// When first gaining the ability to enkindle, make sure the player has at least
// one spell to use with it. (We gift one to everyone, both for flavor reasons
// and to avoid weird gaming by amnesia-ing or delaying memorising a spell until
// being gifted this one.)
static void _revenant_spell_gift()
{
    // Also give a memory charge, so that the player can use it immediately.
    // (Due to XP scaling, there first few XLs give charges *really* slowly,
    // which I'd independetly like to fix, but this will do for now.)
    you.props[ENKINDLE_CHARGES_KEY].get_int() = 1;

    const static vector<pair<spell_type, string>> enkindle_gifts =
    {
        {SPELL_FOXFIRE, "wisps of flame dancing upon you"},
        {SPELL_FREEZE, "the chill of winter seizing you"},
        {SPELL_SHOCK, "electricity coursing through you"},
        {SPELL_MAGIC_DART, "the impact of arcane energy battering you"},
        {SPELL_KINETIC_GRAPNEL, "the bite of steel piercing you"},
        {SPELL_SANDBLAST, "the sting of sand against your skin"},
        {SPELL_POISONOUS_VAPOURS, "the taste of poison filling your lungs"},
    };

    vector<spell_type> gift_possibilities;
    for (const auto& spell : enkindle_gifts)
        if (!you.has_spell(spell.first))
            gift_possibilities.push_back(spell.first);

    // In the very unlikely case an XL 3 revenant already knows all 7 of these
    // spells. Hey, it's probably not literally impossible.
    if (gift_possibilities.empty())
    {
        mpr("You remember only oblivion.");
        return;
    }

    const spell_type spell = gift_possibilities[random2(gift_possibilities.size())];
    string msg;
    for (const auto& gift : enkindle_gifts)
    {
        if (gift.first == spell)
        {
            msg = gift.second;
            break;
        }
    }

    mprf("You remember %s.", msg.c_str());
    mprf("(You can now cast %s.)", spell_title(spell));
    add_spell_to_memory(spell);
}

/**
 * Handle the effects from a player's change in XL.
 * @param aux                     A string describing the cause of the level
 *                                change.
 * @param skip_attribute_increase If true and XL has increased, don't process
 *                                stat gains. Currently only used by wizmode
 *                                commands.
 */
void level_change(bool skip_attribute_increase)
{
    // necessary for the time being, as level_change() is called
    // directly sometimes {dlb}
    you.redraw_experience = true;

    while (you.experience < exp_needed(you.experience_level))
        lose_level();

    while (you.experience_level < you.get_max_xl()
           && you.experience >= exp_needed(you.experience_level + 1))
    {
        bool gained_felid_life = false;
        if (!skip_attribute_increase)
        {
            crawl_state.cancel_cmd_all();

            if (is_processing_macro())
                flush_input_buffer(FLUSH_ABORT_MACRO);
        }

        // [ds] Make sure we increment you.experience_level and apply
        // any stat/hp increases only after we've cleared all prompts
        // for this experience level. If we do part of the work before
        // the prompt, and a player on telnet gets disconnected, the
        // SIGHUP will save Crawl in the in-between state and rob the
        // player of their level-up perks.

        const int new_exp = you.experience_level + 1;
        // some species need to do this at a specific time; most just do it at the end
        bool updated_maxhp = false;

        if (new_exp <= you.max_level)
        {
            mprf(MSGCH_INTRINSIC_GAIN,
                 "Welcome back to level %d!", new_exp);

            // No more prompts for this XL past this point.

            you.experience_level = new_exp;
        }
        else  // Character has gained a new level
        {
            // Don't want to see the dead creature at the prompt.
            redraw_screen();
            update_screen();

            if (new_exp == 27)
                mprf(MSGCH_INTRINSIC_GAIN, "You have reached level 27, the final one!");
            else if (new_exp == you.get_max_xl())
                mprf(MSGCH_INTRINSIC_GAIN, "You have reached level %d, the highest you will ever reach!",
                        you.get_max_xl());
            else
            {
                mprf(MSGCH_INTRINSIC_GAIN, "You have reached level %d!",
                     new_exp);
            }

            const bool manual_stat_level = you.has_mutation(MUT_DIVINE_ATTRS)
                ? (new_exp % 3 == 0)  // 3,6,9,12...
                : (new_exp % 6 == 3); // 3,9,15,21,27

            // Must do this before actually changing experience_level,
            // so we will re-prompt on load if a hup is received.
            if (manual_stat_level && !skip_attribute_increase)
                if (!attribute_increase())
                    return; // abort level gain, the xp is still there

            // Set this after printing, since a more() might clear it.
            you.redraw_experience = true;

            crawl_state.stat_gain_prompt = false;
            you.experience_level = new_exp;
            you.max_level = you.experience_level;

#ifdef USE_TILE_LOCAL
            // In case of intrinsic ability changes.
            tiles.layout_statcol();
            redraw_screen();
            update_screen();
#endif
            if (!skip_attribute_increase)
                species_stat_gain(you.species);

            switch (you.species)
            {
            case SP_NAGA:
                if (!(you.experience_level % 3))
                {
                    mprf(MSGCH_INTRINSIC_GAIN, "Your skin feels tougher.");
                    you.redraw_armour_class = true;
                }
                break;

            case SP_BASE_DRACONIAN:
                if (you.experience_level >= 7)
                {
                    // XX make seed stable by choosing at birth
                    you.species = species::random_draconian_colour();

                    // We just changed our aptitudes, so some skills may now
                    // be at the wrong level (with negative progress); if we
                    // print anything in this condition, we might trigger a
                    // --More--, a redraw, and a crash (#6376 on Mantis).
                    //
                    // Hence we first fix up our skill levels silently (passing
                    // do_level_up = false) but save the old values; then when
                    // we want the messages later, we restore the old skill
                    // levels and call check_skill_level_change() again, this
                    // time passing do_level_up = true.

                    uint8_t saved_skills[NUM_SKILLS];
                    for (skill_type sk = SK_FIRST_SKILL; sk < NUM_SKILLS; ++sk)
                    {
                        saved_skills[sk] = you.skills[sk];
                        check_skill_level_change(sk, false);
                    }
                    // The player symbol depends on species.
                    update_player_symbol();
#ifdef USE_TILE
                    init_player_doll();
#endif
                    mprf(MSGCH_INTRINSIC_GAIN,
                         "Your scales start taking on %s colour.",
                         article_a(species::scale_type(you.species)).c_str());

                    // Produce messages about skill increases/decreases. We
                    // restore one skill level at a time so that at most the
                    // skill being checked is at the wrong level.
                    for (skill_type sk = SK_FIRST_SKILL; sk < NUM_SKILLS; ++sk)
                    {
                        const int oldapt = species_apt(sk, SP_BASE_DRACONIAN);
                        const int newapt = species_apt(sk, you.species);
                        if (oldapt != newapt)
                        {
                            mprf(MSGCH_INTRINSIC_GAIN, "You learn %s %s%s.",
                                 skill_name(sk),
                                 abs(oldapt - newapt) > 1 ? "much " : "",
                                 oldapt > newapt ? "slower" : "quicker");
                        }

                        you.skills[sk] = saved_skills[sk];
                        check_skill_level_change(sk);
                    }

                    // It's possible we passed a training target due to
                    // skills being rescaled to new aptitudes. Thus, we must
                    // check the training targets.
                    check_training_targets();

                    // Tell the player about their new species
                    for (auto &mut : species::fake_mutations(you.species, false))
                        mprf(MSGCH_INTRINSIC_GAIN, "%s", mut.c_str());

                    gain_draconian_breath_uses(2);

                    // needs to be done early here, so HP doesn't look drained
                    // when we redraw the screen
                    _gain_and_note_hp_mp();
                    updated_maxhp = true;
#ifdef USE_TILE_LOCAL
                    tiles.layout_statcol();
#endif
                    redraw_screen();
                    update_screen();
                }
                break;

            case SP_DEMONSPAWN:
            {
                bool gave_message = false;
                int level = 0;
                mutation_type first_body_facet = NUM_MUTATIONS;

                for (const player::demon_trait trait : you.demonic_traits)
                {
                    if (is_body_facet(trait.mutation))
                    {
                        if (first_body_facet < NUM_MUTATIONS
                            && trait.mutation != first_body_facet)
                        {
                            if (you.experience_level == level)
                            {
                                mprf(MSGCH_MUTATION, "You feel monstrous as "
                                     "your demonic heritage exerts itself.");
                                mark_milestone("monstrous", "discovered their "
                                               "monstrous ancestry!");
                                take_note(Note(NOTE_MESSAGE, 0, 0,
                                     "Discovered your monstrous ancestry."));
                            }
                            break;
                        }

                        if (first_body_facet == NUM_MUTATIONS)
                        {
                            first_body_facet = trait.mutation;
                            level = trait.level_gained;
                        }
                    }
                }

                for (const player::demon_trait trait : you.demonic_traits)
                {
                    if (trait.level_gained == you.experience_level)
                    {
                        if (!gave_message)
                        {
                            mprf(MSGCH_INTRINSIC_GAIN,
                                 "Your demonic ancestry asserts itself...");

                            gave_message = true;
                        }
                        perma_mutate(trait.mutation, 1, "demonic ancestry");
                    }
                }

                break;
            }

            case SP_COGLIN:
            {
                switch (you.experience_level)
                {
                    case 3:
                    case 7:
                    case 11:
                        coglin_announce_gizmo_name();
                        break;

                    case COGLIN_GIZMO_XL:
                    {
                        mpr("You feel a burst of inspiration! You are finally "
                            "ready to make a one-of-a-kind gizmo!");
                        mprf("(press <w>%c</w> on the <w>%s</w>bility menu to create your gizmo)",
                                get_talent(ABIL_INVENT_GIZMO, false).hotkey,
                                command_to_string(CMD_USE_ABILITY).c_str());
                    }
                    break;
                }
                break;
            }

            case SP_REVENANT:
                if (new_exp == 3)
                    _revenant_spell_gift();
                break;

            default:
                break;
            }

            if (you.has_mutation(MUT_MULTILIVED))
                gained_felid_life = _felid_extra_life();

            give_level_mutations(you.species, you.experience_level);

        }

        if (species::is_draconian(you.species) && !(you.experience_level % 3))
        {
            mprf(MSGCH_INTRINSIC_GAIN, "Your scales feel tougher.");
            you.redraw_armour_class = true;
        }
        if (!updated_maxhp)
            _gain_and_note_hp_mp();

        if (gained_felid_life)
            take_note(Note(NOTE_GAIN_LIFE, you.lives));

        if (you.has_mutation(MUT_INNATE_CASTER))
            _gain_innate_spells();

        xom_is_stimulated(12);
        if (in_good_standing(GOD_HEPLIAKLQANA))
            upgrade_hepliaklqana_ancestor();

        learned_something_new(HINT_NEW_LEVEL);
    }

    while (you.experience >= exp_needed(you.max_level + 1))
    {
        ASSERT(you.experience_level == you.get_max_xl());
        ASSERT(you.max_level < 127); // marshalled as an 1-byte value
        you.max_level++;
        if (you.has_mutation(MUT_MULTILIVED) && _felid_extra_life())
            take_note(Note(NOTE_GAIN_LIFE, you.lives));
    }

    you.redraw_title = true;

    update_whereis();

    // Hints mode arbitrarily ends at xp 7.
    if (crawl_state.game_is_hints() && you.experience_level >= 7)
        hints_finished();
}

void adjust_level(int diff, bool just_xp)
{
    ASSERT((uint64_t)you.experience <= (uint64_t)MAX_EXP_TOTAL);
    const int max_exp_level = you.get_max_xl();
    if (you.experience_level + diff < 1)
        you.experience = 0;
    else if (you.experience_level + diff >= max_exp_level)
    {
        const unsigned needed = exp_needed(max_exp_level);
        // Level gain when already at max should never reduce player XP;
        // but level loss (diff < 0) should.
        if (diff < 0 || you.experience < needed)
            you.experience = needed;
    }
    else
    {
        while (diff < 0 && you.experience >=
                exp_needed(max_exp_level))
        {
            // Having XP for level 53 and going back to 26 due to a single
            // card would mean your felid is not going to get any extra lives
            // in foreseable future.
            you.experience -= exp_needed(max_exp_level)
                    - exp_needed(max_exp_level - 1);
            diff++;
        }
        int old_min = exp_needed(you.experience_level);
        int old_max = exp_needed(you.experience_level + 1);
        int new_min = exp_needed(you.experience_level + diff);
        int new_max = exp_needed(you.experience_level + 1 + diff);
        dprf("XP before: %d\n", you.experience);
        dprf("%4.2f of %d..%d to %d..%d",
             (you.experience - old_min) * 1.0 / (old_max - old_min),
             old_min, old_max, new_min, new_max);

        you.experience = ((int64_t)(new_max - new_min))
                       * (you.experience - old_min)
                       / (old_max - old_min)
                       + new_min;
        dprf("XP after: %d\n", you.experience);
    }

    ASSERT((uint64_t)you.experience <= (uint64_t)MAX_EXP_TOTAL);

    if (!just_xp)
        level_change();
}

/**
 * Get the player's current stealth value.
 *
 * (Keep in mind, while tweaking this function: the order in which stealth
 * modifiers are applied is significant!)
 *
 * @return  The player's current stealth value.
 */
int player_stealth()
{
    ASSERT(!crawl_state.game_is_arena());
    // Extreme stealthiness can be enforced by wizmode stealth setting.
    if (crawl_state.disables[DIS_MON_SIGHT])
        return 1000;

    // berserking, sacrifice stealth.
    if (you.berserk() || you.get_mutation_level(MUT_NO_STEALTH))
        return 0;

    int stealth = you.dex() * 3;

    stealth += you.skill(SK_STEALTH, 15);

    if (you.confused())
        stealth /= 3;

    const item_def *arm = you.body_armour();
    if (arm)
    {
        // [ds] New stealth penalty formula from rob: SP = 6 * (EP^2)
        // Now 2 * EP^2 / 3 after EP rescaling.
        const int evp = you.unadjusted_body_armour_penalty();
        const int penalty = evp * evp * 2 / 3;
        stealth -= penalty;

        const int pips = armour_type_prop(arm->sub_type, ARMF_STEALTH);
        stealth += pips * STEALTH_PIP;
    }

    stealth += STEALTH_PIP * you.scan_artefacts(ARTP_STEALTH);
    stealth += STEALTH_PIP * you.wearing_ego(OBJ_ARMOUR, SPARM_STEALTH);
    stealth += STEALTH_PIP * you.wearing_jewellery(RING_STEALTH);

    if (you.duration[DUR_STEALTH])
        stealth += STEALTH_PIP * 2;

    // Mutations.
    stealth += STEALTH_PIP * you.get_mutation_level(MUT_NIGHTSTALKER) / 3;
    stealth += STEALTH_PIP * you.get_mutation_level(MUT_THIN_SKELETAL_STRUCTURE);
    stealth += STEALTH_PIP * you.get_mutation_level(MUT_CAMOUFLAGE);
    if (you.has_mutation(MUT_TRANSLUCENT_SKIN))
        stealth += STEALTH_PIP;

    if (you.form == transformation::vampire
        || you.form == transformation::bat_swarm)
    {
        stealth += (STEALTH_PIP * 2);
    }

    // Radiating silence is the negative complement of shouting all the
    // time... a sudden change from background noise to no noise is going
    // to clue anything in to the fact that something is very wrong...
    // a personal silence spell would naturally be different, but this
    // silence radiates for a distance and prevents monster spellcasting,
    // which pretty much gives away the stealth game.
    if (you.duration[DUR_SILENCE])
        stealth -= STEALTH_PIP;

    if (feat_is_water(env.grid(you.pos())))
    {
        if (you.has_mutation(MUT_NIMBLE_SWIMMER))
            stealth += STEALTH_PIP;
        else if (you.in_water() && !you.can_swim() && !you.extra_balanced())
            stealth /= 2;       // splashy-splashy
    }

    // If you've been tagged with Corona or are Glowing, the glow
    // makes you extremely unstealthy.
    if (you.backlit())
        stealth = stealth * 2 / 5;

    // On the other hand, shrouding has the reverse effect, if you know
    // how to make use of it:
    if (you.umbra() && you.umbra_radius() >= 0)
        stealth = stealth * 3 / 2;

    // If you're surrounded by a storm, you're inherently pretty conspicuous.
    if (have_passive(passive_t::storm_shield))
    {
        stealth = stealth
                  * (MAX_PIETY - min((int)you.piety(), piety_breakpoint(5)))
                  / (MAX_PIETY - piety_breakpoint(0));
    }
    // The shifting glow from the Orb, while too unstable to negate invis
    // or affect to-hit, affects stealth even more than regular glow.
    if (player_has_orb() || you.unrand_equipped(UNRAND_CHARLATANS_ORB))
        stealth /= 3;

    // Cap minimum stealth during Nightfall at 100. (0, otherwise.)
    stealth = max(you.duration[DUR_PRIMORDIAL_NIGHTFALL] ? 100 : 0, stealth);

    return stealth;
}

// Is a given duration about to expire?
bool dur_expiring(duration_type dur)
{
    const int value = you.duration[dur];
    if (value <= 0)
        return false;

    // XXX: reconsider using DUR_TRANSFORM here
    if (dur == DUR_TRANSFORMATION)
    {
        if (you.form == you.default_form)
            return false;
        else if (you.form == transformation::flux)
            return you.props[FLUX_ENERGY_KEY].get_int() < FLUX_ENERGY_WARNING;
    }

    return value <= duration_expire_point(dur);
}

static void _display_char_status(int value, const char *fmt, ...)
{
    va_list argp;
    va_start(argp, fmt);

    string msg = vmake_stringf(fmt, argp);

    if (you.wizard)
        mprf("%s (%d).", msg.c_str(), value);
    else
        mprf("%s.", msg.c_str());

    va_end(argp);
}

static void _display_movement_speed()
{
    const int move_cost = (player_speed() * player_movement_speed()) / 10;

    const bool water  = you.in_liquid();
    const bool swim   = you.swimming();

    const bool fly    = you.airborne();
    const bool swift  = (you.duration[DUR_SWIFTNESS] > 0
                         && you.attribute[ATTR_SWIFTNESS] >= 0);
    const bool antiswift = (you.duration[DUR_SWIFTNESS] > 0
                            && you.attribute[ATTR_SWIFTNESS] < 0);

    _display_char_status(move_cost, "Your %s speed is %s%s%s",
          // order is important for these:
          (swim)    ? "swimming" :
          (water)   ? "wading" :
          (fly)     ? "flying"
                    : "movement",

          (swift) ? "aided by the wind" :
          (antiswift) ? "hindered by the wind" : "",

          (swift) ? ((move_cost >= 10) ? ", but still "
                                                 : " and ") :
          (antiswift) ? ((move_cost <= 10) ? ", but still "
                                                     : " and ")
                            : "",

          (move_cost <   8) ? "very quick" :
          (move_cost <  10) ? "quick" :
          (move_cost == 10) ? "average" :
          (move_cost <  13) ? "slow"
                            : "very slow");
}

static void _display_tohit()
{
#ifdef DEBUG_DIAGNOSTICS
    melee_attack attk(&you, nullptr);

    const int to_hit = attk.calc_to_hit(false);

    dprf("To-hit: %d", to_hit);
#endif
}

static int _delay(const item_def *weapon)
{
    if (!weapon || !is_range_weapon(*weapon))
        return you.attack_delay().expected();
    item_def fake_proj;
    populate_fake_projectile(*weapon, fake_proj);
    return you.attack_delay(&fake_proj).expected();
}

static bool _at_min_delay(const item_def *weapon)
{
    return weapon
           && you.skill(item_attack_skill(*weapon))
              >= weapon_min_delay_skill(*weapon);
}

/**
 * Print a message indicating the player's attack delay with their current
 * weapon(s) (if applicable).
 */
static void _display_attack_delay(const item_def *offhand)
{
    const item_def* weapon = you.weapon();
    const int delay = _delay(weapon);
    const bool at_min_delay = _at_min_delay(weapon)
                              && (!offhand || _at_min_delay(offhand));

    // Assume that we never have a shield penalty with an offhand weapon,
    // and we only have an armour penalty with the offhand if we do with
    // the primary.
    const bool shield_penalty = you.adjusted_shield_penalty(2) > 0;
    const bool armour_penalty = is_slowed_by_armour(weapon)
                                && you.adjusted_body_armour_penalty(2, true) > 0;
    string penalty_msg = "";
    if (shield_penalty || armour_penalty)
    {
        // TODO: add amount, as in item description (see _describe_armour)
        // double parens are awkward
        penalty_msg =
            make_stringf( " (and is slowed by your %s)",
                         shield_penalty && armour_penalty ? "shield and armour" :
                         shield_penalty ? "shield" : "armour");
    }

    mprf("Your attack delay is about %.1f%s%s.",
         (float)delay / 10,
         at_min_delay ?
            " (and cannot be improved with additional weapon skill)" : "",
         penalty_msg.c_str());
}

/**
 * Print a message listing double the player's best-case damage with their current
 * weapon (if applicable), or with unarmed combat (if not).
 */
static void _display_damage_rating(const item_def *weapon)
{
    string weapon_name;
    if (weapon)
        weapon_name = weapon->name(DESC_YOUR);
    else
        weapon_name = "unarmed combat";

    if (weapon && is_unrandom_artefact(*weapon, UNRAND_WOE))
        mpr(uppercase_first(damage_rating(weapon)));
    else
    {
        mprf("Your damage rating with %s is about %s",
             weapon_name.c_str(),
             damage_rating(weapon).c_str());
    }
    return;
}

// forward declaration
static string _constriction_description();

void display_char_status()
{
    const int halo_size = you.halo_radius();
    if (halo_size >= 0)
    {
        if (halo_size > 5)
            mpr("You are illuminated by a large divine halo.");
        else if (halo_size > 3)
            mpr("You are illuminated by a divine halo.");
        else
            mpr("You are illuminated by a small divine halo.");
    }
    else if (you.haloed())
        mpr("An external divine halo illuminates you.");

    status_info inf;
    for (unsigned i = 0; i <= STATUS_LAST_STATUS; ++i)
    {
        if (fill_status_info(i, inf) && !inf.long_text.empty())
            mpr(inf.long_text);
    }
    string cinfo = _constriction_description();
    if (!cinfo.empty())
        mpr(cinfo);

    const item_def* offhand = you.offhand_weapon();
    _display_movement_speed();
    _display_tohit();
    _display_attack_delay(offhand);
    _display_damage_rating(you.weapon());
    if (offhand)
        _display_damage_rating(offhand);

    // Display base attributes, if necessary.
    if (innate_stat(STAT_STR) != you.strength()
        || innate_stat(STAT_INT) != you.intel()
        || innate_stat(STAT_DEX) != you.dex())
    {
        mprf("Your base attributes are Str %d, Int %d, Dex %d.",
             innate_stat(STAT_STR),
             innate_stat(STAT_INT),
             innate_stat(STAT_DEX));
    }
}

bool player::clarity(bool items) const
{
    if (you.get_mutation_level(MUT_CLARITY))
        return true;

    if (have_passive(passive_t::clarity))
        return true;

    return actor::clarity(items);
}

bool player::faith(bool items) const
{
    return you.has_mutation(MUT_FAITH) || actor::faith(items);
}

bool player::reflection(bool items) const
{
    if (you.duration[DUR_DIVINE_SHIELD])
        return true;

    return actor::reflection(items);
}

/// Does the player have permastasis?
bool player::stasis() const
{
    return species == SP_FORMICID;
}

bool player::can_burrow() const
{
    return species == SP_FORMICID;
}

bool player::cloud_immune(bool items) const
{
    return have_passive(passive_t::cloud_immunity)
           || you.duration[DUR_TEMP_CLOUD_IMMUNITY]
           || actor::cloud_immune(items);
}

/**
 * How much XP does it take to reach the given XL from 0?
 *
 *  @param lev          The XL to reach.
 *  @param exp_apt      The XP aptitude to use. If -99, use the current species'.
 *  @return     The total number of XP points needed to get to the given XL.
 */
unsigned int exp_needed(int lev, int exp_apt)
{
    unsigned int level = 0;

    // Note: For historical reasons, all of the following numbers are for a
    // species (like human) with XP aptitude 1, not 0 as one might expect.

    // Basic plan:
    // Section 1: levels  1- 5, second derivative goes 10-10-20-30.
    // Section 2: levels  6-13, second derivative is exponential/doubling.
    // Section 3: levels 14-27, second derivative is constant at 8470.

    // Here's a table:
    //
    // level      xp      delta   delta2
    // =====   =======    =====   ======
    //   1           0        0       0
    //   2          10       10      10
    //   3          30       20      10
    //   4          70       40      20
    //   5         140       70      30
    //   6         270      130      60
    //   7         520      250     120
    //   8        1010      490     240
    //   9        1980      970     480
    //  10        3910     1930     960
    //  11        7760     3850    1920
    //  12       15450     7690    3840
    //  13       26895    11445    3755
    //  14       45585    18690    7245
    //  15       72745    27160    8470
    //  16      108375    35630    8470
    //  17      152475    44100    8470
    //  18      205045    52570    8470
    //  19      266085    61040    8470
    //  20      335595    69510    8470
    //  21      413575    77980    8470
    //  22      500025    86450    8470
    //  23      594945    94920    8470
    //  24      698335    103390   8470
    //  25      810195    111860   8470
    //  26      930525    120330   8470
    //  27     1059325    128800   8470

    // If you've sacrificed experience, XP costs are adjusted as if
    // you were still your original (higher) level.
    if (exp_apt == -99)
        lev += RU_SAC_XP_LEVELS * you.get_mutation_level(MUT_INEXPERIENCED);

    switch (lev)
    {
    case 1:
        level = 1;
        break;
    case 2:
        level = 10;
        break;
    case 3:
        level = 30;
        break;
    case 4:
        level = 70;
        break;

    default:
        if (lev < 13)
        {
            lev -= 4;
            level = 10 + 10 * lev + (60 << lev);
        }
        else
        {
            lev -= 12;
            level = 16675 + 5985 * lev + 4235 * lev * lev;
        }
        break;
    }

    if (exp_apt == -99)
        exp_apt = species::get_exp_modifier(you.species);

    return (unsigned int) ((level - 1) * apt_to_factor(exp_apt - 1));
}

// returns bonuses from rings of slaying, etc.
int slaying_bonus(bool throwing, bool random)
{
    int ret = 0;

    ret += you.wearing_jewellery(RING_SLAYING);
    ret += you.scan_artefacts(ARTP_SLAYING);
    if (throwing)
        ret += 4 * you.wearing_ego(OBJ_ARMOUR, SPARM_HURLING);

    ret += 3 * augmentation_amount();
    ret += you.get_mutation_level(MUT_SHARP_SCALES);

    if (you.get_mutation_level(MUT_PROTEAN_GRACE))
        ret += protean_grace_amount();

    if (you.duration[DUR_FUGUE])
        ret += you.props[FUGUE_KEY].get_int();

    if (you.duration[DUR_WEREFURY])
        ret += you.props[WEREFURY_KEY].get_int();

    if (you.duration[DUR_HORROR])
        ret -= you.props[HORROR_PENALTY_KEY].get_int();

    if (you.props.exists(WU_JIAN_HEAVENLY_STORM_KEY))
        ret += you.props[WU_JIAN_HEAVENLY_STORM_KEY].get_int();

    if (you.has_bane(BANE_CLAUSTROPHOBIA))
        ret += you.props[CLAUSTROPHOBIA_KEY].get_int();

    ret += get_form()->slay_bonus(random);

    return ret;
}

// Checks each equip slot for a randart, and adds up all of those with
// a given property. Slow if any randarts are worn, so avoid where
// possible. If `matches' is non-nullptr, items with nonzero property are
// pushed onto *matches.
int player::scan_artefacts(artefact_prop_type which_property,
                           vector<const item_def *> *matches) const
{
    // First, fetch the property total from our cache.
    int retval = you.equipment.get_artprop(which_property);

    // Don't bother iterating through each artefact individually unless we're
    // actually trying to retrieve a list of them.
    if (!matches)
        return retval;

    for (auto& entry : you.equipment.items)
    {
        const item_def& item = entry.get_item();
        if (is_artefact(item) && artefact_property(item, which_property))
            matches->push_back(&item);
    }

    if (active_talisman.defined() && is_artefact(active_talisman)
        && artefact_property(active_talisman, which_property))
    {
        matches->push_back(&active_talisman);
    }

    return retval;
}

bool player::using_talisman(const item_def &talisman) const
{
    if (!active_talisman.defined())
        return false;
    if (talisman.sub_type != active_talisman.sub_type)
        return false;
    const bool using_artefact = is_artefact(active_talisman);
    const bool other_artefact = is_artefact(talisman);
    if (using_artefact != other_artefact)
        return false;
    if (!using_artefact)
        return true;
    // hack alert!
    return get_artefact_name(talisman) == get_artefact_name(active_talisman);
}

/**
 * Is the player wearing an Infusion-branded piece of armour? If so, returns
 * how much MP they can spend per attack, depending on their available MP (or
 * HP if they're a Djinn).
 */
int player::infusion_amount() const
{
    int cost = 0;
    if (you.unrand_equipped(UNRAND_POWER_GLOVES))
        cost = you.has_mutation(MUT_HP_CASTING) ? 0 : 999;
    else
        cost = wearing_ego(OBJ_ARMOUR, SPARM_INFUSION);

    if (you.has_mutation(MUT_HP_CASTING))
        return min(you.hp - 1, cost);
    else
        return min(you.magic_points, cost);
}

void dec_hp(int hp_loss, bool fatal, const char *aux)
{
    ASSERT(!crawl_state.game_is_arena());

    if (!fatal && you.hp < 1)
        you.hp = 1;

    if (!fatal && hp_loss >= you.hp)
        hp_loss = you.hp - 1;

    if (hp_loss < 1)
        return;

    // If it's not fatal, use ouch() so that notes can be taken. If it IS
    // fatal, somebody else is doing the bookkeeping, and we don't want to mess
    // with that.
    if (!fatal && aux)
        ouch(hp_loss, KILLED_BY_SOMETHING, MID_NOBODY, aux);
    else
        you.hp -= hp_loss;

    you.redraw_hit_points = true;
}

void calc_mp(bool scale)
{
    int old_max = you.max_magic_points;
    you.max_magic_points = get_real_mp(true);
    if (scale)
    {
        int mp = you.magic_points * 100 + you.magic_points_regeneration;
        int new_max = you.max_magic_points;
        if (old_max)
            mp = mp * new_max / old_max;
        you.magic_points = min(mp / 100, you.max_magic_points);
    }
    else
        you.magic_points = min(you.magic_points, you.max_magic_points);
    you.redraw_magic_points = true;
}

void flush_mp()
{
    if (Options.magic_point_warning
        && you.magic_points < you.max_magic_points
                              * Options.magic_point_warning / 100)
    {
        mprf(MSGCH_DANGER, "* * * LOW MAGIC WARNING * * *");
    }

    take_note(Note(NOTE_MP_CHANGE, you.magic_points, you.max_magic_points));
    you.redraw_magic_points = true;
}

void flush_hp()
{
    if (Options.hp_warning
        && you.hp <= (you.hp_max * Options.hp_warning) / 100)
    {
        flash_view_delay(UA_HP, RED, 50);
        mprf(MSGCH_DANGER, "* * * LOW HITPOINT WARNING * * *");
        dungeon_events.fire_event(DET_HP_WARNING);
    }
    you.redraw_hit_points = true;
}

static void _dec_mp(int mp_loss, bool silent)
{
    ASSERT(!crawl_state.game_is_arena());

    if (mp_loss < 1)
        return;

    you.magic_points -= mp_loss;

    you.magic_points = max(0, you.magic_points);
    if (!silent)
        flush_mp();
}

void drain_mp(int mp_loss, bool ignore_resistance)
{
    if (!ignore_resistance && you.has_mutation(MUT_INVIOLATE_MAGIC))
        mp_loss = mp_loss / 3;

    _dec_mp(mp_loss, false);
}

void pay_hp(int cost)
{
    you.hp -= cost;
    ASSERT(you.hp);
}

void pay_mp(int cost)
{
    if (you.has_mutation(MUT_HP_CASTING))
        pay_hp(cost);
    else
        _dec_mp(cost, true);
}

void refund_hp(int cost)
{
    you.hp += cost;
}

void refund_mp(int cost)
{
    if (you.has_mutation(MUT_HP_CASTING))
    {
        you.hp += cost;
        you.redraw_hit_points = true;
    }
    else
    {
        inc_mp(cost, true);
        you.redraw_magic_points = true;
    }
}

void finalize_mp_cost(bool addl_hp_cost)
{
    if (you.has_mutation(MUT_HP_CASTING) || addl_hp_cost)
        flush_hp();
    if (!you.has_mutation(MUT_HP_CASTING))
        flush_mp();
}

bool enough_hp(int minimum, bool suppress_msg, bool abort_macros)
{
    ASSERT(!crawl_state.game_is_arena());

    if (you.duration[DUR_DEATHS_DOOR])
    {
        if (!suppress_msg)
            mpr("You cannot pay life while functionally dead.");

        if (abort_macros)
        {
            crawl_state.cancel_cmd_again();
            crawl_state.cancel_cmd_repeat();
        }
        return false;
    }

    // We want to at least keep 1 HP. -- bwr
    if (you.hp < minimum + 1)
    {
        if (!suppress_msg)
            mpr("You don't have enough health at the moment.");

        if (abort_macros)
        {
            crawl_state.cancel_cmd_again();
            crawl_state.cancel_cmd_repeat();
        }
        return false;
    }

    return true;
}

bool enough_mp(int minimum, bool suppress_msg, bool abort_macros)
{
    ASSERT(!crawl_state.game_is_arena());

    if (you.has_mutation(MUT_HP_CASTING))
        return enough_hp(minimum, suppress_msg, abort_macros);

    if (you.magic_points < minimum)
    {
        if (!suppress_msg)
        {
            if (get_real_mp(true) < minimum)
                mpr("You don't have enough magic capacity.");
            else
                mpr("You don't have enough magic at the moment.");
        }
        if (abort_macros)
        {
            crawl_state.cancel_cmd_again();
            crawl_state.cancel_cmd_repeat();
        }
        return false;
    }

    return true;
}

void inc_mp(int mp_gain, bool silent)
{
    ASSERT(!crawl_state.game_is_arena());

    if (mp_gain < 1 || you.magic_points >= you.max_magic_points)
        return;

    you.magic_points += mp_gain;

    if (you.magic_points > you.max_magic_points)
        you.magic_points = you.max_magic_points;

    if (!silent)
    {
        if (_should_stop_resting(you.magic_points, you.max_magic_points))
            interrupt_activity(activity_interrupt::full_mp);
        you.redraw_magic_points = true;
    }
}

// Note that "max_too" refers to the base potential, the actual
// resulting max value is subject to penalties, bonuses, and scalings.
// To avoid message spam, don't take notes when HP increases.
void inc_hp(int hp_gain, bool silent)
{
    ASSERT(!crawl_state.game_is_arena());

    if (hp_gain < 1 || you.hp >= you.hp_max)
        return;

    you.hp += hp_gain;

    if (you.hp > you.hp_max)
        you.hp = you.hp_max;

    if (!silent)
    {
        if (_should_stop_resting(you.hp, you.hp_max))
            interrupt_activity(activity_interrupt::full_hp);

        you.redraw_hit_points = true;
    }
}

int undrain_hp(int hp_recovered)
{
    int hp_balance = 0;
    if (hp_recovered > -you.hp_max_adj_temp)
    {
        hp_balance = hp_recovered + you.hp_max_adj_temp;
        you.hp_max_adj_temp = 0;
    }
    else
        you.hp_max_adj_temp += hp_recovered;
    calc_hp();

    you.redraw_hit_points = true;
    if (!player_drained())
        you.redraw_magic_points = true;
    return hp_balance;
}

int player_drained()
{
    return -you.hp_max_adj_temp;
}

void rot_mp(int mp_loss)
{
    you.mp_max_adj -= mp_loss;
    calc_mp();

    you.redraw_magic_points = true;
}

void dec_max_hp(int hp_loss)
{
    you.hp_max_adj_perm -= hp_loss;
    calc_hp();

    take_note(Note(NOTE_MAXHP_CHANGE, you.hp_max));
    you.redraw_hit_points = true;
}

void set_hp(int new_amount)
{
    ASSERT(!crawl_state.game_is_arena());

    you.hp = new_amount;

    if (you.hp > you.hp_max)
        you.hp = you.hp_max;

    // Must remain outside conditional, given code usage. {dlb}
    you.redraw_hit_points = true;
}

void set_mp(int new_amount)
{
    ASSERT(!crawl_state.game_is_arena());

    you.magic_points = new_amount;

    if (you.magic_points > you.max_magic_points)
        you.magic_points = you.max_magic_points;

    take_note(Note(NOTE_MP_CHANGE, you.magic_points, you.max_magic_points));

    // Must remain outside conditional, given code usage. {dlb}
    you.redraw_magic_points = true;
}

/**
 * Get the player's max HP
 * @param trans          Whether to include transformations, berserk,
 *                       items etc.
 * @param drained        Whether to include the effects of draining.
 * @return               The player's calculated max HP.
 */
int get_real_hp(bool trans, bool drained)
{
    int hitp;

    hitp  = you.experience_level * 11 / 2 + 8;
    hitp += you.hp_max_adj_perm;
    // Important: we shouldn't add Heroism boosts here.
    // ^ The above is a 2011 comment from 1kb, in 2021 this isn't
    // archaeologied for further explanation, but the below now adds Ash boosts
    // to fighting to the HP calculation while preventing it for Heroism
    // - eb
    hitp += you.experience_level * you.skill(SK_FIGHTING, 5, false, false) / 70
          + (you.skill(SK_FIGHTING, 3, false, false) + 1) / 2;

    // Racial modifier.
    hitp *= 10 + species::get_hp_modifier(you.species);
    hitp /= 10;

    hitp += you.get_mutation_level(MUT_FLAT_HP) * 4;

    const bool hep_frail = have_passive(passive_t::frail)
                           || player_under_penance(GOD_HEPLIAKLQANA);

    // Mutations that increase HP by a percentage
    hitp *= 100 + (you.get_mutation_level(MUT_ROBUST) * 10)
                + (you.get_mutation_level(MUT_RUGGED_BROWN_SCALES) ?
                   you.get_mutation_level(MUT_RUGGED_BROWN_SCALES) * 2 + 1 : 0)
                - (you.get_mutation_level(MUT_FRAIL) * 10)
                - (hep_frail ? 10 : 0);

    hitp /= 100;

    if (drained)
        hitp += you.hp_max_adj_temp;

    if (trans)
        hitp += you.scan_artefacts(ARTP_HP);

    // Being berserk makes you resistant to damage. I don't know why.
    if (trans && you.berserk())
    {
        if (you.unrand_equipped(UNRAND_BEAR_SPIRIT))
            hitp *= 2;
        else
            hitp = hitp * 3 / 2;
    }

    // TODO: should this also be in an if (trans) block?
    hitp *= 100 + you.attribute[ATTR_DIVINE_VIGOUR] * 5;
    hitp /= 100;

    if (trans)
        hitp = get_form()->mult_hp(hitp);

    return max(1, hitp);
}

int get_real_mp(bool include_items)
{
    if (you.has_mutation(MUT_HP_CASTING))
        return 0;

    const int scale = 100;
    int spellcasting = you.skill(SK_SPELLCASTING, 1 * scale, false, false);
    int scaled_xl = you.experience_level * scale;

    // the first 4 experience levels give an extra .5 mp up to your spellcasting
    // the last 4 give no mp
    int enp = min(23 * scale, scaled_xl);

    int spell_extra = spellcasting; // 100%
    int invoc_extra = you.skill(SK_INVOCATIONS, 1 * scale, false, false) / 2; // 50%
    int highest_skill = max(spell_extra, invoc_extra);
    enp += highest_skill + min(8 * scale, min(highest_skill, scaled_xl)) / 2;

    // Analogous to ROBUST/FRAIL
    enp *= 100 + (you.get_mutation_level(MUT_HIGH_MAGIC) * 10)
               - (you.get_mutation_level(MUT_LOW_MAGIC) * 10);
    enp /= 100 * scale;
//    enp = stepdown_value(enp, 9, 18, 45, 100)
    enp += species::get_mp_modifier(you.species);

    // This is our "rotted" base, applied after multipliers
    enp += you.mp_max_adj;

    // Now applied after scaling so that power items are more useful -- bwr
    if (include_items)
    {
        enp += 9 * you.wearing_jewellery(RING_MAGICAL_POWER);
        enp +=     you.scan_artefacts(ARTP_MAGICAL_POWER);
    }

    enp += get_form()->max_mp_bonus();

    enp *= 100 + you.attribute[ATTR_DIVINE_VIGOUR] * 5;
    enp /= 100;

    if (include_items && you.wearing_ego(OBJ_WEAPONS, SPWPN_ANTIMAGIC))
        enp /= 3;

    enp = max(enp, 0);

    return enp;
}

/// Does the player currently regenerate hp? Used for resting.
bool player_regenerates_hp()
{
    return !regeneration_is_inhibited()
#if TAG_MAJOR_VERSION == 34
    && !you.has_mutation(MUT_NO_REGENERATION)
#endif
    ;
}

bool player_regenerates_mp()
{
    // Djinn don't do the whole "mp" thing.
    if (you.has_mutation(MUT_HP_CASTING))
        return false;
#if TAG_MAJOR_VERSION == 34
    // Don't let DD use guardian spirit for free HP, since their
    // damage shaving is enough. (due, dpeg)
    if (you.spirit_shield() && you.species == SP_DEEP_DWARF)
        return false;
#endif
    return true;
}

bool player_harmful_contamination()
{
    return you.magic_contamination >= 1000;
}

/**
 * Provide a description of the player's magic contamination.
 *
 * @param verbose   Whether to give a long description.
 * @return      A string describing the player when in the given contamination
 *              level.
 */
string describe_contamination(bool verbose)
{
    if (you.magic_contamination <= 0)
        return "";

    const static string verbose_desc[] =
    {
        "You are lightly contaminated with residual magic.",
        "You are dangerously contaminated with residual magic.",
        "You are extremely contaminated with residual magic.",
        "You are completely saturated with residual magic!"
    };

    const static string terse_desc[] =
    {
        "lightly contaminated",
        "dangerously contaminated",
        "extremely contaminated",
        "completely saturated"
    };

    const unsigned int lvl = you.magic_contamination / 1000;
    ASSERT(lvl < ARRAYSZ(verbose_desc));

    return verbose ? verbose_desc[lvl] : terse_desc[lvl];
}

// Controlled is true if the player actively did something to cause
// contamination.
void contaminate_player(int change, bool controlled, bool msg)
{
    ASSERT(!crawl_state.game_is_arena());

    int old_amount = you.magic_contamination;
    int old_level  = you.magic_contamination / 1000;
    bool was_glowing = player_harmful_contamination();
    int new_level  = 0;

    if (change > 0)
    {
        const int mul = you.has_mutation(MUT_CONTAMINATION_SUSCEPTIBLE)
#if TAG_MAJOR_VERSION == 34
                            || you.unrand_equipped(UNRAND_ETHERIC_CAGE)
#endif
                            ? 2 : 1;

        change *= mul;
    }

<<<<<<< HEAD
    if (change < 0)
        change *= 1 + you.wearing_jewellery(AMU_DISSIPATION);

    you.magic_contamination = max(0, min(250000,
=======
    you.magic_contamination = max(0, min(3000,
>>>>>>> 3f269bfe
                                         you.magic_contamination + change));

    new_level = you.magic_contamination / 1000;

    if (you.magic_contamination != old_amount)
        dprf("change: %d  radiation: %d", change, you.magic_contamination);

    if (new_level > old_level)
    {
        if (msg)
        {
            mprf(player_harmful_contamination() ? MSGCH_WARN : MSGCH_PLAIN,
                 "%s", describe_contamination().c_str());
        }
        if (player_harmful_contamination())
            xom_is_stimulated(new_level * 25);
    }
    else if (msg && new_level < old_level)
    {
        if (old_amount > 1 && you.magic_contamination == 0)
            mpr("Your magical contamination has completely faded away.");
        else if (!player_harmful_contamination() && was_glowing)
        {
            mprf(MSGCH_RECOVERY,
                 "Your magical contamination has faded to a safe level.");
        }

        if (!player_harmful_contamination() && was_glowing && you.invisible())
        {
            mpr("You fade completely from view now that you are no longer "
                "glowing from magical contamination.");
        }
    }

    if (you.magic_contamination > 0)
        learned_something_new(HINT_GLOWING);

    // Zin doesn't like mutations or mutagenic radiation.
    if (you_worship(GOD_ZIN))
    {
        // Whenever the glow status is first reached, give a warning message.
        if (!was_glowing && player_harmful_contamination())
            did_god_conduct(DID_CAUSE_GLOWING, 0, false);
        // If the player actively did something to increase glowing,
        // Zin is displeased.
        else if (controlled && change > 0 && was_glowing)
            did_god_conduct(DID_CAUSE_GLOWING, 1 + new_level, true);
    }

    if (change > 0)
        you.attribute[ATTR_LAST_CONTAM] = you.elapsed_time;

    you.redraw_contam = true;
}

/**
 * Increase the player's confusion duration.
 *
 * @param amount   The number of turns to increase confusion duration by.
 * @param quiet    Whether to suppress messaging on success/failure.
 * @param force    Whether to ignore resistance (used only for intentional
 *                 self-confusion, e.g. via ambrosia).
 * @return         Whether confusion was successful.
 */
bool confuse_player(int amount, bool quiet, bool force)
{
    ASSERT(!crawl_state.game_is_arena());

    if (amount <= 0)
        return false;

    if (!force && you.clarity())
    {
        if (!quiet)
            mpr("You feel momentarily confused.");
        return false;
    }

    if (!force && you.duration[DUR_DIVINE_STAMINA] > 0)
    {
        if (!quiet)
            mpr("Your divine stamina protects you from confusion!");
        return false;
    }

    const int old_value = you.duration[DUR_CONF];
    you.increase_duration(DUR_CONF, amount, 40);

    if (you.duration[DUR_CONF] > old_value)
    {
        you.wake_up();

        if (!quiet)
        {
            mprf(MSGCH_WARN, "You are %sconfused.",
                 old_value > 0 ? "more " : "");
        }

        learned_something_new(HINT_YOU_ENCHANTED);

        xom_is_stimulated((you.duration[DUR_CONF] - old_value)
                           / BASELINE_DELAY);
    }

    return true;
}

void paralyse_player(string source)
{
    const int cur_para = you.duration[DUR_PARALYSIS] / BASELINE_DELAY;
    const int dur = random_range(2, 5 + cur_para);
    you.paralyse(nullptr, dur, source);
}

bool poison_player(int amount, string source, string source_aux, bool force)
{
    ASSERT(!crawl_state.game_is_arena());

    if (crawl_state.disables[DIS_AFFLICTIONS])
        return false;

    if (you.duration[DUR_DIVINE_STAMINA] > 0)
    {
        mpr("Your divine stamina protects you from poison!");
        return false;
    }

    if (player_res_poison() >= 3)
    {
        dprf("Cannot poison, you are immune!");
        return false;
    }
    else if (!force && player_res_poison() > 0 && !one_chance_in(3))
        return false;

    const int old_value = you.duration[DUR_POISONING];
    const bool was_fatal = poison_is_lethal();

    if (player_res_poison() < 0)
        amount *= 2;

    // TODO: support being poisoned by monsters wearing "harm (ha)
    if (you.extra_harm())
        amount *= (100 + incoming_harm_amount(you.extra_harm())) / 100;

    you.duration[DUR_POISONING] += amount * 1000;

    if (you.duration[DUR_POISONING] > old_value)
    {
        if (poison_is_lethal() && !was_fatal)
            mprf(MSGCH_DANGER, "You are lethally poisoned!");
        else
        {
            mprf(MSGCH_WARN, "You are %spoisoned.",
                old_value > 0 ? "more " : "");
        }

        learned_something_new(HINT_YOU_POISON);
    }

    you.props[POISONER_KEY] = source;
    you.props[POISON_AUX_KEY] = source_aux;

    // Display the poisoned segment of our health, in case we take no damage
    you.redraw_hit_points = true;

    return amount;
}

int get_player_poisoning()
{
    if (player_res_poison() >= 3)
        return 0;
#if TAG_MAJOR_VERSION == 34
    // Approximate the effect of damage shaving by giving the first
    // 25 points of poison damage for 'free'
    if (can_shave_damage())
        return max(0, (you.duration[DUR_POISONING] / 1000) - 25);
#endif
    return you.duration[DUR_POISONING] / 1000;
}

// Fraction of current poison removed every 10 aut.
const double poison_denom = 5.0;

// these values are stored relative to dur's scaling, which is
// poison_points * 1000;
// 0.1 HP/aut
const double poison_min_hp_aut  = 100.0;
// 5.0 HP/aut
const double poison_max_hp_aut  = 5000.0;

// The amount of aut needed for poison to end if
// you.duration[DUR_POISONING] == dur, assuming no Chei/DD shenanigans.
// This function gives the following behaviour:
// * 1/poison_denominator of current poison is removed every 10 aut normally
// * but speed of poison is capped between the two parameters
static double _poison_dur_to_aut(double dur)
{
    const double min_speed_dur = poison_denom * poison_min_hp_aut * 10.0;
    const double decay = log(poison_denom / (poison_denom - 1.0));
    // Poison already at minimum speed.
    if (dur < min_speed_dur)
        return dur / poison_min_hp_aut;
    // Poison is not at maximum speed.
    if (dur < poison_denom * poison_max_hp_aut * 10.0)
        return 10.0 * (poison_denom + log(dur / min_speed_dur) / decay);
    return 10.0 * (poison_denom + log(poison_max_hp_aut / poison_min_hp_aut) / decay)
         + (dur - poison_denom * poison_max_hp_aut * 10.0) / poison_max_hp_aut;
}

// The inverse of the above function, i.e. the amount of poison needed
// to last for aut time.
static double _poison_aut_to_dur(double aut)
{
    // Amount of time that poison lasts at minimum speed.
    if (aut < poison_denom * 10.0)
        return aut * poison_min_hp_aut;
    const double decay = log(poison_denom / (poison_denom - 1.0));
    // Amount of time that poison exactly at the maximum speed lasts.
    const double aut_from_max_speed = 10.0 * (poison_denom
        + log(poison_max_hp_aut / poison_min_hp_aut) / decay);
    if (aut < aut_from_max_speed)
    {
        return 10.0 * poison_denom * poison_min_hp_aut
            * exp(decay / 10.0 * (aut - poison_denom * 10.0));
    }
    return poison_denom * 10.0 * poison_max_hp_aut
         + poison_max_hp_aut * (aut - aut_from_max_speed);
}

void handle_player_poison(int delay)
{
    const double cur_dur = you.duration[DUR_POISONING];
    const double cur_aut = _poison_dur_to_aut(cur_dur);

    // If Cheibriados has slowed your life processes, poison affects you less
    // quickly (you take the same total damage, but spread out over a longer
    // period of time).
    const double delay_scaling = have_passive(passive_t::slow_poison)
                               ? 2.0 / 3.0 : 1.0;

    const double new_aut = cur_aut - ((double) delay) * delay_scaling;
    const double new_dur = _poison_aut_to_dur(new_aut);

    const int decrease = you.duration[DUR_POISONING] - (int) new_dur;

    // Transforming into a form with no metabolism merely suspends the poison
    // but doesn't let your body get rid of it.
    if (you.is_nonliving() || you.is_lifeless_undead())
        return;

    // Other sources of immunity (Zin, staff of Olgreb) let poison dissipate.
    bool do_dmg = (player_res_poison() >= 3 ? false : true);

    int dmg = (you.duration[DUR_POISONING] / 1000)
               - ((you.duration[DUR_POISONING] - decrease) / 1000);

#if TAG_MAJOR_VERSION == 34
    // Approximate old damage shaving by giving immunity to small amounts
    // of poison. Stronger poison will do the same damage as for non-DD
    // until it goes below the threshold, which is a bit weird, but
    // so is damage shaving.
    if (can_shave_damage() && you.duration[DUR_POISONING] - decrease < 25000)
    {
        dmg = (you.duration[DUR_POISONING] / 1000)
            - (25000 / 1000);
        if (dmg < 0)
            dmg = 0;
    }
#endif

    msg_channel_type channel = MSGCH_PLAIN;
    const char *adj = "";

    if (dmg > 6)
    {
        channel = MSGCH_DANGER;
        adj = "extremely ";
    }
    else if (dmg > 2)
    {
        channel = MSGCH_WARN;
        adj = "very ";
    }

    if (do_dmg && dmg > 0)
    {
        int oldhp = you.hp;
        ouch(dmg, KILLED_BY_POISON);
        if (you.hp < oldhp)
            mprf(channel, "You feel %ssick.", adj);
    }

    // Now decrease the poison in our system
    reduce_player_poison(decrease);
}

void reduce_player_poison(int amount)
{
    if (amount <= 0)
        return;

    you.duration[DUR_POISONING] -= amount;

    // Less than 1 point of damage remaining, so just end the poison
    if (you.duration[DUR_POISONING] < 1000)
        you.duration[DUR_POISONING] = 0;

    if (you.duration[DUR_POISONING] <= 0)
    {
        you.duration[DUR_POISONING] = 0;
        you.props.erase(POISONER_KEY);
        you.props.erase(POISON_AUX_KEY);
        mprf(MSGCH_RECOVERY, "You are no longer poisoned.");
    }

    you.redraw_hit_points = true;
}

// Takes *current* regeneration rate into account. Might sometimes be
// incorrect, but hopefully if so then the player is surviving with 1 HP.
bool poison_is_lethal()
{
    if (you.hp <= 0)
        return get_player_poisoning();
    if (get_player_poisoning() < you.hp)
        return false;
    return poison_survival() <= 0;
}

// Try to predict the minimum value of the player's health in the coming
// turns given the current poison amount and regen rate.
int poison_survival()
{
    if (!get_player_poisoning())
        return you.hp;
    const int rr = player_regen();
    const bool chei = have_passive(passive_t::slow_poison);
#if TAG_MAJOR_VERSION == 34
    const bool dd = can_shave_damage();
#endif
    const int amount = you.duration[DUR_POISONING];
    const double full_aut = _poison_dur_to_aut(amount);
    // Calculate the poison amount at which regen starts to beat poison.
    double min_poison_rate = poison_min_hp_aut;
#if TAG_MAJOR_VERSION == 34
    if (dd)
        min_poison_rate = 25.0/poison_denom;
#endif
    if (chei)
        min_poison_rate /= 1.5;
    int regen_beats_poison;
    if (rr <= (int) min_poison_rate)
    {
        regen_beats_poison =
#if TAG_MAJOR_VERSION == 34
         dd ? 25000 :
#endif
              0;
    }
    else
    {
        regen_beats_poison = poison_denom * 10.0 * rr;
        if (chei)
            regen_beats_poison = 3 * regen_beats_poison / 2;
    }

    if (rr == 0)
        return min(you.hp, you.hp - amount / 1000 + regen_beats_poison / 1000);

    // Calculate the amount of time until regen starts to beat poison.
    double poison_duration = full_aut - _poison_dur_to_aut(regen_beats_poison);

    if (poison_duration < 0)
        poison_duration = 0;
    if (chei)
        poison_duration *= 1.5;

    // Worst case scenario is right before natural regen gives you a point of
    // HP, so consider the nearest two such points.
    const int predicted_regen = (int) ((((double) you.hit_points_regeneration) + rr * poison_duration / 10.0) / 100.0);
    double test_aut1 = (100.0 * predicted_regen - 1.0 - ((double) you.hit_points_regeneration)) / (rr / 10.0);
    double test_aut2 = (100.0 * predicted_regen + 99.0 - ((double) you.hit_points_regeneration)) / (rr / 10.0);

    if (chei)
    {
        test_aut1 /= 1.5;
        test_aut2 /= 1.5;
    }

    // Don't do any correction if there's not much poison left
    const int test_amount1 = test_aut1 < full_aut ?
                             _poison_aut_to_dur(full_aut - test_aut1) : 0;
    const int test_amount2 = test_aut2 < full_aut ?
                             _poison_aut_to_dur(full_aut - test_aut2) : 0;

    int prediction1 = you.hp;
    int prediction2 = you.hp;

    // Don't look backwards in time.
    if (test_aut1 > 0.0)
        prediction1 -= (amount / 1000 - test_amount1 / 1000 - (predicted_regen - 1));
    prediction2 -= (amount / 1000 - test_amount2 / 1000 - predicted_regen);

    return min(prediction1, prediction2);
}

bool miasma_player(actor *who, string source_aux)
{
    ASSERT(!crawl_state.game_is_arena());

    if (you.res_miasma() || you.duration[DUR_DEATHS_DOOR])
        return false;

    if (you.duration[DUR_DIVINE_STAMINA] > 0)
    {
        mpr("Your divine stamina protects you from the miasma!");
        return false;
    }

    bool success = poison_player(5 + roll_dice(3, 12),
                                 who ? who->name(DESC_A) : "",
                                 source_aux);

    if (one_chance_in(3))
    {
        slow_player(10 + random2(5));
        success = true;
    }

    return success;
}

bool sticky_flame_player(int intensity, int duration, string source, string source_aux)
{
    ASSERT(!crawl_state.game_is_arena());

    if (player_res_sticky_flame() || duration <= 0 || you.duration[DUR_WATER_HOLD]
        || feat_is_water(env.grid(you.pos())))
    {
        return false;
    }

    const int old_pow = (you.duration[DUR_STICKY_FLAME] > 0
                            ? you.props[STICKY_FLAME_POWER_KEY].get_int()
                            : 0);

    // We use the greater of old power and new power, but always add duration.
    if (intensity > old_pow)
    {
        // Only assign blame if the new sticky flame source is stronger than
        // any previous one we had on ourselves.
        you.props[STICKY_FLAMER_KEY] = source;
        you.props[STICKY_FLAME_AUX_KEY] = source_aux;
        you.props[STICKY_FLAME_POWER_KEY] = intensity;
    }

    const string intensity_str = max(intensity, old_pow) > 5 ? "intense " : "";

    if (you.duration[DUR_STICKY_FLAME] > 0)
    {
        mprf(MSGCH_WARN, "You are even more covered in %sliquid fire!",
                          intensity_str.c_str());
    }
    else
    {
        mprf(MSGCH_WARN, "You are covered in %sliquid fire! Move or burn!",
                         intensity_str.c_str());
    }

    you.increase_duration(DUR_STICKY_FLAME, duration, 35);
    learned_something_new(HINT_ON_FIRE);

    return true;
}

void dec_sticky_flame_player(int delay)
{
    delay = min(delay, you.duration[DUR_STICKY_FLAME]);

    if (feat_is_water(env.grid(you.pos())))
    {
        mprf(MSGCH_RECOVERY, "You dip into the water, and the flames go out!");
        end_sticky_flame_player();
        return;
    }

    int base_damage = roll_dice(2, you.props[STICKY_FLAME_POWER_KEY].get_int());
    int damage = resist_adjust_damage(&you, BEAM_FIRE, base_damage);

    mprf(MSGCH_WARN, "The liquid fire burns you%s!",
         damage > base_damage ? " terribly" : "");

    damage = div_rand_round(damage * delay, BASELINE_DELAY);

    you.expose_to_element(BEAM_STICKY_FLAME, 2);
    maybe_melt_player_enchantments(BEAM_STICKY_FLAME, damage);
    ouch(damage, KILLED_BY_BURNING);

    you.duration[DUR_STICKY_FLAME] =
        max(0, you.duration[DUR_STICKY_FLAME] - delay);

    if (you.duration[DUR_STICKY_FLAME == 0])
    {
        mprf(MSGCH_RECOVERY, "The liquid fire finally exhausts itself.");
        end_sticky_flame_player();
    }
}

// Greatly reduce the remaining duration whenever the player moves.
void shake_off_sticky_flame()
{
    int &dur = you.duration[DUR_STICKY_FLAME];
    if (dur <= 0)
        return;
    // Lose 6 turns of duration for each move
    dur = max(0, dur - 60);

    // End it slightly early if it's ALMOST gone, just to avoid the common
    // situation of losing most of its duration to movement and then it
    // expiring 'normally' immediately afterward, without giving the message
    // that the player helped put it out.
    //
    // (20 aut is picked fairly arbitrarily to include even most slowed actions)
    if (dur <= 20)
    {
        mprf(MSGCH_RECOVERY, "You shake off the liquid fire.");
        end_sticky_flame_player();
    }
    else
        mpr("You shake off some of the fire as you move.");
}

// End the sticky flame status entirely
void end_sticky_flame_player()
{
    you.duration[DUR_STICKY_FLAME] = 0;
    you.props.erase(STICKY_FLAMER_KEY);
    you.props.erase(STICKY_FLAME_AUX_KEY);
    you.props.erase(STICKY_FLAME_POWER_KEY);
}

void silence_player(int turns)
{
    ASSERT(!crawl_state.game_is_arena());

    if (you.duration[DUR_SILENCE])
        mpr("You feel your silence will last longer.");
    else
        mpr("An unnatural silence engulfs you.");

    you.increase_duration(DUR_SILENCE, turns, 30);

    invalidate_agrid(true);

    if (you.beheld())
        you.update_beholders();
}

bool slow_player(int turns)
{
    ASSERT(!crawl_state.game_is_arena());

    if (turns <= 0)
        return false;

    if (you.stasis())
    {
        mpr("Your stasis prevents you from being slowed.");
        return false;
    }

    // Multiplying these values because moving while slowed takes longer than
    // the usual delay.
    turns = haste_mul(turns);
    int threshold = haste_mul(100);

    if (you.duration[DUR_SLOW] >= threshold * BASELINE_DELAY)
        mpr("You already are as slow as you could be.");
    else
    {
        if (you.duration[DUR_SLOW] == 0)
            mprf(MSGCH_WARN, "You feel yourself slow down.");
        else
            mprf(MSGCH_WARN, "You feel as though you will be slow longer.");

        you.increase_duration(DUR_SLOW, turns, threshold);
        learned_something_new(HINT_YOU_ENCHANTED);
    }

    return true;
}

void dec_slow_player(int delay)
{
    if (!you.duration[DUR_SLOW])
        return;

    if (you.duration[DUR_SLOW] > BASELINE_DELAY)
    {
        // Make slowing and hasting effects last as long.
        you.duration[DUR_SLOW] -= you.duration[DUR_HASTE]
            ? haste_mul(delay) : delay;
    }

    if (aura_is_active_on_player(TORPOR_SLOWED_KEY))
    {
        you.duration[DUR_SLOW] = max(1, you.duration[DUR_SLOW]);
        return;
    }

    if (you.duration[DUR_SLOW] <= BASELINE_DELAY)
    {
        you.duration[DUR_SLOW] = 0;
        if (!have_stat_zero())
            mprf(MSGCH_DURATION, "You feel yourself speed up.");
    }
}

void barb_player(int turns, int pow)
{
    ASSERT(!crawl_state.game_is_arena());

    if (turns <= 0 || pow <= 0 || you.is_insubstantial())
        return;

    const int max_turns = 12;
    const int max_pow = 6;

    if (!you.duration[DUR_BARBS])
    {
        mpr("Barbed spikes become lodged in your body.");
        you.set_duration(DUR_BARBS, min(max_turns, turns));
        you.attribute[ATTR_BARBS_POW] = min(max_pow, pow);
    }
    else
    {
        mpr("More barbed spikes become lodged in your body.");
        you.increase_duration(DUR_BARBS, turns, max_turns);
        you.attribute[ATTR_BARBS_POW] =
            min(max_pow, you.attribute[ATTR_BARBS_POW]++);
    }
}

/**
 * Increase the player's blindness duration.
 *
 * @param amount   The number of turns to increase blindness duration by.
 */
void blind_player(int amount, colour_t flavour_colour)
{
    ASSERT(!crawl_state.game_is_arena());

    if (amount <= 0)
        return;

    const int current = you.duration[DUR_BLIND];
    you.increase_duration(DUR_BLIND, amount, 50);

    if (you.duration[DUR_BLIND] > current)
    {
        you.props[BLIND_COLOUR_KEY] = flavour_colour;
        if (current > 0)
            mpr("You are blinded for an even longer time.");
        else
            mpr("You are blinded!");
        learned_something_new(HINT_YOU_ENCHANTED);
        xom_is_stimulated((you.duration[DUR_BLIND] - current) / BASELINE_DELAY);
    }
}

// Returns the percentage chance any attack or dodgeable beam will miss at a
// given distance. (ie: 30%, 45%, 60%, 75%, 90%)
int player_blind_miss_chance(int distance)
{
    if (you.duration[DUR_BLIND])
        return min(90, 15 + (distance * 15));
    else
        return 0;
}

void dec_berserk_recovery_player(int delay)
{
    if (!you.duration[DUR_BERSERK_COOLDOWN])
        return;

    if (you.duration[DUR_BERSERK_COOLDOWN] > BASELINE_DELAY)
    {
        you.duration[DUR_BERSERK_COOLDOWN] -= you.duration[DUR_HASTE]
                                              ? haste_mul(delay) : delay;
    }

    if (you.duration[DUR_BERSERK_COOLDOWN] <= BASELINE_DELAY)
    {
        mprf(MSGCH_DURATION, "You recover from your berserk rage.");
        you.duration[DUR_BERSERK_COOLDOWN] = 0;
    }
}

bool haste_player(int turns, bool rageext)
{
    ASSERT(!crawl_state.game_is_arena());

    if (turns <= 0)
        return false;

    if (you.stasis())
    {
        mpr("Your stasis prevents you from being hasted.");
        return false;
    }
    else if (have_passive(passive_t::no_haste))
    {
        simple_god_message(" protects you from inadvertent hurry.");
        return false;
    }

    // This used to be applying haste_div to turns versus a cap of 40, which
    // was unncessarily opaque for actually hasting the player and capped
    // lower than the intended quantity for haste sources.
    const int threshold = 80;

    if (!you.duration[DUR_HASTE])
        mpr("You feel yourself speed up.");
    else if (you.duration[DUR_HASTE] > threshold * BASELINE_DELAY)
        mpr("You already have as much speed as you can handle.");
    else if (!rageext)
        mpr("You feel as though your hastened speed will last longer.");

    you.increase_duration(DUR_HASTE, turns, threshold);

    return true;
}

void dec_haste_player(int delay)
{
    if (!you.duration[DUR_HASTE])
        return;

    if (you.duration[DUR_HASTE] > BASELINE_DELAY)
    {
        int old_dur = you.duration[DUR_HASTE];

        you.duration[DUR_HASTE] -= delay;

        int threshold = 6 * BASELINE_DELAY;
        // message if we cross the threshold
        if (old_dur > threshold && you.duration[DUR_HASTE] <= threshold)
        {
            mprf(MSGCH_DURATION, "Your extra speed is starting to run out.");
            if (coinflip())
                you.duration[DUR_HASTE] -= BASELINE_DELAY;
        }
    }
    else if (you.duration[DUR_HASTE] <= BASELINE_DELAY)
    {
        if (!you.duration[DUR_BERSERK])
            mprf(MSGCH_DURATION, "You feel yourself slow down.");
        you.duration[DUR_HASTE] = 0;
    }
}

void dec_elixir_player(int delay)
{
    if (!you.duration[DUR_ELIXIR])
        return;

    you.duration[DUR_ELIXIR] -= delay;
    if (you.duration[DUR_ELIXIR] < 0)
        you.duration[DUR_ELIXIR] = 0;

    const int hp = (delay * you.hp_max / 10) / BASELINE_DELAY;
    if (!you.duration[DUR_DEATHS_DOOR])
        inc_hp(hp);

    const int mp = (delay * you.max_magic_points / 10) / BASELINE_DELAY;
    inc_mp(mp);
}

void dec_ambrosia_player(int delay)
{
    if (!you.duration[DUR_AMBROSIA])
        return;

    // ambrosia ends when confusion does.
    if (!you.confused())
        you.duration[DUR_AMBROSIA] = 0;

    you.duration[DUR_AMBROSIA] = max(0, you.duration[DUR_AMBROSIA] - delay);

    // 3-5 per turn, 9-50 over (3-10) turns
    const int hp_restoration = div_rand_round(delay*(3 + random2(3)), BASELINE_DELAY);
    const int mp_restoration = div_rand_round(delay*(3 + random2(3)), BASELINE_DELAY);

    if (!you.duration[DUR_DEATHS_DOOR])
    {
        int heal = you.scale_potion_healing(hp_restoration);
        inc_hp(heal);
    }

    inc_mp(you.scale_potion_mp_healing(mp_restoration));

    if (!you.duration[DUR_AMBROSIA])
        mpr("You feel less invigorated.");
}

void dec_channel_player(int delay)
{
    if (!you.duration[DUR_CHANNEL_ENERGY])
        return;

    you.duration[DUR_CHANNEL_ENERGY] =
        max(0, you.duration[DUR_CHANNEL_ENERGY] - delay);

    // 3-5 per turn, 9-50 over (3-10) turns
    const int mp_restoration = div_rand_round(delay*(3 + random2(3)),
                                              BASELINE_DELAY);
    inc_mp(mp_restoration);

    if (!you.duration[DUR_CHANNEL_ENERGY])
        mpr("You feel less invigorated.");
}

void dec_frozen_ramparts(int delay)
{
    if (!you.duration[DUR_FROZEN_RAMPARTS])
        return;

    you.duration[DUR_FROZEN_RAMPARTS] =
        max(0, you.duration[DUR_FROZEN_RAMPARTS] - delay);

    if (!you.duration[DUR_FROZEN_RAMPARTS])
    {
        end_frozen_ramparts();
        mpr("The frozen ramparts melt away.");
    }
}

void reset_rampage_heal_duration()
{
    const int heal_dur = random_range(3, 6);
    you.set_duration(DUR_RAMPAGE_HEAL, heal_dur);
}

void apply_rampage_heal()
{
    if (!you.has_mutation(MUT_ROLLPAGE))
        return;

    reset_rampage_heal_duration();

    const int heal = you.props[RAMPAGE_HEAL_KEY].get_int();
    if (heal < RAMPAGE_HEAL_MAX)
        you.props[RAMPAGE_HEAL_KEY] = heal + 1;
}

bool invis_allowed(bool quiet, string *fail_reason, bool temp)
{
    string msg;
    bool success = true;

    if (you.backlit(true, false))
    {
        msg = "Your body glows too brightly to become invisible.";
        success = false;
    }
    else if (you.haloed() && you.halo_radius() != -1)
    {
        vector<string> sources;

        if (temp && you.unrand_equipped(UNRAND_EOS))
            sources.push_back("weapon");

        if (temp && you.unrand_equipped(UNRAND_VAINGLORY))
            sources.push_back("crown");

        if (temp && you.wearing_ego(OBJ_ARMOUR, SPARM_LIGHT))
            sources.push_back("orb");

        if (temp && you.props.exists(WU_JIAN_HEAVENLY_STORM_KEY)
            || you.religion == GOD_SHINING_ONE) // non-temp
        {
            sources.push_back("divine halo");
        }

        if (sources.empty())
            success = true;
        else
        {
            msg = "Your " + comma_separated_line(sources.begin(), sources.end())
                  + " glow" + (sources.size() == 1 ? "s" : "")
                  + " too brightly for you to become invisible.";
            success = false;
        }
    }
    else if (you.backlit(true, temp))
    {
        msg = "You are backlit; invisibility will do you no good right now";
        if (quiet)
            success = false;
        else if (!quiet && !yesno((msg + "; use anyway?").c_str(), false, 'n'))
        {
            // XX this shouldn't be here. Currently used only for evoke invis.
            canned_msg(MSG_OK);
            success = false;
            quiet = true; // since we just said something
        }
        msg += ".";
    }

    if (!success)
    {
        if (fail_reason)
            *fail_reason = msg;
        if (!quiet)
            mpr(msg);
    }
    return success;
}

bool flight_allowed(bool quiet, string *fail_reason)
{
    string msg;
    bool success = true;

    if (get_form()->forbids_flight())
    {
        msg = you.form == transformation::tree ? "Your roots keep you in place."
            : "You can't fly in this form.";
        success = false;
    }

    if (!success)
    {
        if (fail_reason)
            *fail_reason = msg;
        if (!quiet)
            mpr(msg);
    }
    return success;
}

void float_player()
{
    if (you.fishtail)
    {
        mpr("Your tail turns into legs as you fly out of the water.");
        merfolk_stop_swimming();
    }
    else if (you.has_mutation(MUT_TENGU_FLIGHT))
        mpr("You swoop lightly up into the air.");
    else
        mpr("You fly up into the air.");
}

void fly_player(int pow, bool already_flying)
{
    if (!flight_allowed())
        return;

    bool standing = !you.airborne() && !already_flying;
    if (!already_flying)
        mprf(MSGCH_DURATION, "You feel %s buoyant.", standing ? "very" : "more");

    you.increase_duration(DUR_FLIGHT, 25 + random2(pow), 100);

    if (standing)
        float_player();
}

void enable_emergency_flight()
{
    mprf("You can't survive in this terrain! You fly above the %s, but the "
         "process is draining.",
         (env.grid(you.pos()) == DNGN_LAVA)       ? "lava" :
         (env.grid(you.pos()) == DNGN_DEEP_WATER) ? "water"
                                             : "buggy terrain");

    you.props[EMERGENCY_FLIGHT_KEY] = true;
}

/**
 * Handle the player's flight ending. Apply emergency flight if needed.
 *
 * @param quiet         Should we notify the player flight is ending?
 * @return              If flight was ended.
 */
bool land_player(bool quiet)
{
    // re-update the equipment cache: any sources of flight from equipment?
    you.attribute[ATTR_PERM_FLIGHT] = you.equip_flight() ? 1 : 0;

    // there was another source keeping you aloft
    if (you.airborne())
        return false;

    // XXX: If a flight item is removed while the player is in level transition,
    //      (ie: before they've been properly placed on the map), don't crash.
    if (!in_bounds(you.pos()))
        return true;

    // Handle landing on (formerly) instakill terrain
    if (is_feat_dangerous(env.grid(you.pos())))
    {
        fall_into_a_pool(env.grid(you.pos()));
        return false;
    }

    if (!quiet)
        mpr("You float gracefully downwards.");

    // Re-enter the terrain.
    move_player_to_grid(you.pos(), false);
    return true;
}

static void _end_water_hold()
{
    you.duration[DUR_WATER_HOLD] = 0;
    you.props.erase(WATER_HOLDER_KEY);
    you.props.erase(WATER_HOLD_SUBSTANCE_KEY);
}

static string _water_hold_substance()
{
    return you.props[WATER_HOLD_SUBSTANCE_KEY].get_string();
}

bool player::clear_far_engulf(bool force, bool moved)
{
    if (!you.duration[DUR_WATER_HOLD])
        return false;

    monster* const mons = monster_by_mid(you.props[WATER_HOLDER_KEY].get_int());
    if (force || !mons || !mons->alive() || !adjacent(mons->pos(), you.pos()))
    {
        if (moved)
        {
            mprf("You slip free of the %s engulfing you.",
                 _water_hold_substance().c_str());
        }
        else
        {
            mprf("The %s engulfing you falls away.",
                 _water_hold_substance().c_str());
        }

        if (!you.res_water_drowning())
            mpr("You gasp with relief as air once again reaches your lungs.");

        _end_water_hold();
        return true;
    }
    return false;
}

void handle_player_drowning(int delay)
{
    if (you.clear_far_engulf())
        return;
    if (you.res_water_drowning())
    {
        // Reset so damage doesn't ramp up while able to breathe
        you.duration[DUR_WATER_HOLD] = 10;
    }
    else
    {
        you.duration[DUR_WATER_HOLD] += delay;
        int dam =
            div_rand_round((28 + stepdown((float)you.duration[DUR_WATER_HOLD], 28.0))
                            * delay,
                            BASELINE_DELAY * 10);
        ouch(dam, KILLED_BY_WATER, you.props[WATER_HOLDER_KEY].get_int());
        mprf(MSGCH_WARN, "Your lungs strain for air!");
    }
}

player::player()
{
    // warning: this constructor is called for `you` in an indeterminate order
    // with respect to other globals, and so anything that depends on a global
    // you should not do here. This includes things like `branches`, as well as
    // any const static string prop name -- any object that needs to call a
    // constructor is risky, and may or may not have called it yet. E.g. strings
    // could be empty, branches could have every branch set as the dungeon, etc.
    // One candidate location is startup.cc:_initialize, which is nearly the
    // first things called in the launch game loop.

    chr_god_name.clear();
    chr_species_name.clear();
    chr_class_name.clear();
    // Permanent data:
    your_name.clear();
    species          = SP_UNKNOWN;
    char_class       = JOB_UNKNOWN;
    type             = MONS_PLAYER;
    mid              = MID_PLAYER;
    position.reset();

#ifdef WIZARD
    wizard = Options.wiz_mode == WIZ_YES;
    explore = Options.explore_mode == WIZ_YES;
#else
    wizard = false;
    explore = false;
#endif
    suppress_wizard = false;

    birth_time       = time(0);

    // Long-term state:
    elapsed_time     = 0;
    elapsed_time_at_last_input = 0;

    hp               = 0;
    hp_max           = 0;
    hp_max_adj_temp  = 0;
    hp_max_adj_perm  = 0;

    magic_points     = 0;
    max_magic_points = 0;
    mp_max_adj       = 0;

    base_stats.init(0);

    max_level       = 1;
    hit_points_regeneration   = 0;
    magic_points_regeneration = 0;
    experience       = 0;
    total_experience = 0;
    experience_level = 1;
    experience_pool  = 0;
    gold             = 0;
    zigs_completed   = 0;
    zig_max          = 0;

    last_unequip = -1;

    symbol          = MONS_PLAYER;
    form            = transformation::none;
    default_form    = transformation::none;
    active_talisman.clear();

    for (auto &item : inv)
        item.clear();
    runes.reset();
    obtainable_runes = 15;

    gems_found.reset();
    gems_shattered.reset();
    for (int &t : gem_time_spent)
        t = 0;

    spell_library.reset();
    spells.init(SPELL_NO_SPELL);
    old_vehumet_gifts.clear();
    spell_no        = 0;
    vehumet_gifts.clear();
    chapter  = CHAPTER_ORB_HUNTING;
    royal_jelly_dead = false;
    transform_uncancellable = false;
    fishtail = false;

    pet_target      = MHITNOT;

    duration.init(0);
    apply_berserk_penalty = false;
    berserk_penalty = 0;
    attribute.init(0);

    last_timer_effect.init(0);
    next_timer_effect.init(20 * BASELINE_DELAY);

    pending_revival = false;
    lives = 0;
    deaths = 0;

    wizard_vision = false;

    init_skills();

    skill_menu_do = SKM_NONE;
    skill_menu_view = SKM_NONE;

    skill_cost_level = 1;
    exp_available = 0;

    item_description.init(255);
    unique_items.init(UNIQ_NOT_EXISTS);
    unique_creatures.reset();
    force_autopickup.init(0);

    kills = KillMaster();

    where_are_you    = BRANCH_DUNGEON;
    depth            = 1;

    religion         = GOD_NO_GOD;
    jiyva_second_name.clear();
    raw_piety        = 0;
    piety_hysteresis = 0;
    gift_timeout     = 0;
    saved_good_god_piety = 0;
    previous_good_god = GOD_NO_GOD;
    penance.init(0);
    worshipped.init(0);
    num_current_gifts.init(0);
    num_total_gifts.init(0);
    one_time_ability_used.reset();
    piety_max.init(0);
    exp_docked.init(0);
    exp_docked_total.init(0);

    mutation.init(0);
    innate_mutation.init(0);
    temp_mutation.init(0);
    demonic_traits.clear();
    sacrifices.init(0);
    sacrifice_piety.init(0);
    banes.init(0);

    magic_contamination = 0;

    seen_weapon.init(0);
    seen_armour.init(0);
    seen_misc.reset();
    seen_talisman.reset();

    octopus_king_rings = 0x00;

    normal_vision    = LOS_DEFAULT_RANGE;
    current_vision   = LOS_DEFAULT_RANGE;

    rampage_hints.clear();

    real_time_ms     = chrono::milliseconds::zero();
    real_time_delta  = chrono::milliseconds::zero();
    num_turns        = 0;
    exploration      = 0;

    trapped            = false;
    triggered_spectral = false;

    last_view_update = 0;

    spell_letter_table.init(-1);
    ability_letter_table.init(ABIL_NON_ABILITY);

    uniq_map_tags.clear();
    uniq_map_names.clear();
    uniq_map_tags_abyss.clear();
    uniq_map_names_abyss.clear();
    vault_list.clear();

    global_info = PlaceInfo();
    global_info.assert_validity();

    m_quiver_history = quiver::ammo_history();
    quiver_action = quiver::action_cycler();

    props.clear();

    beholders.clear();
    fearmongers.clear();
    dactions.clear();
    level_stack.clear();
    type_ids.init(false);

    banished_by.clear();
    banished_power = 0;

    last_mid = 0;
    last_cast_spell = SPELL_NO_SPELL;

    // Non-saved UI state:
    prev_targ        = MID_NOBODY;
    prev_grd_targ.reset();
    divine_exegesis  = false;

    travel_x         = 0;
    travel_y         = 0;
    travel_z         = level_id();

    running.clear();
    received_weapon_warning = false;
    received_noskill_warning = false;
    wizmode_teleported_into_rock = false;
    skill_boost.clear();
    digging = false;

    delay_queue.clear();

    last_keypress_time = chrono::system_clock::now();

    action_count.clear();

    branches_left.reset();

    // Volatile (same-turn) state:
    turn_is_over     = false;
    banished         = false;

    wield_change         = false;
    gear_change          = false;
    redraw_noise         = false;
    redraw_quiver        = false;
    redraw_status_lights = false;
    redraw_hit_points    = false;
    redraw_magic_points  = false;
    redraw_stats.init(false);
    redraw_doom          = false;
    redraw_contam        = false;
    redraw_experience    = false;
    redraw_armour_class  = false;
    redraw_evasion       = false;
    redraw_title         = false;

    flash_colour        = BLACK;
    flash_where         = nullptr;

    time_taken          = 0;
    shield_blocks       = 0;

    abyss_speed         = 0;
    game_seed           = 0;
    fully_seeded        = true;
    deterministic_levelgen = true;

    los_noise_level     = 0;        ///< temporary slot for loud noise levels
    los_noise_last_turn = 0;
    ///< loudest noise heard on the last turn, for HUD display

    transit_stair       = DNGN_UNSEEN;
    entering_level      = false;

    zot_orb_monster_known = false;

    reset_escaped_death();
    on_current_level    = true;
    seen_portals        = 0;
    frame_no            = 0;

    save                = nullptr;
    prev_save_version.clear();

    clear_constricted();
    constricting = 0;

    // Protected fields:
    clear_place_info();
}

void player::init_skills()
{
    auto_training = !(Options.default_manual_training);
    skills.init(0);
    train.init(TRAINING_DISABLED);
    train_alt.init(TRAINING_DISABLED);
    training.init(0);
    can_currently_train.reset();
    skill_points.init(0);
    skill_order.init(MAX_SKILL_ORDER);
    skill_manual_points.init(0);
    training_targets.init(0);
    exercises.clear();
    exercises_all.clear();
}

player_save_info& player_save_info::operator=(const player& rhs)
{
    // TODO: maybe seed, version?
    name             = rhs.your_name;
    prev_save_version = rhs.prev_save_version;
    species          = rhs.species;
    job              = rhs.char_class;
    experience_level = rhs.experience_level;
    class_name       = rhs.chr_class_name;
    religion         = rhs.religion;
    jiyva_second_name = rhs.jiyva_second_name;
    wizard           = rhs.wizard || rhs.suppress_wizard;
    species_name     = rhs.chr_species_name;
    god_name         = rhs.chr_god_name;
    explore          = rhs.explore;

    // doll data used only for startup menu, ignore?

    // [ds] Perhaps we should move game type to player?
    saved_game_type  = crawl_state.type;
    map = crawl_state.map;

    return *this;
}

void player::init_from_save_info(const player_save_info &s)
{
    your_name         = s.name;
    prev_save_version = s.prev_save_version;
    species           = s.species;
    char_class        = s.job;
    experience_level  = s.experience_level;
    chr_class_name    = s.class_name;
    religion          = s.religion;
    jiyva_second_name = s.jiyva_second_name;
    wizard            = s.wizard;
    chr_species_name  = s.species_name;
    chr_god_name      = s.god_name;
    explore           = s.explore;
    // do not copy doll data?

    // side effect alert!
    crawl_state.type = s.saved_game_type;
    crawl_state.map = s.map;
}

bool player_save_info::operator<(const player_save_info& rhs) const
{
    return experience_level > rhs.experience_level
           || (experience_level == rhs.experience_level && name < rhs.name);
}

string player_save_info::really_short_desc() const
{
    ostringstream desc;
    desc << name << " the " << species_name << ' ' << class_name;

    return desc.str();
}

string player_save_info::short_desc(bool use_qualifier) const
{
    ostringstream desc;

    const string qualifier = use_qualifier
                    ? game_state::game_type_name_for(saved_game_type)
                    : "";
    if (!qualifier.empty())
        desc << "[" << qualifier << "] ";

    desc << name << ", a level " << experience_level << ' '
         << species_name << ' ' << class_name;

    if (religion == GOD_JIYVA)
        desc << " of " << god_name << " " << jiyva_second_name;
    else if (religion != GOD_NO_GOD)
        desc << " of " << god_name;

#ifdef WIZARD
    if (wizard)
        desc << " (WIZ)";
#endif

    return desc.str();
}

player::~player()
{
    if (CrawlIsCrashing && save)
    {
        save->abort();
        delete save;
        save = nullptr;
    }
    ASSERT(!save); // the save file should be closed or deleted
}

bool player::airborne() const
{
    if (get_form()->forbids_flight())
        return false;

    return you.duration[DUR_FLIGHT]   // potions, polar vortex
        || you.props[EMERGENCY_FLIGHT_KEY].get_bool()
        || you.duration[DUR_RISING_FLAME] // flavour
        || permanent_flight(true)
        || get_form()->enables_flight();
}

bool player::rampaging() const
{
    return you.unrand_equipped(UNRAND_SEVEN_LEAGUE_BOOTS)
            || you.has_mutation(MUT_ROLLPAGE)
            || you.form == transformation::spider
            || actor::rampaging();
}

bool player::is_banished() const
{
    return banished;
}

bool player::is_sufficiently_rested(bool starting) const
{
    // Only return false if resting will actually help. Anything here should
    // explicitly trigger an appropriate activity interrupt to prevent infinite
    // resting (and shouldn't just rely on a message interrupt).
    // if an interrupt is disabled, we don't count it at all for resting. (So
    // if someone disables all these interrupts, resting becomes impossible.)
    const bool hp_interrupts = Options.activity_interrupts["rest"][
                                static_cast<int>(activity_interrupt::full_hp)];
    const bool mp_interrupts = Options.activity_interrupts["rest"][
                                static_cast<int>(activity_interrupt::full_mp)];
    const bool can_freely_move = you.is_motile() && !you.duration[DUR_BARBS];

    return (!player_regenerates_hp()
                || _should_stop_resting(hp, hp_max, !starting)
                || !hp_interrupts)
        && (!player_regenerates_mp()
                || _should_stop_resting(magic_points, max_magic_points, !starting)
                || !mp_interrupts)
        && (can_freely_move || !hp_interrupts);
}

bool player::in_water() const
{
    return ground_level() && !you.can_water_walk() && feat_is_water(env.grid(pos()));
}

bool player::in_liquid() const
{
    return in_water() || liquefied_ground();
}

bool player::can_swim(bool permanently) const
{
    return cur_form(!permanently)->player_can_swim();
}

/// Can the player do a passing imitation of a notorious Palestinian?
bool player::can_water_walk() const
{
    return have_passive(passive_t::water_walk)
           || you.props.exists(TEMP_WATERWALK_KEY);
}

int player::visible_igrd(const coord_def &where) const
{
    if (feat_eliminates_items(env.grid(where)))
        return NON_ITEM;

    return env.igrid(where);
}

bool player::has_spell(spell_type spell) const
{
    return find(begin(spells), end(spells), spell) != end(spells);
}

bool player::has_any_spells() const
{
    for (int i = 0; i < MAX_KNOWN_SPELLS; ++i)
        if (spells[i] != SPELL_NO_SPELL)
            return true;

    return false;
}

bool player::cannot_speak() const
{
    if (silenced(pos()))
        return true;

    if (paralysed() || petrified()) // we allow talking during sleep ;)
        return true;

    // No transform that prevents the player from speaking yet.
    // ... yet setting this would prevent saccing junk and similar activities
    // for no good reason.
    return false;
}

/**
 * What verb should be used to describe the player's shouting?
 *
 * @param directed      Whether you're shouting at anyone in particular.
 * @return              A shouty kind of verb.
 */
string player::shout_verb(bool directed) const
{
    if (!get_form()->shout_verb.empty())
        return get_form()->shout_verb;

    const int screaminess = get_mutation_level(MUT_SCREAM);
    return species::shout_verb(you.species, screaminess, directed);
}

/**
 * How loud are the player's shouts?
 *
 * @return The noise produced by a single player shout.
 */
int player::shout_volume() const
{
    const int base_noise = 12 + get_form()->shout_volume_modifier;

    return base_noise + 2 * (get_mutation_level(MUT_SCREAM));
}

void player::god_conduct(conduct_type thing_done, int level)
{
    ::did_god_conduct(thing_done, level);
}

void player::banish(const actor* /*agent*/, const string &who, const int power,
                    bool force)
{
    ASSERT(!crawl_state.game_is_arena());
    if (brdepth[BRANCH_ABYSS] == -1)
        return;

    if (player_in_branch(BRANCH_ARENA))
    {
        simple_god_message(" prevents your banishment from the Arena!",
                           false, GOD_OKAWARU);
        return;
    }

    if (you.duration[DUR_BEOGH_DIVINE_CHALLENGE])
    {
        simple_god_message(" refuses to let the Abyss claim you during a challenge!",
                           false, GOD_BEOGH);

        return;
    }

    if (elapsed_time <= attribute[ATTR_BANISHMENT_IMMUNITY])
    {
        mpr("You resist the pull of the Abyss.");
        return;
    }

    if (!force && player_in_branch(BRANCH_ABYSS)
        && x_chance_in_y(you.depth, brdepth[BRANCH_ABYSS]))
    {
        mpr("You wobble for a moment.");
        return;
    }

    banished    = true;
    banished_by = who;
    banished_power = power;
}

/*
 * Approximate the loudest noise the player heard in the last
 * turn, possibly rescaling. This gets updated every
 * `world_reacts`. If `adjusted` is set to true, this rescales
 * noise on a 0-1000 scale according to some breakpoints that
 * I have hand-calibrated. Otherwise, it returns the raw noise
 * value (approximately from 0 to 40). The breakpoints aim to
 * approximate 1x los radius, 2x los radius, and 3x los radius
 * relative to an open area.
 *
 * @param adjusted      Whether to rescale the noise level.
 *
 * @return The (scaled or unscaled) noise level heard by the player.
 */
int player::get_noise_perception(bool adjusted) const
{
    // los_noise_last_turn is already normalized for the branch's ambient
    // noise.
    const int level = los_noise_last_turn;
    static const int BAR_MAX = 1000; // TODO: export to output.cc & webtiles
    if (!adjusted)
         return (level + 500) / BAR_MAX;

    static const vector<int> NOISE_BREAKPOINTS = { 0, 6000, 13000, 29000 };
    const int BAR_FRAC = BAR_MAX / (NOISE_BREAKPOINTS.size() - 1);
    for (size_t i = 1; i < NOISE_BREAKPOINTS.size(); ++i)
    {
        const int breakpoint = NOISE_BREAKPOINTS[i];
        if (level > breakpoint)
            continue;
        // what fragment of this breakpoint does the noise fill up?
        const int prev_break = NOISE_BREAKPOINTS[i-1];
        const int break_width = breakpoint - prev_break;
        const int in_segment = (level - prev_break) * BAR_FRAC / break_width;
        // that fragment + previous breakpoints passed is our total noise.
        return in_segment + (i - 1) * BAR_FRAC;
        // example: 10k noise. that's 4k past the 6k breakpoint
        // ((10k-6k) * 333 / (13k - 6k)) + 333, or a bit more than half the bar
    }

    return BAR_MAX;
}

bool player::paralysed() const
{
    return duration[DUR_PARALYSIS];
}

bool player::cannot_act() const
{
    return asleep() || paralysed() || petrified();
}

bool player::confused() const
{
    return duration[DUR_CONF];
}

bool player::caught() const
{
    return attribute[ATTR_HELD];
}

bool player::petrifying() const
{
    return duration[DUR_PETRIFYING];
}

bool player::petrified() const
{
    return duration[DUR_PETRIFIED];
}

bool player::liquefied_ground() const
{
    return liquefied(pos())
           && you.species != SP_GREY_DRACONIAN
           && ground_level() && !is_insubstantial();
}

/**
 * Returns whether the player currently has any kind of shield.
 *
 * XXX: why does this function exist?
 */
bool player::shielded() const
{
    return shield()
           || duration[DUR_DIVINE_SHIELD]
           || duration[DUR_EPHEMERAL_SHIELD]
           || duration[DUR_DEFLECTION]
           || get_mutation_level(MUT_LARGE_BONE_PLATES) > 0
           || qazlal_sh_boost() > 0
           || you.wearing_jewellery(AMU_REFLECTION)
           || you.scan_artefacts(ARTP_SHIELDING)
           || (get_mutation_level(MUT_CONDENSATION_SHIELD)
                && !you.duration[DUR_ICEMAIL_DEPLETED]);
}

int player::shield_bonus() const
{
    const int shield_class = player_shield_class();
    if (shield_class <= 0)
        return -100;

    return random2avg(shield_class * 2, 2) / 3 - 1;
}

int player::shield_bypass_ability(int tohit) const
{
    return 15 + tohit / 2;
}

void player::shield_block_succeeded(actor *attacker)
{
    actor::shield_block_succeeded(attacker);

    if (!you.duration[DUR_DIVINE_SHIELD])
        shield_blocks++;

    practise_shield_block();
    if (is_shield(shield()))
        count_action(CACT_BLOCK, shield()->sub_type);
    else
        count_action(CACT_BLOCK, -1, BLOCK_OTHER); // non-shield block
}

bool player::missile_repulsion() const
{
    return get_mutation_level(MUT_DISTORTION_FIELD) == 3
        || you.wearing_ego(OBJ_ARMOUR, SPARM_REPULSION)
        || scan_artefacts(ARTP_RMSL)
        || have_passive(passive_t::upgraded_storm_shield);
}

/**
 * What's the base value of the penalties the player receives from their
 * body armour?
 *
 * Used as the base for adjusted armour penalty calculations, as well as for
 * stealth penalty calculations.
 *
 * @return  The player's body armour's PARM_EVASION, if any, taking into account
 *          the sturdy frame mutation that reduces encumbrance.
 */
int player::unadjusted_body_armour_penalty(bool archery) const
{
    const item_def *body_armour = you.body_armour();
    if (!body_armour)
        return 0;

    int rfactor = archery && you.wearing_ego(OBJ_ARMOUR, SPARM_ARCHERY) ? 2 : 1;

    // PARM_EVASION is always less than or equal to 0
    return max(0, -property(*body_armour, PARM_EVASION) / 10 / rfactor
                  - get_mutation_level(MUT_STURDY_FRAME) * 2);
}

/**
 * The encumbrance penalty to the player for their worn body armour.
 *
 * @param scale     A scale to multiply the result by, to avoid precision loss.
 * @return          A penalty to EV based quadratically on body armour
 *                  encumbrance.
 */
int player::adjusted_body_armour_penalty(int scale, bool archery) const
{
    const int base_ev_penalty = unadjusted_body_armour_penalty(archery);

    // New formula for effect of str on aevp: (2/5) * evp^2 / (str+3)
    return 2 * base_ev_penalty * base_ev_penalty * (450 - skill(SK_ARMOUR, 10))
           * scale / (5 * (strength() + 3)) / 450;
}

/**
 * The encumbrance penalty to the player for their worn shield.
 *
 * @param scale     A scale to multiply the result by, to avoid precision loss.
 * @return          A penalty to EV based on shield weight.
 */
int player::adjusted_shield_penalty(int scale) const
{
    const item_def *shield_l = shield();
    if (!shield_l)
        return 0;

    const int base_shield_penalty = -property(*shield_l, PARM_EVASION) / 10;
    return 2 * base_shield_penalty * base_shield_penalty
           * (270 - skill(SK_SHIELDS, 10)) * scale
           / (25 + 5 * strength()) / 270;
}

/**
 * Get the player's skill level for sk.
 *
 * @param scale a scale factor to multiply by.
 * @param real whether to return the real value, or modified value.
 * @param temp whether to include modification by other temporary factors (e.g. heroism)
 */
int player::skill(skill_type sk, int scale, bool real, bool temp) const
{
    // If you add another enhancement/reduction, be sure to change
    // SkillMenuSwitch::get_help() to reflect that

    // wizard racechange, or upgraded old save
    if (is_useless_skill(sk))
        return 0;

    // skills[sk] might not be updated yet if this is in the middle of
    // skill training, so make sure to use the correct value.
    int actual_skill = skills[sk];
    unsigned int effective_points = skill_points[sk];
    if (!real)
        effective_points += get_crosstrain_points(sk);
    effective_points = min(effective_points, skill_exp_needed(MAX_SKILL_LEVEL, sk));
    actual_skill = calc_skill_level_change(sk, actual_skill, effective_points);

    int level = actual_skill * scale
      + get_skill_progress(sk, actual_skill, effective_points, scale);
    if (real)
        return level;

    if (you.unrand_equipped(UNRAND_HERMITS_PENDANT))
    {
        if (sk == SK_INVOCATIONS)
            return 14 * scale;
        if (sk == SK_EVOCATIONS)
            return 0;
    }

    if (penance[GOD_ASHENZARI])
    {
        if (temp)
            level = max(level - 4 * scale, level / 2);
    }
    else if (ash_has_skill_boost(sk))
            level = ash_skill_boost(sk, scale);

    if (you.unrand_equipped(UNRAND_CHARLATANS_ORB) && sk != SK_EVOCATIONS)
        level += skill(SK_EVOCATIONS, 10, true, false) * scale / 50;

    if (temp && duration[DUR_HEROISM] && sk <= SK_LAST_MUNDANE)
        level += 5 * scale;

    if (you.form == transformation::walking_scroll
        && sk >= SK_FIRST_MAGIC_SCHOOL && sk <= SK_LAST_MAGIC)
    {
        level += (10 + get_form()->get_level(10)) * scale / 20;
    }

<<<<<<< HEAD
    if (sk == SK_SHAPESHIFTING)
        level += you.wearing_jewellery(AMU_WILDSHAPE) * 5 * scale;
=======
    if (temp && skill_has_dilettante_penalty(sk))
    {
        if (sk <= SK_LAST_WEAPON)
            level = level / 2;
        else
            level = level * 3 / 4;
    }
>>>>>>> 3f269bfe

    if (level > MAX_SKILL_LEVEL * scale)
        level = MAX_SKILL_LEVEL * scale;

    return level;
}

int player_icemail_armour_class()
{
    if (!you.has_mutation(MUT_ICEMAIL))
        return 0;

    return you.duration[DUR_ICEMAIL_DEPLETED] ? 0
            : you.get_mutation_level(MUT_ICEMAIL) * ICEMAIL_MAX / 2;
}

int player_condensation_shield_class()
{
    if (!you.has_mutation(MUT_CONDENSATION_SHIELD))
        return 0;

    return you.duration[DUR_ICEMAIL_DEPLETED] ? 0 : ICEMAIL_MAX / 2;
}

/**
 * How many points of AC does the player get from their sanguine armour, if
 * they have any?
 *
 * @return      The AC bonus * 100. (For scaling.)
 */
int sanguine_armour_bonus()
{
    if (!you.duration[DUR_SANGUINE_ARMOUR])
        return 0;

    const int mut_lev = you.get_mutation_level(MUT_SANGUINE_ARMOUR);
    // like iridescent, but somewhat moreso (when active)
    return 300 + mut_lev * 300;
}

int stone_body_armour_bonus()
{
    // max 20
    return 200 + 100 * you.experience_level * 2 / 5
               + 100 * max(0, you.experience_level - 7) * 2 / 5;
}

/**
 * How much AC does the player get from an unenchanted version of the given
 * armour?
 *
 * @param armour    The armour in question.
 * @param scale     A value to multiply the result by. (Used to avoid integer
 *                  rounding.)
 * @param include_penalties     Whether to include penalties to base AC from
 *                              forms or mutations.
 * @return          The AC from that armour, including armour skill, mutations
 *                  & divine blessings, but not enchantments or egos.
 */
int player::base_ac_from(const item_def &armour, int scale, bool include_penalties) const
{
    const int base = property(armour, PARM_AC) * scale;

    // [ds] effectively: ac_value * (22 + Arm) / 22, where Arm = Armour Skill.
    const int AC = base * (440 + skill(SK_ARMOUR, 20)) / 440;

    // Only body armour can have additional penalties from mutations or forms.
    if (get_armour_slot(armour) != SLOT_BODY_ARMOUR || !include_penalties)
        return AC;

    int mult = get_form()->get_body_ac_mult();
    if (get_mutation_level(MUT_DEFORMED) || get_mutation_level(MUT_PSEUDOPODS))
        mult -= 40; // Should we double this if you have both?
    const int mod = AC * mult / 100;

    return max(0, AC + mod);
}

/**
 * What bonus AC are you getting from your species?
 *
 * Does not account for any real mutations, such as scales or thick skin, that
 * you may have as a result of your species.
 * @param temp Whether to account for transformations.
 * @returns how much AC you are getting from your species "fake mutations" * 100
 */
int player::racial_ac(bool temp) const
{
    const bool suppress = temp && (form_changes_anatomy() || form_changes_substance());

    // drac scales suppressed in all serious forms, except dragon
    if (species::is_draconian(species) && (!suppress || form == transformation::dragon))
        return 400 + 100 * experience_level / 3;  // max 13

    if (species == SP_NAGA && !suppress)
        return 100 * experience_level / 3; // max 9

    return 0;
}

// Each instance of this class stores a mutation which might change a
// player's AC and how much their AC should change if the player has
// said mutation.
class mutation_ac_changes{
    public:
        /**
         * The AC a player gains from a given mutation. If the player
         * lacks said mutation, return 0.
         *
         * @return How much AC to give the player for the handled
         *         mutation.
         */
        int get_ac_change_for_mutation(){
            int ac_change = 0;
            const int mutation_level = you.get_mutation_level(mut);

            switch (mutation_level){
                case 0:
                    ac_change = 0;
                    break;
                case 1:
                case 2:
                case 3:
                    ac_change = ac_changes[mutation_level - 1];
                    break;
            }

            // The output for this function is scaled differently than the UI.
            return ac_change * 100;
        }

        mutation_ac_changes(mutation_type mut_aug, vector<int> ac_changes_aug)
        : mut (mut_aug), ac_changes (ac_changes_aug)
        {
        }

    private:
        mutation_type mut;
        vector<int> ac_changes;
};

// Constant vectors for the most common mutation ac results used in
// all_mutation_ac_changes
const vector<int> ONE_TWO_THREE  = {1,2,3};
const vector<int> TWO_THREE_FOUR = {2,3,4};

vector<mutation_ac_changes> all_mutation_ac_changes = {
     mutation_ac_changes(MUT_GELATINOUS_BODY,           ONE_TWO_THREE)
    ,mutation_ac_changes(MUT_TOUGH_SKIN,                ONE_TWO_THREE)
    ,mutation_ac_changes(MUT_SHAGGY_FUR,                ONE_TWO_THREE)
    ,mutation_ac_changes(MUT_PHYSICAL_VULNERABILITY,    {-5,-10,-15})
    ,mutation_ac_changes(MUT_IRIDESCENT_SCALES,         {2, 4, 6})
    ,mutation_ac_changes(MUT_RUGGED_BROWN_SCALES,       ONE_TWO_THREE)
    ,mutation_ac_changes(MUT_ICY_BLUE_SCALES,           TWO_THREE_FOUR)
    ,mutation_ac_changes(MUT_MOLTEN_SCALES,             TWO_THREE_FOUR)
    ,mutation_ac_changes(MUT_SLIMY_GREEN_SCALES,        TWO_THREE_FOUR)
    ,mutation_ac_changes(MUT_THIN_METALLIC_SCALES,      TWO_THREE_FOUR)
    ,mutation_ac_changes(MUT_YELLOW_SCALES,             TWO_THREE_FOUR)
    ,mutation_ac_changes(MUT_SHARP_SCALES,              ONE_TWO_THREE)
    ,mutation_ac_changes(MUT_IRON_FUSED_SCALES,         {5, 5, 5})
};

/**
 * The AC changes the player has from mutations.
 *
 * Mostly additions from things like scales, but the physical vulnerability
 * mutation is also accounted for.
 *
 * @return  The player's AC gain from mutation, with 100 scaling (i.e,
 *          the returned result 100 times the UI shows as of Jan 2020)
*/
int player::ac_changes_from_mutations() const
{

    int AC = 0;

    for (vector<mutation_ac_changes>::iterator it =
            all_mutation_ac_changes.begin();
            it != all_mutation_ac_changes.end(); ++it)
    {
        AC += it->get_ac_change_for_mutation();
    }

    if (you.has_mutation(MUT_STONE_BODY))
        AC += stone_body_armour_bonus();

    return AC;
}

/**
 * The player's "base" armour class, before transitory buffs are applied.
 *
 * (This is somewhat arbitrarily defined - forms, for example, are considered
 * to be long-lived for these purposes.)
 *
 * @param   A scale by which the player's base AC is multiplied.
 * @return  The player's AC, multiplied by the given scale.
 */
int player::base_ac(int scale) const
{
    int AC = 0;

    for (const player_equip_entry& entry : equipment.items)
    {
        if (entry.melded || entry.is_overflow)
            continue;

        const item_def& item = entry.get_item();
        if (item.base_type != OBJ_ARMOUR)
            continue;

        // Shield plusses are for SH, not AC.
        if (get_armour_slot(item) != SLOT_OFFHAND)
        {
            AC += base_ac_from(item, 100);
            AC += item.plus * 100;
        }

        if (item.brand == SPARM_PROTECTION)
            AC += 300;
    }

    AC += wearing_jewellery(RING_PROTECTION) * 100;

    AC += scan_artefacts(ARTP_AC) * 100;

    AC += get_form()->get_ac_bonus();

    AC += racial_ac(true);

    AC += ac_changes_from_mutations();

    return AC * scale / 100;
}

int player::corrosion_amount() const
{
    int corrosion = 0;

    if (duration[DUR_CORROSION])
        corrosion += you.props[CORROSION_KEY].get_int();

    if (you.on_current_level && env.level_state & LSTATE_SLIMY_WALL)
        corrosion += slime_wall_corrosion(&you);

    if (player_in_branch(BRANCH_DIS))
        corrosion += 8;

    return corrosion;
}

static int _meek_bonus()
{
    const int scale_bottom = 27; // full bonus given at this HP and below
    const int hp_per_ac = 4;
    const int max_ac = 7;
    const int scale_top = scale_bottom + hp_per_ac * max_ac;
    return min(max(0, (scale_top - you.hp) / hp_per_ac), max_ac);
}

int player::armour_class() const
{
    return div_rand_round(armour_class_scaled(100), 100);
}

int player::armour_class_scaled(int scale) const
{
    int AC = base_ac(100);

    if (duration[DUR_ICY_ARMOUR])
    {
        AC += max(0, 500 + you.props[ICY_ARMOUR_KEY].get_int() * 8
                     - unadjusted_body_armour_penalty() * 50);
    }

    if (has_mutation(MUT_ICEMAIL))
        AC += 100 * player_icemail_armour_class();

    if (has_mutation(MUT_TRICKSTER))
        AC += 100 * trickster_bonus();

    if (duration[DUR_FIERY_ARMOUR])
        AC += 700;

    if (duration[DUR_QAZLAL_AC])
        AC += 300;

    if (duration[DUR_SPWPN_PROTECTION])
    {
        AC += 700;
        if (you.unrand_equipped(UNRAND_MEEK))
            AC += _meek_bonus() * 100;
    }

    if (you.wearing_ego(OBJ_GIZMOS, SPGIZMO_PARRYREV))
    {
        const static int rev_bonus[] = {0, 200, 400, 500};
        AC += rev_bonus[you.rev_tier()];
    }

    if (you.props.exists(PASSWALL_ARMOUR_KEY))
        AC += you.props[PASSWALL_ARMOUR_KEY].get_int() * 100;

    if (you.duration[DUR_PHALANX_BARRIER])
        AC += you.props[PHALANX_BARRIER_POWER_KEY].get_int();

    AC -= 100 * corrosion_amount();

    AC += sanguine_armour_bonus();

    return AC * scale / 100;
}

void player::refresh_rampage_hints()
{
    rampage_hints.clear();
    if (you.rampaging())
        for (coord_def delta : Compass)
            if ((delta.x || delta.y) && get_rampage_target(delta))
                you.rampage_hints.insert(you.pos() + delta);
}

 /**
  * Guaranteed damage reduction.
  *
  * The percentage of the damage received that is guaranteed to be reduced
  * by the armour. As the AC roll is done before GDR is applied, GDR is only
  * useful when the AC roll is inferior to it. Therefore a higher GDR means
  * more damage reduced, but also more often.
  *
  * \f[ GDR = 16 \times (AC)^\frac{1}{4} \f]
  *
  * \return GDR as a percentage.
  **/
int player::gdr_perc(bool random) const
{
    int ac = random ? armour_class() : armour_class_scaled(1);
    return (int)(16 * sqrt(sqrt(max(0, ac))));
}

/**
 * What is the player's actual, current EV, possibly relative to an attacker,
 * including various temporary penalties?
 *
 * @param ignore_temporary Whether to ignore temporary modifiers.
 * @param act              The creature that the player is attempting to evade,
                           if any. May be null.
 * @return                 The player's relevant EV.
 */
int player::evasion(bool ignore_temporary, const actor* act) const
{
    int base_evasion = div_rand_round(_player_evasion(100, ignore_temporary), 100);

    const bool attacker_invis = act && !act->visible_to(this);
    const int invis_penalty
        = attacker_invis && !ignore_temporary ? 10 : 0;

    return base_evasion - invis_penalty;
}

int player::evasion_scaled(int scale, bool ignore_temporary, const actor* act) const
{
    int base_evasion = _player_evasion(scale, ignore_temporary);

    const bool attacker_invis = act && !act->visible_to(this);
    const int invis_penalty
        = attacker_invis && !ignore_temporary ? 10 : 0;

    return base_evasion - invis_penalty * scale;
}

/**
 * What would our natural AC/EV/SH and fail rate for all known spells be if we
 * wore a given piece of equipment instead of whatever might be in that slot
 * currently (if anything)?
 *
 * Note: non-artefact rings of evasion/protection and amulets of reflection
 * are excepted from using this function.
 *
 * @param new_item  The equipment item in question.
 * @param ac        The player's AC if this item were equipped.
 * @param ev        The player's EV if this item were equipped.
 * @param sh        The player's SH if this item were equipped.
 * @param fail      The player's raw spell fail for all spells if this item
 *                  were equipped.
 */
void player::preview_stats_with_specific_item(int scale, const item_def& new_item,
                                              int *ac, int *ev, int *sh,
                                              FixedVector<int, MAX_KNOWN_SPELLS> *fail)
{
    // Since there are a lot of things which can affect the calculation of
    // EV/SH/fail, including artifact properties on either the item we're
    // equipped or the one we're swapping out for it, we check by very briefly
    // 'putting on' the new item and calling the normal calculation functions.

    // Save the current state of player equipment, so that we can rewind once
    // we're done.
    unwind_var<player_equip_set> rewind_eq(you.equipment);

    // Players can only equip items that are currently in their inventory, so if
    // we're trying to preview an item *not* in our inventory, we must copy it
    // into the hidden 'preview' slot before calling any subsequent functions.
    if (!in_inventory(new_item))
    {
        you.inv[ENDOFPACK] = new_item;
        you.inv[ENDOFPACK].pos = ITEM_IN_INVENTORY;
        you.inv[ENDOFPACK].link = ENDOFPACK;
    }
    item_def& item = in_inventory(new_item) ? you.inv[new_item.link] : you.inv[ENDOFPACK];

    // Figure out where this item should be equipped. If there is an empty slot,
    // use that. If there are no actually *choices* in what to remove to make
    // room for it (ie: a single item occupying the only slot), swap those out
    // automatically. Otherwise, if the player would have to make a choice over
    // what to remove (eg: which ring to switch out), we cannot do that
    // automatically, so pretend we have a free slot and just tell the player
    // the change that would happen if they used this item *on top* of their
    // current equipment.

    vector<item_def*> to_remove;                   // List of items chosen to swap out
    bool requires_replace = false;
    equipment_slot slot = you.equipment.find_slot_to_equip_item(item, requires_replace, true);

    // Check if the required removals involve any decisions. If they do not,
    // gather list of items to swap out.
    if (requires_replace)
    {
        vector<equipment_slot> slots = get_all_item_slots(item);
        vector<item_def*> slot_candidates;
        for (equipment_slot wanted_slot : slots)
        {
            equipment_slot free_slot = equipment.find_free_compatible_slot(wanted_slot);
            if (free_slot != SLOT_UNUSED)
                continue;
            equipment.find_removable_items_for_slot(wanted_slot, slot_candidates, true);
            if (slot_candidates.size() > 1)
            {
                to_remove.clear();
                break;
            }
            to_remove.push_back(slot_candidates[0]);
            slot_candidates.clear();
        }
    }

    // Place this in its 'default' slot (should be good enough for preview purposes)
    if (slot == SLOT_UNUSED)
        slot = get_all_item_slots(item)[0];

    // Swap out old gear.
    for (item_def* _item : to_remove)
        you.equipment.remove(*_item);

    // Now actually equip the item.
    you.equipment.add(item, slot);
    you.equipment.update();

    // Now, simply calculate AC/EV/SH without temporary boosts.
    *ac = base_ac(scale);
    *ev = evasion_scaled(scale, true);
    *sh = player_displayed_shield_class(scale, true);

    for (int i = 0; i < MAX_KNOWN_SPELLS; ++i)
        (*fail)[i] = raw_spell_fail(spells[i]);

    // Clear out our preview item. (Other equipment state will be unwound
    // automatically.)
    you.inv[ENDOFPACK].clear();
}

void player::preview_stats_without_specific_item(int scale,
                                                 const item_def& item_to_remove,
                                                 int *ac, int *ev, int *sh,
                                                 FixedVector<int, MAX_KNOWN_SPELLS> *fail)
{
    // Verify that the item is currently equipped
    // (or this function will give bogus info)
    ASSERT(item_is_equipped(item_to_remove));

    // Save the current state of player equipment, so that we can rewind once
    // we're done.
    unwind_var<player_equip_set> rewind_eq(you.equipment);

    // Remove item and calculate resulting stats.
    you.equipment.remove(item_to_remove);
    you.equipment.update();

    *ac = base_ac(scale);
    *ev = evasion_scaled(scale, true);
    *sh = player_displayed_shield_class(scale, true);
    for (int i = 0; i < MAX_KNOWN_SPELLS; ++i)
        (*fail)[i] = raw_spell_fail(spells[i]);
}

/**
 * What would our natural AC/EV/SH and fail rate for all known spells be if we
 * were in a specific form right now?
 *
 * @param talisman  The talisman used to enter the form.
 * @param ac        The player's AC if this item were equipped.
 * @param ev        The player's EV if this item were equipped.
 * @param sh        The player's SH if this item were equipped.
 * @param fail      The player's raw spell fail for all spells if this item
 *                  were equipped.
 */
void player::preview_stats_in_specific_form(int scale, const item_def& talisman,
    int *ac, int *ev, int *sh,
    FixedVector<int, MAX_KNOWN_SPELLS> *fail)
{
    ASSERT(talisman.base_type == OBJ_TALISMANS);

    // Save the current state of the player, so that we can rewind once
    // we're done.
    unwind_var<player_equip_set> unwind_eq(you.equipment);
    unwind_var<item_def> unwind_talisman(you.active_talisman);
    unwind_var<transformation> unwind_default_form(you.default_form);
    unwind_var<transformation> unwind_form(you.form);

    // Quickly simulate being in the new form
    transformation which_trans = form_for_talisman(talisman);
    you.default_form = which_trans;
    you.form = which_trans;
    you.active_talisman = talisman;
    you.equipment.unmeld_all_equipment(true);
    you.equipment.meld_equipment(get_form(which_trans)->blocked_slots, true);

    // Pretend incompatible items fell away.
    vector<item_def*> forced_remove = you.equipment.get_forced_removal_list();
    for (item_def* item : forced_remove)
        you.equipment.remove(*item);

    you.equipment.update();

    // Now, calculate AC/EV/SH without temporary boosts.
    *ac = base_ac(scale);
    *ev = evasion_scaled(scale, true);
    *sh = player_displayed_shield_class(scale, true);

    for (int i = 0; i < MAX_KNOWN_SPELLS; ++i)
        (*fail)[i] = raw_spell_fail(spells[i]);

    // Player state should revert to its previous one automatically.
}

bool player::heal(int amount)
{
    int oldhp = hp;
    ::inc_hp(amount);
    return oldhp < hp;
}

/**
 * What is the player's (current) mon_holy_type category?
 * Stays up to date with god for evil/unholy
 * Nonliving (statues, etc), undead, or alive.
 *
 * @param temp      Whether to consider temporary effects.
 * @param incl_forms Whether to take the player's current form into account.
 * @return          The player's holiness category.
 */
mon_holy_type player::holiness(bool temp, bool incl_form) const
{
    mon_holy_type holi;

    if (species::undead_type(species) == US_UNDEAD)
        holi = MH_UNDEAD;
    else if (species::is_nonliving(you.species))
        holi = MH_NONLIVING;
    else
        holi = MH_NATURAL;

    // Forms take precedence over a species' base holiness
    if (incl_form)
    {
        const transformation f = temp ? form : default_form;
        // Special-cased to add undead holiness onto the player's base type,
        // rather than replace it
        if (f == transformation::vampire
                 || f == transformation::bat_swarm)
        {
            holi |= MH_UNDEAD;
        }
        else if (get_form(f)->holiness != MH_NONE)
            holi = get_form(f)->holiness;
    }

    // Petrification takes precedence over base holiness and lich form
    if (temp && petrified())
        holi = MH_NONLIVING;

    return holi;
}

// With temp (default true), report temporary effects such as lichform.
bool player::undead_or_demonic(bool temp) const
{
    // This is only for TSO-related stuff, so demonspawn are included.
    return undead_state(temp) || species == SP_DEMONSPAWN;
}

bool player::evil() const
{
    return is_evil_god(religion)
        || species == SP_DEMONSPAWN
        || actor::evil();
}

bool player::is_holy() const
{
    return bool(holiness() & MH_HOLY) || is_good_god(religion);
}

bool player::is_nonliving(bool temp, bool incl_form) const
{
    return bool(holiness(temp, incl_form) & MH_NONLIVING);
}

// This is a stub. Check is used only for silver damage. Worship of chaotic
// gods should probably be checked in the non-existing player::is_unclean,
// which could be used for something Zin-related (such as a priestly monster).
int player::how_chaotic(bool /*check_spells_god*/) const
{
    return 0;
}

/**
 * Does the player need to breathe?
 *
 * Pretty much only matters for confusing spores and drowning damage.
 *
 * @return  Whether the player has no need to breathe.
 */
bool player::is_unbreathing() const
{
    return is_nonliving() || is_lifeless_undead()
           || bool(holiness() & MH_PLANT);
}

bool player::is_insubstantial() const
{
    return form == transformation::wisp
        || form == transformation::storm
        || has_mutation(MUT_FORMLESS);
}

bool player::is_amorphous() const
{
    return you.form == transformation::aqua;
}

int player::res_corr() const
{
    return player_res_corrosion();
}

int player::res_fire() const
{
    return player_res_fire();
}

int player::res_steam() const
{
    return player_res_steam();
}

int player::res_cold() const
{
    return player_res_cold();
}

int player::res_elec() const
{
    return player_res_electricity();
}

bool player::res_water_drowning() const
{
    return is_unbreathing()
           || cur_form(true)->player_can_swim()
           || you.species == SP_GREY_DRACONIAN
              && (!form_changes_anatomy() || you.form == transformation::dragon);
}

int player::res_poison(bool temp) const
{
    return player_res_poison(true, temp);
}

bool player::res_miasma(bool temp) const
{
    if (has_mutation(MUT_FOUL_STENCH)
        || is_nonliving(temp)
        || cur_form(temp)->res_miasma())
    {
        return true;
    }

    if (unrand_equipped(UNRAND_EMBRACE))
        return true;

    return is_lifeless_undead();
}


bool player::res_sticky_flame() const
{
    return player_res_sticky_flame();
}

int player::res_holy_energy() const
{
    if (undead_or_demonic())
        return -1;

    if (is_holy())
        return 3;

    return 0;
}

int player::res_foul_flame() const
{
    if (undead_or_demonic())
        return 1;

    if (is_holy())
        return -1;

    return 0;
}

int player::res_negative_energy(bool intrinsic_only) const
{
    return player_prot_life(true, true, !intrinsic_only);
}

bool player::res_torment() const
{
    if (you.get_mutation_level(MUT_TORMENT_RESISTANCE) >= 2)
        return true;

    return get_form()->res_neg() == 3
           || you.petrified()
           || bool(you.holiness() & MH_PLANT)
#if TAG_MAJOR_VERSION == 34
           || you.unrand_equipped(UNRAND_ETERNAL_TORMENT)
#endif
           ;
}

bool player::res_polar_vortex() const
{
    // Full control of the winds around you can negate a hostile polar vortex.
    return duration[DUR_VORTEX] ? 1 : 0;
}

bool player::res_petrify(bool temp) const
{
    return get_mutation_level(MUT_STONE_BODY)
           || cur_form(temp)->res_petrify()
           || is_insubstantial();
}

bool player::res_constrict() const
{
    return is_insubstantial()
           || is_amorphous()
           || you.form == transformation::quill
           || get_mutation_level(MUT_SPINY)
           || you.unrand_equipped(UNRAND_SLICK_SLIPPERS)
           || you.duration[DUR_CONSTRICTION_IMMUNITY];
}

int player::res_blind() const
{
    if (bool(holiness() & MH_PLANT))
        return 2;
    else if (undead_state() != US_ALIVE)
        return 1;
    else
        return 0;
}

int player::willpower() const
{
    return player_willpower();
}

int player_willpower(bool temp)
{
    if (temp && you.form == transformation::slaughter)
        return WILL_INVULN;

    if (you.unrand_equipped(UNRAND_FOLLY))
        return 0;

    int rm = you.experience_level * species::get_wl_modifier(you.species);

    // randarts
    rm += WL_PIP * you.scan_artefacts(ARTP_WILLPOWER);

    // body armour
    const item_def *body_armour = you.body_armour();
    if (body_armour)
        rm += armour_type_prop(body_armour->sub_type, ARMF_WILLPOWER) * WL_PIP;

    // ego armours
    rm += WL_PIP * you.wearing_ego(OBJ_ARMOUR, SPARM_WILLPOWER);

    rm -= 2 * WL_PIP * you.wearing_ego(OBJ_ARMOUR, SPARM_GUILE);

    // rings of willpower
    rm += WL_PIP * you.wearing_jewellery(RING_WILLPOWER);

    // Mutations
    rm += WL_PIP * you.get_mutation_level(MUT_STRONG_WILLED);
    rm += WL_PIP * you.get_mutation_level(MUT_DEMONIC_WILL);
    rm -= WL_PIP * you.get_mutation_level(MUT_WEAK_WILLED);

    if (you.form == you.default_form || temp)
        rm += get_form()->will_bonus();

    // In this moment, you are euphoric.
    if (you.duration[DUR_ENLIGHTENED])
        rm += WL_PIP;

    // Trog's Hand
    if (you.duration[DUR_TROGS_HAND] && temp)
        rm += WL_PIP * 2;

    const int max_will = MAX_WILL_PIPS * WL_PIP;
    if (rm > max_will)
        rm = max_will;

    // Enchantment/environment effect
    if ((you.duration[DUR_LOWERED_WL]
         || player_in_branch(BRANCH_TARTARUS)) && temp)
    {
        rm /= 2;
    }

    if (rm < 0)
        rm = 0;

    return rm;
}

/**
 * Is the player prevented from teleporting? If so, why?
 *
 * @param blinking      Are you blinking or teleporting?
 * @param temp          Are you being prevented by a temporary effect?
 * @return              Why the player is prevented from teleporting, if they
 *                      are; else, the empty string.
 */
string player::no_tele_reason(bool blinking, bool temp) const
{
    if (stasis())
        return "Your stasis prevents you from teleporting.";

    if (!blinking)
    {
        if (crawl_state.game_is_sprint())
            return "Long-range teleportation is disallowed in Dungeon Sprint.";
        else if (player_in_branch(BRANCH_GAUNTLET))
        {
            return "A magic seal in the Gauntlet prevents long-range "
                "teleports.";
        }
    }

    vector<string> problems;

    if (temp && duration[DUR_DIMENSION_ANCHOR])
        problems.emplace_back("locked down by a dimension anchor");

    if (temp && form == transformation::tree)
        problems.emplace_back("held in place by your roots");

    vector<const item_def *> notele_items;
    if (has_notele_item(&notele_items))
    {
        vector<string> worn_notele;
        bool found_nonartefact = false;

        for (const auto item : notele_items)
        {
            if (item->base_type == OBJ_WEAPONS)
            {
                problems.push_back(make_stringf("wielding %s",
                                                item->name(DESC_A).c_str()));
            }
            else
                worn_notele.push_back(item->name(DESC_A));
        }

        if (worn_notele.size() > static_cast<size_t>(problems.empty() ? 3 : 1))
        {
            problems.push_back(
                make_stringf("wearing %s %s preventing teleportation",
                             number_in_words(worn_notele.size()).c_str(),
                             found_nonartefact ? "items": "artefacts"));
        }
        else if (!worn_notele.empty())
        {
            problems.push_back(
                make_stringf("wearing %s",
                             comma_separated_line(worn_notele.begin(),
                                                  worn_notele.end()).c_str()));
        }
    }

    if (problems.empty())
        return ""; // no problem

    return make_stringf("You cannot %s because you are %s.",
                        blinking ? "blink" : "teleport",
                        comma_separated_line(problems.begin(),
                                             problems.end()).c_str());
}

/**
 * Is the player prevented from teleporting/blinking right now?
 *
 * @param blinking      Are you blinking or teleporting?
 * @param temp          Are you being prevented by a temporary effect?
 * @return              Whether the player is prevented from teleportation.
 */
bool player::no_tele(bool blinking, bool temp) const
{
    return !no_tele_reason(blinking, temp).empty();
}

bool player::racial_permanent_flight() const
{
    return has_mutation(MUT_TENGU_FLIGHT)
        || get_mutation_level(MUT_BIG_WINGS)
        || has_mutation(MUT_FLOAT);
}

/**
 * Check for sources of flight from species and (optionally) equipment.
 */
bool player::permanent_flight(bool include_equip) const
{
    if (get_form()->forbids_flight())
        return false;

    return include_equip && attribute[ATTR_PERM_FLIGHT] // equipment
        || racial_permanent_flight()                 // species muts
        || get_form()->enables_flight()
           && get_form(you.default_form)->enables_flight();
}

/**
 * Returns true if player spellcasting is considered unholy.
 *
 * Checks to see if the player is wielding the Majin-Bo.
 *
 * @return          Whether player spellcasting is an unholy act.
 */
bool player::spellcasting_unholy() const
{
    return you.unrand_equipped(UNRAND_MAJIN);
}

/**
 * What is the player's (current) place on the Undead Spectrum?
 * (alive, semi-undead (vampire), or very dead (revenant, poltergeist, mummy,
 * lich)
 *
 * @param temp  Whether to consider temporary effects (lichform)
 * @return      The player's undead state.
 */
undead_state_type player::undead_state(bool temp) const
{
    if (temp && form == transformation::death)
        return US_UNDEAD;
    else if (temp && (form == transformation::vampire || form == transformation::bat_swarm))
        return US_SEMI_UNDEAD;
    return species::undead_type(species);
}

bool player::nightvision() const
{
    return have_passive(passive_t::nightvision)
           || (holiness() & MH_UNDEAD)
           || has_mutation(MUT_FOUL_SHADOW)
           || you.unrand_equipped(UNRAND_BRILLIANCE)
           || you.unrand_equipped(UNRAND_SHADOWS);
}

int player::reach_range() const
{
    const item_def *wpn = weapon();
    const item_def *off = offhand_weapon();
    const int wpn_reach = wpn ? weapon_reach(*wpn) : 1;
    const int off_reach = off ? weapon_reach(*off) : 1;
    const int bonus = you.form == transformation::aqua ? 2 : 0;
    return max(wpn_reach, off_reach) + bonus;
}

monster_type player::mons_species(bool /*zombie_base*/) const
{
    return species::to_mons_species(species);
}

bool player::poison(actor *agent, int amount, bool force)
{
    return ::poison_player(amount, agent? agent->name(DESC_A, true) : "", "",
                           force);
}

void player::expose_to_element(beam_type element, int _strength,
                               const actor* /*source*/, bool slow_cold_blood)
{
    ::expose_player_to_element(element, _strength, slow_cold_blood);
}

void player::blink(bool ignore_stasis)
{
    uncontrolled_blink(ignore_stasis);
}

void player::teleport(bool now, bool wizard_tele)
{
    ASSERT(!crawl_state.game_is_arena());
    if (now)
        you_teleport_now(wizard_tele);
    else
        you_teleport();
}

int player::hurt(const actor *agent, int amount, beam_type flavour,
                 kill_method_type kill_type, string source, string aux,
                 bool /*cleanup_dead*/, bool /*attacker_effects*/)
{
    // We ignore cleanup_dead here.
    if (!agent)
    {
        // FIXME: This can happen if a deferred_damage_fineff does damage
        // to a player from a dead monster. We should probably not do that,
        // but it could be tricky to fix, so for now let's at least avoid
        // a crash even if it does mean funny death messages.
        ouch(amount, kill_type, MID_NOBODY, aux.c_str(), false, source.c_str(),
             false, flavour == BEAM_BAT_CLOUD);
    }
    else
    {
        ouch(amount, kill_type, agent->mid, aux.c_str(),
             agent->visible_to(this), source.c_str(), false,
             flavour == BEAM_BAT_CLOUD);
    }

    if ((flavour == BEAM_DESTRUCTION || flavour == BEAM_MINDBURST)
        && has_blood())
    {
        blood_spray(pos(), type, amount / 5);
    }

    return amount;
}

/**
 * Checks to see whether the player can be dislodged by physical effects.
 * This only accounts for the "mountain boots" unrand, not being stationary, etc.
 *
 * @param event A message to be printed if the player cannot be dislodged.
 *               If empty, nothing will be printed.
 * @return Whether the player can be moved.
 */
bool player::resists_dislodge(string event) const
{
    if (!you.unrand_equipped(UNRAND_MOUNTAIN_BOOTS))
        return false;
    if (!event.empty())
        mprf("Your boots keep you from %s.", event.c_str());
    return true;
}

bool player::corrode(const actor* /*source*/, const char* corrosion_msg, int amount)
{
    // always increase duration, but...
    increase_duration(DUR_CORROSION, 10 + roll_dice(2, 4), 50,
                      make_stringf("%s corrodes you!",
                                   corrosion_msg).c_str());

    // Reduce corrosion amount by 50% if you have resistance.
    if (res_corr())
        amount /= 2;

    // The more corrosion you already have, the lower the odds of stacking more
    // (though Dis's passive corrosion is not included).
    int& corr = props[CORROSION_KEY].get_int();
    if (!x_chance_in_y(corr, corr + 28))
    {
        corr += amount;
        redraw_armour_class = true;
        wield_change = true;
        return true;
    }

    return false;
}

/**
 * Attempts to apply corrosion to the player and deals acid damage.
 *
 * @param evildoer the cause of this acid splash.
 */
void player::splash_with_acid(actor* evildoer)
{
    const int dam = roll_dice(4, 3);
    const int post_res_dam = resist_adjust_damage(&you, BEAM_ACID, dam);

    mprf("You are splashed with acid%s%s",
         post_res_dam > 0 ? "" : " but take no damage",
         attack_strength_punctuation(post_res_dam).c_str());
    if (post_res_dam > 0)
    {
        if (post_res_dam < dam)
            canned_msg(MSG_YOU_RESIST);

        ouch(post_res_dam, KILLED_BY_ACID,
             evildoer ? evildoer->mid : MID_NOBODY);
    }

    if (x_chance_in_y(35, 100))
        corrode(evildoer);
}

bool player::drain(const actor */*who*/, bool quiet, int pow)
{
    return drain_player(pow, !quiet);
}

void player::confuse(actor */*who*/, int str)
{
    confuse_player(str);
}

/**
 * Paralyse the player for str turns.
 *
 *  Duration is capped at 13.
 *
 * @param who Pointer to the actor who paralysed the player.
 * @param str The number of turns the paralysis will last.
 * @param source Description of the source of the paralysis.
 */
void player::paralyse(const actor *who, int str, string source)
{
    ASSERT(!crawl_state.game_is_arena());

    if (stasis())
    {
        mpr("Your stasis prevents you from being paralysed.");
        return;
    }

    // The who check has an effect in a few cases, most notably making
    // Death's Door + Borg's paralysis unblockable.
    if (who && (duration[DUR_PARALYSIS] || duration[DUR_STUN_IMMUNITY]))
    {
        mpr("You shrug off the repeated attempt to disable you.");
        return;
    }

    int &paralysis(duration[DUR_PARALYSIS]);

    const bool use_actor_name = source.empty() && who != nullptr;
    if (use_actor_name)
        source = who->name(DESC_A);

    if (!paralysis && !source.empty())
    {
        take_note(Note(NOTE_PARALYSIS, str, 0, source));
        // use the real name here even for invisible monsters
        props[DISABLED_BY_KEY] = use_actor_name ? who->name(DESC_A, true)
                                               : source;
    }
    else
        props.erase(DISABLED_BY_KEY);

    you.wake_up();

    mpr("You suddenly lose the ability to move!");
    _pruneify();

    paralysis = min(str, 13) * BASELINE_DELAY;

    stop_delay(true, true);
    stop_directly_constricting_all(false);
    stop_channelling_spells();
    redraw_armour_class = true;
    redraw_evasion = true;
}

void player::petrify(const actor *who, bool force)
{
    ASSERT(!crawl_state.game_is_arena());

    if (res_petrify() && !force)
    {
        canned_msg(MSG_YOU_UNAFFECTED);
        return;
    }

    if (duration[DUR_DIVINE_STAMINA] > 0)
    {
        mpr("Your divine stamina protects you from petrification!");
        return;
    }

    // Petrification always wakes you up
    you.wake_up();

    if (petrifying())
    {
        mpr("Your limbs have turned to stone.");
        duration[DUR_PETRIFYING] = 1;
        return;
    }

    if (petrified())
        return;

    duration[DUR_PETRIFYING] = 3 * BASELINE_DELAY;

    if (who)
        props[DISABLED_BY_KEY] = who->name(DESC_A, true);
    else
        props.erase(DISABLED_BY_KEY);

    redraw_evasion = true;
    mprf(MSGCH_WARN, "You are slowing down.");
}

bool player::fully_petrify(bool /*quiet*/)
{
    duration[DUR_PETRIFIED] = 6 * BASELINE_DELAY
                        + random2(4 * BASELINE_DELAY);
    redraw_armour_class = true;
    redraw_evasion = true;
    mpr("You have turned to stone.");
    _pruneify();

    stop_delay(true, true);
    stop_channelling_spells();

    return true;
}

bool player::vex(const actor* who, int dur, string source, string special_msg)
{
    if (you.clarity())
    {
        mprf("Your clarity of mind shields you.");
        return false;
    }
    else if (duration[DUR_STUN_IMMUNITY])
    {
        mpr("You shrug off the repeated attempt to disable you.");
        return false;
    }
    else if (you.duration[DUR_VEXED])
        return false;

    if (!special_msg.empty())
        mprf(MSGCH_WARN, "You %s", special_msg.c_str());
    else
        mprf(MSGCH_WARN, "You feel overwhelmed by frustration!");
    you.duration[DUR_VEXED] = dur * BASELINE_DELAY;

    int &vex(duration[DUR_VEXED]);

    const bool use_actor_name = source.empty() && who != nullptr;
    if (use_actor_name)
        source = who->name(DESC_A);

    if (vex && !source.empty())
    {
        take_note(Note(NOTE_VEXED, dur, 0, source));
        props[DISABLED_BY_KEY] = use_actor_name ? who->name(DESC_A, true)
                                               : source;
    }
    else
        props.erase(DISABLED_BY_KEY);

    stop_delay(true, true);
    stop_directly_constricting_all(false);
    stop_channelling_spells();

    return true;
}

void player::give_stun_immunity(int dur)
{
    const int immunity = dur * BASELINE_DELAY;
    duration[DUR_STUN_IMMUNITY] = immunity;
    if (you.petrified())
    {
        // no chain paralysis + petrification combos!
        duration[DUR_STUN_IMMUNITY] += duration[DUR_PETRIFIED];
        return;
    }
}

void player::slow_down(actor */*foe*/, int str)
{
    ::slow_player(str);
}


int player::has_claws(bool allow_tran) const
{
    if (allow_tran)
    {
        // these transformations bring claws with them
        if (form == transformation::dragon)
            return DRAGON_CLAWS;
        else if (form == transformation::werewolf)
            return 3;
    }

    return get_mutation_level(MUT_CLAWS, allow_tran);
}

bool player::has_usable_claws(bool allow_tran) const
{
    return has_claws(allow_tran)
           && !you.equipment.innate_slot_is_covered(SLOT_GLOVES);
}

int player::has_talons(bool allow_tran) const
{
    // XXX: Do merfolk in water belong under allow_tran?
    if (fishtail)
        return 0;

    return get_mutation_level(MUT_TALONS, allow_tran);
}

bool player::has_usable_talons(bool allow_tran) const
{
    return has_talons(allow_tran)
           && !you.equipment.innate_slot_is_covered(SLOT_BOOTS);
}

int player::has_hooves(bool allow_tran) const
{
    // XXX: Do merfolk in water belong under allow_tran?
    if (fishtail)
        return 0;

    return get_mutation_level(MUT_HOOVES, allow_tran);
}

bool player::has_usable_hooves(bool allow_tran) const
{
    return has_hooves(allow_tran)
           && !you.equipment.innate_slot_is_covered(SLOT_BOOTS);
}

int player::has_fangs(bool allow_tran) const
{
    if (allow_tran && form == transformation::dragon)
        return DRAGON_FANGS;

    return get_mutation_level(MUT_FANGS, allow_tran);
}

int player::has_usable_fangs(bool allow_tran) const
{
    return has_fangs(allow_tran);
}

bool player::has_tail(bool allow_tran) const
{
    if (allow_tran)
    {
        // these transformations bring a tail with them
        if (form == transformation::serpent
            || form == transformation::dragon)
        {
            return true;
        }

        // Most transformations suppress a tail.
        if (form_changes_anatomy())
            return false;
    }

    // XXX: Do merfolk in water belong under allow_tran?
    if (species::is_draconian(species)
        || species == SP_FELID
        || has_mutation(MUT_CONSTRICTING_TAIL, allow_tran)
        || fishtail // XX respect allow_tran
        || get_mutation_level(MUT_ARMOURED_TAIL, allow_tran)
        || get_mutation_level(MUT_STINGER, allow_tran)
        || get_mutation_level(MUT_WEAKNESS_STINGER, allow_tran))
    {
        return true;
    }

    return false;
}

// Whether the player has a usable offhand for the
// purpose of punching.
bool player::has_usable_offhand() const
{
    return !you.equipment.innate_slot_is_covered(SLOT_OFFHAND)
            && !you.equipment.innate_slot_is_covered(SLOT_WEAPON_OR_OFFHAND);
}

bool player::has_usable_tentacle() const
{
    return usable_tentacles();
}

int player::usable_tentacles() const
{
    int numtentacle = has_usable_tentacles();

    if (numtentacle == 0)
        return false;

    int free_tentacles = numtentacle - num_constricting();

    if (shield())
        free_tentacles -= 2;

    const item_def* wp = you.equipment.get_first_slot_item(SLOT_WEAPON);
    if (wp)
    {
        hands_reqd_type hands_req = hands_reqd(*wp);
        free_tentacles -= 2 * hands_req + 2;
    }

    return free_tentacles;
}

int player::has_pseudopods(bool allow_tran) const
{
    return get_mutation_level(MUT_PSEUDOPODS, allow_tran);
}

int player::has_usable_pseudopods(bool allow_tran) const
{
    return has_pseudopods(allow_tran);
}

int player::arm_count() const
{
    // XX transformations? arm count per se isn't used by much though.

    return species::arm_count(species)
                    - get_mutation_level(MUT_MISSING_HAND);
}

int player::has_tentacles(bool allow_tran) const
{
    // tentacles count as a mutation for these purposes. (TODO: realmut?)
    if (you.has_mutation(MUT_TENTACLE_ARMS, allow_tran))
        return arm_count();

    return 0;
}

int player::has_usable_tentacles(bool allow_tran) const
{
    return has_tentacles(allow_tran);
}

bool player::sicken(int amount)
{
    ASSERT(!crawl_state.game_is_arena());

    if (res_miasma() || amount <= 0)
        return false;

    if (duration[DUR_DIVINE_STAMINA] > 0)
    {
        mpr("Your divine stamina protects you from disease!");
        return false;
    }

    mpr("You feel ill.");
    increase_duration(DUR_SICKNESS, amount, 210);

    return true;
}

/// Can the player see invisible things?
bool player::can_see_invisible() const
{
    if (crawl_state.game_is_arena())
        return true;

    if (wearing_jewellery(RING_SEE_INVISIBLE)
        || wearing_ego(OBJ_ARMOUR, SPARM_SEE_INVISIBLE)
        // randart gear
        || scan_artefacts(ARTP_SEE_INVISIBLE) > 0
        || you.duration[DUR_REVELATION])
    {
        return true;
    }

    return innate_sinv();
}

/// Can the player see invisible things without needing items' help?
bool player::innate_sinv() const
{
    if (has_mutation(MUT_ACUTE_VISION))
        return true;

    // antennae give sInvis at 3
    if (get_mutation_level(MUT_ANTENNAE) == 3)
        return true;

    if (get_mutation_level(MUT_EYEBALLS) == 3)
        return true;

    if (have_passive(passive_t::sinv))
        return true;

    return false;
}

bool player::invisible() const
{
    return duration[DUR_INVIS] && !backlit();
}

bool player::visible_to(const actor *looker) const
{
    if (crawl_state.game_is_arena())
        return false;

    const bool invis_to = invisible() && !looker->can_see_invisible()
                          && !in_water();
    if (this == looker)
        return !invis_to;

    const monster* mon = looker->as_monster();
    return mon->friendly()
        || (!mon->has_ench(ENCH_BLIND) && !invis_to);
}

/**
 * Is the player backlit?
 *
 * @param self_halo If false, ignore the player's self-halo.
 * @param temp If true, include temporary sources of being backlit.
 * @returns True if the player is backlit.
*/
bool player::backlit(bool self_halo, bool temp) const
{
    return temp && (player_harmful_contamination()
                    || duration[DUR_CORONA]
                    || duration[DUR_STICKY_FLAME]
                    || duration[DUR_QUAD_DAMAGE]
                    || !umbraed() && haloed()
                       && (self_halo || halo_radius() == -1))
           || self_halo && you.form == transformation::flux;
    // TODO: find some way to mark !invis for autopickup while
    // fluxing while still marking it temp-useless (and while
    // marking it perma-useless for meteors)
}

bool player::umbra() const
{
    return !backlit() && umbraed() && !haloed();
}

// This is the imperative version.
void player::backlight()
{
    if (!duration[DUR_INVIS])
    {
        if (duration[DUR_CORONA])
            mpr("You glow brighter.");
        else
            mpr("You are outlined in light.");
    }
    else
        mpr("You feel strangely conspicuous.");

    increase_duration(DUR_CORONA, random_range(15, 35), 250);
}

bool player::can_mutate() const
{
    return true;
}

/**
 * Can the player be mutated without max HP drain instead?
 *
 * @param temp      Whether to consider temporary modifiers (lichform)
 * @return Whether the player will mutate when mutated, instead of draining
 *         max HP.
 */
bool player::can_safely_mutate(bool temp) const
{
    if (!can_mutate())
        return false;

    return undead_state(temp) == US_ALIVE
           || undead_state(temp) == US_SEMI_UNDEAD;
}

// Is the player too undead to bleed, rage, or polymorph?
bool player::is_lifeless_undead(bool temp) const
{
    return undead_state(temp) == US_UNDEAD;
}

bool player::can_polymorph() const
{
    return !(transform_uncancellable || is_lifeless_undead());
}

bool player::has_blood(bool temp) const
{
    if (is_lifeless_undead(temp))
        return false;

    if (temp)
    {
        if (petrified())
            return false;

        return form_has_blood(form);
    }

    return species::has_blood(you.species);
}

bool player::has_bones(bool temp) const
{
    if (temp)
        return form_has_bones(you.form);

    return species::has_bones(you.species);
}

bool player::can_drink(bool temp) const
{
    if (temp && (you.form == transformation::death
                    || you.duration[DUR_NO_POTIONS]))
    {
        return false;
    }
    return !you.has_mutation(MUT_NO_DRINK);

}

bool player::is_stationary() const
{
    return form == transformation::tree;
}

bool player::is_motile() const
{
    return !is_stationary() && !you.duration[DUR_NO_MOMENTUM]
                            && !you.duration[DUR_FORTRESS_BLAST_TIMER];
}

bool player::malmutate(const actor* /*source*/, const string &reason)
{
    ASSERT(!crawl_state.game_is_arena());

    if (!can_mutate())
        return false;

    const mutation_type mut_quality = one_chance_in(5) ? RANDOM_MUTATION
                                                       : RANDOM_BAD_MUTATION;
    if (mutate(mut_quality, reason))
    {
        learned_something_new(HINT_YOU_MUTATED);
        return true;
    }
    return false;
}

bool player::polymorph(int dur, bool allow_immobile)
{
    ASSERT(!crawl_state.game_is_arena());

    if (!can_polymorph())
        return false;

    transformation f = transformation::none;

    vector<transformation> forms = {
        transformation::bat,
        transformation::wisp,
        transformation::pig,
    };
    if (allow_immobile)
    {
        forms.emplace_back(transformation::tree);
        forms.emplace_back(transformation::fungus);
    }

    for (int tries = 0; tries < 3; tries++)
    {
        f = forms[random2(forms.size())];

        // need to do a dry run first, as Zin's protection has a random factor
        if (cant_transform_reason(f, true).empty())
            break;

        f = transformation::none;
    }

    if (f != transformation::none && transform(dur, f, true))
    {
        stop_delay(true, true);

        transform_uncancellable = true;
        return true;
    }
    return false;
}

// Inflict some amount of Doom on the player. Returns true if this was enough
// to cause a Bane to be inflicted.
bool player::doom(int amount)
{
    // Downscale amount of doom inflicted based on how many banes we currently have.
    int bane_count = 0;
    for (int i = 0; i < NUM_BANES; ++i)
        if (you.banes[i])
            ++bane_count;

    amount = amount * 4 / (bane_count + 4);

    you.redraw_doom = true;
    you.attribute[ATTR_DOOM] += amount;
    if (you.attribute[ATTR_DOOM] >= 100)
    {
        you.attribute[ATTR_DOOM] = 0;
        mprf(MSGCH_WARN, "Doom befalls you....");
        add_bane();
        return true;
    }
    return false;
}

bool player::is_icy() const
{
    return false;
}

bool player::is_fiery() const
{
    return false;
}

bool player::is_skeletal() const
{
    return false;
}

void player::shiftto(const coord_def &c)
{
    crawl_view.shift_player_to(c);
    set_position(c);
    clear_invalid_constrictions();
}

bool player::asleep() const
{
    return duration[DUR_SLEEP];
}

bool player::can_feel_fear(bool include_unknown) const
{
    return (you.holiness() & (MH_NATURAL | MH_DEMONIC | MH_HOLY))
           && (!include_unknown || (!you.clarity() && !you.berserk()));
}

bool player::can_throw_large_rocks() const
{
    return species::can_throw_large_rocks(species);
}

bool player::can_smell() const
{
    return !you.is_lifeless_undead(true);
}

bool player::can_sleep(bool holi_only) const
{
    return !you.duration[DUR_STUN_IMMUNITY]
           && actor::can_sleep(holi_only);
}

/**
 * Attempts to put the player to sleep.
 *
 * @param source    The actor that put the player to sleep (if any).
 * @param dur       The duration of the effect putting the player to sleep.
 * @param hibernate Whether the player is being put to sleep by 'ensorcelled
 *                  hibernation' (doesn't affect characters with rC, ignores
 *                  power), or by a normal sleep effect.
 */
void player::put_to_sleep(actor* source, int dur, bool hibernate)
{
    ASSERT(!crawl_state.game_is_arena());

    const bool valid_target = hibernate ? can_hibernate() : can_sleep();
    if (!valid_target)
    {
        canned_msg(MSG_YOU_UNAFFECTED);
        return;
    }

    if (duration[DUR_STUN_IMMUNITY])
    {
        mpr("You shrug off repeated attempt to disable you.");
        return;
    }

    if (duration[DUR_PARALYSIS]
        || duration[DUR_PETRIFIED]
        || duration[DUR_PETRIFYING])
    {
        mpr("You can't fall asleep in your current state!");
        return;
    }

    if (source)
        props[DISABLED_BY_KEY] = source->name(DESC_A, true).c_str();
    else
        props.erase(DISABLED_BY_KEY);

    mpr("You fall asleep.");
    _pruneify();

    stop_directly_constricting_all(false);
    stop_channelling_spells();
    stop_delay(true, true);
    flash_view(UA_MONSTER, DARKGREY);

    // As above, do this after redraw.
    you.duration[DUR_SLEEP] = dur;
    redraw_armour_class = true;
    redraw_evasion = true;
}

void player::wake_up(bool break_sleep, bool break_daze)
{
    if (break_sleep && asleep())
    {
        duration[DUR_SLEEP] = 0;
        give_stun_immunity(random_range(3, 5));
        mprf(MSGCH_RECOVERY, "You wake up.");
        flash_view(UA_MONSTER, BLACK);
        redraw_armour_class = true;
        redraw_evasion = true;
    }

    if (break_daze && you.duration[DUR_DAZED])
    {
        duration[DUR_DAZED] = 0;
        give_stun_immunity(1);
        mprf(MSGCH_RECOVERY, "You snap out of your daze.");
    }
}

bool player::may_pruneify() const {
    return you.unrand_equipped(UNRAND_PRUNE)
        && you.undead_state() == US_ALIVE;
}

int player::beam_resists(bolt &beam, int hurted, bool doEffects, string source)
{
    return check_your_resists(hurted, beam.flavour, source, &beam, doEffects);
}

bool player::shaftable() const
{
    return is_valid_shaft_level()
        && feat_is_shaftable(env.grid(pos()))
        // Prevent shafting the player during an apostle challenge; that would be a bit unfair.
        && !you.duration[DUR_BEOGH_DIVINE_CHALLENGE];
}

// Used for falling into traps and other bad effects, but is a slightly
// different effect from the player invokable ability.
bool player::do_shaft()
{
    // disabled in descent mode
    if (crawl_state.game_is_descent())
        return false;

    if (!shaftable()
        || resists_dislodge("falling into an unexpected shaft"))
    {
        return false;
    }
    if (you.species == SP_FORMICID)
    {
        mpr("Your tunneler's instincts keep you from falling into a shaft!");
        return false;
    }
    if (you_worship(GOD_YREDELEMNUL) && yred_torch_is_raised())
    {
        mpr("Yredelemnul refuses to let your conquest be stopped by a trick of"
            " the earth!");
        return false;
    }

    // Ensure altars, items, and shops discovered at the moment
    // the player gets shafted are correctly registered.
    maybe_update_stashes();

    down_stairs(DNGN_TRAP_SHAFT);

    return true;
}

bool player::can_do_shaft_ability(bool quiet) const
{
    if (form_changes_anatomy())
    {
        if (!quiet)
            mpr("You can't shaft yourself in your current form.");
        return false;
    }

    if (attribute[ATTR_HELD])
    {
        if (!quiet)
            mprf("You can't shaft yourself while %s.", held_status());
        return false;
    }

    if (!you.is_motile())
    {
        if (!quiet)
            mpr("You can't shaft yourself while stuck.");
        return false;
    }

    if (feat_is_shaftable(env.grid(pos())))
    {
        if (!is_valid_shaft_level(false))
        {
            if (!quiet)
                mpr("You can't shaft yourself on this level.");
            return false;
        }
    }
    else
    {
        if (!quiet)
            mpr("You can't shaft yourself on this terrain.");
        return false;
    }

    return true;
}

// Like do_shaft, but forced by the player.
// It has a slightly different set of rules.
bool player::do_shaft_ability()
{
    if (can_do_shaft_ability(true))
    {
        mpr("A shaft appears beneath you!");
        down_stairs(DNGN_TRAP_SHAFT, true);
        return true;
    }
    else
    {
        canned_msg(MSG_NOTHING_HAPPENS);
        redraw_screen();
        update_screen();
        return false;
    }
}

bool player::did_escape_death() const
{
    return escaped_death_cause != NUM_KILLBY;
}

void player::reset_escaped_death()
{
    escaped_death_cause = NUM_KILLBY;
    escaped_death_aux   = "";
}

void player::add_gold(int delta)
{
    set_gold(gold + delta);
}

void player::del_gold(int delta)
{
    set_gold(gold - delta);
}

void player::set_gold(int amount)
{
    ASSERT(amount >= 0);

    if (amount != gold)
    {
        const int old_gold = gold;
        gold = amount;
        shopping_list.gold_changed(old_gold, gold);

        // XXX: this might benefit from being in its own function
        if (you_worship(GOD_GOZAG))
        {
            for (const auto& power : get_god_powers(you.religion))
            {
                const int cost = get_gold_cost(power.abil);
                if (gold >= cost && old_gold < cost)
                    power.display(true, "You now have enough gold to %s.");
                else if (old_gold >= cost && gold < cost)
                    power.display(false, "You no longer have enough gold to %s.");
            }
            you.redraw_title = true;
        }
    }
}

void player::increase_duration(duration_type dur, int turns, int cap,
                               const char* msg)
{
    if (msg)
        mpr(msg);
    cap *= BASELINE_DELAY;

    // If we are already over the cap, do not increase or decrease duration.
    if (cap && duration[dur] > cap)
        return;

    duration[dur] += turns * BASELINE_DELAY;
    if (cap && duration[dur] > cap)
        duration[dur] = cap;
}

void player::set_duration(duration_type dur, int turns,
                          int cap, const char * msg)
{
    duration[dur] = 0;
    increase_duration(dur, turns, cap, msg);
}

void player::goto_place(const level_id &lid)
{
    where_are_you = static_cast<branch_type>(lid.branch);
    depth = lid.depth;
    ASSERT_RANGE(depth, 1, brdepth[where_are_you] + 1);
}

static int _constriction_escape_chance(int attempts)
{
    static int escape_chance[] = {40, 75, 100};
    return escape_chance[min(3, attempts) - 1];
}

bool player::attempt_escape()
{
    monster *themonst;

    if (!is_constricted())
        return true;

    themonst = monster_by_mid(constricted_by);
    ASSERT(themonst);
    escape_attempts += 1;

    const auto constr_typ = get_constrict_type();
    const string object
        = constr_typ == CONSTRICT_ROOTS ? "the roots'"
          : constr_typ == CONSTRICT_BVC ? "the zombie hands'"
                                        : themonst->name(DESC_ITS, true);

    if (x_chance_in_y(_constriction_escape_chance(escape_attempts), 100))
    {
        mprf("You escape %s grasp.", object.c_str());

        // Stun the monster we struggled again and prevent the player from being
        // constricted for several turns (so that they are guaranteed to be able
        // to make it up the stairs after pulling away this way)
        if (constr_typ == CONSTRICT_MELEE)
        {
            themonst->speed_increment -= 10;
            you.duration[DUR_CONSTRICTION_IMMUNITY] = 20;
        }

        stop_being_constricted(true);

        return true;
    }
    else
    {
        mprf("%s grasp on you weakens, but your attempt to escape fails.",
             object.c_str());
        turn_is_over = true;
        return false;
    }
}

void player::sentinel_mark(bool trap)
{
    flash_tile(you.pos(), YELLOW, 120, TILE_BOLT_SENTINEL_MARK);
    if (duration[DUR_SENTINEL_MARK])
    {
        mpr("The mark upon you grows brighter.");
        increase_duration(DUR_SENTINEL_MARK, random_range(20, 40), 180);
    }
    else
    {
        mprf(MSGCH_WARN, "A sentinel's mark forms upon you.");
        increase_duration(DUR_SENTINEL_MARK, trap ? random_range(25, 40)
                                                  : random_range(35, 60),
                          250);
    }
}

/*
 * Is the player too terrified to move (because of fungusform)?
 *
 * @return true iff there is an alarming monster anywhere near a fungusform player.
 */
bool player::is_nervous()
{
    if (form != transformation::fungus)
        return false;
    for (monster_near_iterator mi(&you); mi; ++mi)
    {
        if (made_nervous_by(*mi))
            return true;
    }
    return false;
}

/*
 * Does monster `mons` make the player nervous (in fungusform)?
 *
 * @param mons  the monster to check
 * @return      true iff mons is non-null, player is fungal, and `mons` is a threatening monster.
 */
bool player::made_nervous_by(const monster *mons)
{
    if (form != transformation::fungus)
        return false;
    if (!mons)
        return false;
    if (!mons_is_wandering(*mons)
        && !mons->asleep()
        && !mons->confused()
        && !mons->cannot_act()
        && mons_is_threatening(*mons)
        && !mons->wont_attack()
        && !mons->neutral())
    {
        return true;
    }
    return false;
}

void player::weaken(const actor */*attacker*/, int pow)
{
    if (!duration[DUR_WEAK])
        mprf(MSGCH_WARN, "You feel your attacks grow feeble.");
    else
        mprf(MSGCH_WARN, "You feel as though you will be weak longer.");

    increase_duration(DUR_WEAK, pow + random2(pow + 3), 50);
}

bool player::strip_willpower(actor */*attacker*/, int dur, bool quiet)
{
    // Only prints a message when you gain this status for the first time,
    // replicating old behavior. Should this change?
    if (!quiet && !you.duration[DUR_LOWERED_WL])
        mpr("Your willpower is stripped away!");

    you.increase_duration(DUR_LOWERED_WL, dur, 40);

    return true;
}

void player::daze(int dur)
{
    stop_delay(true, true);
    stop_directly_constricting_all(false);
    stop_channelling_spells();

    you.duration[DUR_DAZED] += dur * BASELINE_DELAY;
}

void player::vitrify(const actor* /*attacker*/, int dur, bool quiet)
{
    if (!quiet)
    {
        if (!you.duration[DUR_VITRIFIED])
            mprf(MSGCH_WARN, "Your body becomes as fragile as glass!");
        else
            mpr("You feel your fragility will last longer.");
    }

    you.increase_duration(DUR_VITRIFIED, dur, 50);
}

/**
 * Check if the player is about to die from flight/form expiration.
 *
 * Check whether the player is on a cell which would be deadly if not for some
 * temporary condition, and if such condition is expiring. In that case, we
 * give a strong warning to the player. The actual message printing is done
 * by the caller.
 *
 * @param dur the duration to check for dangerous expiration.
 * @param p the coordinates of the cell to check. Defaults to player position.
 * @return whether the player is in immediate danger.
 */
bool need_expiration_warning(duration_type dur, dungeon_feature_type feat)
{
    if (!is_feat_dangerous(feat, true) || !dur_expiring(dur))
        return false;

    if (dur == DUR_FLIGHT)
        return true;
    else if (dur == DUR_TRANSFORMATION
             && (form_can_swim()) || form_can_fly())
    {
        return true;
    }
    return false;
}

bool need_expiration_warning(duration_type dur, coord_def p)
{
    return need_expiration_warning(dur, env.grid(p));
}

bool need_expiration_warning(dungeon_feature_type feat)
{
    return need_expiration_warning(DUR_FLIGHT, feat)
           || need_expiration_warning(DUR_TRANSFORMATION, feat);
}

bool need_expiration_warning(coord_def p)
{
    return need_expiration_warning(env.grid(p));
}

static string _constriction_description()
{
    string cinfo = "";
    vector<string> c_name;

    const int num_free_tentacles = you.usable_tentacles();
    if (num_free_tentacles)
    {
        cinfo += make_stringf("You have %d tentacle%s available for constriction.",
                              num_free_tentacles,
                              num_free_tentacles > 1 ? "s" : "");
    }

    const auto constr_typ = you.get_constrict_type();
    if (constr_typ == CONSTRICT_MELEE)
    {
        const monster * const constrictor = monster_by_mid(you.constricted_by);
        ASSERT(constrictor);

        if (!cinfo.empty())
            cinfo += "\n";

        cinfo += make_stringf("You are being constricted by %s.",
                              constrictor->name(DESC_A).c_str());
    }

    if (you.is_constricting())
    {
        for (const auto &entry : *you.constricting)
        {
            monster *whom = monster_by_mid(entry);
            ASSERT(whom);

            if (whom->get_constrict_type() != CONSTRICT_MELEE)
                continue;

            c_name.push_back(whom->name(DESC_A));
        }

        if (!c_name.empty())
        {
            if (!cinfo.empty())
                cinfo += "\n";

            cinfo += "You are constricting ";
            cinfo += comma_separated_line(c_name.begin(), c_name.end());
            cinfo += ".";
        }
    }

    return cinfo;
}

/**
 *   The player's radius of monster detection.
 *   @return   the radius in which a player can detect monsters.
**/
int player_monster_detect_radius()
{
    int radius = you.get_mutation_level(MUT_ANTENNAE) * 2;

    if (you.unrand_equipped(UNRAND_HOOD_ASSASSIN))
        radius = max(radius, 4);
    if (have_passive(passive_t::detect_montier))
        radius = max(radius, you.piety() / 20);
    return min(radius, LOS_MAX_RANGE);
}

/**
 * Return true if the player has angered Pandemonium by picking up or moving
 * the Orb of Zot.
 */
bool player_on_orb_run()
{
    return you.chapter == CHAPTER_ESCAPING
           || you.chapter == CHAPTER_ANGERED_PANDEMONIUM;
}

/**
 * Return true if the player has the Orb of Zot.
 * @return  True if the player has the Orb, false otherwise.
 */
bool player_has_orb()
{
    return you.chapter == CHAPTER_ESCAPING;
}

bool player::form_uses_xl() const
{
    // No body parts that translate in any way to something fisticuffs could
    // matter to, the attack mode is different. Plus, it's weird to have
    // users of one particular [non-]weapon be effective for this
    // unintentional form while others can just run or die. I believe this
    // should apply to more forms, too.  [1KB]
    return !get_form()->get_unarmed_uses_skill();
}

bool player::can_wear_barding(bool temp) const
{
    if (temp && get_form()->slot_is_blocked(SLOT_BARDING))
        return false;

    return species::wears_barding(species);
}

static int _get_potion_heal_factor(bool temp=true)
{
    // healing factor is expressed in halves, so default is 2/2 -- 100%.
    int factor = 2;

    // start with penalties
    if (temp)
        factor -= you.unrand_equipped(UNRAND_VINES) ? 2 : 0;
    factor -= you.mutation[MUT_NO_POTION_HEAL];

    // then apply bonuses - Kryia's doubles potion healing
    if (temp)
        factor *= you.unrand_equipped(UNRAND_KRYIAS) ? 2 : 1;

    if (you.mutation[MUT_DOUBLE_POTION_HEAL])
        factor *= 2;

    // make sure we don't turn healing negative.
    return max(0, factor);
}

void print_potion_heal_message()
{
    // Don't give multiple messages in weird cases with both enhanced
    // and reduced healing.
    if (_get_potion_heal_factor() > 2)
    {
        if (you.unrand_equipped(UNRAND_KRYIAS))
        {
            mprf("%s enhances the healing.",
                 you.body_armour()->name(DESC_THE, false, false, false).c_str());
        }
        else if (you.has_mutation(MUT_DOUBLE_POTION_HEAL))
            mpr("You savour every drop.");
        else
            mpr("The healing is enhanced."); // bad message, but this should
                                             // never be possible anyway
    }
    else if (_get_potion_heal_factor() == 0)
        mpr("Your system rejects the healing.");
    else if (_get_potion_heal_factor() < 2)
        mpr("Your system partially rejects the healing.");
}

bool player::can_potion_heal(bool temp)
{
    return _get_potion_heal_factor(temp) > 0;
}

int player::scale_potion_healing(int healing_amount)
{
    return div_rand_round(healing_amount * _get_potion_heal_factor(), 2);
}

int player::scale_potion_mp_healing(int healing_amount)
{
    // Slightly ugly to partially duplicate the logic of _get_potion_heal_factor()
    // but vine stalkers shouldn't be unable to get value out of !magic, and so
    // this must ignore MUT_NO_POTION_HEAL
    if (you.unrand_equipped(UNRAND_KRYIAS))
        healing_amount *= 2;

    if (you.mutation[MUT_DOUBLE_POTION_HEAL])
        healing_amount *= 2;

    return healing_amount;
}

#define REV_PERCENT_KEY "rev_percent"

int player::rev_percent() const
{
    if (!you.props.exists(REV_PERCENT_KEY))
        return 0;
    return you.props[REV_PERCENT_KEY].get_int();
}

int player::rev_tier() const
{
    const int rev = rev_percent();
    if (rev >= FULL_REV_PERCENT)
        return 3;
    else if (rev >= FULL_REV_PERCENT / 2)
        return 2;
    else if (rev > 0)
        return 1;

    return 0;
}

void player::rev_down(int dur)
{
    // Drop from 100% to 0 in about 12 normal turns (120 aut).
    const int perc_lost = div_rand_round(dur * 5, 6);
    you.props[REV_PERCENT_KEY] = max(0, you.rev_percent() - perc_lost);

    if (you.wearing_ego(OBJ_GIZMOS, SPGIZMO_PARRYREV))
        you.redraw_armour_class = true;
}

void player::rev_up(int dur)
{
    // We want to hit 66% rev, where penalties vanish, in 40 aut on average.
    // Over that time, we'll lose 40*5/6 = ~34% to rev_down().
    // So we want to gain an average of (66+34)/40 = ~5/2 rev% per aut.
    // Fuzz it between 4/2 and 6/2 (ie 2x to 3x) to avoid tracking.
    const int perc_gained = random_range(dur * 2, dur * 3);
    you.props[REV_PERCENT_KEY] = min(100, you.rev_percent() + perc_gained);

    if (you.wearing_ego(OBJ_GIZMOS, SPGIZMO_PARRYREV))
        you.redraw_armour_class = true;
}

void player_open_door(coord_def doorpos)
{
    // Finally, open the closed door!
    set<coord_def> all_door;
    find_connected_identical(doorpos, all_door);
    const char *adj, *noun;
    get_door_description(all_door.size(), &adj, &noun);

    const string door_desc_adj  =
        env.markers.property_at(doorpos, MAT_ANY, "door_description_adjective");
    const string door_desc_noun =
        env.markers.property_at(doorpos, MAT_ANY, "door_description_noun");
    if (!door_desc_adj.empty())
        adj = door_desc_adj.c_str();
    if (!door_desc_noun.empty())
        noun = door_desc_noun.c_str();

    if (!you.confused())
    {
        string door_open_prompt =
            env.markers.property_at(doorpos, MAT_ANY, "door_open_prompt");

        bool ignore_exclude = false;

        if (!door_open_prompt.empty())
        {
            door_open_prompt += " (y/N)";
            if (!yesno(door_open_prompt.c_str(), true, 'n', true, false))
            {
                if (is_exclude_root(doorpos))
                    canned_msg(MSG_OK);
                else
                {
                    if (yesno("Put travel exclusion on door? (Y/n)",
                              true, 'y'))
                    {
                        // Zero radius exclusion right on top of door.
                        set_exclude(doorpos, 0);
                    }
                }
                interrupt_activity(activity_interrupt::force);
                return;
            }
            ignore_exclude = true;
        }

        if (!ignore_exclude && is_exclude_root(doorpos))
        {
            string prompt = make_stringf("This %s%s is marked as excluded! "
                                         "Open it anyway?", adj, noun);

            if (!yesno(prompt.c_str(), true, 'n', true, false))
            {
                canned_msg(MSG_OK);
                interrupt_activity(activity_interrupt::force);
                return;
            }
        }
    }

    const int skill = 8 + you.skill_rdiv(SK_STEALTH, 4, 3);

    string berserk_open = env.markers.property_at(doorpos, MAT_ANY,
                                                  "door_berserk_verb_open");
    string berserk_adjective = env.markers.property_at(doorpos, MAT_ANY,
                                                       "door_berserk_adjective");
    string door_open_creak = env.markers.property_at(doorpos, MAT_ANY,
                                                     "door_noisy_verb_open");
    string door_airborne = env.markers.property_at(doorpos, MAT_ANY,
                                                   "door_airborne_verb_open");
    string door_open_verb = env.markers.property_at(doorpos, MAT_ANY,
                                                    "door_verb_open");

    if (you.berserk())
    {
        // XXX: Better flavour for larger doors?
        if (silenced(you.pos()))
        {
            if (!berserk_open.empty())
            {
                berserk_open += ".";
                mprf(berserk_open.c_str(), adj, noun);
            }
            else
                mprf("The %s%s flies open!", adj, noun);
        }
        else
        {
            if (!berserk_open.empty())
            {
                if (!berserk_adjective.empty())
                    berserk_open += " " + berserk_adjective;
                else
                    berserk_open += ".";
                mprf(MSGCH_SOUND, berserk_open.c_str(), adj, noun);
            }
            else
                mprf(MSGCH_SOUND, "The %s%s flies open with a bang!", adj, noun);
            noisy(15, you.pos());
        }
    }
    else if (one_chance_in(skill) && !silenced(you.pos()))
    {
        if (!door_open_creak.empty())
            mprf(MSGCH_SOUND, door_open_creak.c_str(), adj, noun);
        else
        {
            mprf(MSGCH_SOUND, "As you open the %s%s, it creaks loudly!",
                 adj, noun);
        }
        noisy(10, you.pos());
    }
    else
    {
        const char* verb;
        if (you.airborne())
        {
            if (!door_airborne.empty())
                verb = door_airborne.c_str();
            else
                verb = "You reach down and open the %s%s.";
        }
        else
        {
            if (!door_open_verb.empty())
               verb = door_open_verb.c_str();
            else
               verb = "You open the %s%s.";
        }

        mprf(verb, adj, noun);
    }

    vector<coord_def> excludes;
    for (const auto &dc : all_door)
    {
        if (cell_is_runed(dc))
            explored_tracked_feature(env.grid(dc));
        dgn_open_door(dc);
        set_terrain_changed(dc);
        dungeon_events.fire_position_event(DET_DOOR_OPENED, dc);

        // Even if some of the door is out of LOS, we want the entire
        // door to be updated. Hitting this case requires a really big
        // door!
        if (env.map_knowledge(dc).seen())
        {
            env.map_knowledge(dc).set_feature(env.grid(dc));
#ifdef USE_TILE
            tile_env.bk_bg(dc) = tileidx_feature_base(env.grid(dc));
#endif
        }

        if (is_excluded(dc))
            excludes.push_back(dc);
    }

    update_exclusion_los(excludes);
    viewwindow();
    update_screen();
    you.turn_is_over = true;
}

void player_close_door(coord_def doorpos)
{
    // Finally, close the opened door!
    string berserk_close = env.markers.property_at(doorpos, MAT_ANY,
                                                "door_berserk_verb_close");
    const string berserk_adjective = env.markers.property_at(doorpos, MAT_ANY,
                                                "door_berserk_adjective");
    const string door_close_creak = env.markers.property_at(doorpos, MAT_ANY,
                                                "door_noisy_verb_close");
    const string door_airborne = env.markers.property_at(doorpos, MAT_ANY,
                                                "door_airborne_verb_close");
    const string door_close_verb = env.markers.property_at(doorpos, MAT_ANY,
                                                "door_verb_close");
    const string door_desc_adj  = env.markers.property_at(doorpos, MAT_ANY,
                                                "door_description_adjective");
    const string door_desc_noun = env.markers.property_at(doorpos, MAT_ANY,
                                                "door_description_noun");
    set<coord_def> all_door;
    find_connected_identical(doorpos, all_door);
    const auto door_vec = vector<coord_def>(all_door.begin(), all_door.end());

    const char *adj, *noun;
    get_door_description(all_door.size(), &adj, &noun);
    const string waynoun_str = make_stringf("%sway", noun);
    const char *waynoun = waynoun_str.c_str();

    if (!door_desc_adj.empty())
        adj = door_desc_adj.c_str();
    if (!door_desc_noun.empty())
    {
        noun = door_desc_noun.c_str();
        waynoun = noun;
    }

    for (const coord_def& dc : all_door)
    {
        if (monster* mon = monster_at(dc))
        {
            const bool mons_unseen = !you.can_see(*mon);
            if (mons_unseen || (mon->holiness() & MH_NONLIVING))
            {
                mprf("Something is blocking the %s!", waynoun);
                // No free detection!
                if (mons_unseen)
                    you.turn_is_over = true;
            }
            else
                mprf("There's a creature in the %s!", waynoun);
            return;
        }

        if (env.igrid(dc) != NON_ITEM)
        {
            if (!has_push_spaces(dc, false, &door_vec))
            {
                mprf("There's something jamming the %s.", waynoun);
                return;
            }
        }

        // messaging with gateways will be inconsistent if this isn't last
        if (you.pos() == dc)
        {
            mprf("There's a thick-headed creature in the %s!", waynoun);
            return;
        }
    }
    const int you_old_top_item = env.igrid(you.pos());

    bool items_moved = false;
    for (const coord_def& dc : all_door)
        items_moved |= push_items_from(dc, &door_vec);

    // TODO: if only one thing moved, use that item's name
    // TODO: handle des-derived strings.  (Better yet, find a way to not have
    // format strings in des...)
    const char *items_msg = items_moved ? ", pushing everything out of the way"
                                        : "";

    const int skill = 8 + you.skill_rdiv(SK_STEALTH, 4, 3);

    if (you.berserk())
    {
        if (silenced(you.pos()))
        {
            if (!berserk_close.empty())
            {
                berserk_close += ".";
                mprf(berserk_close.c_str(), adj, noun);
            }
            else
                mprf("You slam the %s%s shut%s!", adj, noun, items_msg);
        }
        else
        {
            if (!berserk_close.empty())
            {
                if (!berserk_adjective.empty())
                    berserk_close += " " + berserk_adjective;
                else
                    berserk_close += ".";
                mprf(MSGCH_SOUND, berserk_close.c_str(), adj, noun);
            }
            else
            {
                mprf(MSGCH_SOUND, "You slam the %s%s shut with a bang%s!",
                                  adj, noun, items_msg);
            }

            noisy(15, you.pos());
        }
    }
    else if (one_chance_in(skill) && !silenced(you.pos()))
    {
        if (!door_close_creak.empty())
            mprf(MSGCH_SOUND, door_close_creak.c_str(), adj, noun);
        else
        {
            mprf(MSGCH_SOUND, "As you close the %s%s%s, it creaks loudly!",
                              adj, noun, items_msg);
        }

        noisy(10, you.pos());
    }
    else
    {
        if (you.airborne())
        {
            if (!door_airborne.empty())
                mprf(door_airborne.c_str(), adj, noun);
            else
                mprf("You reach down and close the %s%s%s.", adj, noun, items_msg);
        }
        else
        {
            if (!door_close_verb.empty())
                mprf(door_close_verb.c_str(), adj, noun);
            else
                mprf("You close the %s%s%s.", adj, noun, items_msg);
        }
    }

    vector<coord_def> excludes;
    for (const coord_def& dc : all_door)
    {
        // Once opened, formerly runed doors become normal doors.
        dgn_close_door(dc);
        set_terrain_changed(dc);
        dungeon_events.fire_position_event(DET_DOOR_CLOSED, dc);

        // Even if some of the door is out of LOS once it's closed
        // (or even if some of it is out of LOS when it's open), we
        // want the entire door to be updated.
        if (env.map_knowledge(dc).seen())
        {
            env.map_knowledge(dc).set_feature(env.grid(dc));
#ifdef USE_TILE
            tile_env.bk_bg(dc) = tileidx_feature_base(env.grid(dc));
#endif
        }

        if (is_excluded(dc))
            excludes.push_back(dc);
    }

    update_exclusion_los(excludes);

    // item pushing may have moved items under the player
    if (env.igrid(you.pos()) != you_old_top_item)
        item_check();
    you.turn_is_over = true;
}

/**
 * Return a string describing the player's hand(s) taking a given verb.
 *
 * @param plural_verb    A plural-agreeing verb. ("Smoulders", "are", etc.)
 * @return               A string describing the action.
 *                       E.g. "tentacles smoulder", "paw is", etc.
 */
string player::hands_verb(const string &plural_verb) const
{
    bool plural;
    const string hand = hand_name(true, &plural);
    return hand + " " + conjugate_verb(plural_verb, plural);
}

// Is this a character that would not normally have a preceding space when
// it follows a word?
static bool _is_end_punct(char c)
{
    switch (c)
    {
    case ' ': case '.': case '!': case '?':
    case ',': case ':': case ';': case ')':
        return true;
    }
    return false;
}

/**
 * Return a string describing the player's hand(s) (or equivalent) taking the
 * given action (verb).
 *
 * @param plural_verb   The plural-agreeing verb corresponding to the action to
 *                      take. E.g., "smoulder", "glow", "gain", etc.
 * @param object        The object or predicate complement of the action,
 *                      including any sentence-final punctuation. E.g. ".",
 *                      "new energy.", etc.
 * @return              A string describing the player's hands taking the
 *                      given action. E.g. "Your tentacle gains new energy."
 */
string player::hands_act(const string &plural_verb,
                         const string &object) const
{
    const bool space = !object.empty() && !_is_end_punct(object[0]);
    return "Your " + hands_verb(plural_verb) + (space ? " " : "") + object;
}

int player::inaccuracy() const
{
    int degree = actor::inaccuracy();
    if (get_mutation_level(MUT_MISSING_EYE))
        degree++;
    return degree;
}

/**
 * Handle effects that occur after the player character stops berserking.
 */
void player_end_berserk()
{
    if (!you.duration[DUR_PARALYSIS] && !you.petrified())
        mprf(MSGCH_WARN, "You are exhausted.");

    you.berserk_penalty = 0;

    int dur = 12 + roll_dice(2, 12);
    // Slow durations are multiplied by haste_mul (3/2), exhaustion lasts
    // slightly longer.
    you.increase_duration(DUR_BERSERK_COOLDOWN, dur * 2);

    // Don't trigger too many hints mode messages.
    const bool hints_slow = Hints.hints_events[HINT_YOU_ENCHANTED];
    Hints.hints_events[HINT_YOU_ENCHANTED] = false;

    if (you.unrand_equipped(UNRAND_BEAR_SPIRIT))
        dur = div_rand_round(dur * 2, 3);
    slow_player(dur);

    //Un-apply Berserk's +50% Current/Max HP
    calc_hp(true);

    learned_something_new(HINT_POSTBERSERK);
    Hints.hints_events[HINT_YOU_ENCHANTED] = hints_slow;
    quiver::set_needs_redraw();
}

/**
 * Does the player have the Sanguine Armour mutation (not suppressed by a form)
 * while being at a low enough HP (<67%) for its benefits to trigger?
 *
 * @return Whether Sanguine Armour should be active.
 */
bool sanguine_armour_valid()
{
    return you.hp <= you.hp_max * 2 / 3 && you.has_mutation(MUT_SANGUINE_ARMOUR);
}

/// Trigger sanguine armour, updating the duration & messaging as appropriate.
void activate_sanguine_armour()
{
    const bool was_active = you.duration[DUR_SANGUINE_ARMOUR];
    you.duration[DUR_SANGUINE_ARMOUR] = random_range(60, 100);
    if (!was_active)
    {
        mpr("Your blood congeals into armour.");
        you.redraw_armour_class = true;
    }
}

/**
 * Refreshes the protective aura around the player after striking with
 * a weapon of protection. The duration is very short.
 */
void refresh_weapon_protection()
{
    if (!you.duration[DUR_SPWPN_PROTECTION])
        mpr("Your weapon exudes an aura of protection.");

    you.increase_duration(DUR_SPWPN_PROTECTION, 3 + random2(2), 5);
    you.redraw_armour_class = true;
}

void refresh_meek_bonus()
{
    const string MEEK_KEY = "meek_ac_key";
    const bool meek_possible = you.duration[DUR_SPWPN_PROTECTION]
                            && you.unrand_equipped(UNRAND_MEEK);
    const int bonus_ac = _meek_bonus();
    if (!meek_possible || !bonus_ac)
    {
        if (you.props.exists(MEEK_KEY))
        {
            you.props.erase(MEEK_KEY);
            you.redraw_armour_class = true;
        }
        return;
    }

    const int last_bonus = you.props[MEEK_KEY].get_int();
    if (last_bonus == bonus_ac)
        return;

    you.props[MEEK_KEY] = bonus_ac;
    you.redraw_armour_class = true;
}

static bool _ench_triggers_trickster(enchant_type ench)
{
    switch (ench)
    {
        case ENCH_SLOW:
        case ENCH_FEAR:
        case ENCH_CONFUSION:
        case ENCH_CORONA:
        case ENCH_STICKY_FLAME:
        case ENCH_CHARM:
        case ENCH_PARALYSIS:
        case ENCH_SICK:
        case ENCH_PETRIFYING:
        case ENCH_PETRIFIED:
        case ENCH_LOWERED_WL:
        case ENCH_TP:
        case ENCH_INNER_FLAME:
        case ENCH_FLAYED:
        case ENCH_WEAK:
        case ENCH_DIMENSION_ANCHOR:
        case ENCH_FIRE_VULN:
        case ENCH_POISON_VULN:
        case ENCH_FROZEN:
        case ENCH_SIGN_OF_RUIN:
        case ENCH_SAP_MAGIC:
        case ENCH_CORROSION:
        case ENCH_HEXED:
        case ENCH_BOUND_SOUL:
        case ENCH_INFESTATION:
        case ENCH_BLIND:
        case ENCH_FRENZIED:
        case ENCH_DAZED:
        case ENCH_ANTIMAGIC:
        case ENCH_ANGUISH:
        case ENCH_CONTAM:
        case ENCH_BOUND:
        case ENCH_BULLSEYE_TARGET:
        case ENCH_KINETIC_GRAPNEL:
        case ENCH_VITRIFIED:
        case ENCH_CURSE_OF_AGONY:
        case ENCH_RIMEBLIGHT:
        case ENCH_MAGNETISED:
        case ENCH_BLINKITIS:
        case ENCH_PAIN_BOND:
        case ENCH_VILE_CLUTCH:
        case ENCH_DRAINED:
        case ENCH_GRASPING_ROOTS:
        case ENCH_WRETCHED:
        case ENCH_DEEP_SLEEP:
        case ENCH_VEXED:
            return true;

        default:
            return false;
    }
}

static int _trickster_max_boost()
{
    return 6 + you.experience_level * 4 / 5;
}

// Increment AC boost when applying a negative status effect to a monster.
void trickster_trigger(const monster& victim, enchant_type ench)
{
    if (!_ench_triggers_trickster(ench))
        return;

    if (!you.can_see(victim) || !you.see_cell_no_trans(victim.pos()) || victim.friendly())
        return;

    const int min_bonus = 3 + you.experience_level / 6;

    if (!you.props.exists(TRICKSTER_POW_KEY))
    {
        you.props[TRICKSTER_POW_KEY].get_int() = 0;
        mprf(MSGCH_DURATION, "You feel bolstered by spreading misfortune.");
    }

    // Start the bonus off at meaningful level, but give less for each effect
    // beyond that (and make it extra-hard to stack up the maximum bonus)
    int& bonus = you.props[TRICKSTER_POW_KEY].get_int();
    if (bonus < min_bonus)
        bonus = min_bonus;
    else if (bonus >= 15)
        bonus += random2(2);
    else
        bonus += 1;

    const int max = _trickster_max_boost() + 10;
    if (bonus > max)
        bonus = max;

    // Give a few turns before the effect starts to decay.
    if (you.duration[DUR_TRICKSTER_GRACE] < 60)
        you.duration[DUR_TRICKSTER_GRACE] = random_range(60, 90);

    you.redraw_armour_class = true;
}

// Returns the current AC bonus from Trickster
int trickster_bonus()
{
    if (!you.props.exists(TRICKSTER_POW_KEY))
        return 0;

    return min(_trickster_max_boost(), you.props[TRICKSTER_POW_KEY].get_int());
}

int enkindle_max_charges()
{
    return 3 + you.experience_level * 3 / 20;
}

void maybe_harvest_memory(const monster& victim)
{
    // No progress while status is active (or charges are full)
    if (you.duration[DUR_ENKINDLED]
        || you.props[ENKINDLE_CHARGES_KEY].get_int() == enkindle_max_charges())
    {
        return;
    }

    int& progress = you.props[ENKINDLE_PROGRESS_KEY].get_int();
    int xp = exp_value(victim);
    if (crawl_state.game_is_sprint())
        xp = sprint_modify_exp(xp);

    progress += div_rand_round(xp, calc_skill_cost(you.skill_cost_level));

    if (progress < ENKINDLE_CHARGE_COST)
        return;

    mprf("You devour the vestiges of %s's existence in your flames.",
            victim.name(DESC_THE).c_str());

    you.props[ENKINDLE_CHARGES_KEY].get_int() += 1;
    progress = 0;
}

// Is the player immune to a particular hex because of their
// intrinsic properties?
bool player::immune_to_hex(const spell_type hex) const
{
    switch (hex)
    {
    case SPELL_VEX:
        return clarity();
    case SPELL_CHARMING:
    case SPELL_CONFUSE:
    case SPELL_CONFUSION_GAZE:
    case SPELL_MASS_CONFUSION:
        return clarity() || you.duration[DUR_DIVINE_STAMINA] > 0;
    case SPELL_DOMINATE_UNDEAD:
        return clarity() || !you.undead_state(true);
    case SPELL_MESMERISE:
    case SPELL_AVATAR_SONG:
    case SPELL_SIREN_SONG:
        return clarity() || berserk();
    case SPELL_CAUSE_FEAR:
        return clarity() || !(holiness() & MH_NATURAL) || berserk();
    case SPELL_PARALYSIS_GAZE:
    case SPELL_PARALYSE:
    case SPELL_SLOW:
        return stasis();
    case SPELL_TELEPORT_OTHER:
    case SPELL_BLINK_OTHER:
    case SPELL_BLINK_OTHER_CLOSE:
        return no_tele();
    case SPELL_PETRIFY:
        return res_petrify();
    case SPELL_POLYMORPH:
    case SPELL_PORKALATOR:
        return is_lifeless_undead();
    case SPELL_VIRULENCE:
        return res_poison() == 3;
    // don't include the hidden "sleep immunity" duration
    case SPELL_SLEEP:
    case SPELL_DREAM_DUST:
        return !actor::can_sleep();
    case SPELL_HIBERNATION:
        return !can_hibernate();
    case SPELL_AGONY:
        return res_torment();
    default:
        return false;
    }
}

// Activate DUR_AGILE.
void player::be_agile(int pow)
{
    const bool were_agile = you.duration[DUR_AGILITY] > 0;
    mprf(MSGCH_DURATION, "You feel %sagile all of a sudden.",
         were_agile ? "more " : "");

    you.increase_duration(DUR_AGILITY, 35 + random2(pow), 80);
    if (!were_agile)
        you.redraw_evasion = true;
}

bool player::allies_forbidden()
{
    return get_mutation_level(MUT_NO_LOVE)
           || have_passive(passive_t::no_allies);
}<|MERGE_RESOLUTION|>--- conflicted
+++ resolved
@@ -4210,14 +4210,10 @@
         change *= mul;
     }
 
-<<<<<<< HEAD
     if (change < 0)
         change *= 1 + you.wearing_jewellery(AMU_DISSIPATION);
 
-    you.magic_contamination = max(0, min(250000,
-=======
     you.magic_contamination = max(0, min(3000,
->>>>>>> 3f269bfe
                                          you.magic_contamination + change));
 
     new_level = you.magic_contamination / 1000;
@@ -6111,10 +6107,9 @@
         level += (10 + get_form()->get_level(10)) * scale / 20;
     }
 
-<<<<<<< HEAD
     if (sk == SK_SHAPESHIFTING)
         level += you.wearing_jewellery(AMU_WILDSHAPE) * 5 * scale;
-=======
+
     if (temp && skill_has_dilettante_penalty(sk))
     {
         if (sk <= SK_LAST_WEAPON)
@@ -6122,7 +6117,6 @@
         else
             level = level * 3 / 4;
     }
->>>>>>> 3f269bfe
 
     if (level > MAX_SKILL_LEVEL * scale)
         level = MAX_SKILL_LEVEL * scale;
