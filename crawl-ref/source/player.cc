--- conflicted
+++ resolved
@@ -2009,12 +2009,6 @@
     if (you.duration[DUR_FROZEN])
         mv += 3;
 
-<<<<<<< HEAD
-    if (you.duration[DUR_GRASPING_ROOTS])
-        mv += 3;
-
-=======
->>>>>>> 77505739
     // Mutations: -2, -3, -4, unless innate and shapechanged.
     if (int fast = you.get_mutation_level(MUT_FAST))
         mv -= fast + 1;
@@ -6228,7 +6222,6 @@
 mon_holy_type player::holiness(bool temp) const
 {
     mon_holy_type holi;
-<<<<<<< HEAD
 
     // Lich form takes precedence over a species' base holiness
     if (undead_state(temp))
@@ -6241,21 +6234,6 @@
     if (species == SP_GARGOYLE || species == SP_GOLEM || species == SP_ROBOT ||
         temp && (form == transformation::statue
                  || form == transformation::wisp || petrified()))
-=======
-
-    // Lich form takes precedence over a species' base holiness
-    if (undead_state(temp))
-        holi = MH_UNDEAD;
-    else if (species == SP_GARGOYLE)
-        holi = MH_NONLIVING;
-    else
-        holi = MH_NATURAL;
-
-    // Petrification takes precedence over base holiness and lich form
-    if (temp && (form == transformation::statue
-                 || form == transformation::wisp
-                 || petrified()))
->>>>>>> 77505739
     {
         holi = MH_NONLIVING;
     }
