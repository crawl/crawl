--- conflicted
+++ resolved
@@ -3766,9 +3766,6 @@
     return true;
 }
 
-<<<<<<< HEAD
-
-
 bool enough_zp(int minimum, bool suppress_msg)
 {
     ASSERT(!crawl_state.game_is_arena());
@@ -3785,20 +3782,6 @@
     return true;
 }
 
-
-
-static int _rest_trigger_level(int max)
-{
-    return (max * Options.rest_wait_percent) / 100;
-}
-
-static bool _should_stop_resting(int cur, int max)
-{
-    return cur == max || cur == _rest_trigger_level(max);
-}
-
-=======
->>>>>>> 92def6ad
 void inc_mp(int mp_gain, bool silent)
 {
     ASSERT(!crawl_state.game_is_arena());
