/**
 * @file
 * @brief Player related functions.
**/

#include "AppHdr.h"

#include "player.h"

#include <algorithm>
#include <cctype>
#include <cmath>
#include <cstdio>
#include <cstdlib>
#include <cstring>
#include <sstream>

#include "ability.h"
#include "abyss.h"
#include "act-iter.h"
#include "areas.h"
#include "art-enum.h"
#include "attack.h"
#include "bloodspatter.h"
#include "branch.h"
#include "chardump.h"
#include "cloud.h"
#include "coordit.h"
#include "delay.h"
#include "dgn-overview.h"
#include "dgn-event.h"
#include "directn.h"
#include "english.h"
#include "env.h"
#include "errors.h"
#include "exercise.h"
#include "files.h"
#include "god-abil.h"
#include "god-conduct.h"
#include "god-passive.h"
#include "god-wrath.h"
#include "hints.h"
#include "hiscores.h"
#include "invent.h"
#include "item-prop.h"
#include "items.h"
#include "item-use.h"
#include "kills.h"
#include "level-state-type.h"
#include "libutil.h"
#include "macro.h"
#include "melee-attack.h"
#include "message.h"
#include "mon-place.h"
#include "mutation.h"
#include "nearby-danger.h"
#include "notes.h"
#include "output.h"
#include "player-equip.h"
#include "player-save-info.h"
#include "player-stats.h"
#include "prompt.h"
#include "religion.h"
#include "shout.h"
#include "skills.h"
#include "species.h" // random_starting_species
#include "spl-damage.h"
#include "spl-selfench.h"
#include "spl-summoning.h"
#include "spl-transloc.h"
#include "spl-util.h"
#include "sprint.h"
#include "stairs.h"
#include "stash.h"
#include "state.h"
#include "status.h"
#include "stepdown.h"
#include "stringutil.h"
#include "terrain.h"
#ifdef USE_TILE
 #include "tilepick.h"
 #include "tileview.h"
#endif
#include "transform.h"
#include "traps.h"
#include "travel.h"
#include "view.h"
#include "wizard-option-type.h"
#include "xom.h"

static void _moveto_maybe_repel_stairs()
{
    const dungeon_feature_type new_grid = env.grid(you.pos());
    const command_type stair_dir = feat_stair_direction(new_grid);

    if (stair_dir == CMD_NO_CMD
        || new_grid == DNGN_ENTER_SHOP
        ||  !you.duration[DUR_REPEL_STAIRS_MOVE])
    {
        return;
    }

    int pct = you.duration[DUR_REPEL_STAIRS_CLIMB] ? 29 : 50;

    // When the effect is still strong, the chance to actually catch
    // a stair is smaller. (Assuming the duration starts out at 1000.)
    const int dur = max(0, you.duration[DUR_REPEL_STAIRS_MOVE] - 700);
    pct += dur/10;

    if (x_chance_in_y(pct, 100))
    {
        const string stair_str = feature_description_at(you.pos(), false,
                                                        DESC_THE);
        const string prep = feat_preposition(new_grid, true, &you);

        if (slide_feature_over(you.pos()))
        {
            mprf("%s slides away as you move %s it!", stair_str.c_str(),
                 prep.c_str());

            if (player_in_a_dangerous_place() && one_chance_in(5))
                xom_is_stimulated(25);
        }
    }
}

bool check_moveto_cloud(const coord_def& p, const string &move_verb,
                        bool *prompted)
{
    if (you.confused())
        return true;

    const cloud_type ctype = env.map_knowledge(p).cloud();
    // Don't prompt if already in a cloud of the same type.
    if (is_damaging_cloud(ctype, true, cloud_is_yours_at(p))
        && ctype != cloud_type_at(you.pos())
        && !crawl_state.disables[DIS_CONFIRMATIONS])
    {
        // Don't prompt for steam unless we're at uncomfortably low hp.
        if (ctype == CLOUD_STEAM)
        {
            int threshold = 20;
            if (player_res_steam() < 0)
                threshold = threshold * 3 / 2;
            threshold = threshold * you.time_taken / BASELINE_DELAY;
            // Do prompt if we'd lose icemail, though.
            if (you.hp > threshold && !you.has_mutation(MUT_ICEMAIL))
                return true;
        }
        // Don't prompt for meph if we have clarity, unless at very low HP.
        if (ctype == CLOUD_MEPHITIC && you.clarity(false)
            && you.hp > 2 * you.time_taken / BASELINE_DELAY)
        {
            return true;
        }

        if (prompted)
            *prompted = true;
        string prompt = make_stringf("Really %s into that cloud of %s?",
                                     move_verb.c_str(),
                                     cloud_type_name(ctype).c_str());
        learned_something_new(HINT_CLOUD_WARNING);

        if (!yesno(prompt.c_str(), false, 'n'))
        {
            canned_msg(MSG_OK);
            return false;
        }
    }
    return true;
}

bool check_moveto_trap(const coord_def& p, const string &move_verb,
                       bool *prompted)
{
    // Boldly go into the unknown (for shadow step and other ranged move
    // prompts)
    if (env.map_knowledge(p).trap() == TRAP_UNASSIGNED)
        return true;

    // If there's no trap, let's go.
    trap_def* trap = trap_at(p);
    if (!trap)
        return true;

    if (trap->type == TRAP_ZOT && !trap->is_safe() && !crawl_state.disables[DIS_CONFIRMATIONS])
    {
        string msg = "Do you really want to %s into the Zot trap?";
        string prompt = make_stringf(msg.c_str(), move_verb.c_str());

        if (prompted)
            *prompted = true;
        if (!yes_or_no("%s", prompt.c_str()))
        {
            canned_msg(MSG_OK);
            return false;
        }
    }
    else if (!trap->is_safe() && !crawl_state.disables[DIS_CONFIRMATIONS])
    {
        string prompt;

        if (prompted)
            *prompted = true;
        prompt = make_stringf("Really %s %s that %s?", move_verb.c_str(),
                              (trap->type == TRAP_ALARM
                               || trap->type == TRAP_PLATE) ? "onto"
                              : "into",
                              feature_description_at(p, false, DESC_BASENAME).c_str());
        if (!yesno(prompt.c_str(), true, 'n'))
        {
            canned_msg(MSG_OK);
            return false;
        }
    }
    return true;
}

static bool _check_moveto_dangerous(const coord_def& p, const string& msg)
{
    if (you.can_swim() && feat_is_water(env.grid(p))
        || you.airborne() || !is_feat_dangerous(env.grid(p)))
    {
        return true;
    }

    if (!msg.empty())
        mpr(msg);
    else if (species_likes_water(you.species) && feat_is_water(env.grid(p)))
        mpr("You cannot enter water in your current form.");
    else
        canned_msg(MSG_UNTHINKING_ACT);
    return false;
}

bool check_moveto_terrain(const coord_def& p, const string &move_verb,
                          const string &msg, bool *prompted)
{
    // Boldly go into the unknown (for shadow step and other ranged move
    // prompts)
    if (!env.map_knowledge(p).known())
        return true;

    if (!_check_moveto_dangerous(p, msg))
        return false;
    if (!you.airborne() && env.grid(you.pos()) != DNGN_TOXIC_BOG
        && env.grid(p) == DNGN_TOXIC_BOG)
    {
        string prompt;

        if (prompted)
            *prompted = true;

        if (!msg.empty())
            prompt = msg + " ";

        prompt += "Are you sure you want to " + move_verb
                + " into a toxic bog?";

        if (!yesno(prompt.c_str(), false, 'n'))
        {
            canned_msg(MSG_OK);
            return false;
        }
    }
    if (!need_expiration_warning() && need_expiration_warning(p)
        && !crawl_state.disables[DIS_CONFIRMATIONS])
    {
        string prompt;

        if (prompted)
            *prompted = true;

        if (!msg.empty())
            prompt = msg + " ";

        prompt += "Are you sure you want to " + move_verb;

        if (you.ground_level())
            prompt += " into ";
        else
            prompt += " over ";

        prompt += env.grid(p) == DNGN_DEEP_WATER ? "deep water" : "lava";

        prompt += need_expiration_warning(DUR_FLIGHT, p)
            ? " while you are losing your buoyancy?"
            : " while your transformation is expiring?";

        if (!yesno(prompt.c_str(), false, 'n'))
        {
            canned_msg(MSG_OK);
            return false;
        }
    }
    return true;
}

bool check_moveto_exclusions(const vector<coord_def> &areas,
                             const string &move_verb,
                             bool *prompted)
{
    const bool you_pos_excluded = is_excluded(you.pos())
            && !is_stair_exclusion(you.pos());
    if (you_pos_excluded || crawl_state.disables[DIS_CONFIRMATIONS])
        return true;

    int count = 0;
    for (auto p : areas)
    {
        if (is_excluded(p) && !is_stair_exclusion(p))
            count++;
    }
    if (count == 0)
        return true;
    const string prompt = make_stringf((count == (int) areas.size() ?
                    "Really %s into a travel-excluded area?" :
                    "You might %s into a travel-excluded area, are you sure?"),
                              move_verb.c_str());

    if (prompted)
        *prompted = true;
    if (!yesno(prompt.c_str(), false, 'n'))
    {
        canned_msg(MSG_OK);
        return false;
    }
    return true;
}

bool check_moveto_exclusion(const coord_def& p, const string &move_verb,
                            bool *prompted)
{
    return check_moveto_exclusions({p}, move_verb, prompted);
}

bool check_moveto(const coord_def& p, const string &move_verb, const string &msg)
{
    return check_moveto_terrain(p, move_verb, msg)
           && check_moveto_cloud(p, move_verb)
           && check_moveto_trap(p, move_verb)
           && check_moveto_exclusion(p, move_verb);
}

// Returns true if this is a valid swap for this monster. If true, then
// the valid location is set in loc. (Otherwise loc becomes garbage.)
bool swap_check(monster* mons, coord_def &loc, bool quiet)
{
    loc = you.pos();

    if (you.is_stationary())
        return false;

    // Don't move onto dangerous terrain.
    if (is_feat_dangerous(grd(mons->pos())))
    {
        canned_msg(MSG_UNTHINKING_ACT);
        return false;
    }

    if (mons_is_projectile(*mons))
    {
        if (!quiet)
            mpr("It's unwise to walk into this.");
        return false;
    }

    if (mons->caught())
    {
        if (!quiet)
        {
            simple_monster_message(*mons,
                make_stringf(" is %s!", held_status(mons)).c_str());
        }
        return false;
    }

    if (mons->is_constricted())
    {
        if (!quiet)
            simple_monster_message(*mons, " is being constricted!");
        return false;
    }

    if (mons->is_stationary() || mons->asleep() || mons->cannot_move())
    {
        if (!quiet)
            simple_monster_message(*mons, " cannot move out of your way!");
        return false;
    }

    // prompt when swapping into known zot traps
    if (!quiet && trap_at(loc) && trap_at(loc)->type == TRAP_ZOT
        && !yes_or_no("Do you really want to swap %s into the Zot trap?",
                      mons->name(DESC_YOUR).c_str()))
    {
        return false;
    }

    // First try: move monster onto your position.
    bool swap = !monster_at(loc) && monster_habitable_grid(mons, grd(loc));

    if (monster_at(loc)
        && monster_at(loc)->type == MONS_TOADSTOOL
        && mons->type == MONS_WANDERING_MUSHROOM)
    {
        swap = monster_habitable_grid(mons, grd(loc));
    }

    // Choose an appropriate habitat square at random around the target.
    if (!swap)
    {
        int num_found = 0;

        for (adjacent_iterator ai(mons->pos()); ai; ++ai)
            if (!monster_at(*ai) && monster_habitable_grid(mons, grd(*ai))
                && one_chance_in(++num_found))
            {
                loc = *ai;
            }

        if (num_found)
            swap = true;
    }

    if (!swap && !quiet)
    {
        // Might not be ideal, but it's better than insta-killing
        // the monster... maybe try for a short blink instead? - bwr
        simple_monster_message(*mons, " cannot make way for you.");
        // FIXME: activity_interrupt::hit_monster isn't ideal.
        interrupt_activity(activity_interrupt::hit_monster, mons);
    }

    return swap;
}

static void _splash()
{
    if (you.can_swim())
        noisy(4, you.pos(), "Floosh!");
    else if (!you.can_water_walk())
        noisy(8, you.pos(), "Splash!");
}

void moveto_location_effects(dungeon_feature_type old_feat,
                             bool stepped, const coord_def& old_pos)
{
    const dungeon_feature_type new_grid = env.grid(you.pos());

    // Terrain effects.
    if (is_feat_dangerous(new_grid))
        fall_into_a_pool(new_grid);

    // called after fall_into_a_pool, in case of emergency untransform
    if (you.species == SP_MERFOLK)
        merfolk_check_swimming(stepped);

    if (you.ground_level())
    {
        if (feat_is_water(new_grid))
        {
            if (!stepped)
                _splash();

            if (!you.can_swim() && !you.can_water_walk())
            {
                if (!feat_is_water(old_feat))
                {
                    if (new_grid == DNGN_TOXIC_BOG)
                    {
                        mprf("You %s the toxic bog.",
                                stepped ? "enter" : "fall into");
                    }
                    else
                    {
                        mprf("You %s the %s water.",
                             stepped ? "enter" : "fall into",
                             new_grid == DNGN_SHALLOW_WATER ? "shallow"
                             : "deep");
                    }
                }

                if (new_grid == DNGN_DEEP_WATER && old_feat != DNGN_DEEP_WATER)
                    mpr("You sink to the bottom.");

                if (!feat_is_water(old_feat))
                {
                    mpr("Moving in this stuff is going to be slow.");
                    if (you.invisible())
                        mpr("...and don't expect to remain undetected.");
                }
            }

            if (you.species == SP_OCTOPODE
                && !feat_is_water(old_feat)
                && you.invisible())
            {
                mpr("Don't expect to remain undetected while in the water.");
            }
        }
        else if (you.props.exists(TEMP_WATERWALK_KEY))
            you.props.erase(TEMP_WATERWALK_KEY);
    }

    id_floor_items();

    // Falling into a toxic bog, take the damage
    if (old_pos == you.pos() && stepped)
        actor_apply_toxic_bog(&you);

    // Traps go off.
    // (But not when losing flight - i.e., moving into the same tile)
    trap_def* ptrap = trap_at(you.pos());
    if (ptrap && old_pos != you.pos())
        ptrap->trigger(you);

    if (stepped)
        _moveto_maybe_repel_stairs();
}

// Use this function whenever the player enters (or lands and thus re-enters)
// a grid.
//
// stepped     - normal walking moves
void move_player_to_grid(const coord_def& p, bool stepped)
{
    ASSERT(!crawl_state.game_is_arena());
    ASSERT_IN_BOUNDS(p);

    if (!stepped)
        tornado_move(p);

    // assuming that entering the same square means coming from above (flight)
    const coord_def old_pos = you.pos();
    const bool from_above = (old_pos == p);
    const dungeon_feature_type old_grid =
        (from_above) ? DNGN_FLOOR : grd(old_pos);

    // Really must be clear.
    ASSERT(you.can_pass_through_feat(grd(p)));

    // Better not be an unsubmerged monster either.
    ASSERT(!monster_at(p) || monster_at(p)->submerged()
           || fedhas_passthrough(monster_at(p))
           || mons_is_player_shadow(*monster_at(p)));

    // Move the player to new location.
    you.moveto(p, true);
    viewwindow();
    update_screen();

    moveto_location_effects(old_grid, stepped, old_pos);
}


/**
 * Check if the given terrain feature is safe for the player to move into.
 * (Or, at least, not instantly lethal.)
 *
 * @param grid          The type of terrain feature under consideration.
 * @param permanently   Whether to disregard temporary effects (non-permanent
 *                      flight, forms, etc)
 * @param ignore_flight Whether to ignore all forms of flight (including
 *                      permanent flight)
 * @return              Whether the terrain is safe.
 */
bool is_feat_dangerous(dungeon_feature_type grid, bool permanently,
                       bool ignore_flight)
{
    if (!ignore_flight
        && (you.permanent_flight() || you.airborne() && !permanently))
    {
        return false;
    }
    else if (grid == DNGN_DEEP_WATER && !player_likes_water(permanently)
             || grid == DNGN_LAVA)
    {
        return true;
    }
    else
        return false;
}

bool is_map_persistent()
{
    return !testbits(your_branch().branch_flags, brflag::no_map)
           || env.properties.exists(FORCE_MAPPABLE_KEY);
}

bool player_in_hell(bool vestibule)
{
    return vestibule ? is_hell_branch(you.where_are_you) :
                       is_hell_subbranch(you.where_are_you);
}

/**
 * Is the player in the slightly-special version of the abyss that AKs start
 * in?
 */
bool player_in_starting_abyss()
{
    return you.chapter == CHAPTER_POCKET_ABYSS
           && player_in_branch(BRANCH_ABYSS) && you.depth <= 1;
}

bool player_in_connected_branch()
{
    return is_connected_branch(you.where_are_you);
}

bool player_likes_water(bool permanently)
{
    return !permanently && you.can_water_walk()
           || (species_likes_water(you.species) || !permanently)
               && form_likes_water();
}

/**
 * Is the player considered to be closely related, if not the same species, to
 * the given monster? (See mon-data.h for species/genus info.)
 *
 * @param mon   The type of monster to be compared.
 * @return      Whether the player's species is related to the one given.
 */
bool is_player_same_genus(const monster_type mon)
{
    return mons_genus(mon) == mons_genus(player_mons(false));
}

void update_player_symbol()
{
    you.symbol = Options.show_player_species ? player_mons() : transform_mons();
}

monster_type player_mons(bool transform)
{
    monster_type mons;

    if (transform)
    {
        mons = transform_mons();
        if (mons != MONS_PLAYER)
            return mons;
    }

    mons = player_species_to_mons_species(you.species);

    if (mons == MONS_ORC)
    {
        if (you_worship(GOD_BEOGH))
        {
            mons = (you.piety >= piety_breakpoint(4)) ? MONS_ORC_HIGH_PRIEST
                                                      : MONS_ORC_PRIEST;
        }
    }
    else if (mons == MONS_OGRE)
    {
        const skill_type sk = best_skill(SK_FIRST_SKILL, SK_LAST_SKILL);
        if (sk >= SK_SPELLCASTING && sk <= SK_LAST_MAGIC)
            mons = MONS_OGRE_MAGE;
    }

    return mons;
}

void update_vision_range()
{
    you.normal_vision = LOS_DEFAULT_RANGE;

    // Barachi have +1 base LOS.
    if (you.species == SP_BARACHI)
        you.normal_vision += 1;

    // Halo and umbra radius scale with you.normal_vision, so to avoid
    // penalizing players with low LOS, don't shrink normal_vision.
    you.current_vision = you.normal_vision;

    // scarf of shadows gives -1.
    if (you.wearing_ego(EQ_CLOAK, SPARM_SHADOWS))
        you.current_vision -= 1;

    // Nightstalker gives -1/-2/-3.
    if (you.get_mutation_level(MUT_NIGHTSTALKER))
        you.current_vision -= you.get_mutation_level(MUT_NIGHTSTALKER);

    // robe of Night.
    if (player_equip_unrand(UNRAND_NIGHT))
        you.current_vision = you.current_vision * 3 / 4;

    ASSERT(you.current_vision > 0);
    set_los_radius(you.current_vision);
}

/**
 * Ignoring form & most equipment, but not the UNRAND_FINGER_AMULET, can the
 * player use (usually wear) a given equipment slot?
 *
 * @param eq   The slot in question.
 * @param temp Whether to consider forms.
 * @return   MB_FALSE if the player can never use the slot;
 *           MB_MAYBE if the player can only use some items for the slot;
 *           MB_TRUE  if the player can use any (fsvo any) item for the slot.
 */
maybe_bool you_can_wear(equipment_type eq, bool temp)
{
    if (temp && !get_form()->slot_available(eq))
        return MB_FALSE;

    switch (eq)
    {
    case EQ_LEFT_RING:
        if (you.get_mutation_level(MUT_MISSING_HAND))
            return MB_FALSE;
        // intentional fallthrough
    case EQ_RIGHT_RING:
        return you.species != SP_OCTOPODE ? MB_TRUE : MB_FALSE;

    case EQ_RING_EIGHT:
        if (you.get_mutation_level(MUT_MISSING_HAND))
            return MB_FALSE;
        // intentional fallthrough
    case EQ_RING_ONE:
    case EQ_RING_TWO:
    case EQ_RING_THREE:
    case EQ_RING_FOUR:
    case EQ_RING_FIVE:
    case EQ_RING_SIX:
    case EQ_RING_SEVEN:
        return you.species == SP_OCTOPODE ? MB_TRUE : MB_FALSE;

    case EQ_WEAPON:
    case EQ_STAFF:
        return you.species == SP_FELID ? MB_FALSE :
               you.body_size(PSIZE_TORSO, !temp) < SIZE_MEDIUM ? MB_MAYBE :
                                         MB_TRUE;

    // You can always wear at least one ring (forms were already handled).
    case EQ_RINGS:
    case EQ_ALL_ARMOUR:
    case EQ_AMULET:
        return MB_TRUE;

    case EQ_RING_AMULET:
        return player_equip_unrand(UNRAND_FINGER_AMULET) ? MB_TRUE : MB_FALSE;

    default:
        break;
    }

    item_def dummy, alternate;
    dummy.base_type = alternate.base_type = OBJ_ARMOUR;
    dummy.sub_type = alternate.sub_type = NUM_ARMOURS;
    // Make sure can_wear_armour doesn't think it's Lear's.
    dummy.unrand_idx = alternate.unrand_idx = 0;

    switch (eq)
    {
    case EQ_CLOAK:
        dummy.sub_type = ARM_CLOAK;
        alternate.sub_type = ARM_SCARF;
        break;

    case EQ_GLOVES:
        dummy.sub_type = ARM_GLOVES;
        break;

    case EQ_BOOTS: // And bardings
        dummy.sub_type = ARM_BOOTS;
        if (you.wear_barding())
            alternate.sub_type = ARM_BARDING;
        break;

    case EQ_BODY_ARMOUR:
        // Assume that anything that can wear any armour at all can wear a robe
        // and that anything that can wear CPA can wear all armour.
        dummy.sub_type = ARM_CRYSTAL_PLATE_ARMOUR;
        alternate.sub_type = ARM_ROBE;
        break;

    case EQ_SHIELD:
        // No races right now that can wear ARM_TOWER_SHIELD but not ARM_KITE_SHIELD
        dummy.sub_type = ARM_TOWER_SHIELD;
        if (you.body_size(PSIZE_TORSO, !temp) < SIZE_MEDIUM)
            alternate.sub_type = ARM_BUCKLER;
        break;

    case EQ_HELMET:
        dummy.sub_type = ARM_HELMET;
        alternate.sub_type = ARM_HAT;
        break;

    default:
        die("unhandled equipment type %d", eq);
        break;
    }

    ASSERT(dummy.sub_type != NUM_ARMOURS);

    if (can_wear_armour(dummy, false, !temp))
        return MB_TRUE;
    else if (alternate.sub_type != NUM_ARMOURS
             && can_wear_armour(alternate, false, !temp))
    {
        return MB_MAYBE;
    }
    else
        return MB_FALSE;
}

bool player_has_feet(bool temp, bool include_mutations)
{
    if (you.species == SP_NAGA
        || you.species == SP_FELID
        || you.species == SP_OCTOPODE
        || you.fishtail && temp)
    {
        return false;
    }

    if (include_mutations &&
        (you.get_mutation_level(MUT_HOOVES, temp) == 3
         || you.get_mutation_level(MUT_TALONS, temp) == 3))
    {
        return false;
    }

    return true;
}

// Returns false if the player is wielding a weapon inappropriate for Berserk.
bool berserk_check_wielded_weapon()
{
    const item_def * const wpn = you.weapon();
    bool penance = false;
    if (wpn && wpn->defined()
        && (!is_melee_weapon(*wpn)
            || needs_handle_warning(*wpn, OPER_ATTACK, penance)))
    {
        string prompt = "Do you really want to go berserk while wielding "
                        + wpn->name(DESC_YOUR) + "?";
        if (penance)
            prompt += " This could place you under penance!";

        if (!yesno(prompt.c_str(), true, 'n'))
        {
            canned_msg(MSG_OK);
            return false;
        }
    }

    return true;
}

// Looks in equipment "slot" to see if there is an equipped "sub_type".
// Returns number of matches (in the case of rings, both are checked)
int player::wearing(equipment_type slot, int sub_type, bool calc_unid) const
{
    int ret = 0;

    const item_def* item;

    switch (slot)
    {
    case EQ_WEAPON:
        // Hands can have more than just weapons.
        if (weapon() && weapon()->is_type(OBJ_WEAPONS, sub_type))
            ret++;
        break;

    case EQ_STAFF:
        // Like above, but must be magical staff.
        if (weapon()
            && weapon()->is_type(OBJ_STAVES, sub_type)
            && (calc_unid || item_type_known(*weapon())))
        {
            ret++;
        }
        break;

    case EQ_AMULET:
        if ((item = slot_item(static_cast<equipment_type>(EQ_AMULET)))
            && item->sub_type == sub_type
            && (calc_unid
                || item_type_known(*item)))
        {
            ret++;
        }
        break;

    case EQ_RINGS:
    case EQ_RINGS_PLUS:
        for (int slots = EQ_FIRST_JEWELLERY; slots <= EQ_LAST_JEWELLERY; slots++)
        {
            if (slots == EQ_AMULET)
                continue;

            if ((item = slot_item(static_cast<equipment_type>(slots)))
                && item->sub_type == sub_type
                && (calc_unid
                    || item_type_known(*item)))
            {
                ret += (slot == EQ_RINGS_PLUS ? item->plus : 1);
            }
        }
        break;

    case EQ_ALL_ARMOUR:
        // Doesn't make much sense here... be specific. -- bwr
        die("EQ_ALL_ARMOUR is not a proper slot");
        break;

    default:
        if (! (slot >= EQ_FIRST_EQUIP && slot < NUM_EQUIP))
            die("invalid slot");
        if ((item = slot_item(slot))
            && item->sub_type == sub_type
            && (calc_unid || item_type_known(*item)))
        {
            ret++;
        }
        break;
    }

    return ret;
}

// Looks in equipment "slot" to see if equipped item has "special" ego-type
// Returns number of matches (jewellery returns zero -- no ego type).
// [ds] There's no equivalent of calc_unid or req_id because as of now, weapons
// and armour type-id on wield/wear.
int player::wearing_ego(equipment_type slot, int special, bool calc_unid) const
{
    int ret = 0;

    const item_def* item;
    switch (slot)
    {
    case EQ_WEAPON:
        // Hands can have more than just weapons.
        if ((item = slot_item(EQ_WEAPON))
            && item->base_type == OBJ_WEAPONS
            && get_weapon_brand(*item) == special)
        {
            ret++;
        }
        break;

    case EQ_LEFT_RING:
    case EQ_RIGHT_RING:
    case EQ_AMULET:
    case EQ_STAFF:
    case EQ_RINGS:
    case EQ_RINGS_PLUS:
        // no ego types for these slots
        break;

    case EQ_ALL_ARMOUR:
        // Check all armour slots:
        for (int i = EQ_MIN_ARMOUR; i <= EQ_MAX_ARMOUR; i++)
        {
            if ((item = slot_item(static_cast<equipment_type>(i)))
                && get_armour_ego_type(*item) == special
                && (calc_unid || item_type_known(*item)))
            {
                ret++;
            }
        }
        break;

    default:
        if (slot < EQ_MIN_ARMOUR || slot > EQ_MAX_ARMOUR)
            die("invalid slot: %d", slot);
        // Check a specific armour slot for an ego type:
        if ((item = slot_item(static_cast<equipment_type>(slot)))
            && get_armour_ego_type(*item) == special
            && (calc_unid || item_type_known(*item)))
        {
            ret++;
        }
        break;
    }

    return ret;
}

// Returns true if the indicated unrandart is equipped
// [ds] There's no equivalent of calc_unid or req_id because as of now, weapons
// and armour type-id on wield/wear.
bool player_equip_unrand(int unrand_index)
{
    const unrandart_entry* entry = get_unrand_entry(unrand_index);
    equipment_type   slot  = get_item_slot(entry->base_type,
                                           entry->sub_type);

    item_def* item;

    switch (slot)
    {
    case EQ_WEAPON:
        // Hands can have more than just weapons.
        if ((item = you.slot_item(slot))
            && item->base_type == OBJ_WEAPONS
            && is_unrandom_artefact(*item)
            && item->unrand_idx == unrand_index)
        {
            return true;
        }
        break;

    case EQ_RINGS:
        for (int slots = EQ_FIRST_JEWELLERY; slots <= EQ_LAST_JEWELLERY; ++slots)
        {
            if (slots == EQ_AMULET)
                continue;

            if ((item = you.slot_item(static_cast<equipment_type>(slots)))
                && is_unrandom_artefact(*item)
                && item->unrand_idx == unrand_index)
            {
                return true;
            }
        }
        break;

    case EQ_NONE:
    case EQ_STAFF:
    case EQ_LEFT_RING:
    case EQ_RIGHT_RING:
    case EQ_RINGS_PLUS:
    case EQ_ALL_ARMOUR:
        // no unrandarts for these slots.
        break;

    default:
        if (slot <= EQ_NONE || slot >= NUM_EQUIP)
            die("invalid slot: %d", slot);
        // Check a specific slot.
        if ((item = you.slot_item(slot))
            && is_unrandom_artefact(*item)
            && item->unrand_idx == unrand_index)
        {
            return true;
        }
        break;
    }

    return false;
}

bool player_can_hear(const coord_def& p, int hear_distance)
{
    return !silenced(p)
           && !silenced(you.pos())
           && you.pos().distance_from(p) <= hear_distance;
}

int player_teleport(bool calc_unid)
{
    ASSERT(!crawl_state.game_is_arena());

    // Don't allow any form of teleportation in Sprint or Gauntlets.
    if (crawl_state.game_is_sprint() || player_in_branch(BRANCH_GAUNTLET))
        return 0;

    // Short-circuit rings of teleport to prevent spam.
    if (you.species == SP_FORMICID)
        return 0;

    int tp = 0;

    // rings (keep in sync with _equip_jewellery_effect)
    tp += 8 * you.wearing(EQ_RINGS, RING_TELEPORTATION, calc_unid);

    // artefacts
    tp += 8 * you.scan_artefacts(ARTP_CAUSE_TELEPORTATION, calc_unid);

    // mutations
    tp += you.get_mutation_level(MUT_TELEPORT) * 4;

    return tp;
}

// Computes bonuses to regeneration from most sources. Does not handle
// slow regeneration, vampireness, or Trog's Hand.
static int _player_bonus_regen()
{
    int rr = 0;

    // Jewellery.
    if (you.activated[EQ_AMULET])
        rr += REGEN_PIP * you.wearing(EQ_AMULET, AMU_REGENERATION);

    // Artefacts (artp_regen is only on armour) and troll leather armour
    for (int slot = EQ_MIN_ARMOUR; slot <= EQ_MAX_ARMOUR; ++slot)
    {
        if (you.melded[slot] || you.equip[slot] == -1 || !you.activated[slot])
            continue;
        const item_def &arm = you.inv[you.equip[slot]];
        if (armour_type_prop(arm.sub_type, ARMF_REGENERATION))
            rr += REGEN_PIP;
        if (is_artefact(arm))
            rr += REGEN_PIP * artefact_property(arm, ARTP_REGENERATION);
    }

    // Fast heal mutation.
    rr += you.get_mutation_level(MUT_REGENERATION) * REGEN_PIP;

    // Powered By Death mutation, boosts regen by variable strength
    // if the duration of the effect is still active.
    if (you.duration[DUR_POWERED_BY_DEATH])
        rr += you.props[POWERED_BY_DEATH_KEY].get_int() * 100;

    return rr;
}

// Inhibited regeneration: stops regeneration when monsters are visible
bool regeneration_is_inhibited()
{
    if (you.get_mutation_level(MUT_INHIBITED_REGENERATION) == 1
        || (you.species == SP_VAMPIRE && !you.vampire_alive))
    {
        for (monster_near_iterator mi(you.pos(), LOS_NO_TRANS); mi; ++mi)
        {
            if (mons_is_threatening(**mi)
                && !mi->wont_attack()
                && !mi->neutral()
                && !mi->submerged())
            {
                return true;
            }
        }
    }

    return false;
}

int player_regen()
{
    // Note: if some condition can set rr = 0, can't be rested off, and
    // would allow travel, please update is_sufficiently_rested.

    int rr = you.hp_max / 3;

    if (rr > 20)
        rr = 20 + ((rr - 20) / 2);

    // Add in miscellaneous bonuses
    rr += _player_bonus_regen();

    // Before applying other effects, make sure that there's something
    // to heal.
    rr = max(1, rr);

    // Bonus regeneration for alive vampires.
    if (you.species == SP_VAMPIRE && you.vampire_alive)
        rr += 20;

    if (you.duration[DUR_COLLAPSE])
        rr /= 4;

    if (you.disease || regeneration_is_inhibited() || !player_regenerates_hp())
        rr = 0;

    // Trog's Hand. This circumvents sickness or inhibited regeneration.
    if (you.duration[DUR_TROGS_HAND])
        rr += 100;

    return rr;
}

int player_mp_regen()
{
    int regen_amount = 7 + you.max_magic_points / 2;

    if (you.get_mutation_level(MUT_MANA_REGENERATION))
        regen_amount *= 2;

    if (you.props[MANA_REGEN_AMULET_ACTIVE].get_int() == 1)
        regen_amount += 25;

    return regen_amount;
}

/**
 * How many spell levels does the player have total, including those used up
 * by memorised spells?
 */
int player_total_spell_levels()
{
    return you.experience_level - 1 + you.skill(SK_SPELLCASTING, 2, true);
}

/**
 * How many spell levels does the player currently have available for
 * memorising new spells?
 */
int player_spell_levels()
{
    int sl = min(player_total_spell_levels(), 99);

    for (const spell_type spell : you.spells)
    {
        if (spell != SPELL_NO_SPELL)
            sl -= spell_difficulty(spell);
    }

    // Note: This can happen because of draining. -- bwr
    if (sl < 0)
        sl = 0;

    return sl;
}

// If temp is set to false, temporary sources or resistance won't be counted.
int player_res_fire(bool calc_unid, bool temp, bool items)
{
    int rf = 0;

    if (items)
    {
        // rings of fire resistance/fire
        rf += you.wearing(EQ_RINGS, RING_PROTECTION_FROM_FIRE, calc_unid);
        rf += you.wearing(EQ_RINGS, RING_FIRE, calc_unid);

        // rings of ice
        rf -= you.wearing(EQ_RINGS, RING_ICE, calc_unid);

        // Staves
        rf += you.wearing(EQ_STAFF, STAFF_FIRE, calc_unid);

        // body armour:
        const item_def *body_armour = you.slot_item(EQ_BODY_ARMOUR);
        if (body_armour)
            rf += armour_type_prop(body_armour->sub_type, ARMF_RES_FIRE);

        // ego armours
        rf += you.wearing_ego(EQ_ALL_ARMOUR, SPARM_FIRE_RESISTANCE);
        rf += you.wearing_ego(EQ_ALL_ARMOUR, SPARM_RESISTANCE);

        // randart weapons:
        rf += you.scan_artefacts(ARTP_FIRE, calc_unid);

        // dragonskin cloak: 0.5 to draconic resistances
        if (calc_unid && player_equip_unrand(UNRAND_DRAGONSKIN)
            && coinflip())
        {
            rf++;
        }
    }

    // species:
    if (you.species == SP_MUMMY)
        rf--;

    // mutations:
    rf += you.get_mutation_level(MUT_HEAT_RESISTANCE, temp);
    rf -= you.get_mutation_level(MUT_HEAT_VULNERABILITY, temp);
    rf -= you.get_mutation_level(MUT_TEMPERATURE_SENSITIVITY, temp);
    rf += you.get_mutation_level(MUT_MOLTEN_SCALES, temp) == 3 ? 1 : 0;

    // spells:
    if (temp)
    {
        if (you.duration[DUR_RESISTANCE])
            rf++;

        if (you.duration[DUR_QAZLAL_FIRE_RES])
            rf++;

        rf += get_form()->res_fire();
    }

    if (rf > 3)
        rf = 3;
    if (temp && you.duration[DUR_FIRE_VULN])
        rf--;
    if (rf < -3)
        rf = -3;

    return rf;
}

int player_res_steam(bool calc_unid, bool temp, bool items)
{
    int res = 0;
    const int rf = player_res_fire(calc_unid, temp, items);

    if (you.species == SP_PALE_DRACONIAN)
        res += 2;

    if (items)
    {
        const item_def *body_armour = you.slot_item(EQ_BODY_ARMOUR);
        if (body_armour)
            res += armour_type_prop(body_armour->sub_type, ARMF_RES_STEAM) * 2;
    }

    res += rf * 2;

    if (res > 2)
        res = 2;

    return res;
}

int player_res_cold(bool calc_unid, bool temp, bool items)
{
    int rc = 0;

    if (temp)
    {
        if (you.duration[DUR_RESISTANCE])
            rc++;

        if (you.duration[DUR_QAZLAL_COLD_RES])
            rc++;

        rc += get_form()->res_cold();

        if (you.species == SP_VAMPIRE && !you.vampire_alive)
                rc += 2;
    }

    if (items)
    {
        // rings of cold resistance/ice
        rc += you.wearing(EQ_RINGS, RING_PROTECTION_FROM_COLD, calc_unid);
        rc += you.wearing(EQ_RINGS, RING_ICE, calc_unid);

        // rings of fire
        rc -= you.wearing(EQ_RINGS, RING_FIRE, calc_unid);

        // Staves
        rc += you.wearing(EQ_STAFF, STAFF_COLD, calc_unid);

        // body armour:
        const item_def *body_armour = you.slot_item(EQ_BODY_ARMOUR);
        if (body_armour)
            rc += armour_type_prop(body_armour->sub_type, ARMF_RES_COLD);

        // ego armours
        rc += you.wearing_ego(EQ_ALL_ARMOUR, SPARM_COLD_RESISTANCE);
        rc += you.wearing_ego(EQ_ALL_ARMOUR, SPARM_RESISTANCE);

        // randart weapons:
        rc += you.scan_artefacts(ARTP_COLD, calc_unid);

        // dragonskin cloak: 0.5 to draconic resistances
        if (calc_unid && player_equip_unrand(UNRAND_DRAGONSKIN) && coinflip())
            rc++;
    }

    // mutations:
    rc += you.get_mutation_level(MUT_COLD_RESISTANCE, temp);
    rc -= you.get_mutation_level(MUT_COLD_VULNERABILITY, temp);
    rc -= you.get_mutation_level(MUT_TEMPERATURE_SENSITIVITY, temp);
    rc += you.get_mutation_level(MUT_ICY_BLUE_SCALES, temp) == 3 ? 1 : 0;
    rc += you.get_mutation_level(MUT_SHAGGY_FUR, temp) == 3 ? 1 : 0;

    if (rc < -3)
        rc = -3;
    else if (rc > 3)
        rc = 3;

    return rc;
}

bool player::res_corr(bool calc_unid, bool items) const
{
    // dragonskin cloak: 0.5 to draconic resistances
    if (items && calc_unid
        && player_equip_unrand(UNRAND_DRAGONSKIN) && coinflip())
    {
        return true;
    }

    if (have_passive(passive_t::resist_corrosion))
        return true;

    if (get_mutation_level(MUT_ACID_RESISTANCE))
        return true;

    if (get_form()->res_acid())
        return true;

    if (you.duration[DUR_RESISTANCE])
        return true;

    // TODO: why doesn't this use the usual form suppression mechanism?
    if (form_keeps_mutations()
        && get_mutation_level(MUT_YELLOW_SCALES) >= 3)
    {
        return true;
    }

    return actor::res_corr(calc_unid, items);
}

int player_res_acid(bool calc_unid, bool items)
{
    return you.res_corr(calc_unid, items) ? 1 : 0;
}

int player_res_electricity(bool calc_unid, bool temp, bool items)
{
    int re = 0;

    if (items)
    {
        // staff
        re += you.wearing(EQ_STAFF, STAFF_AIR, calc_unid);

        // body armour:
        const item_def *body_armour = you.slot_item(EQ_BODY_ARMOUR);
        if (body_armour)
            re += armour_type_prop(body_armour->sub_type, ARMF_RES_ELEC);

        // randart weapons:
        re += you.scan_artefacts(ARTP_ELECTRICITY, calc_unid);

        // dragonskin cloak: 0.5 to draconic resistances
        if (calc_unid && player_equip_unrand(UNRAND_DRAGONSKIN) && coinflip())
            re++;
    }

    // mutations:
    re += you.get_mutation_level(MUT_THIN_METALLIC_SCALES, temp) == 3 ? 1 : 0;
    re += you.get_mutation_level(MUT_SHOCK_RESISTANCE, temp);
    re -= you.get_mutation_level(MUT_SHOCK_VULNERABILITY, temp);

    if (temp)
    {
        if (you.duration[DUR_RESISTANCE])
            re++;

        if (you.duration[DUR_QAZLAL_ELEC_RES])
            re++;

        // transformations:
        if (get_form()->res_elec())
            re++;
    }

    if (re > 1)
        re = 1;

    return re;
}

/**
 * Is the player character immune to torment?
 *
 * @param random    Whether to include unreliable effects (stochastic resist)
 * @return          Whether the player resists a given instance of torment; if
 *                  random is passed, the result may vary from call to call.
 */
bool player_res_torment(bool random)
{
    if (you.get_mutation_level(MUT_TORMENT_RESISTANCE))
        return true;

    if (random
        && you.get_mutation_level(MUT_STOCHASTIC_TORMENT_RESISTANCE)
        && coinflip())
    {
        return true;
    }

    return get_form()->res_neg() == 3
           || you.species == SP_VAMPIRE && !you.vampire_alive
           || you.petrified()
#if TAG_MAJOR_VERSION == 34
           || player_equip_unrand(UNRAND_ETERNAL_TORMENT)
#endif
           ;
}

// Kiku protects you from torment to a degree.
bool player_kiku_res_torment()
{
    // no protection during pain branding weapon
    return have_passive(passive_t::resist_torment)
           && !(you_worship(GOD_KIKUBAAQUDGHA) && you.gift_timeout);
}

// If temp is set to false, temporary sources or resistance won't be counted.
int player_res_poison(bool calc_unid, bool temp, bool items)
{
    switch (you.undead_state(temp))
    {
        case US_ALIVE:
            break;
        case US_HUNGRY_DEAD: //ghouls
        case US_UNDEAD: // mummies & lichform
            return 3;
        case US_SEMI_UNDEAD: // vampire
            if (!you.vampire_alive) // XXX: && temp?
                return 3;
            break;
    }

    if (you.is_nonliving(temp)
        || temp && get_form()->res_pois() == 3
        || items && player_equip_unrand(UNRAND_OLGREB)
        || temp && you.duration[DUR_DIVINE_STAMINA])
    {
        return 3;
    }

    int rp = 0;

    if (items)
    {
        // rings of poison resistance
        rp += you.wearing(EQ_RINGS, RING_POISON_RESISTANCE, calc_unid);

        // Staves
        rp += you.wearing(EQ_STAFF, STAFF_POISON, calc_unid);

        // ego armour:
        rp += you.wearing_ego(EQ_ALL_ARMOUR, SPARM_POISON_RESISTANCE);

        // body armour:
        const item_def *body_armour = you.slot_item(EQ_BODY_ARMOUR);
        if (body_armour)
            rp += armour_type_prop(body_armour->sub_type, ARMF_RES_POISON);

        // rPois+ artefacts
        rp += you.scan_artefacts(ARTP_POISON, calc_unid);

        // dragonskin cloak: 0.5 to draconic resistances
        if (calc_unid && player_equip_unrand(UNRAND_DRAGONSKIN) && coinflip())
            rp++;
    }

    // mutations:
    rp += you.get_mutation_level(MUT_POISON_RESISTANCE, temp);
    rp += you.get_mutation_level(MUT_SLIMY_GREEN_SCALES, temp) == 3 ? 1 : 0;

    if (temp)
    {
        // potions/cards:
        if (you.duration[DUR_RESISTANCE])
            rp++;

        if (get_form()->res_pois() > 0)
            rp++;
    }

    // Cap rPois at + before vulnerability effects are applied
    // (so carrying multiple rPois effects is never useful)
    rp = min(1, rp);

    if (temp)
    {
        if (get_form()->res_pois() < 0)
            rp--;

        if (you.duration[DUR_POISON_VULN])
            rp--;
    }

    // don't allow rPois--, etc.
    rp = max(-1, rp);

    return rp;
}

int player_res_sticky_flame()
{
    return get_form()->res_sticky_flame();
}

int player_spec_death()
{
    int sd = 0;

    // Staves
    sd += you.wearing(EQ_STAFF, STAFF_DEATH);

    // species:
    sd += you.get_mutation_level(MUT_NECRO_ENHANCER);

    // transformations:
    if (you.form == transformation::lich)
        sd++;

    return sd;
}

int player_spec_fire()
{
    int sf = 0;

    // staves:
    sf += you.wearing(EQ_STAFF, STAFF_FIRE);

    // rings of fire:
    sf += you.wearing(EQ_RINGS, RING_FIRE);

    if (player_equip_unrand(UNRAND_SALAMANDER))
        sf++;

    if (player_equip_unrand(UNRAND_ELEMENTAL_STAFF))
        sf++;

    return sf;
}

int player_spec_cold()
{
    int sc = 0;

    // staves:
    sc += you.wearing(EQ_STAFF, STAFF_COLD);

    // rings of ice:
    sc += you.wearing(EQ_RINGS, RING_ICE);

    if (player_equip_unrand(UNRAND_ELEMENTAL_STAFF))
        sc++;

    return sc;
}

int player_spec_earth()
{
    int se = 0;

    // Staves
    se += you.wearing(EQ_STAFF, STAFF_EARTH);

    if (player_equip_unrand(UNRAND_ELEMENTAL_STAFF))
        se++;

    return se;
}

int player_spec_air()
{
    int sa = 0;

    // Staves
    sa += you.wearing(EQ_STAFF, STAFF_AIR);

    if (player_equip_unrand(UNRAND_ELEMENTAL_STAFF))
        sa++;

    return sa;
}

int player_spec_conj()
{
    int sc = 0;

    // Staves
    sc += you.wearing(EQ_STAFF, STAFF_CONJURATION);

    if (player_equip_unrand(UNRAND_BATTLE))
        sc++;

    return sc;
}

int player_spec_hex()
{
    return 0;
}

int player_spec_summ()
{
    return 0;
}

int player_spec_poison()
{
    int sp = 0;

    // Staves
    sp += you.wearing(EQ_STAFF, STAFF_POISON);

    if (player_equip_unrand(UNRAND_OLGREB))
        sp++;

    return sp;
}

// If temp is set to false, temporary sources of resistance won't be
// counted.
int player_prot_life(bool calc_unid, bool temp, bool items)
{
    int pl = 0;

    // Hunger is temporary, true, but that's something you can control,
    // especially as life protection only increases the hungrier you
    // get.
    if (you.species == SP_VAMPIRE && !you.vampire_alive)
            pl = 3;

    // Same here. Your piety status, and, hence, TSO's protection, is
    // something you can more or less control.
    if (you_worship(GOD_SHINING_ONE))
    {
        if (you.piety >= piety_breakpoint(1))
            pl++;
        if (you.piety >= piety_breakpoint(3))
            pl++;
        if (you.piety >= piety_breakpoint(5))
            pl++;
    }

    if (temp)
    {
        pl += get_form()->res_neg();

        // completely stoned, unlike statue which has some life force
        if (you.petrified())
            pl += 3;
    }

    if (items)
    {
        // rings
        pl += you.wearing(EQ_RINGS, RING_LIFE_PROTECTION, calc_unid);

        // armour (checks body armour only)
        pl += you.wearing_ego(EQ_ALL_ARMOUR, SPARM_POSITIVE_ENERGY);

        // pearl dragon counts
        const item_def *body_armour = you.slot_item(EQ_BODY_ARMOUR);
        if (body_armour)
            pl += armour_type_prop(body_armour->sub_type, ARMF_RES_NEG);

        // randart wpns
        pl += you.scan_artefacts(ARTP_NEGATIVE_ENERGY, calc_unid);

        // dragonskin cloak: 0.5 to draconic resistances
        if (calc_unid && player_equip_unrand(UNRAND_DRAGONSKIN) && coinflip())
            pl++;

        pl += you.wearing(EQ_STAFF, STAFF_DEATH, calc_unid);
    }

    // undead/demonic power
    pl += you.get_mutation_level(MUT_NEGATIVE_ENERGY_RESISTANCE, temp);

    pl = min(3, pl);

    return pl;
}

// Even a slight speed advantage is very good... and we certainly don't
// want to go past 6 (see below). -- bwr
int player_movement_speed()
{
    int mv = 10;

    // transformations
    if (you.form == transformation::bat)
        mv = 5; // but allowed minimum is six
    else if (you.form == transformation::pig)
        mv = 7;
    else if (you.form == transformation::wisp)
        mv = 8;
    else if (you.fishtail || you.form == transformation::hydra && you.in_water())
        mv = 6;

    // Wading through water is very slow.
    if (you.in_water() && !you.can_swim())
        mv += 6;

    // moving on liquefied ground, or while maintaining the
    // effect takes longer
    if (you.liquefied_ground() || you.duration[DUR_LIQUEFYING])
        mv += 3;

    // armour
    if (you.run())
        mv -= 1;

    mv += you.wearing_ego(EQ_ALL_ARMOUR, SPARM_PONDEROUSNESS);

    // Cheibriados
    if (have_passive(passive_t::slowed))
        mv += 2 + min(div_rand_round(you.piety, 20), 8);
    else if (player_under_penance(GOD_CHEIBRIADOS))
        mv += 2 + min(div_rand_round(you.piety_max[GOD_CHEIBRIADOS], 20), 8);

    // Tengu can move slightly faster when flying.
    if (you.tengu_flight())
        mv--;

    if (you.duration[DUR_FROZEN])
        mv += 3;

    // Mutations: -2, -3, -4, unless innate and shapechanged.
    if (int fast = you.get_mutation_level(MUT_FAST))
        mv -= fast + 1;

    if (int slow = you.get_mutation_level(MUT_SLOW))
    {
        mv *= 10 + slow * 2;
        mv /= 10;
    }

    if (you.duration[DUR_SWIFTNESS] > 0 && !you.in_liquid())
    {
        if (you.attribute[ATTR_SWIFTNESS] > 0)
          mv = div_rand_round(3*mv, 4);
        else if (mv >= 8)
          mv = div_rand_round(3*mv, 2);
        else if (mv == 7)
          mv = div_rand_round(7*6, 5); // balance for the cap at 6
    }

    // We'll use the old value of six as a minimum, with haste this could
    // end up as a speed of three, which is about as fast as we want
    // the player to be able to go (since 3 is 3.33x as fast and 2 is 5x,
    // which is a bit of a jump, and a bit too fast) -- bwr
    // Currently Haste takes 6 to 4, which is 2.5x as fast as delay 10
    // and still seems plenty fast. -- elliptic
    if (mv < FASTEST_PLAYER_MOVE_SPEED)
        mv = FASTEST_PLAYER_MOVE_SPEED;

    return mv;
}

/**
 * Multiply the power of some evocation per the player's current evocations
 * enhancers.
 *
 * @param power         The base power of the evocation.
 * @param enhancers     Bonus enhancers to evocations (pak device surge).
 * @return              A modified power value.
 */
int player_adjust_evoc_power(const int power, int enhancers)
{
    const int total_enhancers = you.spec_evoke() + enhancers;
    return stepdown_spellpower(100 *apply_enhancement(power, total_enhancers));
}

// This function differs from the above in that it's used to set the
// initial time_taken value for the turn. Everything else (movement,
// spellcasting, combat) applies a ratio to this value.
int player_speed()
{
    int ps = 10;

    // When paralysed, speed is irrelevant.
    if (you.cannot_act())
        return ps;

    if (you.duration[DUR_SLOW] || have_stat_zero())
        ps = haste_mul(ps);

    if (you.duration[DUR_BERSERK] && !have_passive(passive_t::no_haste))
        ps = berserk_div(ps);
    else if (you.duration[DUR_HASTE])
        ps = haste_div(ps);

    if (you.form == transformation::statue || you.duration[DUR_PETRIFYING])
    {
        ps *= 15;
        ps /= 10;
    }

    return ps;
}

bool is_effectively_light_armour(const item_def *item)
{
    return !item
           || (abs(property(*item, PARM_EVASION)) / 10 < 5);
}

bool player_effectively_in_light_armour()
{
    const item_def *armour = you.slot_item(EQ_BODY_ARMOUR, false);
    return is_effectively_light_armour(armour);
}

// This function returns true if the player has a radically different
// shape... minor changes like blade hands don't count, also note
// that lich transformation doesn't change the character's shape
// (so we end up with Naga-liches, Spriggan-liches, Minotaur-liches)
// it just makes the character undead (with the benefits that implies). - bwr
bool player_is_shapechanged()
{
    if (you.form == transformation::none
        || you.form == transformation::blade_hands
        || you.form == transformation::lich
        || you.form == transformation::shadow
        || you.form == transformation::appendage)
    {
        return false;
    }

    return true;
}

void update_acrobat_status()
{
    if (!you.wearing(EQ_AMULET, AMU_ACROBAT))
        return;

    // Acrobat duration goes slightly into the next turn, giving the
    // player visual feedback of the EV bonus recieved.
    // This is assignment and not increment as acrobat duration depends
    // on player action.
    you.duration[DUR_ACROBAT] = you.time_taken+1;
    you.redraw_evasion = true;
}

// An evasion factor based on the player's body size, smaller == higher
// evasion size factor.
static int _player_evasion_size_factor(bool base = false)
{
    // XXX: you.body_size() implementations are incomplete, fix.
    const size_type size = you.body_size(PSIZE_BODY, base);
    return 2 * (SIZE_MEDIUM - size);
}

// Determines racial shield penalties (formicids get a bonus compared to
// other medium-sized races)
int player_shield_racial_factor()
{
    return max(1, 5 + (you.species == SP_FORMICID ? -2 // Same as trolls, etc.
                                                  : _player_evasion_size_factor(true)));
}


// The total EV penalty to the player for all their worn armour items
// with a base EV penalty (i.e. EV penalty as a base armour property,
// not as a randart property).
static int _player_adjusted_evasion_penalty(const int scale)
{
    int piece_armour_evasion_penalty = 0;

    // Some lesser armours have small penalties now (barding).
    for (int i = EQ_MIN_ARMOUR; i < EQ_MAX_ARMOUR; i++)
    {
        if (i == EQ_SHIELD || !you.slot_item(static_cast<equipment_type>(i)))
            continue;

        // [ds] Evasion modifiers for armour are negatives, change
        // those to positive for penalty calc.
        const int penalty = (-property(you.inv[you.equip[i]], PARM_EVASION))/3;
        if (penalty > 0)
            piece_armour_evasion_penalty += penalty;
    }

    return piece_armour_evasion_penalty * scale / 10 +
           you.adjusted_body_armour_penalty(scale);
}

// Player EV bonuses for various effects and transformations. This
// does not include tengu/merfolk EV bonuses for flight/swimming.
static int _player_evasion_bonuses()
{
    int evbonus = 0;

    if (you.duration[DUR_AGILITY])
        evbonus += AGILITY_BONUS;

    evbonus += you.wearing(EQ_RINGS_PLUS, RING_EVASION);

    evbonus += you.scan_artefacts(ARTP_EVASION);

    // mutations
    evbonus += you.get_mutation_level(MUT_GELATINOUS_BODY);

    if (you.get_mutation_level(MUT_DISTORTION_FIELD))
        evbonus += you.get_mutation_level(MUT_DISTORTION_FIELD) + 1;

    // transformation penalties/bonuses not covered by size alone:
    if (you.get_mutation_level(MUT_SLOW_REFLEXES))
        evbonus -= you.get_mutation_level(MUT_SLOW_REFLEXES) * 5;

    // If you have an active amulet of the acrobat and just moved or waited, get massive
    // EV bonus.
    if (acrobat_boost_active())
        evbonus += 15;

    return evbonus;
}

// Player EV scaling for being flying tengu or swimming merfolk.
static int _player_scale_evasion(int prescaled_ev, const int scale)
{
    if (you.duration[DUR_PETRIFYING] || you.caught())
        prescaled_ev /= 2;

    // Merfolk get a 25% evasion bonus in water.
    if (you.fishtail)
    {
        const int ev_bonus = max(2 * scale, prescaled_ev / 4);
        return prescaled_ev + ev_bonus;
    }

    // Flying Tengu get a 20% evasion bonus.
    if (you.tengu_flight())
    {
        const int ev_bonus = max(1 * scale, prescaled_ev / 5);
        return prescaled_ev + ev_bonus;
    }

    return prescaled_ev;
}

/**
 * What is the player's bonus to EV from dodging when not paralysed, after
 * accounting for size & body armour penalties?
 *
 * First, calculate base dodge bonus (linear with dodging * stepdowned dex),
 * and armour dodge penalty (base armour evp, increased for small races &
 * decreased for large, then with a magic "3" subtracted from it to make the
 * penalties not too harsh).
 *
 * If the player's strength is greater than the armour dodge penalty, return
 *      base dodge * (1 - dodge_pen / (str*2)).
 * E.g., if str is twice dodge penalty, return 3/4 of base dodge. If
 * str = dodge_pen * 4, return 7/8...
 *
 * If str is less than dodge penalty, return
 *      base_dodge * str / (dodge_pen * 2).
 * E.g., if str = dodge_pen / 2, return 1/4 of base dodge. if
 * str = dodge_pen / 4, return 1/8...
 *
 * For either equation, if str = dodge_pen, the result is base_dodge/2.
 *
 * @param scale     A scale to multiply the result by, to avoid precision loss.
 * @return          A bonus to EV, multiplied by the scale.
 */
static int _player_armour_adjusted_dodge_bonus(int scale)
{
    const int ev_dex = stepdown(you.dex(), 18, ROUND_CLOSE, MAX_STAT_VALUE);

    const int dodge_bonus =
        (70 + you.skill(SK_DODGING, 10) * ev_dex) * scale
        / (20 - _player_evasion_size_factor()) / 10;

    const int armour_dodge_penalty = you.unadjusted_body_armour_penalty() - 3;
    if (armour_dodge_penalty <= 0)
        return dodge_bonus;

    const int str = max(1, you.strength());
    if (armour_dodge_penalty >= str)
        return dodge_bonus * str / (armour_dodge_penalty * 2);
    return dodge_bonus - dodge_bonus * armour_dodge_penalty / (str * 2);
}

// Total EV for player using the revised 0.6 evasion model.
static int _player_evasion(ev_ignore_type evit)
{
    const int size_factor = _player_evasion_size_factor();
    // Size is all that matters when paralysed or at 0 dex.
    if ((you.cannot_move() || you.duration[DUR_CLUMSY]
            || you.form == transformation::tree)
        && !(evit & ev_ignore::helpless))
    {
        return max(1, 2 + size_factor / 2);
    }

    const int scale = 100;
    const int size_base_ev = (10 + size_factor) * scale;

    const int vertigo_penalty = you.duration[DUR_VERTIGO] ? 5 * scale : 0;

    const int prestepdown_evasion =
        size_base_ev
        + _player_armour_adjusted_dodge_bonus(scale)
        - _player_adjusted_evasion_penalty(scale)
        - you.adjusted_shield_penalty(scale)
        - vertigo_penalty;

    const int poststepdown_evasion =
        stepdown_value(prestepdown_evasion, 20*scale, 30*scale, 60*scale, -1);

    const int evasion_bonuses = _player_evasion_bonuses() * scale;

    const int final_evasion =
        _player_scale_evasion(poststepdown_evasion, scale) + evasion_bonuses;

    return unscale_round_up(final_evasion, scale);
}

// Returns the spellcasting penalty (increase in spell failure) for the
// player's worn body armour and shield.
int player_armour_shield_spell_penalty()
{
    const int scale = 100;

    const int body_armour_penalty =
        max(19 * you.adjusted_body_armour_penalty(scale), 0);

    const int total_penalty = body_armour_penalty
                 + 19 * you.adjusted_shield_penalty(scale);

    return max(total_penalty, 0) / scale;
}

/**
 * How many spell-success-chance-boosting ('wizardry') effects can the player
 * apply to the given spell?
 *
 * @param spell     The type of spell being cast.
 * @return          The number of relevant wizardry effects.
 */
int player_wizardry(spell_type /*spell*/)
{
    return you.wearing(EQ_RINGS, RING_WIZARDRY)
<<<<<<< HEAD
           + you.wearing(EQ_STAFF, STAFF_WIZARDRY)
           + (you.get_mutation_level(MUT_BIG_BRAIN) == 3) ? 1 : 0;
=======
           + (you.get_mutation_level(MUT_BIG_BRAIN) == 3 ? 1 : 0);
>>>>>>> 3e9335bb
}

/**
 * Calculate the SH value used internally.
 *
 * Exactly twice the value displayed to players, for legacy reasons.
 * @return      The player's current SH value.
 */
int player_shield_class()
{
    int shield = 0;

    if (you.incapacitated())
        return 0;

    if (you.shield())
    {
        const item_def& item = you.inv[you.equip[EQ_SHIELD]];
        int size_factor = (you.body_size(PSIZE_TORSO) - SIZE_MEDIUM)
                        * (item.sub_type - ARM_TOWER_SHIELD);
        int base_shield = property(item, PARM_AC) * 2 + size_factor;

        // bonus applied only to base, see above for effect:
        shield += base_shield * 50;
        shield += base_shield * you.skill(SK_SHIELDS, 5) / 2;

        shield += item.plus * 200;

        shield += you.skill(SK_SHIELDS, 38)
                + min(you.skill(SK_SHIELDS, 38), 3 * 38);

        int stat = 0;
        if (item.sub_type == ARM_BUCKLER)
            stat = you.dex() * 38;
        else if (item.sub_type == ARM_TOWER_SHIELD)
            stat = you.dex() * 12 + you.strength() * 26;
        else
            stat = you.dex() * 19 + you.strength() * 19;
        stat = stat * (base_shield + 13) / 26;

        shield += stat;
    }

    // mutations
    // +4, +6, +8 (displayed values)
    shield += (you.get_mutation_level(MUT_LARGE_BONE_PLATES) > 0
               ? you.get_mutation_level(MUT_LARGE_BONE_PLATES) * 400 + 400
               : 0);

    shield += qazlal_sh_boost() * 100;
    shield += tso_sh_boost() * 100;
    shield += you.wearing(EQ_AMULET, AMU_REFLECTION) * AMU_REFLECT_SH * 100;
    shield += you.scan_artefacts(ARTP_SHIELDING) * 200;

    return (shield + 50) / 100;
}

/**
 * Calculate the SH value that should be displayed to players.
 *
 * Exactly half the internal value, for legacy reasons.
 * @return      The SH value to be displayed.
 */
int player_displayed_shield_class()
{
    return player_shield_class() / 2;
}

/**
 * Does the player have 'omnireflection' (the ability to reflect piercing
 * effects and enchantments)?
 *
 * @return      Whether the player has the Warlock's Mirror equipped.
 */
bool player_omnireflects()
{
    return player_equip_unrand(UNRAND_WARLOCK_MIRROR);
}

void forget_map(bool rot)
{
    ASSERT(!crawl_state.game_is_arena());

    // If forgetting was intentional, clear the travel trail.
    if (!rot)
        clear_travel_trail();

    const bool rot_resist = player_in_branch(BRANCH_ABYSS)
                            && have_passive(passive_t::map_rot_res_abyss);
    const double geometric_chance = 0.99;
    const int radius = (rot_resist ? 200 : 100);

    const int scalar = 0xFF;
    for (rectangle_iterator ri(0); ri; ++ri)
    {
        const coord_def &p = *ri;
        if (!env.map_knowledge(p).known() || you.see_cell(p))
            continue;

        if (rot)
        {
            const int dist = grid_distance(you.pos(), p);
            int chance = pow(geometric_chance,
                             max(1, (dist * dist - radius) / 40)) * scalar;
            if (x_chance_in_y(chance, scalar))
                continue;
        }

        if (you.see_cell(p))
            continue;

        env.map_knowledge(p).clear();
        if (env.map_forgotten)
            (*env.map_forgotten)(p).clear();
        StashTrack.update_stash(p);
#ifdef USE_TILE
        tile_forget_map(p);
#endif
    }

    ash_detect_portals(is_map_persistent());
#ifdef USE_TILE
    tiles.update_minimap_bounds();
#endif
}

static void _recover_stat()
{
    FixedVector<int, NUM_STATS> recovered_stats(0);

    while (you.attribute[ATTR_STAT_LOSS_XP] <= 0)
    {
        stat_type stat = random_lost_stat();
        ASSERT(stat != NUM_STATS);

        recovered_stats[stat]++;

        // Very heavily drained stats recover faster.
        if (you.stat(stat, false) < 0)
            recovered_stats[stat] += random2(-you.stat(stat, false) / 2);

        bool still_drained = false;
        for (int i = 0; i < NUM_STATS; ++i)
            if (you.stat_loss[i] - recovered_stats[i] > 0)
                still_drained = true;

        if (still_drained)
            you.attribute[ATTR_STAT_LOSS_XP] += stat_loss_roll();
        else
            break;
    }

    for (int i = 0; i < NUM_STATS; ++i)
        if (recovered_stats[i] > 0)
            restore_stat((stat_type) i, recovered_stats[i], false, true);
}

int get_exp_progress()
{
    if (you.experience_level >= you.get_max_xl())
        return 0;

    const int current = exp_needed(you.experience_level);
    const int next    = exp_needed(you.experience_level + 1);
    if (next == current)
        return 0;
    return (you.experience - current) * 100 / (next - current);
}

static void _recharge_xp_evokers(int exp)
{
    FixedVector<item_def*, NUM_MISCELLANY> evokers(nullptr);
    list_charging_evokers(evokers);

    int xp_factor = max(min((int)exp_needed(you.experience_level+1, 0) * 2 / 7,
                             you.experience_level * 425),
                        you.experience_level*4 + 30)
                    / (3 + you.skill_rdiv(SK_EVOCATIONS, 2, 13));

    for (int i = 0; i < NUM_MISCELLANY; ++i)
    {
        item_def* evoker = evokers[i];
        if (!evoker)
            continue;

        int &debt = evoker_debt(evoker->sub_type);
        if (debt == 0)
            continue;

        const int old_charges = evoker_charges(i);
        debt = max(0, debt - div_rand_round(exp, xp_factor));
        const int gained = evoker_charges(i) - old_charges;
        if (!gained)
            continue;

        if (evoker_max_charges(i) == 1)
            mprf("%s has recharged.", evoker->name(DESC_YOUR).c_str());
        else
        {
            mprf("%s has regained %s charge%s.",
                 evoker->name(DESC_YOUR).c_str(),
                 number_in_words(gained).c_str(), gained > 1 ? "s" : "");
        }
    }
}

/// Make progress toward the abyss spawning an exit/stairs.
static void _reduce_abyss_xp_timer(int exp)
{
    if (!player_in_branch(BRANCH_ABYSS))
        return;

    const int xp_factor =
        max(min((int)exp_needed(you.experience_level+1, 0) / 7,
                you.experience_level * 425),
            you.experience_level*2 + 15) / 5;

    if (!you.props.exists(ABYSS_STAIR_XP_KEY))
        you.props[ABYSS_STAIR_XP_KEY] = EXIT_XP_COST;
    const int reqd_xp = you.props[ABYSS_STAIR_XP_KEY].get_int();
    const int new_req = reqd_xp - div_rand_round(exp, xp_factor);
    dprf("reducing xp timer from %d to %d (factor = %d)",
         reqd_xp, new_req, xp_factor);
    you.props[ABYSS_STAIR_XP_KEY].get_int() = new_req;
}

/// update penance for XP based gods
static void _handle_xp_penance(int exp)
{
    vector<god_type> xp_gods;
    for (god_iterator it; it; ++it)
    {
        if (xp_penance(*it))
            xp_gods.push_back(*it);
    }

    if (!xp_gods.empty())
    {
        god_type god = xp_gods[random2(xp_gods.size())];
        reduce_xp_penance(god, exp);
    }
}

/// update transfer knowledge
static void _transfer_knowledge(int exp)
{
    if (!(you.transfer_skill_points > 0))
        return;

    // Can happen if the game got interrupted during target skill choice.
    if (is_invalid_skill(you.transfer_to_skill))
    {
        you.transfer_from_skill = SK_NONE;
        you.transfer_skill_points = 0;
        you.transfer_total_skill_points = 0;
    }
    else
    {
        int amount = exp * 20
        / calc_skill_cost(you.skill_cost_level);
        if (amount >= 20 || one_chance_in(20 - amount))
        {
            amount = max(20, amount);
            transfer_skill_points(you.transfer_from_skill,
                                  you.transfer_to_skill, amount, false);
        }
    }
}

/// update temporary mutations
static void _handle_temp_mutation(int exp)
{
    if (!(you.attribute[ATTR_TEMP_MUTATIONS] > 0))
        return;

    you.attribute[ATTR_TEMP_MUT_XP] -= exp;
    if (you.attribute[ATTR_TEMP_MUT_XP] <= 0)
        temp_mutation_wanes();
}

/// update stat loss
static void _handle_stat_loss(int exp)
{
    if (!(you.attribute[ATTR_STAT_LOSS_XP] > 0))
        return;

    int loss = div_rand_round(exp * 3 / 2,
                              max(1, calc_skill_cost(you.skill_cost_level) - 3));
    you.attribute[ATTR_STAT_LOSS_XP] -= loss;
    dprf("Stat loss points: %d", you.attribute[ATTR_STAT_LOSS_XP]);
    if (you.attribute[ATTR_STAT_LOSS_XP] <= 0)
        _recover_stat();
}

/// update xp drain
static void _handle_xp_drain(int exp)
{
    if (!you.attribute[ATTR_XP_DRAIN])
        return;

    int loss = div_rand_round(exp * 3 / 2,
                              calc_skill_cost(you.skill_cost_level));

    // Make it easier to recover from very heavy levels of draining
    // (they're nasty enough as it is)
    loss = loss * (1 + (you.attribute[ATTR_XP_DRAIN] / 250.0f));

    dprf("Lost %d of %d draining points", loss, you.attribute[ATTR_XP_DRAIN]);

    you.attribute[ATTR_XP_DRAIN] -= loss;
    // Regaining skills may affect AC/EV.
    you.redraw_armour_class = true;
    you.redraw_evasion = true;
    if (you.attribute[ATTR_XP_DRAIN] <= 0)
    {
        you.attribute[ATTR_XP_DRAIN] = 0;
        mprf(MSGCH_RECOVERY, "Your life force feels restored.");
    }
}

static void _handle_god_wrath(int exp)
{
    for (god_iterator it; it; ++it)
    {
        if (active_penance(*it))
        {
            you.attribute[ATTR_GOD_WRATH_XP] -= exp;
            while (you.attribute[ATTR_GOD_WRATH_XP] < 0)
            {
                you.attribute[ATTR_GOD_WRATH_COUNT]++;
                set_penance_xp_timeout();
            }
            break;
        }
    }
}

void gain_exp(unsigned int exp_gained, unsigned int* actual_gain)
{
    if (crawl_state.game_is_arena())
        return;

    // xp-gated effects that don't use sprint inflation
    _handle_xp_penance(exp_gained);
    _handle_god_wrath(exp_gained);
    _transfer_knowledge(exp_gained);

    // evolution mutation timer
    you.attribute[ATTR_EVOL_XP] += exp_gained;

    // modified experience due to sprint inflation
    unsigned int skill_xp = exp_gained;
    if (crawl_state.game_is_sprint())
        skill_xp = sprint_modify_exp(skill_xp);

    // xp-gated effects that use sprint inflation
    _handle_stat_loss(skill_xp);
    _handle_temp_mutation(skill_xp);
    _recharge_xp_evokers(skill_xp);
    _reduce_abyss_xp_timer(skill_xp);
    _handle_xp_drain(skill_xp);

    if (player_under_penance(GOD_HEPLIAKLQANA))
        return; // no xp for you!

    // handle actual experience gains,
    // i.e. XL and skills

    const unsigned int old_exp = you.experience;

    dprf("gain_exp: %d", exp_gained);

    if (you.experience + exp_gained > (unsigned int)MAX_EXP_TOTAL)
        you.experience = MAX_EXP_TOTAL;
    else
        you.experience += exp_gained;

    you.exp_available += 10 * skill_xp;

    train_skills();
    while (check_selected_skills()
           && you.exp_available >= calc_skill_cost(you.skill_cost_level))
    {
        train_skills();
    }

    level_change();

    if (actual_gain != nullptr)
        *actual_gain = you.experience - old_exp;
}

bool will_gain_life(int lev)
{
    if (lev < you.attribute[ATTR_LIFE_GAINED] - 2)
        return false;

    return you.lives + you.deaths < (lev - 1) / 3;
}

static void _felid_extra_life()
{
    if (will_gain_life(you.max_level)
        && you.lives < 2)
    {
        you.lives++;
        mprf(MSGCH_INTRINSIC_GAIN, "Extra life!");
        you.attribute[ATTR_LIFE_GAINED] = you.max_level;
        // Should play the 1UP sound from SMB...
    }
}

static void _gain_and_note_hp_mp()
{
    const int old_mp = you.magic_points;
    const int old_maxmp = you.max_magic_points;

    // recalculate for game
    calc_hp(true, false);
    calc_mp();

    set_mp(old_maxmp > 0 ? old_mp * you.max_magic_points / old_maxmp
           : you.max_magic_points);

    // Get "real" values for note-taking, i.e. ignore Berserk,
    // transformations or equipped items.
    const int note_maxhp = get_real_hp(false, true);
    const int note_maxmp = get_real_mp(false);

    char buf[200];
    sprintf(buf, "HP: %d/%d MP: %d/%d",
            min(you.hp, note_maxhp), note_maxhp,
            min(you.magic_points, note_maxmp), note_maxmp);
    take_note(Note(NOTE_XP_LEVEL_CHANGE, you.experience_level, 0, buf));
}

/**
 * Calculate max HP changes and scale current HP accordingly.
 */
void calc_hp(bool scale, bool set)
{
    // Rounding must be down or Deep Dwarves would abuse certain values.
    // We can reduce errors by a factor of 100 by using partial hp we have.
    int oldhp = you.hp;
    int old_max = you.hp_max;

    you.hp_max = get_real_hp(true, true);

    if (scale)
    {
        int hp = you.hp * 100 + you.hit_points_regeneration;
        int new_max = you.hp_max;
        hp = hp * new_max / old_max;
        if (hp < 100)
            hp = 100;
        set_hp(min(hp / 100, you.hp_max));
        you.hit_points_regeneration = hp % 100;
    }
    if (set)
        you.hp = you.hp_max;

    you.hp = min(you.hp, you.hp_max);

    if (oldhp != you.hp || old_max != you.hp_max)
    {
        dprf("HP changed: %d/%d -> %d/%d", oldhp, old_max, you.hp, you.hp_max);
        you.redraw_hit_points = true;
    }
}

int xp_to_level_diff(int xp, int scale)
{
    ASSERT(xp >= 0);
    const int adjusted_xp = you.experience + xp;
    int projected_level = you.experience_level;
    while (you.experience >= exp_needed(projected_level + 1))
        projected_level++; // handle xl 27 chars
    int adjusted_level = projected_level;

    // closest whole number level, rounding down
    while (adjusted_xp >= (int) exp_needed(adjusted_level + 1))
        adjusted_level++;
    if (scale > 1)
    {
        // TODO: what is up with all the casts here?

        // decimal scaled version of current level including whatever fractional
        // part scale can handle
        const int cur_level_scaled = projected_level * scale
                + (you.experience - (int) exp_needed(projected_level)) * scale /
                    ((int) exp_needed(projected_level + 1)
                                    - (int) exp_needed(projected_level));

        // decimal scaled version of what adjusted_xp would get you
        const int adjusted_level_scaled = adjusted_level * scale
                + (adjusted_xp - (int) exp_needed(adjusted_level)) * scale /
                    ((int) exp_needed(adjusted_level + 1)
                                    - (int) exp_needed(adjusted_level));
        // TODO: this would be more usable with better rounding behaviour
        return adjusted_level_scaled - cur_level_scaled;
    }
    else
        return adjusted_level - projected_level;
}

/**
 * Handle the effects from a player's change in XL.
 * @param aux                     A string describing the cause of the level
 *                                change.
 * @param skip_attribute_increase If true and XL has increased, don't process
 *                                stat gains. Currently only used by wizmode
 *                                commands.
 */
void level_change(bool skip_attribute_increase)
{
    // necessary for the time being, as level_change() is called
    // directly sometimes {dlb}
    you.redraw_experience = true;

    while (you.experience < exp_needed(you.experience_level))
        lose_level();

    while (you.experience_level < you.get_max_xl()
           && you.experience >= exp_needed(you.experience_level + 1))
    {
        if (!skip_attribute_increase)
        {
            crawl_state.cancel_cmd_all();

            if (is_processing_macro())
                flush_input_buffer(FLUSH_ABORT_MACRO);
        }

        // [ds] Make sure we increment you.experience_level and apply
        // any stat/hp increases only after we've cleared all prompts
        // for this experience level. If we do part of the work before
        // the prompt, and a player on telnet gets disconnected, the
        // SIGHUP will save Crawl in the in-between state and rob the
        // player of their level-up perks.

        const int new_exp = you.experience_level + 1;
        // some species need to do this at a specific time; most just do it at the end
        bool updated_maxhp = false;

        if (new_exp <= you.max_level)
        {
            mprf(MSGCH_INTRINSIC_GAIN,
                 "Welcome back to level %d!", new_exp);

            // No more prompts for this XL past this point.

            you.experience_level = new_exp;
        }
        else  // Character has gained a new level
        {
            // Don't want to see the dead creature at the prompt.
            redraw_screen();
            update_screen();

            if (new_exp == 27)
                mprf(MSGCH_INTRINSIC_GAIN, "You have reached level 27, the final one!");
            else if (new_exp == you.get_max_xl())
                mprf(MSGCH_INTRINSIC_GAIN, "You have reached level %d, the highest you will ever reach!",
                        you.get_max_xl());
            else
            {
                mprf(MSGCH_INTRINSIC_GAIN, "You have reached level %d!",
                     new_exp);
            }

            const bool manual_stat_level = new_exp % 3 == 0;  // 3,6,9,12...

            // Must do this before actually changing experience_level,
            // so we will re-prompt on load if a hup is received.
            if (manual_stat_level && !skip_attribute_increase)
                if (!attribute_increase())
                    return; // abort level gain, the xp is still there

            // Set this after printing, since a more() might clear it.
            you.redraw_experience = true;

            crawl_state.stat_gain_prompt = false;
            you.experience_level = new_exp;
            you.max_level = you.experience_level;

#ifdef USE_TILE_LOCAL
            // In case of intrinsic ability changes.
            tiles.layout_statcol();
            redraw_screen();
            update_screen();
#endif
            if (!skip_attribute_increase)
                species_stat_gain(you.species);

            switch (you.species)
            {
            case SP_VAMPIRE:
                if (you.experience_level == 3)
                {
                    if (you.vampire_alive)
                    {
                        mprf(MSGCH_INTRINSIC_GAIN, "If you were bloodless "
                             "you could now transform into a vampire bat.");
                    }
                    else
                    {
                        mprf(MSGCH_INTRINSIC_GAIN,
                             "You can now transform into a vampire bat.");
                    }
                }
                break;

            case SP_NAGA:
                if (!(you.experience_level % 3))
                {
                    mprf(MSGCH_INTRINSIC_GAIN, "Your skin feels tougher.");
                    you.redraw_armour_class = true;
                }
                break;

            case SP_BASE_DRACONIAN:
                if (you.experience_level >= 7)
                {
                    you.species = random_draconian_colour();

                    // We just changed our aptitudes, so some skills may now
                    // be at the wrong level (with negative progress); if we
                    // print anything in this condition, we might trigger a
                    // --More--, a redraw, and a crash (#6376 on Mantis).
                    //
                    // Hence we first fix up our skill levels silently (passing
                    // do_level_up = false) but save the old values; then when
                    // we want the messages later, we restore the old skill
                    // levels and call check_skill_level_change() again, this
                    // time passing do_level_up = true.

                    uint8_t saved_skills[NUM_SKILLS];
                    for (skill_type sk = SK_FIRST_SKILL; sk < NUM_SKILLS; ++sk)
                    {
                        saved_skills[sk] = you.skills[sk];
                        check_skill_level_change(sk, false);
                    }
                    // The player symbol depends on species.
                    update_player_symbol();
#ifdef USE_TILE
                    init_player_doll();
#endif
                    mprf(MSGCH_INTRINSIC_GAIN,
                         "Your scales start taking on %s colour.",
                         article_a(scale_type(you.species)).c_str());

                    // Produce messages about skill increases/decreases. We
                    // restore one skill level at a time so that at most the
                    // skill being checked is at the wrong level.
                    for (skill_type sk = SK_FIRST_SKILL; sk < NUM_SKILLS; ++sk)
                    {
                        const int oldapt = species_apt(sk, SP_BASE_DRACONIAN);
                        const int newapt = species_apt(sk, you.species);
                        if (oldapt != newapt)
                        {
                            mprf(MSGCH_INTRINSIC_GAIN, "You learn %s %s%s.",
                                 skill_name(sk),
                                 abs(oldapt - newapt) > 1 ? "much " : "",
                                 oldapt > newapt ? "slower" : "quicker");
                        }

                        you.skills[sk] = saved_skills[sk];
                        check_skill_level_change(sk);
                    }

                    // It's possible we passed a training target due to
                    // skills being rescaled to new aptitudes. Thus, we must
                    // check the training targets.
                    check_training_targets();

                    // Tell the player about their new species
                    for (auto &mut : fake_mutations(you.species, false))
                        mprf(MSGCH_INTRINSIC_GAIN, "%s", mut.c_str());

                    // needs to be done early here, so HP doesn't look rotted
                    // when we redraw the screen
                    _gain_and_note_hp_mp();
                    updated_maxhp = true;

                    redraw_screen();
                    update_screen();
                }
                break;

            case SP_DEMONSPAWN:
            {
                bool gave_message = false;
                int level = 0;
                mutation_type first_body_facet = NUM_MUTATIONS;

                for (const player::demon_trait trait : you.demonic_traits)
                {
                    if (is_body_facet(trait.mutation))
                    {
                        if (first_body_facet < NUM_MUTATIONS
                            && trait.mutation != first_body_facet)
                        {
                            if (you.experience_level == level)
                            {
                                mprf(MSGCH_MUTATION, "You feel monstrous as "
                                     "your demonic heritage exerts itself.");
                                mark_milestone("monstrous", "discovered their "
                                               "monstrous ancestry!");
                            }
                            break;
                        }

                        if (first_body_facet == NUM_MUTATIONS)
                        {
                            first_body_facet = trait.mutation;
                            level = trait.level_gained;
                        }
                    }
                }

                for (const player::demon_trait trait : you.demonic_traits)
                {
                    if (trait.level_gained == you.experience_level)
                    {
                        if (!gave_message)
                        {
                            mprf(MSGCH_INTRINSIC_GAIN,
                                 "Your demonic ancestry asserts itself...");

                            gave_message = true;
                        }
                        perma_mutate(trait.mutation, 1, "demonic ancestry");
                    }
                }

                break;
            }

            case SP_FELID:
                _felid_extra_life();
                break;

            default:
                break;
            }

            give_level_mutations(you.species, you.experience_level);

        }

        if (species_is_draconian(you.species) && !(you.experience_level % 3))
        {
            mprf(MSGCH_INTRINSIC_GAIN, "Your scales feel tougher.");
            you.redraw_armour_class = true;
        }
        if (!updated_maxhp)
            _gain_and_note_hp_mp();

        xom_is_stimulated(12);
        if (in_good_standing(GOD_HEPLIAKLQANA))
            upgrade_hepliaklqana_ancestor();

        learned_something_new(HINT_NEW_LEVEL);
    }

    while (you.experience >= exp_needed(you.max_level + 1))
    {
        ASSERT(you.experience_level == you.get_max_xl());
        ASSERT(you.max_level < 127); // marshalled as an 1-byte value
        you.max_level++;
        if (you.species == SP_FELID)
            _felid_extra_life();
    }

    you.redraw_title = true;

#ifdef DGL_WHEREIS
    whereis_record();
#endif

    // Hints mode arbitrarily ends at xp 7.
    if (crawl_state.game_is_hints() && you.experience_level >= 7)
        hints_finished();
}

void adjust_level(int diff, bool just_xp)
{
    ASSERT((uint64_t)you.experience <= (uint64_t)MAX_EXP_TOTAL);
    const int max_exp_level = you.get_max_xl();
    if (you.experience_level + diff < 1)
        you.experience = 0;
    else if (you.experience_level + diff >= max_exp_level)
    {
        const unsigned needed = exp_needed(max_exp_level);
        // Level gain when already at max should never reduce player XP;
        // but level loss (diff < 0) should.
        if (diff < 0 || you.experience < needed)
            you.experience = needed;
    }
    else
    {
        while (diff < 0 && you.experience >=
                exp_needed(max_exp_level))
        {
            // Having XP for level 53 and going back to 26 due to a single
            // card would mean your felid is not going to get any extra lives
            // in foreseable future.
            you.experience -= exp_needed(max_exp_level)
                    - exp_needed(max_exp_level - 1);
            diff++;
        }
        int old_min = exp_needed(you.experience_level);
        int old_max = exp_needed(you.experience_level + 1);
        int new_min = exp_needed(you.experience_level + diff);
        int new_max = exp_needed(you.experience_level + 1 + diff);
        dprf("XP before: %d\n", you.experience);
        dprf("%4.2f of %d..%d to %d..%d",
             (you.experience - old_min) * 1.0 / (old_max - old_min),
             old_min, old_max, new_min, new_max);

        you.experience = ((int64_t)(new_max - new_min))
                       * (you.experience - old_min)
                       / (old_max - old_min)
                       + new_min;
        dprf("XP after: %d\n", you.experience);
    }

    ASSERT((uint64_t)you.experience <= (uint64_t)MAX_EXP_TOTAL);

    if (!just_xp)
        level_change();
}

/**
 * Get the player's current stealth value.
 *
 * (Keep in mind, while tweaking this function: the order in which stealth
 * modifiers are applied is significant!)
 *
 * @return  The player's current stealth value.
 */
int player_stealth()
{
    ASSERT(!crawl_state.game_is_arena());
    // Extreme stealthiness can be enforced by wizmode stealth setting.
    if (crawl_state.disables[DIS_MON_SIGHT])
        return 1000;

    // berserking, "clumsy" (0-dex), sacrifice stealth.
    if (you.berserk()
        || you.duration[DUR_CLUMSY]
        || you.get_mutation_level(MUT_NO_STEALTH))
    {
        return 0;
    }

    int stealth = you.dex() * 3;

    stealth += you.skill(SK_STEALTH, 15);

    if (you.confused())
        stealth /= 3;

    const item_def *arm = you.slot_item(EQ_BODY_ARMOUR, false);
    const item_def *boots = you.slot_item(EQ_BOOTS, false);

    if (arm)
    {
        // [ds] New stealth penalty formula from rob: SP = 6 * (EP^2)
        // Now 2 * EP^2 / 3 after EP rescaling.
        const int evp = you.unadjusted_body_armour_penalty();
        const int penalty = evp * evp * 2 / 3;
        stealth -= penalty;

        const int pips = armour_type_prop(arm->sub_type, ARMF_STEALTH);
        stealth += pips * STEALTH_PIP;
    }

    stealth += STEALTH_PIP * you.scan_artefacts(ARTP_STEALTH);

    stealth += STEALTH_PIP * you.wearing(EQ_RINGS, RING_STEALTH);
    stealth -= STEALTH_PIP * you.wearing(EQ_RINGS, RING_ATTENTION);

    if (you.duration[DUR_STEALTH])
        stealth += STEALTH_PIP * 2;

    if (you.form == transformation::blade_hands && you.species == SP_FELID
        && !you.airborne())
    {
        stealth -= STEALTH_PIP; // klack klack klack go the blade paws
        // this is an absurd special case but also it's really funny so w/e
    }

    // Mutations.
    stealth += (STEALTH_PIP / 3) * you.get_mutation_level(MUT_NIGHTSTALKER);
    stealth += STEALTH_PIP * you.get_mutation_level(MUT_THIN_SKELETAL_STRUCTURE);
    stealth += STEALTH_PIP * you.get_mutation_level(MUT_CAMOUFLAGE);
    const int how_transparent = you.get_mutation_level(MUT_TRANSLUCENT_SKIN);
    if (how_transparent)
        stealth += 15 * (how_transparent);

    // Radiating silence is the negative complement of shouting all the
    // time... a sudden change from background noise to no noise is going
    // to clue anything in to the fact that something is very wrong...
    // a personal silence spell would naturally be different, but this
    // silence radiates for a distance and prevents monster spellcasting,
    // which pretty much gives away the stealth game.
    if (you.duration[DUR_SILENCE])
        stealth -= STEALTH_PIP;

    // Bloodless vampires are stealthier.
    if (you.species == SP_VAMPIRE && !you.vampire_alive)
            stealth += STEALTH_PIP * 2;

    if (!you.airborne())
    {
        if (you.in_water())
        {
            // Merfolk can sneak up on monsters underwater -- bwr
            if (you.fishtail || you.species == SP_OCTOPODE)
                stealth += STEALTH_PIP;
            else if (!you.can_swim() && !you.extra_balanced())
                stealth /= 2;       // splashy-splashy
        }
        else if (boots && get_armour_ego_type(*boots) == SPARM_STEALTH)
            stealth += STEALTH_PIP;
        else if (you.has_usable_hooves())
            stealth -= 5 + 5 * you.get_mutation_level(MUT_HOOVES);
        else if (you.species == SP_FELID
                 && (you.form == transformation::none
                     || you.form == transformation::appendage))
        {
            stealth += 20;  // paws
        }
    }

    // If you've been tagged with Corona or are Glowing, the glow
    // makes you extremely unstealthy.
    if (you.backlit())
        stealth = stealth * 2 / 5;

    // On the other hand, shrouding has the reverse effect, if you know
    // how to make use of it:
    if (you.umbra())
    {
        int umbra_mul = 1, umbra_div = 1;
        if (you.nightvision())
        {
            umbra_mul = you.piety + MAX_PIETY;
            umbra_div = MAX_PIETY;
        }
        if (player_equip_unrand(UNRAND_SHADOWS)
            && 2 * umbra_mul < 3 * umbra_div)
        {
            umbra_mul = 3;
            umbra_div = 2;
        }
        stealth *= umbra_mul;
        stealth /= umbra_div;
    }

    if (you.form == transformation::shadow)
        stealth *= 2;

    // If you're surrounded by a storm, you're inherently pretty conspicuous.
    if (have_passive(passive_t::storm_shield))
    {
        stealth = stealth
                  * (MAX_PIETY - min((int)you.piety, piety_breakpoint(5)))
                  / (MAX_PIETY - piety_breakpoint(0));
    }
    // The shifting glow from the Orb, while too unstable to negate invis
    // or affect to-hit, affects stealth even more than regular glow.
    if (player_has_orb())
        stealth /= 3;

    stealth = max(0, stealth);

    return stealth;
}

// Is a given duration about to expire?
bool dur_expiring(duration_type dur)
{
    const int value = you.duration[dur];
    if (value <= 0)
        return false;

    return value <= duration_expire_point(dur);
}

static void _display_char_status(int value, const char *fmt, ...)
{
    va_list argp;
    va_start(argp, fmt);

    string msg = vmake_stringf(fmt, argp);

    if (you.wizard)
        mprf("%s (%d).", msg.c_str(), value);
    else
        mprf("%s.", msg.c_str());

    va_end(argp);
}

static void _display_vampire_status()
{
    string msg = "At your current blood state you ";
    vector<const char *> attrib;

    if (!you.vampire_alive)
    {
        attrib.push_back("are immune to poison");
        attrib.push_back("significantly resist cold");
        attrib.push_back("are immune to negative energy");
        attrib.push_back("resist torment");
        attrib.push_back("do not heal with monsters in sight.");
    }
    else
        attrib.push_back("heal quickly.");

    if (!attrib.empty())
    {
        msg += comma_separated_line(attrib.begin(), attrib.end());
        mpr(msg);
    }
}

static void _display_movement_speed()
{
    const int move_cost = (player_speed() * player_movement_speed()) / 10;

    const bool water  = you.in_liquid();
    const bool swim   = you.swimming();

    const bool fly    = you.airborne();
    const bool swift  = (you.duration[DUR_SWIFTNESS] > 0
                         && you.attribute[ATTR_SWIFTNESS] >= 0);
    const bool antiswift = (you.duration[DUR_SWIFTNESS] > 0
                            && you.attribute[ATTR_SWIFTNESS] < 0);

    _display_char_status(move_cost, "Your %s speed is %s%s%s",
          // order is important for these:
          (swim)    ? "swimming" :
          (water)   ? "wading" :
          (fly)     ? "flying"
                    : "movement",

          (!water && swift) ? "aided by the wind" :
          (!water && antiswift) ? "hindered by the wind" : "",

          (!water && swift) ? ((move_cost >= 10) ? ", but still "
                                                 : " and ") :
          (!water && antiswift) ? ((move_cost <= 10) ? ", but still "
                                                     : " and ")
                            : "",

          (move_cost <   8) ? "very quick" :
          (move_cost <  10) ? "quick" :
          (move_cost == 10) ? "average" :
          (move_cost <  13) ? "slow"
                            : "very slow");
}

static void _display_tohit()
{
#ifdef DEBUG_DIAGNOSTICS
    melee_attack attk(&you, nullptr);

    const int to_hit = attk.calc_to_hit(false);

    dprf("To-hit: %d", to_hit);
#endif
}

static const char* _attack_delay_desc(int attack_delay)
{
    return (attack_delay >= 200) ? "extremely slow" :
           (attack_delay >= 155) ? "very slow" :
           (attack_delay >= 125) ? "quite slow" :
           (attack_delay >= 105) ? "below average" :
           (attack_delay >=  95) ? "average" :
           (attack_delay >=  75) ? "above average" :
           (attack_delay >=  55) ? "quite fast" :
           (attack_delay >=  45) ? "very fast" :
           (attack_delay >=  35) ? "extremely fast" :
                                   "blindingly fast";
}

/**
 * Print a message indicating the player's attack delay with their current
 * weapon & its ammo (if applicable).
 *
 * Assumes the attack speed of a ranged weapon does not depend on what
 * ammunition is being used (as long as it is valid).
 */
static void _display_attack_delay()
{
    const item_def* weapon = you.weapon();
    int delay;
    if (weapon && is_range_weapon(*weapon))
    {
        item_def ammo;
        ammo.base_type = OBJ_MISSILES;
        ammo.sub_type = fires_ammo_type(*weapon);
        delay = you.attack_delay(&ammo, false).expected();
    }
    else
        delay = you.attack_delay(nullptr, false).expected();

    const bool at_min_delay = weapon
                              && you.skill(item_attack_skill(*weapon))
                                 >= weapon_min_delay_skill(*weapon);

    // Scale to fit the displayed weapon base delay, i.e.,
    // normal speed is 100 (as in 100%).
    int avg = 10 * delay;

    _display_char_status(avg, "Your attack speed is %s%s%s",
                         _attack_delay_desc(avg),
                         at_min_delay ?
                            " (and cannot be improved with additional weapon skill)" : "",
                         you.adjusted_shield_penalty() ?
                            " (and is slowed by your insufficient shield skill)" : "");
}

// forward declaration
static string _constriction_description();

void display_char_status()
{
    const int halo_size = you.halo_radius();
    if (halo_size >= 0)
    {
        if (halo_size > 37)
            mpr("You are illuminated by a large divine halo.");
        else if (halo_size > 10)
            mpr("You are illuminated by a divine halo.");
        else
            mpr("You are illuminated by a small divine halo.");
    }
    else if (you.haloed())
        mpr("An external divine halo illuminates you.");

    if (you.species == SP_VAMPIRE)
        _display_vampire_status();

    status_info inf;
    for (unsigned i = 0; i <= STATUS_LAST_STATUS; ++i)
    {
        if (fill_status_info(i, inf) && !inf.long_text.empty())
            mpr(inf.long_text);
    }
    string cinfo = _constriction_description();
    if (!cinfo.empty())
        mpr(cinfo);

    _display_movement_speed();
    _display_tohit();
    _display_attack_delay();

    // Display base attributes, if necessary.
    if (innate_stat(STAT_STR) != you.strength()
        || innate_stat(STAT_INT) != you.intel()
        || innate_stat(STAT_DEX) != you.dex())
    {
        mprf("Your base attributes are Str %d, Int %d, Dex %d.",
             innate_stat(STAT_STR),
             innate_stat(STAT_INT),
             innate_stat(STAT_DEX));
    }
}

bool player::clarity(bool calc_unid, bool items) const
{
    if (you.get_mutation_level(MUT_CLARITY))
        return true;

    if (have_passive(passive_t::clarity))
        return true;

    return actor::clarity(calc_unid, items);
}

bool player::gourmand(bool /*calc_unid*/, bool /*items*/) const
{
    return you.get_mutation_level(MUT_GOURMAND) > 0;
}

bool player::stasis() const
{
    return species == SP_FORMICID;
}

bool player::cloud_immune(bool calc_unid, bool items) const
{
    return have_passive(passive_t::cloud_immunity)
        || actor::cloud_immune(calc_unid, items);
}

unsigned int exp_needed(int lev, int exp_apt)
{
    unsigned int level = 0;

    // Note: For historical reasons, all of the following numbers are for a
    // species (like human) with XP aptitude 1, not 0 as one might expect.

    // Basic plan:
    // Section 1: levels  1- 5, second derivative goes 10-10-20-30.
    // Section 2: levels  6-13, second derivative is exponential/doubling.
    // Section 3: levels 14-27, second derivative is constant at 8470.

    // Here's a table:
    //
    // level      xp      delta   delta2
    // =====   =======    =====   ======
    //   1           0        0       0
    //   2          10       10      10
    //   3          30       20      10
    //   4          70       40      20
    //   5         140       70      30
    //   6         270      130      60
    //   7         520      250     120
    //   8        1010      490     240
    //   9        1980      970     480
    //  10        3910     1930     960
    //  11        7760     3850    1920
    //  12       15450     7690    3840
    //  13       26895    11445    3755
    //  14       45585    18690    7245
    //  15       72745    27160    8470
    //  16      108375    35630    8470
    //  17      152475    44100    8470
    //  18      205045    52570    8470
    //  19      266085    61040    8470
    //  20      335595    69510    8470
    //  21      413575    77980    8470
    //  22      500025    86450    8470
    //  23      594945    94920    8470
    //  24      698335    103390   8470
    //  25      810195    111860   8470
    //  26      930525    120330   8470
    //  27     1059325    128800   8470

    switch (lev)
    {
    case 1:
        level = 1;
        break;
    case 2:
        level = 10;
        break;
    case 3:
        level = 30;
        break;
    case 4:
        level = 70;
        break;

    default:
        if (lev < 13)
        {
            lev -= 4;
            level = 10 + 10 * lev + (60 << lev);
        }
        else
        {
            lev -= 12;
            level = 16675 + 5985 * lev + 4235 * lev * lev;
        }
        break;
    }

    if (exp_apt == -99)
        exp_apt = species_exp_modifier(you.species);

    return (unsigned int) ((level - 1) * apt_to_factor(exp_apt - 1));
}

// returns bonuses from rings of slaying, etc.
int slaying_bonus(bool ranged)
{
    int ret = 0;

    ret += you.wearing(EQ_RINGS_PLUS, RING_SLAYING);
    ret += you.scan_artefacts(ARTP_SLAYING);
    if (you.wearing_ego(EQ_GLOVES, SPARM_ARCHERY) && ranged)
        ret += 4;

    ret += 3 * augmentation_amount();
    ret += you.get_mutation_level(MUT_SHARP_SCALES);

    if (you.duration[DUR_WEREBLOOD])
        ret += you.props[WEREBLOOD_KEY].get_int();

    if (you.duration[DUR_HORROR])
        ret -= you.props[HORROR_PENALTY_KEY].get_int();

    if (you.props.exists(WU_JIAN_HEAVENLY_STORM_KEY))
        ret += you.props[WU_JIAN_HEAVENLY_STORM_KEY].get_int();

    return ret;
}

// Checks each equip slot for a randart, and adds up all of those with
// a given property. Slow if any randarts are worn, so avoid where
// possible. If `matches' is non-nullptr, items with nonzero property are
// pushed onto *matches.
int player::scan_artefacts(artefact_prop_type which_property,
                           bool calc_unid,
                           vector<const item_def *> *matches) const
{
    int retval = 0;

    for (int i = EQ_FIRST_EQUIP; i < NUM_EQUIP; ++i)
    {
        if (melded[i] || equip[i] == -1)
            continue;

        const int eq = equip[i];

        const item_def &item = inv[eq];

        // Only weapons give their effects when in our hands.
        if (i == EQ_WEAPON && item.base_type != OBJ_WEAPONS)
            continue;

        int val = 0;

        // TODO: id check not needed, probably, due to full wear-id?
        if (is_artefact(item) && (calc_unid || fully_identified(item)))
            val = artefact_property(item, which_property);

        retval += val;

        if (matches && val)
            matches->push_back(&item);
    }

    return retval;
}

void dec_hp(int hp_loss, bool fatal, const char *aux)
{
    ASSERT(!crawl_state.game_is_arena());

    if (!fatal && you.hp < 1)
        you.hp = 1;

    if (!fatal && hp_loss >= you.hp)
        hp_loss = you.hp - 1;

    if (hp_loss < 1)
        return;

    // If it's not fatal, use ouch() so that notes can be taken. If it IS
    // fatal, somebody else is doing the bookkeeping, and we don't want to mess
    // with that.
    if (!fatal && aux)
        ouch(hp_loss, KILLED_BY_SOMETHING, MID_NOBODY, aux);
    else
        you.hp -= hp_loss;

    you.redraw_hit_points = true;
}

void calc_mp()
{
    you.max_magic_points = get_real_mp(true);
    you.magic_points = min(you.magic_points, you.max_magic_points);
    you.redraw_magic_points = true;
}

void flush_mp()
{
    if (Options.magic_point_warning
        && you.magic_points < you.max_magic_points
                              * Options.magic_point_warning / 100)
    {
        mprf(MSGCH_DANGER, "* * * LOW MAGIC WARNING * * *");
    }

    take_note(Note(NOTE_MP_CHANGE, you.magic_points, you.max_magic_points));
    you.redraw_magic_points = true;
}

void dec_mp(int mp_loss, bool silent)
{
    ASSERT(!crawl_state.game_is_arena());

    if (mp_loss < 1)
        return;

    you.magic_points -= mp_loss;

    you.magic_points = max(0, you.magic_points);
    if (!silent)
        flush_mp();
}

bool enough_hp(int minimum, bool suppress_msg, bool abort_macros)
{
    ASSERT(!crawl_state.game_is_arena());

    if (you.duration[DUR_DEATHS_DOOR])
    {
        if (!suppress_msg)
            mpr("You cannot pay life while functionally dead.");

        if (abort_macros)
        {
            crawl_state.cancel_cmd_again();
            crawl_state.cancel_cmd_repeat();
        }
        return false;
    }

    // We want to at least keep 1 HP. -- bwr
    if (you.hp < minimum + 1)
    {
        if (!suppress_msg)
            mpr("You don't have enough health at the moment.");

        if (abort_macros)
        {
            crawl_state.cancel_cmd_again();
            crawl_state.cancel_cmd_repeat();
        }
        return false;
    }

    return true;
}

bool enough_mp(int minimum, bool suppress_msg, bool abort_macros)
{
    ASSERT(!crawl_state.game_is_arena());

    if (you.magic_points < minimum)
    {
        if (!suppress_msg)
        {
            if (get_real_mp(true) < minimum)
                mpr("You don't have enough magic capacity.");
            else
                mpr("You don't have enough magic at the moment.");
        }
        if (abort_macros)
        {
            crawl_state.cancel_cmd_again();
            crawl_state.cancel_cmd_repeat();
        }
        return false;
    }

    return true;
}

static int _rest_trigger_level(int max)
{
    return (max * Options.rest_wait_percent) / 100;
}

static bool _should_stop_resting(int cur, int max)
{
    return cur == max || cur == _rest_trigger_level(max);
}

void inc_mp(int mp_gain, bool silent)
{
    ASSERT(!crawl_state.game_is_arena());

    if (mp_gain < 1 || you.magic_points >= you.max_magic_points)
        return;

    you.magic_points += mp_gain;

    if (you.magic_points > you.max_magic_points)
        you.magic_points = you.max_magic_points;

    if (!silent)
    {
        if (_should_stop_resting(you.magic_points, you.max_magic_points))
            interrupt_activity(activity_interrupt::full_mp);
        you.redraw_magic_points = true;
    }
}

// Note that "max_too" refers to the base potential, the actual
// resulting max value is subject to penalties, bonuses, and scalings.
// To avoid message spam, don't take notes when HP increases.
void inc_hp(int hp_gain)
{
    ASSERT(!crawl_state.game_is_arena());

    if (hp_gain < 1 || you.hp >= you.hp_max)
        return;

    you.hp += hp_gain;

    if (you.hp > you.hp_max)
        you.hp = you.hp_max;

    if (_should_stop_resting(you.hp, you.hp_max))
        interrupt_activity(activity_interrupt::full_hp);

    you.redraw_hit_points = true;
}

void rot_hp(int hp_loss)
{
    if (!player_rotted() && hp_loss > 0)
        you.redraw_magic_points = true;

    const int initial_rot = you.hp_max_adj_temp;
    you.hp_max_adj_temp -= hp_loss;
    // don't allow more rot than you have normal mhp
    you.hp_max_adj_temp = max(-(get_real_hp(false, false) - 1),
                              you.hp_max_adj_temp);
    if (initial_rot == you.hp_max_adj_temp)
        return;

    calc_hp();

    xom_is_stimulated(hp_loss * 25);

    you.redraw_hit_points = true;
}

int unrot_hp(int hp_recovered)
{
    int hp_balance = 0;
    if (hp_recovered > -you.hp_max_adj_temp)
    {
        hp_balance = hp_recovered + you.hp_max_adj_temp;
        you.hp_max_adj_temp = 0;
    }
    else
        you.hp_max_adj_temp += hp_recovered;
    calc_hp();

    you.redraw_hit_points = true;
    if (!player_rotted())
        you.redraw_magic_points = true;
    return hp_balance;
}

int player_rotted()
{
    return -you.hp_max_adj_temp;
}

void rot_mp(int mp_loss)
{
    you.mp_max_adj -= mp_loss;
    calc_mp();

    you.redraw_magic_points = true;
}

void inc_max_hp(int hp_gain)
{
    you.hp += hp_gain;
    you.hp_max_adj_perm += hp_gain;
    calc_hp();

    take_note(Note(NOTE_MAXHP_CHANGE, you.hp_max));
    you.redraw_hit_points = true;
}

void dec_max_hp(int hp_loss)
{
    you.hp_max_adj_perm -= hp_loss;
    calc_hp();

    take_note(Note(NOTE_MAXHP_CHANGE, you.hp_max));
    you.redraw_hit_points = true;
}

void set_hp(int new_amount)
{
    ASSERT(!crawl_state.game_is_arena());

    you.hp = new_amount;

    if (you.hp > you.hp_max)
        you.hp = you.hp_max;

    // Must remain outside conditional, given code usage. {dlb}
    you.redraw_hit_points = true;
}

void set_mp(int new_amount)
{
    ASSERT(!crawl_state.game_is_arena());

    you.magic_points = new_amount;

    if (you.magic_points > you.max_magic_points)
        you.magic_points = you.max_magic_points;

    take_note(Note(NOTE_MP_CHANGE, you.magic_points, you.max_magic_points));

    // Must remain outside conditional, given code usage. {dlb}
    you.redraw_magic_points = true;
}

/**
 * Get the player's max HP
 * @param trans          Whether to include transformations, berserk,
 *                       items etc.
 * @param rotted         Whether to include the effects of rotting.
 * @return               The player's calculated max HP.
 */
int get_real_hp(bool trans, bool rotted)
{
    int hitp;

    hitp  = you.experience_level * 11 / 2 + 8;
    hitp += you.hp_max_adj_perm;
    // Important: we shouldn't add Heroism boosts here.
    hitp += you.experience_level * you.skill(SK_FIGHTING, 5, true) / 70
          + (you.skill(SK_FIGHTING, 3, true) + 1) / 2;

    // Racial modifier.
    hitp *= 10 + species_hp_modifier(you.species);
    hitp /= 10;

    const bool hep_frail = have_passive(passive_t::frail)
                           || player_under_penance(GOD_HEPLIAKLQANA);

    // Mutations that increase HP by a percentage
    hitp *= 100 + (you.get_mutation_level(MUT_ROBUST) * 10)
                + (you.attribute[ATTR_DIVINE_VIGOUR] * 5)
                + (you.get_mutation_level(MUT_RUGGED_BROWN_SCALES) ?
                   you.get_mutation_level(MUT_RUGGED_BROWN_SCALES) * 2 + 1 : 0)
                - (you.get_mutation_level(MUT_FRAIL) * 10)
                - (hep_frail ? 10 : 0)
                - (!you.vampire_alive ? 20 : 0);

    hitp /= 100;

    if (rotted)
        hitp += you.hp_max_adj_temp;

    if (trans)
        hitp += you.scan_artefacts(ARTP_HP);

    // Being berserk makes you resistant to damage. I don't know why.
    if (trans && you.berserk())
        hitp = hitp * 3 / 2;

    // Some transformations give you extra hp.
    if (trans)
        hitp = hitp * form_hp_mod() / 10;

#if TAG_MAJOR_VERSION == 34
    if (trans && player_equip_unrand(UNRAND_ETERNAL_TORMENT))
        hitp = hitp * 4 / 5;
#endif

    return max(1, hitp);
}

int get_real_mp(bool include_items)
{
    const int scale = 100;
    int spellcasting = you.skill(SK_SPELLCASTING, 1 * scale, true);
    int scaled_xl = you.experience_level * scale;

    // the first 4 experience levels give an extra .5 mp up to your spellcasting
    // the last 4 give no mp
    int enp = min(23 * scale, scaled_xl);

    int spell_extra = spellcasting; // 100%
    int invoc_extra = you.skill(SK_INVOCATIONS, 1 * scale, true) / 2; // 50%
    int highest_skill = max(spell_extra, invoc_extra);
    enp += highest_skill + min(8 * scale, min(highest_skill, scaled_xl)) / 2;

    // Analogous to ROBUST/FRAIL
    enp *= 100 + (you.get_mutation_level(MUT_HIGH_MAGIC) * 10)
               + (you.attribute[ATTR_DIVINE_VIGOUR] * 5)
               - (you.get_mutation_level(MUT_LOW_MAGIC) * 10);
    enp /= 100 * scale;
//    enp = stepdown_value(enp, 9, 18, 45, 100)
    enp += species_mp_modifier(you.species);

    // This is our "rotted" base, applied after multipliers
    enp += you.mp_max_adj;

    // Now applied after scaling so that power items are more useful -- bwr
    if (include_items)
    {
        enp += 9 * you.wearing(EQ_RINGS, RING_MAGICAL_POWER);
        enp +=     you.scan_artefacts(ARTP_MAGICAL_POWER);
    }

    if (include_items && you.wearing_ego(EQ_WEAPON, SPWPN_ANTIMAGIC))
        enp /= 3;

    enp = max(enp, 0);

    return enp;
}

bool player_regenerates_hp()
{
    if (you.has_mutation(MUT_NO_REGENERATION))
        return false;
    return true;
}

bool player_regenerates_mp()
{
    // Don't let DD use guardian spirit for free HP, since their
    // damage shaving is enough. (due, dpeg)
    if (you.spirit_shield() && you.species == SP_DEEP_DWARF)
        return false;
#if TAG_MAJOR_VERSION == 34
    // Pakellas blocks MP regeneration.
    if (have_passive(passive_t::no_mp_regen) || player_under_penance(GOD_PAKELLAS))
        return false;
#endif
    return true;
}

int get_contamination_level()
{
    const int glow = you.magic_contamination;

    if (glow > 60000)
        return glow / 20000 + 4;
    if (glow > 40000)
        return 6;
    if (glow > 25000)
        return 5;
    if (glow > 15000)
        return 4;
    if (glow > 5000)
        return 3;
    if (glow > 3500) // An indicator that using another contamination-causing
        return 2;    // ability might risk causing yellow glow.
    if (glow > 0)
        return 1;

    return 0;
}

bool player_severe_contamination()
{
    return get_contamination_level() >= SEVERE_CONTAM_LEVEL;
}

/**
 * Provide a description of the given contamination 'level'.
 *
 * @param cont  A contamination 'tier', corresponding to a nonlinear
 *              contamination value; generated by get_contamination_level().
 *
 * @return      A string describing the player when in the given contamination
 *              level.
 */
string describe_contamination(int cont)
{
    /// Mappings from contamination levels to descriptions.
    static const string contam_descriptions[] =
    {
        "",
        "You are very lightly contaminated with residual magic.",
        "You are lightly contaminated with residual magic.",
        "You are contaminated with residual magic.",
        "You are heavily infused with residual magic.",
        "You are practically glowing with residual magic!",
        "Your entire body has taken on an eerie glow!",
        "You are engulfed in a nimbus of crackling magics!",
    };

    ASSERT(cont >= 0);
    return contam_descriptions[min((size_t) cont,
                                   ARRAYSZ(contam_descriptions) - 1)];
}

// Controlled is true if the player actively did something to cause
// contamination.
void contaminate_player(int change, bool controlled, bool msg)
{
    ASSERT(!crawl_state.game_is_arena());

    int old_amount = you.magic_contamination;
    int old_level  = get_contamination_level();
    bool was_glowing = player_severe_contamination();
    int new_level  = 0;

#if TAG_MAJOR_VERSION == 34
    if (change > 0 && player_equip_unrand(UNRAND_ETHERIC_CAGE))
        change *= 2;
#endif

    you.magic_contamination = max(0, min(250000,
                                         you.magic_contamination + change));

    new_level = get_contamination_level();

    if (you.magic_contamination != old_amount)
        dprf("change: %d  radiation: %d", change, you.magic_contamination);

    if (new_level > old_level)
    {
        if (msg)
        {
            mprf(player_severe_contamination() ? MSGCH_WARN : MSGCH_PLAIN,
                 "%s", describe_contamination(new_level).c_str());
        }
        if (player_severe_contamination())
            xom_is_stimulated(new_level * 25);
    }
    else if (msg && new_level < old_level)
    {
        if (old_level == 1 && new_level == 0)
            mpr("Your magical contamination has completely faded away.");
        else if (player_severe_contamination() || was_glowing)
        {
            mprf(MSGCH_RECOVERY,
                 "You feel less contaminated with magical energies.");
        }

        if (!player_severe_contamination() && was_glowing && you.invisible())
        {
            mpr("You fade completely from view now that you are no longer "
                "glowing from magical contamination.");
        }
    }

    if (you.magic_contamination > 0)
        learned_something_new(HINT_GLOWING);

    // Zin doesn't like mutations or mutagenic radiation.
    if (you_worship(GOD_ZIN))
    {
        // Whenever the glow status is first reached, give a warning message.
        if (!was_glowing && player_severe_contamination())
            did_god_conduct(DID_CAUSE_GLOWING, 0, false);
        // If the player actively did something to increase glowing,
        // Zin is displeased.
        else if (controlled && change > 0 && was_glowing)
            did_god_conduct(DID_CAUSE_GLOWING, 1 + new_level, true);
    }
}

/**
 * Increase the player's confusion duration.
 *
 * @param amount   The number of turns to increase confusion duration by.
 * @param quiet    Whether to suppress messaging on success/failure.
 * @param force    Whether to ignore resistance (used only for intentional
 *                 self-confusion, e.g. via ambrosia).
 * @return         Whether confusion was successful.
 */
bool confuse_player(int amount, bool quiet, bool force)
{
    ASSERT(!crawl_state.game_is_arena());

    if (amount <= 0)
        return false;

    if (!force && you.clarity())
    {
        if (!quiet)
            mpr("You feel momentarily confused.");
        return false;
    }

    if (!force && you.duration[DUR_DIVINE_STAMINA] > 0)
    {
        if (!quiet)
            mpr("Your divine stamina protects you from confusion!");
        return false;
    }

    const int old_value = you.duration[DUR_CONF];
    you.increase_duration(DUR_CONF, amount, 40);

    if (you.duration[DUR_CONF] > old_value)
    {
        you.check_awaken(500);

        if (!quiet)
        {
            mprf(MSGCH_WARN, "You are %sconfused.",
                 old_value > 0 ? "more " : "");
        }

        learned_something_new(HINT_YOU_ENCHANTED);

        xom_is_stimulated((you.duration[DUR_CONF] - old_value)
                           / BASELINE_DELAY);
    }

    return true;
}

void paralyse_player(string source, int amount)
{
    if (!amount)
        amount = 2 + random2(6 + you.duration[DUR_PARALYSIS] / BASELINE_DELAY);

    you.paralyse(nullptr, amount, source);
}

bool poison_player(int amount, string source, string source_aux, bool force)
{
    ASSERT(!crawl_state.game_is_arena());

    if (crawl_state.disables[DIS_AFFLICTIONS])
        return false;

    if (you.duration[DUR_DIVINE_STAMINA] > 0)
    {
        mpr("Your divine stamina protects you from poison!");
        return false;
    }

    if (player_res_poison() >= 3)
    {
        dprf("Cannot poison, you are immune!");
        return false;
    }
    else if (!force && player_res_poison() > 0 && !one_chance_in(3))
        return false;

    const int old_value = you.duration[DUR_POISONING];
    const bool was_fatal = poison_is_lethal();

    if (player_res_poison() < 0)
        amount *= 2;

    you.duration[DUR_POISONING] += amount * 1000;

    if (you.duration[DUR_POISONING] > old_value)
    {
        if (poison_is_lethal() && !was_fatal)
            mprf(MSGCH_DANGER, "You are lethally poisoned!");
        else
        {
            mprf(MSGCH_WARN, "You are %spoisoned.",
                old_value > 0 ? "more " : "");
        }

        learned_something_new(HINT_YOU_POISON);
    }

    you.props["poisoner"] = source;
    you.props["poison_aux"] = source_aux;

    // Display the poisoned segment of our health, in case we take no damage
    you.redraw_hit_points = true;

    return amount;
}

int get_player_poisoning()
{
    if (player_res_poison() < 3)
    {
        // Approximate the effect of damage shaving by giving the first
        // 25 points of poison damage for 'free'
        if (you.species == SP_DEEP_DWARF)
            return max(0, (you.duration[DUR_POISONING] / 1000) - 25);
        else
            return you.duration[DUR_POISONING] / 1000;
    }
    else
        return 0;
}

// The amount of aut needed for poison to end if
// you.duration[DUR_POISONING] == dur, assuming no Chei/DD shenanigans.
// This function gives the following behaviour:
// * 1/15 of current poison is removed every 10 aut normally
// * but speed of poison is capped between 0.025 and 1.000 HP/aut
static double _poison_dur_to_aut(double dur)
{
    // Poison already at minimum speed.
    if (dur < 15.0 * 250.0)
        return dur / 25.0;
    // Poison is not at maximum speed.
    if (dur < 15.0 * 10000.0)
        return 150.0 + 10.0 * log(dur / (15.0 * 250.0)) / log(15.0 / 14.0);
    return 150.0 + (dur - 15.0 * 10000.0) / 1000.0
                 + 10.0 * log(10000.0 / 250.0) / log(15.0 / 14.0);
}

// The inverse of the above function, i.e. the amount of poison needed
// to last for aut time.
static double _poison_aut_to_dur(double aut)
{
    // Amount of time that poison lasts at minimum speed.
    if (aut < 150.0)
        return aut * 25.0;
    // Amount of time that poison exactly at the maximum speed lasts.
    const double aut_from_max_speed = 150.0 + 10.0 * log(40.0) / log(15.0 / 14.0);
    if (aut < aut_from_max_speed)
        return 15.0 * 250.0 * exp(log(15.0 / 14.0) / 10.0 * (aut - 150.0));
    return 15.0 * 10000.0 + 1000.0 * (aut - aut_from_max_speed);
}

void handle_player_poison(int delay)
{
    const double cur_dur = you.duration[DUR_POISONING];
    const double cur_aut = _poison_dur_to_aut(cur_dur);

    // If Cheibriados has slowed your life processes, poison affects you less
    // quickly (you take the same total damage, but spread out over a longer
    // period of time).
    const double delay_scaling = have_passive(passive_t::slow_poison)
                               ? 2.0 / 3.0 : 1.0;

    const double new_aut = cur_aut - ((double) delay) * delay_scaling;
    const double new_dur = _poison_aut_to_dur(new_aut);

    const int decrease = you.duration[DUR_POISONING] - (int) new_dur;

    // Transforming into a form with no metabolism merely suspends the poison
    // but doesn't let your body get rid of it.
    if (you.is_nonliving() || (you.undead_state() && !you.vampire_alive))
        return;

    // Other sources of immunity (Zin, staff of Olgreb) let poison dissipate.
    bool do_dmg = (player_res_poison() >= 3 ? false : true);

    int dmg = (you.duration[DUR_POISONING] / 1000)
               - ((you.duration[DUR_POISONING] - decrease) / 1000);

    // Approximate old damage shaving by giving immunity to small amounts
    // of poison. Stronger poison will do the same damage as for non-DD
    // until it goes below the threshold, which is a bit weird, but
    // so is damage shaving.
    if (you.species == SP_DEEP_DWARF && you.duration[DUR_POISONING] - decrease < 25000)
    {
        dmg = (you.duration[DUR_POISONING] / 1000)
            - (25000 / 1000);
        if (dmg < 0)
            dmg = 0;
    }

    msg_channel_type channel = MSGCH_PLAIN;
    const char *adj = "";

    if (dmg > 6)
    {
        channel = MSGCH_DANGER;
        adj = "extremely ";
    }
    else if (dmg > 2)
    {
        channel = MSGCH_WARN;
        adj = "very ";
    }

    if (do_dmg && dmg > 0)
    {
        int oldhp = you.hp;
        ouch(dmg, KILLED_BY_POISON);
        if (you.hp < oldhp)
            mprf(channel, "You feel %ssick.", adj);
    }

    // Now decrease the poison in our system
    reduce_player_poison(decrease);
}

void reduce_player_poison(int amount)
{
    if (amount <= 0)
        return;

    you.duration[DUR_POISONING] -= amount;

    // Less than 1 point of damage remaining, so just end the poison
    if (you.duration[DUR_POISONING] < 1000)
        you.duration[DUR_POISONING] = 0;

    if (you.duration[DUR_POISONING] <= 0)
    {
        you.duration[DUR_POISONING] = 0;
        you.props.erase("poisoner");
        you.props.erase("poison_aux");
        mprf(MSGCH_RECOVERY, "You are no longer poisoned.");
    }

    you.redraw_hit_points = true;
}

// Takes *current* regeneration rate into account. Might sometimes be
// incorrect, but hopefully if so then the player is surviving with 1 HP.
bool poison_is_lethal()
{
    if (you.hp <= 0)
        return get_player_poisoning();
    if (get_player_poisoning() < you.hp)
        return false;
    return poison_survival() <= 0;
}

// Try to predict the minimum value of the player's health in the coming
// turns given the current poison amount and regen rate.
int poison_survival()
{
    if (!get_player_poisoning())
        return you.hp;
    const int rr = player_regen();
    const bool chei = have_passive(passive_t::slow_poison);
    const bool dd = (you.species == SP_DEEP_DWARF);
    const int amount = you.duration[DUR_POISONING];
    const double full_aut = _poison_dur_to_aut(amount);
    // Calculate the poison amount at which regen starts to beat poison.
    double min_poison_rate = 0.25;
    if (dd)
        min_poison_rate = 25.0/15.0;
    if (chei)
        min_poison_rate /= 1.5;
    int regen_beats_poison;
    if (rr <= (int) (100.0 * min_poison_rate))
        regen_beats_poison = dd ? 25000 : 0;
    else
    {
        regen_beats_poison = 150 * rr;
        if (chei)
            regen_beats_poison = 3 * regen_beats_poison / 2;
    }

    if (rr == 0)
        return min(you.hp, you.hp - amount / 1000 + regen_beats_poison / 1000);

    // Calculate the amount of time until regen starts to beat poison.
    double poison_duration = full_aut - _poison_dur_to_aut(regen_beats_poison);

    if (poison_duration < 0)
        poison_duration = 0;
    if (chei)
        poison_duration *= 1.5;

    // Worst case scenario is right before natural regen gives you a point of
    // HP, so consider the nearest two such points.
    const int predicted_regen = (int) ((((double) you.hit_points_regeneration) + rr * poison_duration / 10.0) / 100.0);
    double test_aut1 = (100.0 * predicted_regen - 1.0 - ((double) you.hit_points_regeneration)) / (rr / 10.0);
    double test_aut2 = (100.0 * predicted_regen + 99.0 - ((double) you.hit_points_regeneration)) / (rr / 10.0);

    if (chei)
    {
        test_aut1 /= 1.5;
        test_aut2 /= 1.5;
    }

    const int test_amount1 = _poison_aut_to_dur(full_aut - test_aut1);
    const int test_amount2 = _poison_aut_to_dur(full_aut - test_aut2);

    int prediction1 = you.hp;
    int prediction2 = you.hp;

    // Don't look backwards in time.
    if (test_aut1 > 0)
        prediction1 -= (amount / 1000 - test_amount1 / 1000 - (predicted_regen - 1));
    prediction2 -= (amount / 1000 - test_amount2 / 1000 - predicted_regen);

    return min(prediction1, prediction2);
}

bool miasma_player(actor *who, string source_aux)
{
    ASSERT(!crawl_state.game_is_arena());

    if (you.res_rotting() || you.duration[DUR_DEATHS_DOOR])
        return false;

    if (you.duration[DUR_DIVINE_STAMINA] > 0)
    {
        mpr("Your divine stamina protects you from the miasma!");
        return false;
    }

    bool success = poison_player(5 + roll_dice(3, 12),
                                 who ? who->name(DESC_A) : "",
                                 source_aux);

    if (coinflip())
    {
        you.rot(who, 1);
        success = true;
    }

    if (one_chance_in(3))
    {
        slow_player(10 + random2(5));
        success = true;
    }

    return success;
}

bool napalm_player(int amount, string source, string source_aux)
{
    ASSERT(!crawl_state.game_is_arena());

    if (player_res_sticky_flame() || amount <= 0 || you.duration[DUR_WATER_HOLD] || feat_is_watery(grd(you.pos())))
        return false;

    const int old_value = you.duration[DUR_LIQUID_FLAMES];
    you.increase_duration(DUR_LIQUID_FLAMES, amount, 100);

    if (you.duration[DUR_LIQUID_FLAMES] > old_value)
        mprf(MSGCH_WARN, "You are covered in liquid flames!");

    you.props["sticky_flame_source"] = source;
    you.props["sticky_flame_aux"] = source_aux;

    return true;
}

void dec_napalm_player(int delay)
{
    delay = min(delay, you.duration[DUR_LIQUID_FLAMES]);

    if (feat_is_watery(grd(you.pos())))
    {
        if (you.ground_level())
            mprf(MSGCH_WARN, "The flames go out!");
        else
            mprf(MSGCH_WARN, "You dip into the water, and the flames go out!");
        you.duration[DUR_LIQUID_FLAMES] = 0;
        you.props.erase("sticky_flame_source");
        you.props.erase("sticky_flame_aux");
        return;
    }

    mprf(MSGCH_WARN, "You are covered in liquid flames!");

    const int hurted = resist_adjust_damage(&you, BEAM_FIRE,
                                            random2avg(9, 2) + 1);

    you.expose_to_element(BEAM_STICKY_FLAME, 2);
    maybe_melt_player_enchantments(BEAM_STICKY_FLAME, hurted * delay / BASELINE_DELAY);

    ouch(hurted * delay / BASELINE_DELAY, KILLED_BY_BURNING);

    you.duration[DUR_LIQUID_FLAMES] -= delay;
    if (you.duration[DUR_LIQUID_FLAMES] <= 0)
    {
        you.props.erase("sticky_flame_source");
        you.props.erase("sticky_flame_aux");
    }
}

bool slow_player(int turns)
{
    ASSERT(!crawl_state.game_is_arena());

    if (turns <= 0)
        return false;

    if (you.stasis())
    {
        mpr("Your stasis prevents you from being slowed.");
        return false;
    }

    // Multiplying these values because moving while slowed takes longer than
    // the usual delay.
    turns = haste_mul(turns);
    int threshold = haste_mul(100);

    if (you.duration[DUR_SLOW] >= threshold * BASELINE_DELAY)
        mpr("You already are as slow as you could be.");
    else
    {
        if (you.duration[DUR_SLOW] == 0)
            mpr("You feel yourself slow down.");
        else
            mpr("You feel as though you will be slow longer.");

        you.increase_duration(DUR_SLOW, turns, threshold);
        learned_something_new(HINT_YOU_ENCHANTED);
    }

    return true;
}

void dec_slow_player(int delay)
{
    if (!you.duration[DUR_SLOW])
        return;

    if (you.duration[DUR_SLOW] > BASELINE_DELAY)
    {
        // Make slowing and hasting effects last as long.
        you.duration[DUR_SLOW] -= you.duration[DUR_HASTE]
            ? haste_mul(delay) : delay;
    }

    if (you.torpor_slowed())
    {
        you.duration[DUR_SLOW] = 1;
        return;
    }
    if (you.props.exists(TORPOR_SLOWED_KEY))
        you.props.erase(TORPOR_SLOWED_KEY);

    if (you.duration[DUR_SLOW] <= BASELINE_DELAY)
    {
        you.duration[DUR_SLOW] = 0;
        if (!have_stat_zero())
            mprf(MSGCH_DURATION, "You feel yourself speed up.");
    }
}

void dec_berserk_recovery_player(int delay)
{
    if (!you.duration[DUR_BERSERK_COOLDOWN])
        return;

    if (you.duration[DUR_BERSERK_COOLDOWN] > BASELINE_DELAY)
    {
        you.duration[DUR_BERSERK_COOLDOWN] -= you.duration[DUR_HASTE]
                                              ? haste_mul(delay) : delay;
    }

    if (you.duration[DUR_BERSERK_COOLDOWN] <= BASELINE_DELAY)
    {
        mprf(MSGCH_DURATION, "You recover from your berserk rage.");
        you.duration[DUR_BERSERK_COOLDOWN] = 0;
    }
}

bool haste_player(int turns, bool rageext)
{
    ASSERT(!crawl_state.game_is_arena());

    if (turns <= 0)
        return false;

    if (you.stasis())
    {
        mpr("Your stasis prevents you from being hasted.");
        return false;
    }

    // Cutting the nominal turns in half since hasted actions take half the
    // usual delay.
    turns = haste_div(turns);
    const int threshold = 40;

    if (!you.duration[DUR_HASTE])
        mpr("You feel yourself speed up.");
    else if (you.duration[DUR_HASTE] > threshold * BASELINE_DELAY)
        mpr("You already have as much speed as you can handle.");
    else if (!rageext)
        mpr("You feel as though your hastened speed will last longer.");

    you.increase_duration(DUR_HASTE, turns, threshold);

    return true;
}

void dec_haste_player(int delay)
{
    if (!you.duration[DUR_HASTE])
        return;

    if (you.duration[DUR_HASTE] > BASELINE_DELAY)
    {
        int old_dur = you.duration[DUR_HASTE];

        you.duration[DUR_HASTE] -= delay;

        int threshold = 6 * BASELINE_DELAY;
        // message if we cross the threshold
        if (old_dur > threshold && you.duration[DUR_HASTE] <= threshold)
        {
            mprf(MSGCH_DURATION, "Your extra speed is starting to run out.");
            if (coinflip())
                you.duration[DUR_HASTE] -= BASELINE_DELAY;
        }
    }
    else if (you.duration[DUR_HASTE] <= BASELINE_DELAY)
    {
        if (!you.duration[DUR_BERSERK])
            mprf(MSGCH_DURATION, "You feel yourself slow down.");
        you.duration[DUR_HASTE] = 0;
    }
}

void dec_disease_player(int delay)
{
    if (you.disease)
    {
        int rr = 50;

        // Extra regeneration means faster recovery from disease.
        // But not if not actually regenerating!
        if (player_regenerates_hp())
            rr += _player_bonus_regen();

        // Trog's Hand.
        if (you.duration[DUR_TROGS_HAND])
            rr += 100;

        rr = div_rand_round(rr * delay, 50);

        you.disease -= rr;
        if (you.disease < 0)
            you.disease = 0;

        if (you.disease == 0)
            mprf(MSGCH_RECOVERY, "You feel your health improve.");
    }
}

static void _dec_elixir_hp(int delay)
{
    you.duration[DUR_ELIXIR_HEALTH] -= delay;
    if (you.duration[DUR_ELIXIR_HEALTH] < 0)
        you.duration[DUR_ELIXIR_HEALTH] = 0;

    int heal = (delay * you.hp_max / 10) / BASELINE_DELAY;
    if (!you.duration[DUR_DEATHS_DOOR])
        inc_hp(heal);
}

static void _dec_elixir_mp(int delay)
{
    you.duration[DUR_ELIXIR_MAGIC] -= delay;
    if (you.duration[DUR_ELIXIR_MAGIC] < 0)
        you.duration[DUR_ELIXIR_MAGIC] = 0;

    int heal = (delay * you.max_magic_points / 10) / BASELINE_DELAY;
    inc_mp(heal);
}

void dec_elixir_player(int delay)
{
    if (you.duration[DUR_ELIXIR_HEALTH])
        _dec_elixir_hp(delay);
    if (you.duration[DUR_ELIXIR_MAGIC])
        _dec_elixir_mp(delay);
}

void dec_ambrosia_player(int delay)
{
    if (!you.duration[DUR_AMBROSIA])
        return;

    // ambrosia ends when confusion does.
    if (!you.confused())
        you.duration[DUR_AMBROSIA] = 0;

    you.duration[DUR_AMBROSIA] = max(0, you.duration[DUR_AMBROSIA] - delay);

    // 3-5 per turn, 9-50 over (3-10) turns
    const int hp_restoration = div_rand_round(delay*(3 + random2(3)), BASELINE_DELAY);
    const int mp_restoration = div_rand_round(delay*(3 + random2(3)), BASELINE_DELAY);

    if (!you.duration[DUR_DEATHS_DOOR])
        inc_hp(you.scale_potion_healing(hp_restoration));

    inc_mp(mp_restoration);

    if (!you.duration[DUR_AMBROSIA])
        mpr("You feel less invigorated.");
}

void dec_channel_player(int delay)
{
    if (!you.duration[DUR_CHANNEL_ENERGY])
        return;

    you.duration[DUR_CHANNEL_ENERGY] =
        max(0, you.duration[DUR_CHANNEL_ENERGY] - delay);

    // 3-5 per turn, 9-50 over (3-10) turns
    const int mp_restoration = div_rand_round(delay*(3 + random2(3)),
                                              BASELINE_DELAY);
    inc_mp(mp_restoration);

    if (!you.duration[DUR_CHANNEL_ENERGY])
        mpr("You feel less invigorated.");
}

void dec_frozen_ramparts(int delay)
{
    if (!you.duration[DUR_FROZEN_RAMPARTS])
        return;

    you.duration[DUR_FROZEN_RAMPARTS] =
        max(0, you.duration[DUR_FROZEN_RAMPARTS] - delay);

    if (!you.duration[DUR_FROZEN_RAMPARTS])
    {
        ASSERT(you.props.exists(FROZEN_RAMPARTS_KEY));
        const auto &pos = you.props[FROZEN_RAMPARTS_KEY].get_coord();
        ASSERT(in_bounds(pos));

        for (distance_iterator di(pos, false, false,
                    spell_range(SPELL_FROZEN_RAMPARTS, -1, false)); di; di++)
        {
            env.pgrid(*di) &= ~FPROP_ICY;
            env.map_knowledge(*di).flags &= ~MAP_ICY;
        }

        you.props.erase(FROZEN_RAMPARTS_KEY);

        env.level_state &= ~LSTATE_ICY_WALL;

        mpr("The frozen ramparts melt away.");
    }
}

bool invis_allowed(bool quiet, string *fail_reason)
{
    string msg;
    bool success = true;

    if (you.haloed() && you.halo_radius() != -1)
    {
        bool divine = you.props.exists(WU_JIAN_HEAVENLY_STORM_KEY)
                      || you.religion == GOD_SHINING_ONE;
        bool weapon = player_equip_unrand(UNRAND_EOS);
        string reason;

        if (divine && weapon)
            reason = "Your weapon and divine halo glow too brightly";
        else if (divine)
            reason = "Your divine halo glows too radiantly";
        else if (weapon)
            reason = "Your weapon shines too brightly";
        else
            die("haloed by an unknown source");

        msg = reason + " to become invisible.";
        success = false;
    }
    else if (you.backlit())
    {
        msg = "Invisibility will do you no good right now";
        if (quiet)
            success = false;
        else if (!quiet && !yesno((msg + "; use anyway?").c_str(), false, 'n'))
        {
            canned_msg(MSG_OK);
            success = false;
            quiet = true; // since we just said something
        }
        msg += ".";
    }

    if (!success)
    {
        if (fail_reason)
            *fail_reason = msg;
        if (!quiet)
            mpr(msg);
    }
    return success;
}

bool flight_allowed(bool quiet, string *fail_reason)
{
    string msg;
    bool success = true;

    if (get_form()->forbids_flight())
    {
        msg = you.form == transformation::tree ? "Your roots keep you in place."
            : "You can't fly in this form.";
        success = false;
    }
    else if (you.liquefied_ground() && you.duration[DUR_LIQUEFYING] == 0)
    {
        msg = "You can't fly while stuck in liquid ground.";
        success = false;
    }

    if (!success)
    {
        if (fail_reason)
            *fail_reason = msg;
        if (!quiet)
            mpr(msg);
    }
    return success;
}

void float_player()
{
    if (you.fishtail)
    {
        mpr("Your tail turns into legs as you fly out of the water.");
        merfolk_stop_swimming();
    }
    else if (you.tengu_flight())
        mpr("You swoop lightly up into the air.");
    else
        mpr("You fly up into the air.");

    if (you.species == SP_TENGU)
        you.redraw_evasion = true;
}

void fly_player(int pow, bool already_flying)
{
    if (!flight_allowed())
        return;

    bool standing = !you.airborne() && !already_flying;
    if (!already_flying)
        mprf(MSGCH_DURATION, "You feel %s buoyant.", standing ? "very" : "more");

    you.increase_duration(DUR_FLIGHT, 25 + random2(pow), 100);

    if (standing)
        float_player();
}

void enable_emergency_flight()
{
    mprf("You can't survive in this terrain! You fly above the %s, but the "
         "process is draining.",
         (grd(you.pos()) == DNGN_LAVA)       ? "lava" :
         (grd(you.pos()) == DNGN_DEEP_WATER) ? "water"
                                             : "buggy terrain");

    you.props[EMERGENCY_FLIGHT_KEY] = true;
}

/**
 * Handle the player's flight ending. Apply emergency flight if needed.
 *
 * @param quiet         Should we notify the player flight is ending?
 * @return              If flight was ended.
 */
bool land_player(bool quiet)
{
    // there was another source keeping you aloft
    if (you.airborne())
        return false;

    // Handle landing on (formerly) instakill terrain
    if (is_feat_dangerous(grd(you.pos())))
    {
        enable_emergency_flight();
        return false;
    }

    if (!quiet)
        mpr("You float gracefully downwards.");
    if (you.species == SP_TENGU)
        you.redraw_evasion = true;

    you.attribute[ATTR_FLIGHT_UNCANCELLABLE] = 0;
    // Re-enter the terrain.
    move_player_to_grid(you.pos(), false);
    return true;
}

static void _end_water_hold()
{
    you.duration[DUR_WATER_HOLD] = 0;
    you.props.erase("water_holder");
}

bool player::clear_far_engulf()
{
    if (!you.duration[DUR_WATER_HOLD])
        return false;

    monster * const mons = monster_by_mid(you.props["water_holder"].get_int());
    if (!mons || !mons->alive() || !adjacent(mons->pos(), you.pos()))
    {
        if (you.res_water_drowning())
            mpr("The water engulfing you falls away.");
        else
            mpr("You gasp with relief as air once again reaches your lungs.");

        _end_water_hold();
        return true;
    }
    return false;
}

void handle_player_drowning(int delay)
{
    if (you.clear_far_engulf())
        return;
    if (you.res_water_drowning())
    {
        // Reset so damage doesn't ramp up while able to breathe
        you.duration[DUR_WATER_HOLD] = 10;
    }
    else
    {
        you.duration[DUR_WATER_HOLD] += delay;
        int dam =
            div_rand_round((28 + stepdown((float)you.duration[DUR_WATER_HOLD], 28.0))
                            * delay,
                            BASELINE_DELAY * 10);
        ouch(dam, KILLED_BY_WATER, you.props["water_holder"].get_int());
        mprf(MSGCH_WARN, "Your lungs strain for air!");
    }
}

int count_worn_ego(int which_ego)
{
    int result = 0;
    for (int slot = EQ_MIN_ARMOUR; slot <= EQ_MAX_ARMOUR; ++slot)
    {
        if (you.equip[slot] != -1 && !you.melded[slot]
            && get_armour_ego_type(you.inv[you.equip[slot]]) == which_ego)
        {
            result++;
        }
    }

    return result;
}

player::player()
{
    // warning: this constructor is called for `you` in an indeterminate order
    // with respect to other globals, and so anything that depends on a global
    // you should not do here. This includes things like `branches`, as well as
    // any const static string prop name -- any object that needs to call a
    // constructor is risky, and may or may not have called it yet. E.g. strings
    // could be empty, branches could have every branch set as the dungeon, etc.
    // One candidate location is startup.cc:_initialize, which is nearly the
    // first things called in the launch game loop.

    chr_god_name.clear();
    chr_species_name.clear();
    chr_class_name.clear();
    // Permanent data:
    your_name.clear();
    species          = SP_UNKNOWN;
    char_class       = JOB_UNKNOWN;
    type             = MONS_PLAYER;
    mid              = MID_PLAYER;
    position.reset();

#ifdef WIZARD
    wizard = Options.wiz_mode == WIZ_YES;
    explore = Options.explore_mode == WIZ_YES;
#else
    wizard = false;
    explore = false;
#endif
    suppress_wizard = false;

    birth_time       = time(0);

    // Long-term state:
    elapsed_time     = 0;
    elapsed_time_at_last_input = 0;

    hp               = 0;
    hp_max           = 0;
    hp_max_adj_temp  = 0;
    hp_max_adj_perm  = 0;

    magic_points     = 0;
    max_magic_points = 0;
    mp_max_adj       = 0;

    stat_loss.init(0);
    base_stats.init(0);

    disease         = 0;
    max_level       = 1;
    hit_points_regeneration   = 0;
    magic_points_regeneration = 0;
    experience       = 0;
    total_experience = 0;
    experience_level = 1;
    gold             = 0;
    zigs_completed   = 0;
    zig_max          = 0;

    equip.init(-1);
    melded.reset();
    unrand_reacts.reset();
    activated.reset();
    last_unequip = -1;

    symbol          = MONS_PLAYER;
    form            = transformation::none;

    for (auto &item : inv)
        item.clear();
    runes.reset();
    obtainable_runes = 15;

    spell_library.reset();
    spells.init(SPELL_NO_SPELL);
    old_vehumet_gifts.clear();
    spell_no        = 0;
    vehumet_gifts.clear();
    chapter  = CHAPTER_ORB_HUNTING;
    royal_jelly_dead = false;
    transform_uncancellable = false;
    fishtail = false;
    vampire_alive = true;

    pet_target      = MHITNOT;

    duration.init(0);
    apply_berserk_penalty = false;
    berserk_penalty = 0;
    attribute.init(0);
    // Default to flying the first time you wear boots of flying.
    attribute[ATTR_LAST_FLIGHT_STATUS] = 1;
    quiver.init(ENDOFPACK);

    last_timer_effect.init(0);
    next_timer_effect.init(20 * BASELINE_DELAY);

    pending_revival = false;
    lives = 0;
    deaths = 0;

    xray_vision = false;

    init_skills();

    skill_menu_do = SKM_NONE;
    skill_menu_view = SKM_NONE;

    transfer_from_skill = SK_NONE;
    transfer_to_skill = SK_NONE;
    transfer_skill_points = 0;
    transfer_total_skill_points = 0;

    skill_cost_level = 1;
    exp_available = 0;

    item_description.init(255);
    unique_items.init(UNIQ_NOT_EXISTS);
    unique_creatures.reset();
    force_autopickup.init(0);

    kills = KillMaster();

    where_are_you    = BRANCH_DUNGEON;
    depth            = 1;

    religion         = GOD_NO_GOD;
    jiyva_second_name.clear();
    piety            = 0;
    piety_hysteresis = 0;
    gift_timeout     = 0;
    saved_good_god_piety = 0;
    previous_good_god = GOD_NO_GOD;
    penance.init(0);
    worshipped.init(0);
    num_current_gifts.init(0);
    num_total_gifts.init(0);
    one_time_ability_used.reset();
    piety_max.init(0);
    exp_docked.init(0);
    exp_docked_total.init(0);

    mutation.init(0);
    innate_mutation.init(0);
    temp_mutation.init(0);
    demonic_traits.clear();
    sacrifices.init(0);

    magic_contamination = 0;

    seen_weapon.init(0);
    seen_armour.init(0);
    seen_misc.reset();

    octopus_king_rings = 0x00;

    normal_vision    = LOS_DEFAULT_RANGE;
    current_vision   = LOS_DEFAULT_RANGE;

    real_time_ms     = chrono::milliseconds::zero();
    real_time_delta  = chrono::milliseconds::zero();
    num_turns        = 0;
    exploration      = 0;

    trapped          = false;

    last_view_update = 0;

    spell_letter_table.init(-1);
    ability_letter_table.init(ABIL_NON_ABILITY);

    uniq_map_tags.clear();
    uniq_map_names.clear();
    uniq_map_tags_abyss.clear();
    uniq_map_names_abyss.clear();
    vault_list.clear();

    global_info = PlaceInfo();
    global_info.assert_validity();

    m_quiver = player_quiver();

    props.clear();

    beholders.clear();
    fearmongers.clear();
    dactions.clear();
    level_stack.clear();
    type_ids.init(false);

    banished_by.clear();
    banished_power = 0;

    last_mid = 0;
    last_cast_spell = SPELL_NO_SPELL;

    // Non-saved UI state:
    prev_targ        = MHITNOT;
    prev_grd_targ.reset();
    divine_exegesis  = false;

    travel_x         = 0;
    travel_y         = 0;
    travel_z         = level_id();

    running.clear();
    travel_ally_pace = false;
    received_weapon_warning = false;
    received_noskill_warning = false;
    wizmode_teleported_into_rock = false;
    ash_init_bondage(this);
    digging = false;

    delay_queue.clear();

    last_keypress_time = chrono::system_clock::now();

    action_count.clear();

    branches_left.reset();

    // Volatile (same-turn) state:
    turn_is_over     = false;
    banished         = false;

    wield_change         = false;
    gear_change          = false;
    redraw_noise         = false;
    redraw_quiver        = false;
    redraw_status_lights = false;
    redraw_hit_points    = false;
    redraw_magic_points  = false;
    redraw_stats.init(false);
    redraw_experience    = false;
    redraw_armour_class  = false;
    redraw_evasion       = false;
    redraw_title         = false;

    flash_colour        = BLACK;
    flash_where         = nullptr;

    time_taken          = 0;
    shield_blocks       = 0;

    abyss_speed         = 0;
    game_seed           = 0;
    fully_seeded        = true;
    deterministic_levelgen = true;

    los_noise_level     = 0;        ///< temporary slot for loud noise levels
    los_noise_last_turn = 0;
    ///< loudest noise heard on the last turn, for HUD display

    transit_stair       = DNGN_UNSEEN;
    entering_level      = false;

    reset_escaped_death();
    on_current_level    = true;
    seen_portals        = 0;
    frame_no            = 0;

    save                = nullptr;
    prev_save_version.clear();

    clear_constricted();
    constricting = 0;

    // Protected fields:
    clear_place_info();
}

void player::init_skills()
{
    auto_training = !(Options.default_manual_training);
    skills.init(0);
    train.init(TRAINING_DISABLED);
    train_alt.init(TRAINING_DISABLED);
    training.init(0);
    can_currently_train.reset();
    skill_points.init(0);
    ct_skill_points.init(0);
    skill_order.init(MAX_SKILL_ORDER);
    training_targets.init(0);
    exercises.clear();
    exercises_all.clear();
}

player_save_info& player_save_info::operator=(const player& rhs)
{
    // TODO: maybe seed, version?
    name             = rhs.your_name;
    experience       = rhs.experience;
    experience_level = rhs.experience_level;
    wizard           = rhs.wizard || rhs.suppress_wizard;
    species          = rhs.species;
    species_name     = rhs.chr_species_name;
    class_name       = rhs.chr_class_name;
    religion         = rhs.religion;
    god_name         = rhs.chr_god_name;
    jiyva_second_name= rhs.jiyva_second_name;

    // [ds] Perhaps we should move game type to player?
    saved_game_type  = crawl_state.type;

    return *this;
}

bool player_save_info::operator<(const player_save_info& rhs) const
{
    return experience_level > rhs.experience_level
           || (experience_level == rhs.experience_level && name < rhs.name);
}

string player_save_info::really_short_desc() const
{
    ostringstream desc;
    desc << name << " the " << species_name << ' ' << class_name;

    return desc.str();
}

string player_save_info::short_desc(bool use_qualifier) const
{
    ostringstream desc;

    const string qualifier = use_qualifier
                    ? game_state::game_type_name_for(saved_game_type)
                    : "";
    if (!qualifier.empty())
        desc << "[" << qualifier << "] ";

    desc << name << ", a level " << experience_level << ' '
         << species_name << ' ' << class_name;

    if (religion == GOD_JIYVA)
        desc << " of " << god_name << " " << jiyva_second_name;
    else if (religion != GOD_NO_GOD)
        desc << " of " << god_name;

#ifdef WIZARD
    if (wizard)
        desc << " (WIZ)";
#endif

    return desc.str();
}

player::~player()
{
    if (CrawlIsCrashing && save)
    {
        save->abort();
        delete save;
        save = nullptr;
    }
    ASSERT(!save); // the save file should be closed or deleted
}

bool player::airborne() const
{
    // Might otherwise be airborne, but currently stuck to the ground
    if (get_form()->forbids_flight())
        return false;

    if (duration[DUR_FLIGHT]
        || you.props[EMERGENCY_FLIGHT_KEY].get_bool()
        || attribute[ATTR_PERM_FLIGHT]
        || get_form()->enables_flight())
    {
        return true;
    }

    return false;
}

bool player::is_banished() const
{
    return banished;
}

bool player::is_sufficiently_rested() const
{
    // Only return false if resting will actually help.
    return (!player_regenerates_hp() || hp >= _rest_trigger_level(hp_max))
            && (magic_points >= _rest_trigger_level(max_magic_points)
                || !player_regenerates_mp());
}

bool player::in_water() const
{
    return ground_level() && !you.can_water_walk() && feat_is_water(grd(pos()));
}

bool player::in_liquid() const
{
    return in_water() || liquefied_ground();
}

bool player::can_swim(bool permanently) const
{
    // Transforming could be fatal if it would cause unequipment of
    // stat-boosting boots or heavy armour.
    return (species_can_swim(species)
            || body_size(PSIZE_BODY) >= SIZE_GIANT
            || !permanently)
                && form_can_swim();
}

/// Can the player do a passing imitation of a notorious Palestinian?
bool player::can_water_walk() const
{
    return have_passive(passive_t::water_walk)
           || you.props.exists(TEMP_WATERWALK_KEY);
}

int player::visible_igrd(const coord_def &where) const
{
    if (grd(where) == DNGN_LAVA
        || (grd(where) == DNGN_DEEP_WATER
            && !species_likes_water(species)))
    {
        return NON_ITEM;
    }

    return igrd(where);
}

bool player::has_spell(spell_type spell) const
{
    return find(begin(spells), end(spells), spell) != end(spells);
}

bool player::cannot_speak() const
{
    if (silenced(pos()))
        return true;

    if (cannot_move()) // we allow talking during sleep ;)
        return true;

    // No transform that prevents the player from speaking yet.
    // ... yet setting this would prevent saccing junk and similar activities
    // for no good reason.
    return false;
}

static const string shout_verbs[] = {"shout", "yell", "scream"};
static const string felid_shout_verbs[] = {"meow", "yowl", "caterwaul"};
static const string frog_shout_verbs[] = {"ribbit", "croak", "bellow"};
static const string dog_shout_verbs[] = {"bark", "howl", "screech"};

/**
 * What verb should be used to describe the player's shouting?
 *
 * @param directed      Whether you're shouting at anyone in particular.
 * @return              A shouty kind of verb.
 */
string player::shout_verb(bool directed) const
{
    if (!get_form()->shout_verb.empty())
        return get_form()->shout_verb;

    // Overrides species, but gets overridden in turn by other forms.
    if (you.duration[DUR_WEREBLOOD])
        return "howl";

    const int screaminess = max(get_mutation_level(MUT_SCREAM) - 1, 0);

    if (species == SP_GNOLL)
        return dog_shout_verbs[screaminess];
    if (species == SP_BARACHI)
        return frog_shout_verbs[screaminess];
    if (species != SP_FELID)
        return shout_verbs[screaminess];
    if (directed && screaminess == 0)
        return "hiss"; // hiss at, not meow at
    return felid_shout_verbs[screaminess];
}

/**
 * How loud are the player's shouts?
 *
 * @return The noise produced by a single player shout.
 */
int player::shout_volume() const
{
    const int base_noise = 12 + get_form()->shout_volume_modifier;

    if (get_mutation_level(MUT_SCREAM))
        return base_noise + 2 * (get_mutation_level(MUT_SCREAM) - 1);

    return base_noise;
}

void player::god_conduct(conduct_type thing_done, int level)
{
    ::did_god_conduct(thing_done, level);
}

void player::banish(actor* /*agent*/, const string &who, const int power,
                    bool force)
{
    ASSERT(!crawl_state.game_is_arena());
    if (brdepth[BRANCH_ABYSS] == -1)
        return;

    if (elapsed_time <= attribute[ATTR_BANISHMENT_IMMUNITY])
    {
        mpr("You resist the pull of the Abyss.");
        return;
    }

    if (!force && player_in_branch(BRANCH_ABYSS)
        && x_chance_in_y(you.depth, brdepth[BRANCH_ABYSS]))
    {
        mpr("You wobble for a moment.");
        return;
    }

    banished    = true;
    banished_by = who;
    banished_power = power;
}

/*
 * Approximate the loudest noise the player heard in the last
 * turn, possibly rescaling. This gets updated every
 * `world_reacts`. If `adjusted` is set to true, this rescales
 * noise on a 0-1000 scale according to some breakpoints that
 * I have hand-calibrated. Otherwise, it returns the raw noise
 * value (approximately from 0 to 40). The breakpoints aim to
 * approximate 1x los radius, 2x los radius, and 3x los radius
 * relative to an open area.
 *
 * @param adjusted      Whether to rescale the noise level.
 *
 * @return The (scaled or unscaled) noise level heard by the player.
 */
int player::get_noise_perception(bool adjusted) const
{
    // los_noise_last_turn is already normalized for the branch's ambient
    // noise.
    const int level = los_noise_last_turn;
    static const int BAR_MAX = 1000; // TODO: export to output.cc & webtiles
    if (!adjusted)
         return (level + 500) / BAR_MAX;

    static const vector<int> NOISE_BREAKPOINTS = { 0, 6000, 13000, 29000 };
    const int BAR_FRAC = BAR_MAX / (NOISE_BREAKPOINTS.size() - 1);
    for (size_t i = 1; i < NOISE_BREAKPOINTS.size(); ++i)
    {
        const int breakpoint = NOISE_BREAKPOINTS[i];
        if (level > breakpoint)
            continue;
        // what fragment of this breakpoint does the noise fill up?
        const int prev_break = NOISE_BREAKPOINTS[i-1];
        const int break_width = breakpoint - prev_break;
        const int in_segment = (level - prev_break) * BAR_FRAC / break_width;
        // that fragment + previous breakpoints passed is our total noise.
        return in_segment + (i - 1) * BAR_FRAC;
        // example: 10k noise. that's 4k past the 6k breakpoint
        // ((10k-6k) * 333 / (13k - 6k)) + 333, or a bit more than half the bar
    }

    return BAR_MAX;
}

bool player::paralysed() const
{
    return duration[DUR_PARALYSIS];
}

bool player::cannot_move() const
{
    return paralysed() || petrified();
}

bool player::confused() const
{
    return duration[DUR_CONF];
}

bool player::caught() const
{
    return attribute[ATTR_HELD];
}

bool player::petrifying() const
{
    return duration[DUR_PETRIFYING];
}

bool player::petrified() const
{
    return duration[DUR_PETRIFIED];
}

bool player::liquefied_ground() const
{
    return liquefied(pos())
           && ground_level() && !is_insubstantial();
}

int player::shield_block_penalty() const
{
    return 5 * shield_blocks * shield_blocks;
}

/**
 * Returns whether the player currently has any kind of shield.
 *
 * XXX: why does this function exist?
 */
bool player::shielded() const
{
    return shield()
           || duration[DUR_DIVINE_SHIELD]
           || get_mutation_level(MUT_LARGE_BONE_PLATES) > 0
           || qazlal_sh_boost() > 0
           || you.wearing(EQ_AMULET, AMU_REFLECTION)
           || you.scan_artefacts(ARTP_SHIELDING);
}

int player::shield_bonus() const
{
    const int shield_class = player_shield_class();
    if (shield_class <= 0)
        return -100;

    return random2avg(shield_class * 2, 2) / 3 - 1;
}

int player::shield_bypass_ability(int tohit) const
{
    return 15 + tohit / 2;
}

void player::shield_block_succeeded(actor *foe)
{
    actor::shield_block_succeeded(foe);

    shield_blocks++;
    practise_shield_block();
    if (shield())
        count_action(CACT_BLOCK, shield()->sub_type);
    else
        count_action(CACT_BLOCK, -1, BLOCK_OTHER); // non-shield block
}

bool player::missile_repulsion() const
{
    return get_mutation_level(MUT_DISTORTION_FIELD) == 3
        || you.wearing_ego(EQ_ALL_ARMOUR, SPARM_REPULSION)
        || scan_artefacts(ARTP_RMSL, true)
        || have_passive(passive_t::upgraded_storm_shield);
}

/**
 * What's the base value of the penalties the player receives from their
 * body armour?
 *
 * Used as the base for adjusted armour penalty calculations, as well as for
 * stealth penalty calculations.
 *
 * @return  The player's body armour's PARM_EVASION, if any, taking into account
 *          the sturdy frame mutation that reduces encumbrance.
 */
int player::unadjusted_body_armour_penalty() const
{
    const item_def *body_armour = slot_item(EQ_BODY_ARMOUR, false);
    if (!body_armour)
        return 0;

    // PARM_EVASION is always less than or equal to 0
    return max(0, -property(*body_armour, PARM_EVASION) / 10
                  - get_mutation_level(MUT_STURDY_FRAME) * 2);
}

/**
 * The encumbrance penalty to the player for their worn body armour.
 *
 * @param scale     A scale to multiply the result by, to avoid precision loss.
 * @return          A penalty to EV based quadratically on body armour
 *                  encumbrance.
 */
int player::adjusted_body_armour_penalty(int scale) const
{
    const int base_ev_penalty = unadjusted_body_armour_penalty();

    // New formula for effect of str on aevp: (2/5) * evp^2 / (str+3)
    return 2 * base_ev_penalty * base_ev_penalty * (450 - skill(SK_ARMOUR, 10))
           * scale / (5 * (strength() + 3)) / 450;
}

/**
 * The encumbrance penalty to the player for their worn shield.
 *
 * @param scale     A scale to multiply the result by, to avoid precision loss.
 * @return          A penalty to EV based on shield weight.
 */
int player::adjusted_shield_penalty(int scale) const
{
    const item_def *shield_l = slot_item(EQ_SHIELD, false);
    if (!shield_l)
        return 0;

    const int base_shield_penalty = -property(*shield_l, PARM_EVASION);
    return max(0, ((base_shield_penalty * scale) - skill(SK_SHIELDS, scale)
                  / player_shield_racial_factor() * 10) / 10);
}

float player::get_shield_skill_to_offset_penalty(const item_def &item)
{
    int evp = property(item, PARM_EVASION);
    return -1 * evp * player_shield_racial_factor() / 10.0;
}

int player::armour_tohit_penalty(bool random_factor, int scale) const
{
    return maybe_roll_dice(1, adjusted_body_armour_penalty(scale), random_factor);
}

int player::shield_tohit_penalty(bool random_factor, int scale) const
{
    return maybe_roll_dice(1, adjusted_shield_penalty(scale), random_factor);
}

/**
 * Get the player's skill level for sk.
 *
 * @param scale a scale factor to multiply by.
 * @param real whether to return the real value, or modified value.
 * @param drained whether to include modification by draining.
 * @param temp whether to include modification by other temporary factors (e.g. heroism)
 */
int player::skill(skill_type sk, int scale, bool real, bool drained, bool temp) const
{
    // If you add another enhancement/reduction, be sure to change
    // SkillMenuSwitch::get_help() to reflect that

    // wizard racechange, or upgraded old save
    if (is_useless_skill(sk))
        return 0;

    // skills[sk] might not be updated yet if this is in the middle of
    // skill training, so make sure to use the correct value.
    int actual_skill = skills[sk];
    unsigned int effective_points = skill_points[sk];
    if (!real)
        effective_points += get_crosstrain_points(sk);
    effective_points = min(effective_points, skill_exp_needed(MAX_SKILL_LEVEL, sk));
    actual_skill = calc_skill_level_change(sk, actual_skill, effective_points);

    int level = actual_skill * scale
      + get_skill_progress(sk, actual_skill, effective_points, scale);
    if (real)
        return level;
    if (drained && you.attribute[ATTR_XP_DRAIN])
    {
        // skill = base * (3000 - drain) / 3000  - drain / 100
        //         base - ((drain * base / 3000) + drain / 100)
        int drain_scale = max(0, (30 * 100 - you.attribute[ATTR_XP_DRAIN]) * scale);
        level = skill(sk, drain_scale, real, false);
        return max(0, (level - 30 * scale * you.attribute[ATTR_XP_DRAIN]) / (30 * 100));
    }

    if (penance[GOD_ASHENZARI])
    {
        if (temp)
            level = max(level - 4 * scale, level / 2);
    }
    else if (ash_has_skill_boost(sk))
            level = ash_skill_boost(sk, scale);

    if (temp && duration[DUR_HEROISM] && sk <= SK_LAST_MUNDANE)
        level = min(level + 5 * scale, MAX_SKILL_LEVEL * scale);
    return level;
}

int player_icemail_armour_class()
{
    if (!you.has_mutation(MUT_ICEMAIL))
        return 0;

    return you.duration[DUR_ICEMAIL_DEPLETED] ? 0 : ICEMAIL_MAX;
}

/**
 * How many points of AC does the player get from their sanguine armour, if
 * they have any?
 *
 * @return      The AC bonus * 100. (For scaling.)
 */
int sanguine_armour_bonus()
{
    if (!you.duration[DUR_SANGUINE_ARMOUR])
        return 0;

    const int mut_lev = you.get_mutation_level(MUT_SANGUINE_ARMOUR);
    // like iridescent, but somewhat moreso (when active)
    return 300 + mut_lev * 300;
}

/**
 * How much AC does the player get from an unenchanted version of the given
 * armour?
 *
 * @param armour    The armour in question.
 * @param scale     A value to multiply the result by. (Used to avoid integer
 *                  rounding.)
 * @return          The AC from that armour, including armour skill, mutations
 *                  & divine blessings, but not enchantments or egos.
 */
int player::base_ac_from(const item_def &armour, int scale) const
{
    const int base = property(armour, PARM_AC) * scale;

    // [ds] effectively: ac_value * (22 + Arm) / 22, where Arm = Armour Skill.
    const int AC = base * (440 + skill(SK_ARMOUR, 20)) / 440;

    // The deformed don't fit into body armour very well.
    // (This includes nagas and palentongas.)
    if (get_armour_slot(armour) == EQ_BODY_ARMOUR
            && (get_mutation_level(MUT_DEFORMED)
                || get_mutation_level(MUT_PSEUDOPODS)))
    {
        return AC - base / 2;
    }

    return AC;
}

/**
 * What bonus AC are you getting from your species?
 *
 * Does not account for any real mutations, such as scales or thick skin, that
 * you may have as a result of your species.
 * @param temp Whether to account for transformations.
 * @returns how much AC you are getting from your species "fake mutations" * 100
 */
int player::racial_ac(bool temp) const
{
    // drac scales suppressed in all serious forms, except dragon
    if (species_is_draconian(species)
        && (!player_is_shapechanged() || form == transformation::dragon
            || !temp))
    {
        int AC = 400 + 100 * (experience_level / 3);  // max 13
        if (species == SP_GREY_DRACONIAN) // no breath
            AC += 500;
        return AC;
    }

    if (!(player_is_shapechanged() && temp))
    {
        if (species == SP_NAGA)
            return 100 * experience_level / 3;              // max 9
        else if (species == SP_GARGOYLE)
        {
            return 200 + 100 * experience_level * 2 / 5     // max 20
                       + 100 * max(0, experience_level - 7) * 2 / 5;
        }
    }

    return 0;
}

// Each instance of this class stores a mutation which might change a
// player's AC and how much their AC should change if the player has
// said mutation.
class mutation_ac_changes{
    public:
        /**
         * The AC a player gains from a given mutation. If the player
         * lacks said mutation, return 0.
         *
         * @return How much AC to give the player for the handled
         *         mutation.
         */
        int get_ac_change_for_mutation(){
            int ac_change = 0;

            int mutation_level = you.get_mutation_level(mut, mutation_activation_threshold);

            switch (mutation_level){
                case 0:
                    ac_change = 0;
                    break;
                case 1:
                case 2:
                case 3:
                    ac_change = ac_changes[mutation_level - 1];
                    break;
            }

            // The output for this function is scaled differently than the UI.
            return ac_change * 100;
        }

        mutation_ac_changes(mutation_type mut_aug,
                            mutation_activity_type mutation_activation_threshold_aug,
                            vector<int> ac_changes_aug)
        : mut (mut_aug),
          mutation_activation_threshold (mutation_activation_threshold_aug),
          ac_changes (ac_changes_aug)
        {
        }

    private:
        mutation_type mut;
        mutation_activity_type mutation_activation_threshold;
        vector<int> ac_changes;
};

// Constant vectors for the most common mutation ac results used in
// all_mutation_ac_changes
const vector<int> ONE_TWO_THREE  = {1,2,3};
const vector<int> TWO_THREE_FOUR = {2,3,4};

vector<mutation_ac_changes> all_mutation_ac_changes = {
     mutation_ac_changes(MUT_GELATINOUS_BODY,        mutation_activity_type::PARTIAL, ONE_TWO_THREE)
    ,mutation_ac_changes(MUT_TOUGH_SKIN,             mutation_activity_type::PARTIAL, ONE_TWO_THREE)
    ,mutation_ac_changes(MUT_SHAGGY_FUR,             mutation_activity_type::PARTIAL, ONE_TWO_THREE)
    ,mutation_ac_changes(MUT_PHYSICAL_VULNERABILITY, mutation_activity_type::PARTIAL, {-5,-10,-15})
    // Scale mutations are more easily disabled (forms etc.). This appears to be for flavour reasons.
    // Preserved behaviour from before mutation ac was turned to data.
    ,mutation_ac_changes(MUT_IRIDESCENT_SCALES,      mutation_activity_type::FULL,    {2, 4, 6})
    ,mutation_ac_changes(MUT_RUGGED_BROWN_SCALES,    mutation_activity_type::FULL,    ONE_TWO_THREE)
    ,mutation_ac_changes(MUT_ICY_BLUE_SCALES,        mutation_activity_type::FULL,    TWO_THREE_FOUR)
    ,mutation_ac_changes(MUT_MOLTEN_SCALES,          mutation_activity_type::FULL,    TWO_THREE_FOUR)
    ,mutation_ac_changes(MUT_SLIMY_GREEN_SCALES,     mutation_activity_type::FULL,    TWO_THREE_FOUR)
    ,mutation_ac_changes(MUT_THIN_METALLIC_SCALES,   mutation_activity_type::FULL,    TWO_THREE_FOUR)
    ,mutation_ac_changes(MUT_YELLOW_SCALES,          mutation_activity_type::FULL,    TWO_THREE_FOUR)
    ,mutation_ac_changes(MUT_SHARP_SCALES,           mutation_activity_type::FULL,    ONE_TWO_THREE)
};

/**
 * The AC changes the player has from mutations.
 *
 * Mostly additions from things like scales, but the physical vulnerability
 * mutation is also accounted for.
 *
 * @return  The player's AC gain from mutation, with 100 scaling (i.e,
 *          the returned result 100 times the UI shows as of Jan 2020)
*/
int player::ac_changes_from_mutations() const
{

    int AC = 0;

    for (vector<mutation_ac_changes>::iterator it =
            all_mutation_ac_changes.begin();
            it != all_mutation_ac_changes.end(); ++it)
    {
        AC += it->get_ac_change_for_mutation();
    }

    return AC;
}

/**
 * Get a vector with the items of armour the player is wearing.
 *
 * @return  A vector of non-null pointers to all armour the player has equipped.
 */
vector<const item_def *> player::get_armour_items() const
{
    vector<const item_def *> armour_items;

    for (int eq = EQ_MIN_ARMOUR; eq <= EQ_MAX_ARMOUR; ++eq)
    {
        if (!slot_item(static_cast<equipment_type>(eq)))
            continue;

        armour_items.push_back(&inv[equip[eq]]);

    }

    return armour_items;
}

/**
 * Get a vector with the items of armour the player would be wearing
 * if they put on a specific piece of armour
 *
 * @param   The item which the player would be wearing in this theoretical
 *          situation.
 * @return  A vector of non-null pointers to all armour the player would have
 *          equipped.
 */
vector<const item_def *> player::get_armour_items_one_sub(const item_def& sub) const
{
    vector<const item_def *> armour_items = get_armour_items_one_removal(sub);

    armour_items.push_back(&sub);

    return armour_items;
}

/**
 * Get a vector with the items of armour the player would be wearing
 * if they removed a specific piece of armour
 *
 * @param   The item which the player would be remove in this theoretical
 *          situation.
 * @return  A vector of non-null pointers to all armour the player would have
 *          equipped after removing the item passed in.
 */
vector<const item_def *> player::get_armour_items_one_removal(const item_def& remove) const
{
    vector<const item_def *> armour_items;

    for (int eq = EQ_MIN_ARMOUR; eq <= EQ_MAX_ARMOUR; ++eq)
    {
        if (get_armour_slot(remove) == eq)
            continue;

        if (!slot_item(static_cast<equipment_type>(eq)))
            continue;

        armour_items.push_back(&inv[equip[eq]]);

    }

    return armour_items;
}

/**
 * Get the players "base" ac, assuming they are wearing a particular set of
 * armour items (which isn't necessarily the set of armour items they are
 * currently wearing.)
 *
 * @param   A scale by which the player's base AC is multiplied.
 * @param   A list of items to assume the player is wearing.
 * @return  The player's AC, multiplied by the given scale.
 */
int player::base_ac_with_specific_items(int scale,
                            vector<const item_def *> armour_items) const
{
    int AC = 0;

    for (auto item : armour_items)
    {
        // Shields give SH instead of AC
        if (get_armour_slot(*item) != EQ_SHIELD)
        {
            AC += base_ac_from(*item, 100);
            AC += item->plus * 100;
        }

        if (get_armour_ego_type(*item) == SPARM_PROTECTION)
            AC += 300;
    }

    AC += wearing(EQ_RINGS_PLUS, RING_PROTECTION) * 100;

    //XXX: This doesn't take into account armour_items, so an unrand shield
    //     with +AC would have a buggy display.
    AC += scan_artefacts(ARTP_AC) * 100;

    AC += get_form()->get_ac_bonus();

    AC += racial_ac(true);

    AC += ac_changes_from_mutations();

    return AC * scale / 100;
}
/**
 * The player's "base" armour class, before transitory buffs are applied.
 *
 * (This is somewhat arbitrarily defined - forms, for example, are considered
 * to be long-lived for these purposes.)
 *
 * @param   A scale by which the player's base AC is multiplied.
 * @return  The player's AC, multiplied by the given scale.
 */
int player::base_ac(int scale) const
{
    vector<const item_def *> armour_items = get_armour_items();

    return base_ac_with_specific_items(scale, armour_items);
}

int player::armour_class(bool /*calc_unid*/) const
{
    return armour_class_with_specific_items(get_armour_items());
}

int player::armour_class_with_one_sub(item_def sub) const
{
    return armour_class_with_specific_items(
                            get_armour_items_one_sub(sub));
}

int player::armour_class_with_one_removal(item_def removed) const
{
    return armour_class_with_specific_items(
                            get_armour_items_one_removal(removed));
}

int player::armour_class_with_specific_items(vector<const item_def *> items) const
{
    const int scale = 100;
    int AC = base_ac_with_specific_items(scale, items);

    if (duration[DUR_ICY_ARMOUR])
    {
        AC += max(0, 500 + you.props[ICY_ARMOUR_KEY].get_int() * 8
                     - unadjusted_body_armour_penalty() * 50);
    }

    if (has_mutation(MUT_ICEMAIL))
        AC += 100 * player_icemail_armour_class();

    if (duration[DUR_QAZLAL_AC])
        AC += 300;

    if (duration[DUR_SPWPN_PROTECTION])
        AC += 700;

    if (duration[DUR_CORROSION])
        AC -= 400 * you.props["corrosion_amount"].get_int();

    AC += sanguine_armour_bonus();

    return AC / scale;
}

 /**
  * Guaranteed damage reduction.
  *
  * The percentage of the damage received that is guaranteed to be reduced
  * by the armour. As the AC roll is done before GDR is applied, GDR is only
  * useful when the AC roll is inferior to it. Therefore a higher GDR means
  * more damage reduced, but also more often.
  *
  * \f[ GDR = 14 \times (base\_AC - 2)^\frac{1}{2} \f]
  *
  * \return GDR as a percentage.
  **/
int player::gdr_perc() const
{
    switch (form)
    {
    case transformation::dragon:
        return 34; // base AC 8
    case transformation::statue:
        return 39; // like plate (AC 10)
    case transformation::tree:
        return 48;
    default:
        break;
    }

    const item_def *body_armour = slot_item(EQ_BODY_ARMOUR, false);

    int body_base_AC = (species == SP_GARGOYLE ? 5 : 0);
    if (body_armour)
        body_base_AC += property(*body_armour, PARM_AC);

    // We take a sqrt here because damage prevented by GDR is
    // actually proportional to the square of the GDR percentage
    // (assuming you have enough AC).
    int gdr = 14 * sqrt(max(body_base_AC - 2, 0));

    return gdr;
}

/**
 * What is the player's actual, current EV, possibly relative to an attacker,
 * including various temporary penalties?
 *
 * @param evit     Penalty types which should be excluded from the calculation.
 * @param act      The creature that the player is attempting to evade, if any.
 *                 May be null.
 * @return         The player's relevant EV.
 */
int player::evasion(ev_ignore_type evit, const actor* act) const
{
    const int base_evasion = _player_evasion(evit);

    const int constrict_penalty = is_constricted() ? 3 : 0;

    const bool attacker_invis = act && !act->visible_to(this);
    const int invis_penalty
        = attacker_invis && !testbits(evit, ev_ignore::helpless) ? 10 : 0;

    return base_evasion - constrict_penalty - invis_penalty;
}

bool player::heal(int amount)
{
    ::inc_hp(amount);
    return true; /* TODO Check whether the player was healed. */
}

/**
 * What is the player's (current) mon_holy_type category?
 * Stays up to date with god for evil/unholy
 * Nonliving (statues, etc), undead, or alive.
 *
 * @param temp      Whether to consider temporary effects: forms,
 *                  petrification...
 * @return          The player's holiness category.
 */
mon_holy_type player::holiness(bool temp) const
{
    mon_holy_type holi;

    // Lich form takes precedence over a species' base holiness
    // Alive Vampires are MH_NATURAL
    if (is_lifeless_undead(temp))
        holi = MH_UNDEAD;
    else if (species == SP_GARGOYLE)
        holi = MH_NONLIVING;
    else
        holi = MH_NATURAL;

    // Petrification takes precedence over base holiness and lich form
    if (temp && (form == transformation::statue
                 || form == transformation::wisp
                 || petrified()))
    {
        holi = MH_NONLIVING;
    }

    if (is_good_god(religion))
        holi |= MH_HOLY;

    if (is_evil_god(religion)
        || species == SP_DEMONSPAWN || species == SP_VAMPIRE)
    {
        holi |= MH_EVIL;
    }

    // possible XXX: Monsters get evil/unholy bits set on spell selection
    //  should players?
    return holi;
}

bool player::undead_or_demonic() const
{
    // This is only for TSO-related stuff, so demonspawn are included.
    return undead_state() || species == SP_DEMONSPAWN;
}

bool player::is_holy(bool /*check_spells*/) const
{
    return bool(holiness() & MH_HOLY);
}

bool player::is_nonliving(bool temp) const
{
    return bool(holiness(temp) & MH_NONLIVING);
}

// This is a stub. Check is used only for silver damage. Worship of chaotic
// gods should probably be checked in the non-existing player::is_unclean,
// which could be used for something Zin-related (such as a priestly monster).
int player::how_chaotic(bool /*check_spells_god*/) const
{
    return 0;
}

/**
 * Does the player need to breathe?
 *
 * Pretty much only matters for mephitic clouds, & confusing spores, & curare.
 *
 * @return  Whether the player has no need to breathe.
 */
bool player::is_unbreathing() const
{
    return !get_form()->breathes || petrified()
        || get_mutation_level(MUT_UNBREATHING);
}

bool player::is_insubstantial() const
{
    return form == transformation::wisp;
}

int player::res_acid(bool calc_unid) const
{
    return player_res_acid(calc_unid);
}

int player::res_fire() const
{
    return player_res_fire();
}

int player::res_steam() const
{
    return player_res_steam();
}

int player::res_cold() const
{
    return player_res_cold();
}

int player::res_elec() const
{
    return player_res_electricity();
}

int player::res_water_drowning() const
{
    int rw = 0;

    if (is_unbreathing()
        || species_can_swim(species) && !form_changed_physiology()
        || form == transformation::ice_beast
        || form == transformation::hydra)
    {
        rw++;
    }

    return rw;
}

int player::res_poison(bool temp) const
{
    return player_res_poison(true, temp);
}

rot_resistance player::res_rotting(bool temp) const
{
    if (get_mutation_level(MUT_ROT_IMMUNITY)
        || is_nonliving(temp)
        || temp && get_form()->res_rot())
    {
        return ROT_RESIST_FULL;
    }

    const item_def *armour = slot_item(EQ_BODY_ARMOUR);
    const bool embraced = armour && is_unrandom_artefact(*armour, UNRAND_EMBRACE);
    const rot_resistance base_res = embraced ? ROT_RESIST_MUNDANE : ROT_RESIST_NONE;

    switch (undead_state(temp))
    {
    default:
    case US_ALIVE:
        return base_res;

    case US_HUNGRY_DEAD:
        return ROT_RESIST_MUNDANE; // rottable by Zin, not by necromancy

    case US_SEMI_UNDEAD:
        if (temp && !you.vampire_alive)
            return ROT_RESIST_MUNDANE;
        return base_res;

    case US_UNDEAD:
        return ROT_RESIST_FULL;
    }
}

bool player::res_sticky_flame() const
{
    return player_res_sticky_flame();
}

int player::res_holy_energy() const
{
    if (undead_or_demonic())
        return -1;

    if (is_holy())
        return 3;

    return 0;
}

int player::res_negative_energy(bool intrinsic_only) const
{
    return player_prot_life(!intrinsic_only, true, !intrinsic_only);
}

bool player::res_torment() const
{
    return player_res_torment();
}

bool player::res_tornado() const
{
    // Full control of the winds around you can negate a hostile tornado.
    return duration[DUR_TORNADO] ? 1 : 0;
}

bool player::res_petrify(bool temp) const
{
    return get_mutation_level(MUT_PETRIFICATION_RESISTANCE)
           || temp && get_form()->res_petrify();
}

int player::res_constrict() const
{
    if (is_insubstantial())
        return 3;

    if (get_mutation_level(MUT_SPINY))
        return 3;

    return 0;
}

int player::res_magic(bool /*calc_unid*/) const
{
    return player_res_magic();
}

int player_res_magic(bool calc_unid, bool temp)
{

    if (temp && you.form == transformation::shadow)
        return MAG_IMMUNE;

    int rm = you.experience_level * species_mr_modifier(you.species);

    // randarts
    rm += MR_PIP * you.scan_artefacts(ARTP_MAGIC_RESISTANCE, calc_unid);

    // body armour
    const item_def *body_armour = you.slot_item(EQ_BODY_ARMOUR);
    if (body_armour)
        rm += armour_type_prop(body_armour->sub_type, ARMF_RES_MAGIC) * MR_PIP;

    // ego armours
    rm += MR_PIP * you.wearing_ego(EQ_ALL_ARMOUR, SPARM_MAGIC_RESISTANCE,
                                   calc_unid);

    // rings of magic resistance
    rm += MR_PIP * you.wearing(EQ_RINGS, RING_PROTECTION_FROM_MAGIC, calc_unid);

    // Mutations
    rm += MR_PIP * you.get_mutation_level(MUT_MAGIC_RESISTANCE);
    rm -= MR_PIP * you.get_mutation_level(MUT_MAGICAL_VULNERABILITY);

    // transformations
    if (you.form == transformation::lich && temp)
        rm += MR_PIP;

    // Trog's Hand
    if (you.duration[DUR_TROGS_HAND] && temp)
        rm += MR_PIP * 2;

    // Enchantment effect
    if (you.duration[DUR_LOWERED_MR] && temp)
        rm /= 2;

    if (rm < 0)
        rm = 0;

    return rm;
}

/**
 * Is the player prevented from teleporting? If so, why?
 *
 * @param calc_unid     Whether to identify unknown items that prevent tele
 *                      (probably obsolete)
 * @param blinking      Are you blinking or teleporting?
 * @return              Why the player is prevented from teleporting, if they
 *                      are; else, the empty string.
 */
string player::no_tele_reason(bool calc_unid, bool blinking) const
{
    if (!blinking)
    {
        if (crawl_state.game_is_sprint())
            return "Long-range teleportation is disallowed in Dungeon Sprint.";
        else if (player_in_branch(BRANCH_GAUNTLET))
        {
            return "A magic seal in the Gauntlet prevents long-range "
                "teleports.";
        }
    }

    if (stasis())
        return "Your stasis prevents you from teleporting.";

    vector<string> problems;

    if (duration[DUR_DIMENSION_ANCHOR])
        problems.emplace_back("locked down by a dimension anchor");

    if (form == transformation::tree)
        problems.emplace_back("held in place by your roots");

    vector<const item_def *> notele_items;
    if (has_notele_item(calc_unid, &notele_items))
    {
        vector<string> worn_notele;
        bool found_nonartefact = false;

        for (const auto item : notele_items)
        {
            if (item->base_type == OBJ_WEAPONS)
            {
                problems.push_back(make_stringf("wielding %s",
                                                item->name(DESC_A).c_str()));
            }
            else
                worn_notele.push_back(item->name(DESC_A));
        }

        if (worn_notele.size() > (problems.empty() ? 3 : 1))
        {
            problems.push_back(
                make_stringf("wearing %s %s preventing teleportation",
                             number_in_words(worn_notele.size()).c_str(),
                             found_nonartefact ? "items": "artefacts"));
        }
        else if (!worn_notele.empty())
        {
            problems.push_back(
                make_stringf("wearing %s",
                             comma_separated_line(worn_notele.begin(),
                                                  worn_notele.end()).c_str()));
        }
    }

    if (problems.empty())
        return ""; // no problem

    return make_stringf("You cannot %s because you are %s.",
                        blinking ? "blink" : "teleport",
                        comma_separated_line(problems.begin(),
                                             problems.end()).c_str());
}

/**
 * Is the player prevented from teleporting/blinking right now? If so,
 * print why.
 *
 * @param calc_unid     Whether to identify unknown items that prevent tele
 *                      (probably obsolete)
 * @param blinking      Are you blinking or teleporting?
 * @return              Whether the player is prevented from teleportation.
 */
bool player::no_tele_print_reason(bool calc_unid, bool blinking) const
{
    const string reason = no_tele_reason(calc_unid, blinking);
    if (reason.empty())
        return false;

    mpr(reason);
    return true;
}

/**
 * Is the player prevented from teleporting/blinking right now?
 *
 * @param calc_unid     Whether to identify unknown items that prevent tele
 *                      (probably obsolete)
 * @param permit_id     Unused for players.
 * @param blinking      Are you blinking or teleporting?
 * @return              Whether the player is prevented from teleportation.
 */
bool player::no_tele(bool calc_unid, bool /*permit_id*/, bool blinking) const
{
    return !no_tele_reason(calc_unid, blinking).empty();
}

bool player::fights_well_unarmed(int heavy_armour_penalty)
{
    return x_chance_in_y(skill(SK_UNARMED_COMBAT, 10), 200)
        && x_chance_in_y(2, 1 + heavy_armour_penalty);
}

bool player::cancellable_flight() const
{
    return duration[DUR_FLIGHT] && !permanent_flight()
           && !attribute[ATTR_FLIGHT_UNCANCELLABLE];
}

bool player::permanent_flight() const
{
    return attribute[ATTR_PERM_FLIGHT];
}

bool player::racial_permanent_flight() const
{
    return get_mutation_level(MUT_TENGU_FLIGHT)
        || get_mutation_level(MUT_BIG_WINGS);
}

bool player::tengu_flight() const
{
    // Only Tengu get perks for flying.
    return species == SP_TENGU && airborne();
}

/**
 * Returns true if player spellcasting is considered unholy.
 *
 * Checks to see if the player is wielding the Majin-Bo.
 *
 * @return          Whether player spellcasting is an unholy act.
 */
bool player::spellcasting_unholy() const
{
    return player_equip_unrand(UNRAND_MAJIN);
}

/**
 * What is the player's (current) place on the Undead Spectrum?
 * (alive, hungry undead (ghoul), semi-undead (vampire), or very dead (mummy,
 * lich)
 *
 * @param temp  Whether to consider temporary effects (lichform)
 * @return      The player's undead state.
 */
undead_state_type player::undead_state(bool temp) const
{
    if (temp && you.form == transformation::lich)
        return US_UNDEAD;
    return species_undead_type(you.species);
}

bool player::nightvision() const
{
    return have_passive(passive_t::nightvision);
}

reach_type player::reach_range() const
{
    const item_def *wpn = weapon();
    if (wpn)
        return weapon_reach(*wpn);
    return REACH_NONE;
}

monster_type player::mons_species(bool /*zombie_base*/) const
{
    return player_species_to_mons_species(species);
}

bool player::poison(actor *agent, int amount, bool force)
{
    return ::poison_player(amount, agent? agent->name(DESC_A, true) : "", "",
                           force);
}

void player::expose_to_element(beam_type element, int _strength,
                               bool slow_cold_blood)
{
    ::expose_player_to_element(element, _strength, slow_cold_blood);
}

void player::blink()
{
    cast_blink();
}

void player::teleport(bool now, bool wizard_tele)
{
    ASSERT(!crawl_state.game_is_arena());

    if (now)
        you_teleport_now(wizard_tele);
    else
        you_teleport();
}

int player::hurt(const actor *agent, int amount, beam_type flavour,
                 kill_method_type kill_type, string source, string aux,
                 bool /*cleanup_dead*/, bool /*attacker_effects*/)
{
    // We ignore cleanup_dead here.
    if (!agent)
    {
        // FIXME: This can happen if a deferred_damage_fineff does damage
        // to a player from a dead monster. We should probably not do that,
        // but it could be tricky to fix, so for now let's at least avoid
        // a crash even if it does mean funny death messages.
        ouch(amount, kill_type, MID_NOBODY, aux.c_str(), false, source.c_str());
    }
    else
    {
        ouch(amount, kill_type, agent->mid, aux.c_str(),
             agent->visible_to(this), source.c_str());
    }

    if ((flavour == BEAM_DEVASTATION || flavour == BEAM_DISINTEGRATION)
        && can_bleed())
    {
        blood_spray(pos(), type, amount / 5);
    }

    return amount;
}

void player::drain_stat(stat_type s, int amount)
{
    lose_stat(s, amount);
}

bool player::rot(actor */*who*/, int amount, bool quiet, bool /*no_cleanup*/)
{
    ASSERT(!crawl_state.game_is_arena());

    if (amount <= 0)
        return false;

    if (res_rotting() || duration[DUR_DEATHS_DOOR])
    {
        mpr("You feel terrible.");
        return false;
    }

    if (duration[DUR_DIVINE_STAMINA] > 0)
    {
        mpr("Your divine stamina protects you from decay!");
        return false;
    }

    rot_hp(amount);

    if (!quiet)
        mprf(MSGCH_WARN, "You feel your flesh rotting away!");

    learned_something_new(HINT_YOU_ROTTING);

    if (one_chance_in(4))
        sicken(50 + random2(100));

    return true;
}

bool player::corrode_equipment(const char* corrosion_source, int degree)
{
    // rCorr protects against 50% of corrosion.
    if (res_corr())
    {
        degree = binomial(degree, 50);
        if (!degree)
        {
            dprf("rCorr protects.");
            return false;
        }
    }
    // always increase duration, but...
    increase_duration(DUR_CORROSION, 10 + roll_dice(2, 4), 50,
                      make_stringf("%s corrodes you!",
                                   corrosion_source).c_str());

    // the more corrosion you already have, the lower the odds of more
    int prev_corr = props["corrosion_amount"].get_int();
    bool did_corrode = false;
    for (int i = 0; i < degree; i++)
        if (!x_chance_in_y(prev_corr, prev_corr + 7))
        {
            props["corrosion_amount"].get_int()++;
            prev_corr++;
            did_corrode = true;
        }

    if (did_corrode)
    {
        redraw_armour_class = true;
        wield_change = true;
    }
    return true;
}

/**
 * Attempts to apply corrosion to the player and deals acid damage.
 *
 * @param evildoer the cause of this acid splash.
 * @param acid_strength The strength of the acid.
 * @param allow_corrosion Whether to try and apply the corrosion debuff.
 * @param hurt_msg A message to display when dealing damage.
 */
void player::splash_with_acid(const actor* evildoer, int acid_strength,
                              bool allow_corrosion, const char* /*hurt_msg*/)
{
    if (allow_corrosion && binomial(3, acid_strength + 1, 30))
        corrode_equipment();

    const int dam = roll_dice(4, acid_strength);
    const int post_res_dam = resist_adjust_damage(&you, BEAM_ACID, dam);

    mprf("You are splashed with acid%s%s",
         post_res_dam > 0 ? "" : " but take no damage",
         attack_strength_punctuation(post_res_dam).c_str());
    if (post_res_dam > 0)
    {
        if (post_res_dam < dam)
            canned_msg(MSG_YOU_RESIST);

        ouch(post_res_dam, KILLED_BY_ACID,
             evildoer ? evildoer->mid : MID_NOBODY);
    }
}

bool player::drain_exp(actor */*who*/, bool quiet, int pow)
{
    return drain_player(pow, !quiet);
}

void player::confuse(actor */*who*/, int str)
{
    confuse_player(str);
}

/**
 * Paralyse the player for str turns.
 *
 *  Duration is capped at 13.
 *
 * @param who Pointer to the actor who paralysed the player.
 * @param str The number of turns the paralysis will last.
 * @param source Description of the source of the paralysis.
 */
void player::paralyse(actor *who, int str, string source)
{
    ASSERT(!crawl_state.game_is_arena());

    if (stasis())
    {
        mpr("Your stasis prevents you from being paralysed.");
        return;
    }

    // The who check has an effect in a few cases, most notably making
    // Death's Door + Borg's paralysis unblockable.
    if (who && (duration[DUR_PARALYSIS] || duration[DUR_PARALYSIS_IMMUNITY]))
    {
        mpr("You shrug off the repeated paralysis!");
        return;
    }

    int &paralysis(duration[DUR_PARALYSIS]);

    const bool use_actor_name = source.empty() && who != nullptr;
    if (use_actor_name)
        source = who->name(DESC_A);

    if (!paralysis && !source.empty())
    {
        take_note(Note(NOTE_PARALYSIS, str, 0, source));
        // use the real name here even for invisible monsters
        props[PARALYSED_BY_KEY] = use_actor_name ? who->name(DESC_A, true)
                                               : source;
    }

    if (asleep())
        you.awaken();

    mpr("You suddenly lose the ability to move!");

    paralysis = min(str, 13) * BASELINE_DELAY;

    stop_directly_constricting_all(false);
    end_searing_ray();
}

void player::petrify(actor *who, bool force)
{
    ASSERT(!crawl_state.game_is_arena());

    if (res_petrify() && !force)
    {
        canned_msg(MSG_YOU_UNAFFECTED);
        return;
    }

    if (duration[DUR_DIVINE_STAMINA] > 0)
    {
        mpr("Your divine stamina protects you from petrification!");
        return;
    }

    // Petrification always wakes you up
    if (asleep())
        you.awaken();

    if (petrifying())
    {
        mpr("Your limbs have turned to stone.");
        duration[DUR_PETRIFYING] = 1;
        return;
    }

    if (petrified())
        return;

    duration[DUR_PETRIFYING] = 3 * BASELINE_DELAY;

    if (who)
        props[PETRIFIED_BY_KEY] = who->name(DESC_A, true);

    redraw_evasion = true;
    mprf(MSGCH_WARN, "You are slowing down.");
}

bool player::fully_petrify(actor */*foe*/, bool /*quiet*/)
{
    duration[DUR_PETRIFIED] = 6 * BASELINE_DELAY
                        + random2(4 * BASELINE_DELAY);
    redraw_evasion = true;
    mpr("You have turned to stone.");

    end_searing_ray();

    return true;
}

void player::slow_down(actor */*foe*/, int str)
{
    ::slow_player(str);
}


int player::has_claws(bool allow_tran) const
{
    if (allow_tran)
    {
        // these transformations bring claws with them
        if (form == transformation::dragon)
            return 3;

        // blade hands override claws
        if (form == transformation::blade_hands)
            return 0;
    }

    return get_mutation_level(MUT_CLAWS, allow_tran);
}

bool player::has_usable_claws(bool allow_tran) const
{
    return !slot_item(EQ_GLOVES) && has_claws(allow_tran);
}

int player::has_talons(bool allow_tran) const
{
    // XXX: Do merfolk in water belong under allow_tran?
    if (fishtail)
        return 0;

    return get_mutation_level(MUT_TALONS, allow_tran);
}

bool player::has_usable_talons(bool allow_tran) const
{
    return !slot_item(EQ_BOOTS) && has_talons(allow_tran);
}

int player::has_hooves(bool allow_tran) const
{
    // XXX: Do merfolk in water belong under allow_tran?
    if (fishtail)
        return 0;

    return get_mutation_level(MUT_HOOVES, allow_tran);
}

bool player::has_usable_hooves(bool allow_tran) const
{
    return has_hooves(allow_tran)
           && (!slot_item(EQ_BOOTS)
               || wearing(EQ_BOOTS, ARM_BARDING, true));
}

int player::has_fangs(bool allow_tran) const
{
    if (allow_tran)
    {
        // these transformations bring fangs with them
        if (form == transformation::dragon)
            return 3;
    }

    return get_mutation_level(MUT_FANGS, allow_tran);
}

int player::has_usable_fangs(bool allow_tran) const
{
    return has_fangs(allow_tran);
}

int player::has_tail(bool allow_tran) const
{
    if (allow_tran)
    {
        // these transformations bring a tail with them
        if (form == transformation::dragon)
            return 1;

        // Most transformations suppress a tail.
        if (!form_keeps_mutations())
            return 0;
    }

    // XXX: Do merfolk in water belong under allow_tran?
    if (species_is_draconian(species)
        || fishtail
        || get_mutation_level(MUT_ARMOURED_TAIL, allow_tran)
        || get_mutation_level(MUT_STINGER, allow_tran))
    {
        return 1;
    }

    return 0;
}

int player::has_usable_tail(bool allow_tran) const
{
    return has_tail(allow_tran);
}

// Whether the player has a usable offhand for the
// purpose of punching.
bool player::has_usable_offhand() const
{
    if (get_mutation_level(MUT_MISSING_HAND))
        return false;
    if (shield())
        return false;

    const item_def* wp = slot_item(EQ_WEAPON);
    return !wp || hands_reqd(*wp) != HANDS_TWO;
}

bool player::has_usable_tentacle() const
{
    return usable_tentacles();
}

int player::usable_tentacles() const
{
    int numtentacle = has_usable_tentacles();

    if (numtentacle == 0)
        return false;

    int free_tentacles = numtentacle - num_constricting();

    if (shield())
        free_tentacles -= 2;

    const item_def* wp = slot_item(EQ_WEAPON);
    if (wp)
    {
        hands_reqd_type hands_req = hands_reqd(*wp);
        free_tentacles -= 2 * hands_req + 2;
    }

    return free_tentacles;
}

int player::has_pseudopods(bool allow_tran) const
{
    return get_mutation_level(MUT_PSEUDOPODS, allow_tran);
}

int player::has_usable_pseudopods(bool allow_tran) const
{
    return has_pseudopods(allow_tran);
}

int player::has_tentacles(bool allow_tran) const
{
    if (allow_tran)
    {
        // Most transformations suppress tentacles.
        if (!form_keeps_mutations())
            return 0;
    }

    if (species == SP_OCTOPODE && get_mutation_level(MUT_MISSING_HAND))
        return 7;
    else if (species == SP_OCTOPODE)
        return 8;

    return 0;
}

int player::has_usable_tentacles(bool allow_tran) const
{
    return has_tentacles(allow_tran);
}

bool player::sicken(int amount)
{
    ASSERT(!crawl_state.game_is_arena());

    if (res_rotting() || amount <= 0)
        return false;

    if (duration[DUR_DIVINE_STAMINA] > 0)
    {
        mpr("Your divine stamina protects you from disease!");
        return false;
    }

    mpr("You feel ill.");

    disease += amount * BASELINE_DELAY;
    if (disease > 210 * BASELINE_DELAY)
        disease = 210 * BASELINE_DELAY;

    return true;
}

/// Can the player see invisible things?
bool player::can_see_invisible(bool calc_unid) const
{
    if (crawl_state.game_is_arena())
        return true;

    if (wearing(EQ_RINGS, RING_SEE_INVISIBLE, calc_unid)
        // armour: (checks head armour only)
        || wearing_ego(EQ_HELMET, SPARM_SEE_INVISIBLE)
        // randart gear
        || scan_artefacts(ARTP_SEE_INVISIBLE, calc_unid) > 0)
    {
        return true;
    }

    return innate_sinv();
}

/// Can the player see invisible things without needing items' help?
bool player::innate_sinv() const
{
    // Possible to have both with a temp mutation.
    if (has_mutation(MUT_ACUTE_VISION)
        && !has_mutation(MUT_BLURRY_VISION))
    {
        return true;
    }

    // antennae give sInvis at 3
    if (get_mutation_level(MUT_ANTENNAE) == 3)
        return true;

    if (get_mutation_level(MUT_EYEBALLS) == 3)
        return true;

    if (have_passive(passive_t::sinv))
        return true;

    return false;
}

bool player::invisible() const
{
    return (duration[DUR_INVIS] || form == transformation::shadow)
           && !backlit();
}

bool player::visible_to(const actor *looker) const
{
    if (crawl_state.game_is_arena())
        return false;

    const bool invis_to = invisible() && !looker->can_see_invisible()
                          && !in_water();
    if (this == looker)
        return !invis_to;

    const monster* mon = looker->as_monster();
    return mon->friendly()
        || (!mon->has_ench(ENCH_BLIND) && !invis_to);
}

/**
 * Is the player backlit?
 *
 * @param self_halo If true, ignore the player's self-halo.
 * @returns True if the player is backlit.
*/
bool player::backlit(bool self_halo) const
{
    return player_severe_contamination()
           || duration[DUR_CORONA]
           || duration[DUR_LIQUID_FLAMES]
           || duration[DUR_QUAD_DAMAGE]
           || !umbraed() && haloed() && (self_halo || halo_radius() == -1);
}

bool player::umbra() const
{
    return !backlit() && umbraed() && !haloed();
}

// This is the imperative version.
void player::backlight()
{
    if (!duration[DUR_INVIS] && form != transformation::shadow)
    {
        if (duration[DUR_CORONA])
            mpr("You glow brighter.");
        else
            mpr("You are outlined in light.");
        increase_duration(DUR_CORONA, random_range(15, 35), 250);
    }
    else
    {
        mpr("You feel strangely conspicuous.");
        increase_duration(DUR_CORONA, random_range(3, 5), 250);
    }
}

bool player::can_mutate() const
{
    return true;
}

/**
 * Can the player be mutated without rotting instead?
 *
 * @param temp      Whether to consider temporary modifiers (lichform)
 * @return Whether the player will mutate when mutated, instead of rotting.
 */
bool player::can_safely_mutate(bool temp) const
{
    if (!can_mutate())
        return false;

    return undead_state(temp) == US_ALIVE
           || undead_state(temp) == US_SEMI_UNDEAD;
}

// Is the player too undead to bleed, rage, or polymorph?
bool player::is_lifeless_undead(bool temp) const
{
    if (undead_state() == US_SEMI_UNDEAD)
        return temp ? !you.vampire_alive : false;
    else
        return undead_state(temp) != US_ALIVE;
}

bool player::can_polymorph() const
{
    return !(transform_uncancellable || is_lifeless_undead());
}

bool player::can_bleed(bool allow_tran) const
{
    // XXX: Lich and statue forms are still caught by the holiness checks below.
    if (allow_tran && !form_can_bleed(form))
        return false;

    if (is_lifeless_undead() || is_nonliving())
    {   // demonspawn and demigods have a mere drop of taint
        return false;
    }

    return true;
}

bool player::is_stationary() const
{
    return form == transformation::tree;
}

bool player::malmutate(const string &reason)
{
    ASSERT(!crawl_state.game_is_arena());

    if (!can_mutate())
        return false;

    const mutation_type mut_quality = one_chance_in(5) ? RANDOM_MUTATION
                                                       : RANDOM_BAD_MUTATION;
    if (mutate(mut_quality, reason))
    {
        learned_something_new(HINT_YOU_MUTATED);
        return true;
    }
    return false;
}

bool player::polymorph(int pow, bool allow_immobile)
{
    ASSERT(!crawl_state.game_is_arena());

    if (!can_polymorph())
        return false;

    transformation f = transformation::none;

    vector<transformation> forms = {
        transformation::bat,
        transformation::wisp,
        transformation::pig,
    };
    if (allow_immobile)
    {
        forms.emplace_back(transformation::tree);
        forms.emplace_back(transformation::fungus);
    }

    for (int tries = 0; tries < 3; tries++)
    {
        f = forms[random2(forms.size())];

        // need to do a dry run first, as Zin's protection has a random factor
        if (transform(pow, f, true, true))
            break;

        f = transformation::none;
    }

    if (f != transformation::none && transform(pow, f))
    {
        transform_uncancellable = true;
        return true;
    }
    return false;
}

bool player::is_icy() const
{
    return form == transformation::ice_beast;
}

bool player::is_fiery() const
{
    return false;
}

bool player::is_skeletal() const
{
    return false;
}

void player::shiftto(const coord_def &c)
{
    crawl_view.shift_player_to(c);
    set_position(c);
    clear_invalid_constrictions();
}

bool player::asleep() const
{
    return duration[DUR_SLEEP];
}

bool player::cannot_act() const
{
    return asleep() || cannot_move();
}

bool player::can_throw_large_rocks() const
{
    return species_can_throw_large_rocks(species);
}

bool player::can_smell() const
{
    return species != SP_MUMMY;
}

bool player::can_sleep(bool holi_only) const
{
    return !you.duration[DUR_SLEEP_IMMUNITY] && actor::can_sleep(holi_only);
}

/**
 * Attempts to put the player to sleep.
 *
 * @param power     The power of the effect putting the player to sleep.
 * @param hibernate Whether the player is being put to sleep by 'ensorcelled
 *                  hibernation' (doesn't affect characters with rC, ignores
 *                  power), or by a normal sleep effect.
 */
void player::put_to_sleep(actor*, int power, bool hibernate)
{
    ASSERT(!crawl_state.game_is_arena());

    const bool valid_target = hibernate ? can_hibernate() : can_sleep();
    if (!valid_target)
    {
        canned_msg(MSG_YOU_UNAFFECTED);
        return;
    }

    if (duration[DUR_SLEEP_IMMUNITY])
    {
        mpr("You can't fall asleep again this soon!");
        return;
    }

    if (duration[DUR_PARALYSIS]
        || duration[DUR_PETRIFIED]
        || duration[DUR_PETRIFYING])
    {
        mpr("You can't fall asleep in your current state!");
        return;
    }

    mpr("You fall asleep.");

    stop_directly_constricting_all(false);
    end_searing_ray();
    stop_delay();
    flash_view(UA_MONSTER, DARKGREY);

    // As above, do this after redraw.
    const int dur = hibernate ? 3 + random2avg(5, 2) :
                                5 + random2avg(power/10, 5);
    set_duration(DUR_SLEEP, dur);
}

void player::awaken()
{
    ASSERT(!crawl_state.game_is_arena());

    duration[DUR_SLEEP] = 0;
    set_duration(DUR_SLEEP_IMMUNITY, random_range(3, 5));
    mpr("You wake up.");
    flash_view(UA_MONSTER, BLACK);
}

void player::check_awaken(int disturbance)
{
    if (asleep() && x_chance_in_y(disturbance + 1, 50))
    {
        awaken();
        dprf("Disturbance of intensity %d awoke player", disturbance);
    }
}

int player::beam_resists(bolt &beam, int hurted, bool doEffects, string source)
{
    return check_your_resists(hurted, beam.flavour, source, &beam, doEffects);
}

// Used for falling into traps and other bad effects, but is a slightly
// different effect from the player invokable ability.
bool player::do_shaft()
{
    if (!is_valid_shaft_level()
        || !feat_is_shaftable(grd(pos()))
        || duration[DUR_SHAFT_IMMUNITY])
    {
        return false;
    }

    // Ensure altars, items, and shops discovered at the moment
    // the player gets shafted are correctly registered.
    maybe_update_stashes();

    duration[DUR_SHAFT_IMMUNITY] = 1;
    down_stairs(DNGN_TRAP_SHAFT);

    return true;
}

bool player::can_do_shaft_ability(bool quiet) const
{
    if (attribute[ATTR_HELD])
    {
        if (!quiet)
            mprf("You can't shaft yourself while %s.", held_status());
        return false;
    }

    if (feat_is_shaftable(grd(pos())))
    {
        if (!is_valid_shaft_level())
        {
            if (!quiet)
                mpr("You can't shaft yourself on this level.");
            return false;
        }
    }
    else
    {
        if (!quiet)
            mpr("You can't shaft yourself on this terrain.");
        return false;
    }

    return true;
}

// Like do_shaft, but forced by the player.
// It has a slightly different set of rules.
bool player::do_shaft_ability()
{
    if (can_do_shaft_ability(true))
    {
        mpr("A shaft appears beneath you!");
        down_stairs(DNGN_TRAP_SHAFT, true);
        return true;
    }
    else
    {
        canned_msg(MSG_NOTHING_HAPPENS);
        redraw_screen();
        update_screen();
        return false;
    }
}

bool player::did_escape_death() const
{
    return escaped_death_cause != NUM_KILLBY;
}

void player::reset_escaped_death()
{
    escaped_death_cause = NUM_KILLBY;
    escaped_death_aux   = "";
}

void player::add_gold(int delta)
{
    set_gold(gold + delta);
}

void player::del_gold(int delta)
{
    set_gold(gold - delta);
}

void player::set_gold(int amount)
{
    ASSERT(amount >= 0);

    if (amount != gold)
    {
        const int old_gold = gold;
        gold = amount;
        shopping_list.gold_changed(old_gold, gold);

        // XXX: this might benefit from being in its own function
        if (you_worship(GOD_GOZAG))
        {
            for (const auto& power : get_god_powers(you.religion))
            {
                const int cost = get_gold_cost(power.abil);
                if (gold >= cost && old_gold < cost)
                    power.display(true, "You now have enough gold to %s.");
                else if (old_gold >= cost && gold < cost)
                    power.display(false, "You no longer have enough gold to %s.");
            }
            you.redraw_title = true;
        }
    }
}

void player::increase_duration(duration_type dur, int turns, int cap,
                               const char* msg)
{
    if (msg)
        mpr(msg);
    cap *= BASELINE_DELAY;

    duration[dur] += turns * BASELINE_DELAY;
    if (cap && duration[dur] > cap)
        duration[dur] = cap;
}

void player::set_duration(duration_type dur, int turns,
                          int cap, const char * msg)
{
    duration[dur] = 0;
    increase_duration(dur, turns, cap, msg);
}

void player::goto_place(const level_id &lid)
{
    where_are_you = static_cast<branch_type>(lid.branch);
    depth = lid.depth;
    ASSERT_RANGE(depth, 1, brdepth[where_are_you] + 1);
}

bool player::attempt_escape(int attempts)
{
    monster *themonst;

    if (!is_constricted())
        return true;

    themonst = monster_by_mid(constricted_by);
    ASSERT(themonst);
    escape_attempts += attempts;

    const bool direct = is_directly_constricted();
    const string object = direct ? themonst->name(DESC_ITS, true)
                                 : "the roots'";
    // player breaks free if (4+n)d13 >= 5d(8+HD/4)
    const int escape_score = roll_dice(4 + escape_attempts, 13);
    if (escape_score
        >= roll_dice(5, 8 + div_rand_round(themonst->get_hit_dice(), 4)))
    {
        mprf("You escape %s grasp.", object.c_str());

        // Stun the monster to prevent it from constricting again right away.
        if (direct)
            themonst->speed_increment -= 5;

        stop_being_constricted(true);

        return true;
    }
    else
    {
        mprf("%s grasp on you weakens, but your attempt to escape fails.",
             object.c_str());
        turn_is_over = true;
        return false;
    }
}

void player::sentinel_mark(bool trap)
{
    if (duration[DUR_SENTINEL_MARK])
    {
        mpr("The mark upon you grows brighter.");
        increase_duration(DUR_SENTINEL_MARK, random_range(20, 40), 180);
    }
    else
    {
        mprf(MSGCH_WARN, "A sentinel's mark forms upon you.");
        increase_duration(DUR_SENTINEL_MARK, trap ? random_range(25, 40)
                                                  : random_range(35, 60),
                          250);
    }
}

/*
 * Is the player too terrified to move (because of fungusform)?
 *
 * @return true iff there is an alarming monster anywhere near a fungusform player.
 */
bool player::is_nervous()
{
    if (form != transformation::fungus)
        return false;
    for (monster_near_iterator mi(&you); mi; ++mi)
    {
        if (made_nervous_by(*mi))
            return true;
    }
    return false;
}

/*
 * Does monster `mons` make the player nervous (in fungusform)?
 *
 * @param mons  the monster to check
 * @return      true iff mons is non-null, player is fungal, and `mons` is a threatening monster.
 */
bool player::made_nervous_by(const monster *mons)
{
    if (form != transformation::fungus)
        return false;
    if (!mons)
        return false;
    if (!mons_is_wandering(*mons)
        && !mons->asleep()
        && !mons->confused()
        && !mons->cannot_act()
        && mons_is_threatening(*mons)
        && !mons->wont_attack()
        && !mons->neutral())
    {
        return true;
    }
    return false;
}

void player::weaken(actor */*attacker*/, int pow)
{
    if (!duration[DUR_WEAK])
        mprf(MSGCH_WARN, "You feel your attacks grow feeble.");
    else
        mprf(MSGCH_WARN, "You feel as though you will be weak longer.");

    increase_duration(DUR_WEAK, pow + random2(pow + 3), 50);
}

/**
 * Check if the player is about to die from flight/form expiration.
 *
 * Check whether the player is on a cell which would be deadly if not for some
 * temporary condition, and if such condition is expiring. In that case, we
 * give a strong warning to the player. The actual message printing is done
 * by the caller.
 *
 * @param dur the duration to check for dangerous expiration.
 * @param p the coordinates of the cell to check. Defaults to player position.
 * @return whether the player is in immediate danger.
 */
bool need_expiration_warning(duration_type dur, dungeon_feature_type feat)
{
    if (!is_feat_dangerous(feat, true) || !dur_expiring(dur))
        return false;

    if (dur == DUR_FLIGHT)
        return true;
    else if (dur == DUR_TRANSFORMATION
             && (form_can_swim()) || form_can_fly())
    {
        return true;
    }
    return false;
}

bool need_expiration_warning(duration_type dur, coord_def p)
{
    return need_expiration_warning(dur, env.grid(p));
}

bool need_expiration_warning(dungeon_feature_type feat)
{
    return need_expiration_warning(DUR_FLIGHT, feat)
           || need_expiration_warning(DUR_TRANSFORMATION, feat);
}

bool need_expiration_warning(coord_def p)
{
    return need_expiration_warning(env.grid(p));
}

static string _constriction_description()
{
    string cinfo = "";
    vector<string> c_name;

    const int num_free_tentacles = you.usable_tentacles();
    if (num_free_tentacles)
    {
        cinfo += make_stringf("You have %d tentacle%s available for constriction.",
                              num_free_tentacles,
                              num_free_tentacles > 1 ? "s" : "");
    }

    if (you.is_directly_constricted())
    {
        const monster * const constrictor = monster_by_mid(you.constricted_by);
        ASSERT(constrictor);

        if (!cinfo.empty())
            cinfo += "\n";

        cinfo += make_stringf("You are being %s by %s.",
                              constrictor->constriction_does_damage(true) ?
                                  "held" : "constricted",
                              constrictor->name(DESC_A).c_str());
    }

    if (you.is_constricting())
    {
        for (const auto &entry : *you.constricting)
        {
            monster *whom = monster_by_mid(entry.first);
            ASSERT(whom);

            if (!whom->is_directly_constricted())
                continue;

            c_name.push_back(whom->name(DESC_A));
        }

        if (!c_name.empty())
        {
            if (!cinfo.empty())
                cinfo += "\n";

            cinfo += "You are constricting ";
            cinfo += comma_separated_line(c_name.begin(), c_name.end());
            cinfo += ".";
        }
    }

    return cinfo;
}

/**
 *   The player's radius of monster detection.
 *   @return   the radius in which a player can detect monsters.
**/
int player_monster_detect_radius()
{
    int radius = you.get_mutation_level(MUT_ANTENNAE) * 2;

    if (player_equip_unrand(UNRAND_HOOD_ASSASSIN))
        radius = max(radius, 4);
    if (have_passive(passive_t::detect_montier))
        radius = max(radius, you.piety / 20);
    return min(radius, LOS_DEFAULT_RANGE);
}

/**
 * Return true if the player has angered Pandemonium by picking up or moving
 * the Orb of Zot.
 */
bool player_on_orb_run()
{
    return you.chapter == CHAPTER_ESCAPING
           || you.chapter == CHAPTER_ANGERED_PANDEMONIUM;
}

/**
 * Return true if the player has the Orb of Zot.
 * @return  True if the player has the Orb, false otherwise.
 */
bool player_has_orb()
{
    return you.chapter == CHAPTER_ESCAPING;
}

bool player::form_uses_xl() const
{
    // No body parts that translate in any way to something fisticuffs could
    // matter to, the attack mode is different. Plus, it's weird to have
    // users of one particular [non-]weapon be effective for this
    // unintentional form while others can just run or die. I believe this
    // should apply to more forms, too.  [1KB]
    return form == transformation::wisp || form == transformation::fungus
        || form == transformation::pig
        || form == transformation::bat && you.species != SP_VAMPIRE;
}

bool player::wear_barding() const {
    switch (you.species) {
        case SP_NAGA:
        case SP_PALENTONGA:
#if TAG_MAJOR_VERSION == 34
        case SP_CENTAUR:
#endif
            return true;
        default:
            return false;
    }
}

static int _get_potion_heal_factor()
{
    // healing factor is expressed in thirds, so default is 3/3 -- 100%.
    int factor = 3;

    // start with penalties
    factor -= player_equip_unrand(UNRAND_VINES) ? 3 : 0;
    factor -= you.mutation[MUT_NO_POTION_HEAL];

    // then apply bonuses - Kryia's doubles potion healing
    factor *= player_equip_unrand(UNRAND_KRYIAS) ? 2 : 1;

    // make sure we don't turn healing negative.
    return max(0, factor);
}

void print_potion_heal_message()
{
    // Don't give multiple messages in weird cases with both enhanced
    // and reduced healing.
    if (_get_potion_heal_factor() > 3)
    {
        if (player_equip_unrand(UNRAND_KRYIAS))
        {
            item_def* item = you.slot_item(EQ_BODY_ARMOUR);
            mprf("%s enhances the healing.",
            item->name(DESC_THE, false, false, false).c_str());
        }
        else
            mpr("The healing is enhanced."); // bad message, but this should
                                             // never be possible anyway
    }
    else if (_get_potion_heal_factor() == 0)
        mpr("Your system rejects the healing.");
    else if (_get_potion_heal_factor() < 3)
        mpr("Your system partially rejects the healing.");
}


bool player::can_potion_heal()
{
    return _get_potion_heal_factor() > 0;
}

int player::scale_potion_healing(int healing_amount)
{
    return div_rand_round(healing_amount * _get_potion_heal_factor(), 3);
}

void player_open_door(coord_def doorpos)
{
    // Finally, open the closed door!
    set<coord_def> all_door;
    find_connected_identical(doorpos, all_door);
    const char *adj, *noun;
    get_door_description(all_door.size(), &adj, &noun);

    const string door_desc_adj  =
        env.markers.property_at(doorpos, MAT_ANY, "door_description_adjective");
    const string door_desc_noun =
        env.markers.property_at(doorpos, MAT_ANY, "door_description_noun");
    if (!door_desc_adj.empty())
        adj = door_desc_adj.c_str();
    if (!door_desc_noun.empty())
        noun = door_desc_noun.c_str();

    if (!you.confused())
    {
        string door_open_prompt =
            env.markers.property_at(doorpos, MAT_ANY, "door_open_prompt");

        bool ignore_exclude = false;

        if (!door_open_prompt.empty())
        {
            door_open_prompt += " (y/N)";
            if (!yesno(door_open_prompt.c_str(), true, 'n', true, false))
            {
                if (is_exclude_root(doorpos))
                    canned_msg(MSG_OK);
                else
                {
                    if (yesno("Put travel exclusion on door? (Y/n)",
                              true, 'y'))
                    {
                        // Zero radius exclusion right on top of door.
                        set_exclude(doorpos, 0);
                    }
                }
                interrupt_activity(activity_interrupt::force);
                return;
            }
            ignore_exclude = true;
        }

        if (!ignore_exclude && is_exclude_root(doorpos))
        {
            string prompt = make_stringf("This %s%s is marked as excluded! "
                                         "Open it anyway?", adj, noun);

            if (!yesno(prompt.c_str(), true, 'n', true, false))
            {
                canned_msg(MSG_OK);
                interrupt_activity(activity_interrupt::force);
                return;
            }
        }
    }

    const int skill = 8 + you.skill_rdiv(SK_STEALTH, 4, 3);

    string berserk_open = env.markers.property_at(doorpos, MAT_ANY,
                                                  "door_berserk_verb_open");
    string berserk_adjective = env.markers.property_at(doorpos, MAT_ANY,
                                                       "door_berserk_adjective");
    string door_open_creak = env.markers.property_at(doorpos, MAT_ANY,
                                                     "door_noisy_verb_open");
    string door_airborne = env.markers.property_at(doorpos, MAT_ANY,
                                                   "door_airborne_verb_open");
    string door_open_verb = env.markers.property_at(doorpos, MAT_ANY,
                                                    "door_verb_open");

    if (you.berserk())
    {
        // XXX: Better flavour for larger doors?
        if (silenced(you.pos()))
        {
            if (!berserk_open.empty())
            {
                berserk_open += ".";
                mprf(berserk_open.c_str(), adj, noun);
            }
            else
                mprf("The %s%s flies open!", adj, noun);
        }
        else
        {
            if (!berserk_open.empty())
            {
                if (!berserk_adjective.empty())
                    berserk_open += " " + berserk_adjective;
                else
                    berserk_open += ".";
                mprf(MSGCH_SOUND, berserk_open.c_str(), adj, noun);
            }
            else
                mprf(MSGCH_SOUND, "The %s%s flies open with a bang!", adj, noun);
            noisy(15, you.pos());
        }
    }
    else if (one_chance_in(skill) && !silenced(you.pos()))
    {
        if (!door_open_creak.empty())
            mprf(MSGCH_SOUND, door_open_creak.c_str(), adj, noun);
        else
        {
            mprf(MSGCH_SOUND, "As you open the %s%s, it creaks loudly!",
                 adj, noun);
        }
        noisy(10, you.pos());
    }
    else
    {
        const char* verb;
        if (you.airborne())
        {
            if (!door_airborne.empty())
                verb = door_airborne.c_str();
            else
                verb = "You reach down and open the %s%s.";
        }
        else
        {
            if (!door_open_verb.empty())
               verb = door_open_verb.c_str();
            else
               verb = "You open the %s%s.";
        }

        mprf(verb, adj, noun);
    }

    vector<coord_def> excludes;
    for (const auto &dc : all_door)
    {
        if (cell_is_runed(dc))
            explored_tracked_feature(grd(dc));
        dgn_open_door(dc);
        set_terrain_changed(dc);
        dungeon_events.fire_position_event(DET_DOOR_OPENED, dc);

        // Even if some of the door is out of LOS, we want the entire
        // door to be updated. Hitting this case requires a really big
        // door!
        if (env.map_knowledge(dc).seen())
        {
            env.map_knowledge(dc).set_feature(grd(dc));
#ifdef USE_TILE
            env.tile_bk_bg(dc) = tileidx_feature_base(grd(dc));
#endif
        }

        if (is_excluded(dc))
            excludes.push_back(dc);
    }

    update_exclusion_los(excludes);
    viewwindow();
    update_screen();
    you.turn_is_over = true;
}

void player_close_door(coord_def doorpos)
{
    // Finally, close the opened door!
    string berserk_close = env.markers.property_at(doorpos, MAT_ANY,
                                                "door_berserk_verb_close");
    const string berserk_adjective = env.markers.property_at(doorpos, MAT_ANY,
                                                "door_berserk_adjective");
    const string door_close_creak = env.markers.property_at(doorpos, MAT_ANY,
                                                "door_noisy_verb_close");
    const string door_airborne = env.markers.property_at(doorpos, MAT_ANY,
                                                "door_airborne_verb_close");
    const string door_close_verb = env.markers.property_at(doorpos, MAT_ANY,
                                                "door_verb_close");
    const string door_desc_adj  = env.markers.property_at(doorpos, MAT_ANY,
                                                "door_description_adjective");
    const string door_desc_noun = env.markers.property_at(doorpos, MAT_ANY,
                                                "door_description_noun");
    set<coord_def> all_door;
    find_connected_identical(doorpos, all_door);
    const auto door_vec = vector<coord_def>(all_door.begin(), all_door.end());

    const char *adj, *noun;
    get_door_description(all_door.size(), &adj, &noun);
    const string waynoun_str = make_stringf("%sway", noun);
    const char *waynoun = waynoun_str.c_str();

    if (!door_desc_adj.empty())
        adj = door_desc_adj.c_str();
    if (!door_desc_noun.empty())
    {
        noun = door_desc_noun.c_str();
        waynoun = noun;
    }

    for (const coord_def& dc : all_door)
    {
        if (monster* mon = monster_at(dc))
        {
            const bool mons_unseen = !you.can_see(*mon);
            if (mons_unseen || mons_is_object(mon->type))
            {
                mprf("Something is blocking the %s!", waynoun);
                // No free detection!
                if (mons_unseen)
                    you.turn_is_over = true;
            }
            else
                mprf("There's a creature in the %s!", waynoun);
            return;
        }

        if (igrd(dc) != NON_ITEM)
        {
            if (!has_push_spaces(dc, false, &door_vec))
            {
                mprf("There's something jamming the %s.", waynoun);
                return;
            }
        }

        // messaging with gateways will be inconsistent if this isn't last
        if (you.pos() == dc)
        {
            mprf("There's a thick-headed creature in the %s!", waynoun);
            return;
        }
    }
    const int you_old_top_item = igrd(you.pos());

    bool items_moved = false;
    for (const coord_def& dc : all_door)
        items_moved |= push_items_from(dc, &door_vec);

    // TODO: if only one thing moved, use that item's name
    // TODO: handle des-derived strings.  (Better yet, find a way to not have
    // format strings in des...)
    const char *items_msg = items_moved ? ", pushing everything out of the way"
                                        : "";

    const int skill = 8 + you.skill_rdiv(SK_STEALTH, 4, 3);

    if (you.berserk())
    {
        if (silenced(you.pos()))
        {
            if (!berserk_close.empty())
            {
                berserk_close += ".";
                mprf(berserk_close.c_str(), adj, noun);
            }
            else
                mprf("You slam the %s%s shut%s!", adj, noun, items_msg);
        }
        else
        {
            if (!berserk_close.empty())
            {
                if (!berserk_adjective.empty())
                    berserk_close += " " + berserk_adjective;
                else
                    berserk_close += ".";
                mprf(MSGCH_SOUND, berserk_close.c_str(), adj, noun);
            }
            else
            {
                mprf(MSGCH_SOUND, "You slam the %s%s shut with a bang%s!",
                                  adj, noun, items_msg);
            }

            noisy(15, you.pos());
        }
    }
    else if (one_chance_in(skill) && !silenced(you.pos()))
    {
        if (!door_close_creak.empty())
            mprf(MSGCH_SOUND, door_close_creak.c_str(), adj, noun);
        else
        {
            mprf(MSGCH_SOUND, "As you close the %s%s%s, it creaks loudly!",
                              adj, noun, items_msg);
        }

        noisy(10, you.pos());
    }
    else
    {
        if (you.airborne())
        {
            if (!door_airborne.empty())
                mprf(door_airborne.c_str(), adj, noun);
            else
                mprf("You reach down and close the %s%s%s.", adj, noun, items_msg);
        }
        else
        {
            if (!door_close_verb.empty())
                mprf(door_close_verb.c_str(), adj, noun);
            else
                mprf("You close the %s%s%s.", adj, noun, items_msg);
        }
    }

    vector<coord_def> excludes;
    for (const coord_def& dc : all_door)
    {
        // Once opened, formerly runed doors become normal doors.
        dgn_close_door(dc);
        set_terrain_changed(dc);
        dungeon_events.fire_position_event(DET_DOOR_CLOSED, dc);

        // Even if some of the door is out of LOS once it's closed
        // (or even if some of it is out of LOS when it's open), we
        // want the entire door to be updated.
        if (env.map_knowledge(dc).seen())
        {
            env.map_knowledge(dc).set_feature(grd(dc));
#ifdef USE_TILE
            env.tile_bk_bg(dc) = tileidx_feature_base(grd(dc));
#endif
        }

        if (is_excluded(dc))
            excludes.push_back(dc);
    }

    update_exclusion_los(excludes);

    // item pushing may have moved items under the player
    if (igrd(you.pos()) != you_old_top_item)
        item_check();
    you.turn_is_over = true;
}

/**
 * Return a string describing the player's hand(s) taking a given verb.
 *
 * @param plural_verb    A plural-agreeing verb. ("Smoulders", "are", etc.)
 * @return               A string describing the action.
 *                       E.g. "tentacles smoulder", "paw is", etc.
 */
string player::hands_verb(const string &plural_verb) const
{
    bool plural;
    const string hand = hand_name(true, &plural);
    return hand + " " + conjugate_verb(plural_verb, plural);
}

// Is this a character that would not normally have a preceding space when
// it follows a word?
static bool _is_end_punct(char c)
{
    switch (c)
    {
    case ' ': case '.': case '!': case '?':
    case ',': case ':': case ';': case ')':
        return true;
    }
    return false;
}

/**
 * Return a string describing the player's hand(s) (or equivalent) taking the
 * given action (verb).
 *
 * @param plural_verb   The plural-agreeing verb corresponding to the action to
 *                      take. E.g., "smoulder", "glow", "gain", etc.
 * @param object        The object or predicate complement of the action,
 *                      including any sentence-final punctuation. E.g. ".",
 *                      "new energy.", etc.
 * @return              A string describing the player's hands taking the
 *                      given action. E.g. "Your tentacle gains new energy."
 */
string player::hands_act(const string &plural_verb,
                         const string &object) const
{
    const bool space = !object.empty() && !_is_end_punct(object[0]);
    return "Your " + hands_verb(plural_verb) + (space ? " " : "") + object;
}

int player::inaccuracy() const
{
    int degree = 0;
    if (wearing(EQ_AMULET, AMU_INACCURACY))
        degree++;
    if (get_mutation_level(MUT_MISSING_EYE))
        degree++;
    return degree;
}

/**
 * Handle effects that occur after the player character stops berserking.
 */
void player_end_berserk()
{
    // Sometimes berserk leaves us physically drained.
    //
    // Chance of passing out:
    //     - mutation gives a large plus in order to try and
    //       avoid the mutation being a "death sentence" to
    //       certain characters.

    if (one_chance_in(10 + you.get_mutation_level(MUT_BERSERK) * 25))
    {
        // Note the beauty of Trog! They get an extra save that
        // goes up to 100% at 6 stars of piety.
        if (have_passive(passive_t::extend_berserk)
            && x_chance_in_y(you.piety, piety_breakpoint(5)))
        {
            mpr("Trog's vigour flows through your veins.");
        }
        else
        {
            mprf(MSGCH_WARN, "You pass out from exhaustion.");
            you.increase_duration(DUR_PARALYSIS, roll_dice(1, 4));
            you.stop_directly_constricting_all(false);
        }
    }

    if (!you.duration[DUR_PARALYSIS] && !you.petrified())
        mprf(MSGCH_WARN, "You are exhausted.");

    you.berserk_penalty = 0;

    const int dur = 12 + roll_dice(2, 12);
    // Slow durations are multiplied by haste_mul (3/2), exhaustion lasts
    // slightly longer.
    you.increase_duration(DUR_BERSERK_COOLDOWN, dur * 2);

    // Don't trigger too many hints mode messages.
    const bool hints_slow = Hints.hints_events[HINT_YOU_ENCHANTED];
    Hints.hints_events[HINT_YOU_ENCHANTED] = false;

    slow_player(dur);

    //Un-apply Berserk's +50% Current/Max HP
    calc_hp(true, false);

    learned_something_new(HINT_POSTBERSERK);
    Hints.hints_events[HINT_YOU_ENCHANTED] = hints_slow;
    you.redraw_quiver = true; // Can throw again.
}

/**
 * Does the player have the Sanguine Armour mutation (not suppressed by a form)
 * while being at a low enough HP (<67%) for its benefits to trigger?
 *
 * @return Whether Sanguine Armour should be active.
 */
bool sanguine_armour_valid()
{
    // why does this need to specify the activity type explicitly?
    return you.hp <= you.hp_max * 2 / 3
           && you.get_mutation_level(MUT_SANGUINE_ARMOUR, mutation_activity_type::FULL);
}

/// Trigger sanguine armour, updating the duration & messaging as appropriate.
void activate_sanguine_armour()
{
    const bool was_active = you.duration[DUR_SANGUINE_ARMOUR];
    you.duration[DUR_SANGUINE_ARMOUR] = random_range(60, 100);
    if (!was_active)
    {
        mpr("Your blood congeals into armour.");
        you.redraw_armour_class = true;
    }
}

/**
 * Refreshes the protective aura around the player after striking with
 * a weapon of protection. The duration is very short.
 */
void refresh_weapon_protection()
{
    if (!you.duration[DUR_SPWPN_PROTECTION])
        mpr("Your weapon exudes an aura of protection.");

    you.increase_duration(DUR_SPWPN_PROTECTION, 3 + random2(2), 5);
    you.redraw_armour_class = true;
}

/**
 * Refreshes a player's spectral weaapon on hit.
 */
void handle_spectral_brand()
{
    const int pow = you.skill(SK_EVOCATIONS, 4);
    if (you.skill(SK_EVOCATIONS) > 0 && !find_spectral_weapon(&you))
        cast_spectral_weapon(&you, pow, you.religion);
}

// Is the player immune to a particular hex because of their
// intrinsic properties?
bool player::immune_to_hex(const spell_type hex) const
{
    switch (hex)
    {
    case SPELL_PARALYSIS_GAZE:
    case SPELL_PARALYSE:
    case SPELL_SLOW:
        return stasis();
    case SPELL_CONFUSE:
    case SPELL_CONFUSION_GAZE:
    case SPELL_MASS_CONFUSION:
        return clarity() || you.duration[DUR_DIVINE_STAMINA] > 0;
    case SPELL_TELEPORT_OTHER:
    case SPELL_BLINK_OTHER:
    case SPELL_BLINK_OTHER_CLOSE:
        return no_tele();
    case SPELL_MESMERISE:
    case SPELL_AVATAR_SONG:
    case SPELL_SIREN_SONG:
        return clarity() || berserk();
    case SPELL_CAUSE_FEAR:
        return clarity() || !(holiness() & MH_NATURAL) || berserk();
    case SPELL_PETRIFY:
        return res_petrify();
    case SPELL_PORKALATOR:
        return is_lifeless_undead();
    case SPELL_VIRULENCE:
        return res_poison() == 3;
    // don't include the hidden "sleep immunity" duration
    case SPELL_SLEEP:
    case SPELL_DREAM_DUST:
        return !actor::can_sleep();
    case SPELL_HIBERNATION:
        return !can_hibernate();
    default:
        return false;
    }
}

// Activate DUR_AGILE.
void player::be_agile(int pow)
{
    const bool were_agile = you.duration[DUR_AGILITY] > 0;
    mprf(MSGCH_DURATION, "You feel %sagile all of a sudden.",
         were_agile ? "more " : "");

    you.increase_duration(DUR_AGILITY, 35 + random2(pow), 80);
    if (!were_agile)
        you.redraw_evasion = true;
}<|MERGE_RESOLUTION|>--- conflicted
+++ resolved
@@ -2110,12 +2110,7 @@
 int player_wizardry(spell_type /*spell*/)
 {
     return you.wearing(EQ_RINGS, RING_WIZARDRY)
-<<<<<<< HEAD
-           + you.wearing(EQ_STAFF, STAFF_WIZARDRY)
-           + (you.get_mutation_level(MUT_BIG_BRAIN) == 3) ? 1 : 0;
-=======
            + (you.get_mutation_level(MUT_BIG_BRAIN) == 3 ? 1 : 0);
->>>>>>> 3e9335bb
 }
 
 /**
