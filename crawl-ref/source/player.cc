 /*
 *  File:       player.cc
 *  Summary:    Player related functions.
 *  Written by: Linley Henzell
 */

#include "AppHdr.h"

#include "player.h"

#include <string.h>
#include <stdlib.h>
#include <stdio.h>
#include <ctype.h>
#include <math.h>

#include <sstream>
#include <algorithm>

#include "areas.h"
#include "artefact.h"
#include "branch.h"
#include "cloud.h"
#include "clua.h"
#include "coord.h"
#include "coordit.h"
#include "delay.h"
#include "dgnevent.h"
#include "directn.h"
#include "effects.h"
#include "env.h"
#include "errors.h"
#include "exercise.h"
#include "fight.h"
#include "godabil.h"
#include "godconduct.h"
#include "godpassive.h"
#include "hints.h"
#include "hiscores.h"
#include "it_use2.h"
#include "item_use.h"
#include "itemname.h"
#include "itemprop.h"
#include "items.h"
#include "kills.h"
#include "libutil.h"
#include "macro.h"
#include "map_knowledge.h"
#include "message.h"
#include "misc.h"
#include "mon-util.h"
#include "mutation.h"
#include "notes.h"
#include "options.h"
#include "ouch.h"
#include "output.h"
#include "place.h"
#include "player-stats.h"
#include "quiver.h"
#include "random.h"
#include "religion.h"
#include "shopping.h"
#include "shout.h"
#include "skills.h"
#include "skills2.h"
#include "species.h"
#include "spl-other.h"
#include "spl-selfench.h"
#include "spl-transloc.h"
#include "spl-util.h"
#include "sprint.h"
#include "stairs.h"
#include "state.h"
#include "stuff.h"
#include "tagstring.h"
#include "terrain.h"
#ifdef USE_TILE
 #include "tileview.h"
#endif
#include "transform.h"
#include "traps.h"
#include "travel.h"
#include "view.h"
#include "viewgeom.h"
#include "xom.h"

static void _moveto_maybe_repel_stairs()
{
    const dungeon_feature_type new_grid = env.grid(you.pos());
    const command_type stair_dir = feat_stair_direction(new_grid);

    if (stair_dir == CMD_NO_CMD
        || new_grid == DNGN_ENTER_SHOP
        ||  !you.duration[DUR_REPEL_STAIRS_MOVE])
    {
        return;
    }

    int pct = you.duration[DUR_REPEL_STAIRS_CLIMB] ? 29 : 50;

    // When the effect is still strong, the chance to actually catch
    // a stair is smaller. (Assuming the duration starts out at 1000.)
    const int dur = std::max(0, you.duration[DUR_REPEL_STAIRS_MOVE] - 700);
    pct += dur/10;

    if (x_chance_in_y(pct, 100))
    {
        if (slide_feature_over(you.pos(), coord_def(-1, -1), false))
        {
            std::string stair_str =
                feature_description(new_grid, NUM_TRAPS, "",
                                    DESC_CAP_THE, false);
            std::string prep = feat_preposition(new_grid, true, &you);

            mprf("%s slides away as you move %s it!", stair_str.c_str(),
                 prep.c_str());

            if (player_in_a_dangerous_place() && one_chance_in(5))
                xom_is_stimulated(32);
        }
    }
}

static bool _check_moveto_cloud(const coord_def& p,
                                const std::string &move_verb)
{
    const int cloud = env.cgrid(p);
    if (cloud != EMPTY_CLOUD && !you.confused())
    {
        const cloud_type ctype = env.cloud[ cloud ].type;
        // Don't prompt if already in a cloud of the same type.
        if (is_damaging_cloud(ctype, true)
            && (env.cgrid(you.pos()) == EMPTY_CLOUD
                || ctype != env.cloud[ env.cgrid(you.pos()) ].type))
        {
            std::string prompt = make_stringf(
                                    "Really %s into that cloud of %s?",
                                    move_verb.c_str(),
                                    cloud_name_at_index(cloud).c_str());

            if (!yesno(prompt.c_str(), false, 'n'))
            {
                canned_msg(MSG_OK);
                return (false);
            }
        }
    }
    return (true);
}

static bool _check_moveto_trap(const coord_def& p, const std::string &move_verb)
{
    // If we're walking along, give a chance to avoid traps.
    const dungeon_feature_type new_grid = env.grid(p);
    if (new_grid == DNGN_UNDISCOVERED_TRAP)
    {
        const int skill =
            (4 + you.skills[SK_TRAPS_DOORS]
             + player_mutation_level(MUT_ACUTE_VISION)
             - 2 * player_mutation_level(MUT_BLURRY_VISION));

        if (random2(skill) > 6)
        {
            if (trap_def* ptrap = find_trap(p))
                ptrap->reveal();

            viewwindow();

            mprf(MSGCH_WARN,
                 "Wait a moment, %s! Do you really want to %s there?",
                 you.your_name.c_str(),
                 move_verb.c_str());

            if (!you.running.is_any_travel())
                more();

            practise(EX_TRAP_PASSIVE);
            print_stats();
            return (false);
        }
    }
    else if (new_grid == DNGN_TRAP_MAGICAL
#ifdef CLUA_BINDINGS
             || new_grid == DNGN_TRAP_MECHANICAL
                && Options.trap_prompt
#endif
             || new_grid == DNGN_TRAP_NATURAL)
    {
        const trap_type type = get_trap_type(p);
        if (type == TRAP_ZOT)
        {
            std::string prompt = make_stringf(
                "Do you really want to %s into the Zot trap",
                move_verb.c_str()
            );
            if (!yes_or_no(prompt.c_str()))
            {
                canned_msg(MSG_OK);
                return (false);
            }
        }
        else if (new_grid != DNGN_TRAP_MAGICAL && you.airborne())
        {
            // No prompt (shaft and mechanical traps
            // ineffective, if flying)
        }
        else if (type == TRAP_TELEPORT
                 && (player_equip(EQ_AMULET, AMU_STASIS, true)
                     || scan_artefacts(ARTP_PREVENT_TELEPORTATION,
                                       false)))
        {
            // No prompt (teleport traps are ineffective if
            // wearing an amulet of stasis)
        }
        else
#ifdef CLUA_BINDINGS
             // Prompt for any trap where you might not have enough hp
             // as defined in init.txt (see trapwalk.lua)
             if (type != TRAP_SHAFT // Known shafts aren't traps
                 && (new_grid != DNGN_TRAP_MECHANICAL
                 || !clua.callbooleanfn(false, "ch_cross_trap",
                                        "s", trap_name_at(p))))
#endif
        {
            std::string prompt = make_stringf(
                "Really %s %s that %s?",
                move_verb.c_str(),
                (type == TRAP_ALARM) ? "onto" : "into",
                feature_description(new_grid, type,
                                    "", DESC_BASENAME,
                                    false).c_str());

            if (!yesno(prompt.c_str(), true, 'n'))
            {
                canned_msg(MSG_OK);
                return (false);
            }
        }
    }
    return (true);
}

static bool _check_moveto_dangerous(const coord_def& p,
                                    const std::string move_verb)
{
    if (you.can_swim() && feat_is_water(env.grid(p))
        || !is_feat_dangerous(env.grid(p)))
    {
        return (true);
    }

    canned_msg(MSG_UNTHINKING_ACT);
    return (false);
}

static bool _check_moveto_terrain(const coord_def& p,
                                  const std::string &move_verb)
{
    // Only consider terrain if player is not levitating.
    if (you.airborne())
        return (true);

    return (_check_moveto_dangerous(p, move_verb));
}

bool check_moveto(const coord_def& p, const std::string &move_verb)
{
    return (_check_moveto_cloud(p, move_verb)
            && _check_moveto_trap(p, move_verb)
            && _check_moveto_terrain(p, move_verb));
}

void moveto_location_effects(dungeon_feature_type old_feat,
                             bool stepped, bool allow_shift,
                             const coord_def& old_pos)
{
    const dungeon_feature_type new_grid = env.grid(you.pos());

    // Terrain effects.
    if (!you.airborne() && is_feat_dangerous(new_grid))
    {
        // Lava and dangerous deep water (ie not merfolk).
        const coord_def& entry = (stepped) ? old_pos : you.pos();

        // If true, we were shifted and so we're done.
        if (fall_into_a_pool(entry, allow_shift, new_grid))
            return;
    }

    if (!you.airborne())
    {
        if (you.species == SP_MERFOLK)
        {
            if (feat_is_water(new_grid) && !feat_is_water(old_feat))
            {
                merfolk_start_swimming();
            }
            else if (!feat_is_water(new_grid) && feat_is_water(old_feat)
                     && !is_feat_dangerous(new_grid))
            {
                merfolk_stop_swimming();
            }
        }

        if (new_grid == DNGN_SHALLOW_WATER && !player_likes_water())
        {
            if (!stepped)
                noisy(8, you.pos(), "Splash!");

            you.time_taken *= 13 + random2(8);
            you.time_taken /= 10;

            if (old_feat != DNGN_SHALLOW_WATER)
            {
                mprf("You %s the shallow water.",
                     (stepped ? "enter" : "fall into"));
                mpr("Moving in this stuff is going to be slow.");
                if (you.invisible())
                    mpr("... and don't expect to remain undetected.");
            }
        }
    }

    // Icy shield goes down over lava.
    if (new_grid == DNGN_LAVA)
        expose_player_to_element(BEAM_LAVA);

    // Traps go off.
    if (trap_def* ptrap = find_trap(you.pos()))
        ptrap->trigger(you, !stepped); // blinking makes it hard to evade

    if (stepped)
        _moveto_maybe_repel_stairs();
}

// Use this function whenever the player enters (or lands and thus re-enters)
// a grid.
//
// stepped     - normal walking moves
// allow_shift - allowed to scramble in any direction out of lava/water
void move_player_to_grid(const coord_def& p, bool stepped, bool allow_shift)
{
    ASSERT(!crawl_state.game_is_arena());
    ASSERT(in_bounds(p));

    // assuming that entering the same square means coming from above (levitate)
    const coord_def old_pos = you.pos();
    const bool from_above = (old_pos == p);
    const dungeon_feature_type old_grid =
        (from_above) ? DNGN_FLOOR : grd(old_pos);

    // Really must be clear.
    ASSERT(you.can_pass_through_feat(grd(p)));

    // Better not be an unsubmerged monster either.
    ASSERT(!monster_at(p) || monster_at(p)->submerged()
           || fedhas_passthrough(monster_at(p)));

    // Move the player to new location.
    you.moveto(p);
    viewwindow();

    moveto_location_effects(old_grid, stepped, allow_shift, old_pos);
}

bool is_feat_dangerous(dungeon_feature_type grid)
{
    return (!you.airborne()
            && (grid == DNGN_LAVA
                || (grid == DNGN_DEEP_WATER && !player_likes_water())));
}

bool player_in_mappable_area(void)
{
    return (!testbits(env.level_flags, LFLAG_NOT_MAPPABLE)
            && !testbits(get_branch_flags(), BFLAG_NOT_MAPPABLE));
}

bool player_in_branch(int branch)
{
    return (you.level_type == LEVEL_DUNGEON && you.where_are_you == branch);
}

bool player_in_level_area(level_area_type area)
{
    return (you.level_type == area);
}

bool player_in_hell(void)
{
    // No real reason except to draw someone's attention here if they
    // mess with the branch enum.
    COMPILE_CHECK(BRANCH_FIRST_HELL == BRANCH_DIS, a);
    COMPILE_CHECK(BRANCH_LAST_HELL  == BRANCH_TARTARUS, b);

    return (you.level_type == LEVEL_DUNGEON
            && is_hell_subbranch(you.where_are_you));
}

bool player_likes_water(bool permanently)
{
    return (you.can_swim(permanently) || (!permanently && beogh_water_walk()));
}

bool player_in_bat_form()
{
    return (you.attribute[ATTR_TRANSFORMATION] == TRAN_BAT);
}

bool player_can_open_doors()
{
    // Bats and pigs can't open/close doors.
    return (you.attribute[ATTR_TRANSFORMATION] != TRAN_BAT
            && you.attribute[ATTR_TRANSFORMATION] != TRAN_PIG);
}

bool player_under_penance(void)
{
    if (you.religion != GOD_NO_GOD)
        return (you.penance[you.religion]);
    else
        return (false);
}

// TODO: get rid of this.
bool player_genus(genus_type which_genus, species_type species)
{
    if (species == SP_UNKNOWN)
        species = you.species;

    return (species_genus(species) == which_genus);
}

// If transform is true, compare with current transformation instead
// of (or in addition to) underlying species.
// (See mon-data.h for species/genus use.)
bool is_player_same_species(const int mon, bool transform)
{
    if (transform)
    {
        switch (you.attribute[ATTR_TRANSFORMATION])
        {
        // Unique monsters.
        case TRAN_BAT:
            return (mon == MONS_GIANT_BAT);
        case TRAN_ICE_BEAST:
            return (mon == MONS_ICE_BEAST);
        // Compare with monster *species*.
        case TRAN_LICH:
            return (mons_species(mon) == MONS_LICH);
        // Compare with monster *genus*.
        case TRAN_SPIDER:
            return (mons_genus(mon) == MONS_WOLF_SPIDER);
        case TRAN_DRAGON:
            return (mons_genus(mon) == MONS_DRAGON); // Includes all drakes.
        case TRAN_PIG:
            return (mons_genus(mon) == MONS_HOG);
        default:
            break; // Check real (non-transformed) form.
        }
    }

    // Genus would include necrophage and rotting hulk.
    if (you.species == SP_GHOUL)
        return (mons_species(mon) == MONS_GHOUL);

    if (you.species == SP_MERFOLK && mons_genus(mon) == MONS_MERMAID)
        return (true);

    return (mons_genus(mon) == mons_genus(player_mons(false)));
}

void update_player_symbol()
{
    you.symbol = Options.show_player_species ? player_mons() : transform_mons();
}

monster_type player_mons(bool transform)
{
    if (transform)
    {
        monster_type mons = transform_mons();
        if (mons != MONS_PLAYER)
            return mons;
    }

    switch (you.species)
    {
    case SP_HUMAN:
        return MONS_HUMAN;
    case SP_HIGH_ELF:
    case SP_DEEP_ELF:
    case SP_SLUDGE_ELF:
        return MONS_ELF;
    case SP_MOUNTAIN_DWARF:
        return MONS_DWARF;
    case SP_HALFLING:
        return MONS_HALFLING;
    case SP_HILL_ORC:
        if (you.religion == GOD_BEOGH)
            return you.piety >= piety_breakpoint(4) ? MONS_ORC_HIGH_PRIEST
                                                    : MONS_ORC_PRIEST;
        return MONS_ORC;
    case SP_KOBOLD:
        return MONS_KOBOLD;
    case SP_MUMMY:
        return MONS_MUMMY;
    case SP_NAGA:
        return MONS_NAGA;
    case SP_OGRE:
        {
            skill_type sk = best_skill(SK_FIGHTING, NUM_SKILLS - 1);
            if (sk >= SK_SPELLCASTING && sk < SK_INVOCATIONS)
                return MONS_OGRE_MAGE;
        }
        return MONS_OGRE;
    case SP_TROLL:
        return MONS_TROLL;
    case SP_RED_DRACONIAN:
        return MONS_RED_DRACONIAN;
    case SP_WHITE_DRACONIAN:
        return MONS_WHITE_DRACONIAN;
    case SP_GREEN_DRACONIAN:
        return MONS_GREEN_DRACONIAN;
    case SP_YELLOW_DRACONIAN:
        return MONS_YELLOW_DRACONIAN;
    case SP_GREY_DRACONIAN:
        return MONS_GREY_DRACONIAN;
    case SP_BLACK_DRACONIAN:
        return MONS_BLACK_DRACONIAN;
    case SP_PURPLE_DRACONIAN:
        return MONS_PURPLE_DRACONIAN;
    case SP_MOTTLED_DRACONIAN:
        return MONS_MOTTLED_DRACONIAN;
    case SP_PALE_DRACONIAN:
        return MONS_PALE_DRACONIAN;
    case SP_BASE_DRACONIAN:
        return MONS_DRACONIAN;
    case SP_CENTAUR:
        return MONS_CENTAUR;
    case SP_DEMIGOD:
        return MONS_DEMIGOD;
    case SP_SPRIGGAN:
        return MONS_SPRIGGAN;
    case SP_MINOTAUR:
        return MONS_MINOTAUR;
    case SP_DEMONSPAWN:
        return MONS_DEMONSPAWN;
    case SP_GHOUL:
        return MONS_GHOUL;
    case SP_KENKU:
        return MONS_KENKU;
    case SP_MERFOLK:
        return MONS_MERFOLK;
    case SP_VAMPIRE:
        return MONS_VAMPIRE;
    case SP_DEEP_DWARF:
        return MONS_DEEP_DWARF;
    case SP_CAT:
        return MONS_FELID;
    case SP_ELF:
    case SP_HILL_DWARF:
    case SP_OGRE_MAGE:
    case SP_GREY_ELF:
    case SP_GNOME:
    case NUM_SPECIES:
    case SP_UNKNOWN:
    case SP_RANDOM:
    case SP_VIABLE:
        ASSERT(!"player of an invalid species");
    }
    return MONS_PROGRAM_BUG;
}

// Checks whether the player's current species can use
// use (usually wear) a given piece of equipment.
// Note that EQ_BODY_ARMOUR and EQ_HELMET only check
// the ill-fitting variant (i.e., not caps and robes).
// If special_armour is set to true, special cases
// such as bardings, light armour and caps are
// considered. Otherwise, these simply return false.
// ---------------------------------------------------
bool you_can_wear(int eq, bool special_armour)
{
    if (you.species == SP_CAT)
        return (eq == EQ_LEFT_RING || eq == EQ_RIGHT_RING || eq == EQ_AMULET);

    switch (eq)
    {
    case EQ_LEFT_RING:
    case EQ_RIGHT_RING:
    case EQ_AMULET:
    case EQ_CLOAK:
        return (true);

    case EQ_GLOVES:
        if (you.species == SP_TROLL
            || you.species == SP_SPRIGGAN
            || player_genus(GENPC_OGREISH)
            || player_genus(GENPC_DRACONIAN))
        {
            return (false);
        }
        if (player_mutation_level(MUT_CLAWS) >= 3)
            return (false);
        return (true);

    case EQ_BOOTS:
        // Bardings.
        if (you.species == SP_NAGA || you.species == SP_CENTAUR)
            return (special_armour);
        if (player_mutation_level(MUT_HOOVES) >= 3
            || player_mutation_level(MUT_TALONS) >= 3)
        {
            return (false);
        }
        // These species cannot wear boots.
        if (you.species == SP_TROLL
            || you.species == SP_SPRIGGAN
            || player_genus(GENPC_OGREISH)
            || player_genus(GENPC_DRACONIAN))
        {
            return (false);
        }
        return (true);

    case EQ_BODY_ARMOUR:
    case EQ_SHIELD:
        // Anyone can wear robes or a buckler/shield.
        if (special_armour)
            return (true);
        if (you.species == SP_TROLL
            || you.species == SP_SPRIGGAN
            || player_genus(GENPC_OGREISH)
            || player_genus(GENPC_DRACONIAN))
        {
            return (false);
        }
        return (true);

    case EQ_HELMET:
        // Anyone can wear caps.
        if (special_armour)
            return (true);
        if (player_mutation_level(MUT_HORNS)
            || player_mutation_level(MUT_BEAK)
            || player_mutation_level(MUT_ANTENNAE))
        {
            return (false);
        }
        if (you.species == SP_TROLL
            || you.species == SP_SPRIGGAN
            || player_genus(GENPC_OGREISH)
            || player_genus(GENPC_DRACONIAN))
        {
            return (false);
        }
        return (true);

    default:
        return (true);
    }
}

bool player_has_feet()
{
    if (you.species == SP_NAGA
<<<<<<< HEAD
        || player_genus(GENPC_DRACONIAN)
        || you.species == SP_CAT)
=======
        || (you.species == SP_MERFOLK && you.swimming()))
>>>>>>> 0c9ad128
    {
        return (false);
    }

    if (player_mutation_level(MUT_HOOVES) >= 3
        || player_mutation_level(MUT_TALONS) >= 3)
    {
        return (false);
    }

    return (true);
}

bool player_wearing_slot(int eq)
{
    ASSERT(you.equip[eq] != -1 || !you.melded[eq]);
    return (you.equip[eq] != -1 && !you.melded[eq]);
}

bool you_tran_can_wear(const item_def &item)
{
    switch (item.base_type)
    {
    case OBJ_WEAPONS:
        return you_tran_can_wear(EQ_WEAPON);

    case OBJ_JEWELLERY:
        return you_tran_can_wear(jewellery_is_amulet(item) ? EQ_AMULET
                                                           : EQ_LEFT_RING);
    case OBJ_ARMOUR:
        if (item.sub_type == ARM_NAGA_BARDING)
            return (you.species == SP_NAGA && you_tran_can_wear(EQ_BOOTS));
        else if (item.sub_type == ARM_CENTAUR_BARDING)
            return (you.species == SP_CENTAUR && you_tran_can_wear(EQ_BOOTS));

        if (get_armour_slot(item) == EQ_HELMET
            && !is_hard_helmet(item)
            && (you.attribute[ATTR_TRANSFORMATION] == TRAN_SPIDER
                || you.attribute[ATTR_TRANSFORMATION] == TRAN_ICE_BEAST))
        {
            return (true);
        }

        if (fit_armour_size(item, you.body_size()) != 0)
            return (false);

        return you_tran_can_wear(get_armour_slot(item), true);

    default:
        return (true);
    }
}

bool you_tran_can_wear(int eq, bool check_mutation)
{
    if (eq == EQ_NONE)
        return (true);

    if (eq == EQ_STAFF)
        eq = EQ_WEAPON;
    else if (eq >= EQ_RINGS && eq <= EQ_RINGS_PLUS2)
        eq = EQ_LEFT_RING;

    // Everybody can wear at least some type of armour.
    if (eq == EQ_ALL_ARMOUR)
        return (true);

    // Not a transformation, but also temporary -> check first.
    if (check_mutation)
    {
        if (eq == EQ_GLOVES && you.has_claws(false) >= 3)
            return (false);

        if (eq == EQ_BOOTS
            && (you.swimming() && you.species == SP_MERFOLK
                || player_mutation_level(MUT_HOOVES) >= 3
                || player_mutation_level(MUT_TALONS) >= 3))
        {
            return (false);
        }
    }

    const int transform = you.attribute[ATTR_TRANSFORMATION];

    // No further restrictions.
    if (transform == TRAN_NONE || transform == TRAN_LICH)
        return (true);

    // Bats and pigs cannot wear anything except amulets.
    if ((transform == TRAN_BAT || transform == TRAN_PIG) && eq != EQ_AMULET)
        return (false);

    // Everyone else can wear jewellery, at least.
    if (eq == EQ_LEFT_RING || eq == EQ_RIGHT_RING || eq == EQ_AMULET)
        return (true);

    // These cannot use anything but jewellery.
    if (transform == TRAN_SPIDER || transform == TRAN_DRAGON)
        return (false);

    if (transform == TRAN_BLADE_HANDS)
    {
        if (eq == EQ_WEAPON || eq == EQ_GLOVES || eq == EQ_SHIELD)
            return (false);
        return (true);
    }

    if (transform == TRAN_ICE_BEAST)
    {
        if (eq != EQ_CLOAK)
            return (false);
        return (true);
    }

    if (transform == TRAN_STATUE)
    {
        if (eq == EQ_WEAPON || eq == EQ_CLOAK || eq == EQ_HELMET)
            return (true);
        return (false);
    }

    return (true);
}

bool player_weapon_wielded()
{
    const int wpn = you.equip[EQ_WEAPON];

    if (wpn == -1)
        return (false);

    if (you.inv[wpn].base_type != OBJ_WEAPONS
        && you.inv[wpn].base_type != OBJ_STAVES)
    {
        return (false);
    }

    return (true);
}

// Returns false if the player is wielding a weapon inappropriate for Berserk.
bool berserk_check_wielded_weapon()
{
    if (!you.weapon())
        return (true);

    const item_def weapon = *you.weapon();
    if (weapon.defined() && weapon.base_type != OBJ_STAVES
           && (weapon.base_type != OBJ_WEAPONS || is_range_weapon(weapon))
        || you.attribute[ATTR_WEAPON_SWAP_INTERRUPTED])
    {
        std::string prompt = "Do you really want to go berserk while "
                             "wielding " + weapon.name(DESC_NOCAP_YOUR)
                             + "? ";

        if (!yesno(prompt.c_str(), true, 'n'))
        {
            canned_msg(MSG_OK);
            return (false);
        }

        you.attribute[ATTR_WEAPON_SWAP_INTERRUPTED] = 0;
    }

    return (true);
}

// Looks in equipment "slot" to see if there is an equipped "sub_type".
// Returns number of matches (in the case of rings, both are checked)
int player_equip(equipment_type slot, int sub_type, bool calc_unid)
{
    int ret = 0;

    item_def* item;

    switch (slot)
    {
    case EQ_WEAPON:
        // Hands can have more than just weapons.
        if (you.weapon()
            && you.weapon()->base_type == OBJ_WEAPONS
            && you.weapon()->sub_type == sub_type)
        {
            ret++;
        }
        break;

    case EQ_STAFF:
        // Like above, but must be magical staff.
        if (you.weapon()
            && you.weapon()->base_type == OBJ_STAVES
            && you.weapon()->sub_type == sub_type
            && (calc_unid || item_type_known(*you.weapon())))
        {
            ret++;
        }
        break;

    case EQ_RINGS:
        if ((item = you.slot_item(EQ_LEFT_RING))
            && item->sub_type == sub_type
            && (calc_unid
                || item_type_known(*item)))
        {
            ret++;
        }

        if ((item = you.slot_item(EQ_RIGHT_RING))
            && item->sub_type == sub_type
            && (calc_unid
                || item_type_known(*item)))
        {
            ret++;
        }
        break;

    case EQ_RINGS_PLUS:
        if ((item = you.slot_item(EQ_LEFT_RING))
            && item->sub_type == sub_type
            && (calc_unid
                || item_type_known(*item)))
        {
            ret += item->plus;
        }

        if ((item = you.slot_item(EQ_RIGHT_RING))
            && item->sub_type == sub_type
            && (calc_unid
                || item_type_known(*item)))
        {
            ret += item->plus;
        }
        break;

    case EQ_RINGS_PLUS2:
        if ((item = you.slot_item(EQ_LEFT_RING))
            && item->sub_type == sub_type
            && (calc_unid
                || item_type_known(*item)))
        {
            ret += item->plus2;
        }

        if ((item = you.slot_item(EQ_RIGHT_RING))
            && item->sub_type == sub_type
            && (calc_unid
                || item_type_known(*item)))
        {
            ret += item->plus2;
        }
        break;

    case EQ_ALL_ARMOUR:
        // Doesn't make much sense here... be specific. -- bwr
        ASSERT(false);
        break;

    default:
        if (! (slot > EQ_NONE && slot < NUM_EQUIP))
        {
            ASSERT(false);

            return (0);
        }
        if ((item = you.slot_item(slot))
            && item->sub_type == sub_type
            && (calc_unid || item_type_known(*item)))
        {
            ret++;
        }
        break;
    }

    return (ret);
}

// Looks in equipment "slot" to see if equipped item has "special" ego-type
// Returns number of matches (jewellery returns zero -- no ego type).
// [ds] There's no equivalent of calc_unid or req_id because as of now, weapons
// and armour type-id on wield/wear.
int player_equip_ego_type(int slot, int special)
{
    int ret = 0;

    item_def* item;
    switch (slot)
    {
    case EQ_WEAPON:
        // Hands can have more than just weapons.
        if ((item = you.slot_item(EQ_WEAPON))
            && item->base_type == OBJ_WEAPONS
            && get_weapon_brand(*item) == special)
        {
            ret++;
        }
        break;

    case EQ_LEFT_RING:
    case EQ_RIGHT_RING:
    case EQ_AMULET:
    case EQ_STAFF:
    case EQ_RINGS:
    case EQ_RINGS_PLUS:
    case EQ_RINGS_PLUS2:
        // no ego types for these slots
        break;

    case EQ_ALL_ARMOUR:
        // Check all armour slots:
        for (int i = EQ_MIN_ARMOUR; i <= EQ_MAX_ARMOUR; i++)
        {
            if ((item = you.slot_item(static_cast<equipment_type>(i)))
                && get_armour_ego_type(*item) == special)
            {
                ret++;
            }
        }
        break;

    default:
        if (slot < EQ_MIN_ARMOUR || slot > EQ_MAX_ARMOUR)
        {
            ASSERT(false);
            return (0);
        }
        // Check a specific armour slot for an ego type:
        if ((item = you.slot_item(static_cast<equipment_type>(slot)))
            && get_armour_ego_type(*item) == special)
        {
            ret++;
        }
        break;
    }

    return (ret);
}

// Return's true if the indicated unrandart is equipped
// [ds] There's no equivalent of calc_unid or req_id because as of now, weapons
// and armour type-id on wield/wear.
bool player_equip_unrand(int unrand_index)
{
    unrandart_entry* entry = get_unrand_entry(unrand_index);
    equipment_type   slot  = get_item_slot(entry->base_type,
                                           entry->sub_type);

    item_def* item;

    switch (slot)
    {
    case EQ_WEAPON:
        // Hands can have more than just weapons.
        if ((item = you.slot_item(slot))
            && item->base_type == OBJ_WEAPONS
            && is_unrandom_artefact(*item)
            && item->special == unrand_index)
        {
            return (true);
        }
        break;

    case EQ_RINGS:
        if ((item = you.slot_item(EQ_LEFT_RING))
            && is_unrandom_artefact(*item)
            && item->special == unrand_index)
        {
            return (true);
        }

        if ((item = you.slot_item(EQ_RIGHT_RING))
            && is_unrandom_artefact(*item)
            && item->special == unrand_index)
        {
            return (true);
        }
        break;

    case EQ_NONE:
    case EQ_STAFF:
    case EQ_LEFT_RING:
    case EQ_RIGHT_RING:
    case EQ_RINGS_PLUS:
    case EQ_RINGS_PLUS2:
    case EQ_ALL_ARMOUR:
        // no unrandarts for these slots.
        break;

    default:
        if (slot <= EQ_NONE || slot >= NUM_EQUIP)
        {
            ASSERT(false);
            return (false);
        }
        // Check a specific slot.
        if ((item = you.slot_item(slot))
            && is_unrandom_artefact(*item)
            && item->special == unrand_index)
        {
            return (true);
        }
        break;
    }

    return (false);
}

int player_evokable_levitation()
{
    return player_equip(EQ_RINGS, RING_LEVITATION)
           + player_equip_ego_type(EQ_BOOTS, SPARM_LEVITATION)
           + scan_artefacts(ARTP_LEVITATE);
}

// Given an adjacent monster, returns true if the player can hit it (the
// monster should not be submerged, or be submerged in shallow water if
// the player has a polearm).
bool player_can_hit_monster(const monster* mon)
{
    if (!mon->submerged())
        return (true);

    if (grd(mon->pos()) != DNGN_SHALLOW_WATER)
        return (false);

    const item_def *weapon = you.weapon();
    return (weapon && weapon_skill(*weapon) == SK_POLEARMS);
}

int player_teleport(bool calc_unid)
{
    ASSERT(!crawl_state.game_is_arena());

    // Don't allow any form of teleportation in Sprint.
    if (crawl_state.game_is_sprint())
        return 0;

    int tp = 0;

    // rings
    tp += 8 * player_equip( EQ_RINGS, RING_TELEPORTATION, calc_unid );

    // mutations
    tp += player_mutation_level(MUT_TELEPORT) * 3;

    // randart weapons only
    if (you.weapon()
        && you.weapon()->base_type == OBJ_WEAPONS
        && is_artefact(*you.weapon()))
    {
        tp += scan_artefacts(ARTP_CAUSE_TELEPORTATION, calc_unid);
    }

    return tp;
}

int player_regen()
{
    int rr = you.hp_max / 3;

    if (rr > 20)
        rr = 20 + ((rr - 20) / 2);

    // Rings.
    rr += 40 * player_equip(EQ_RINGS, RING_REGENERATION);

    // Spell.
    if (you.duration[DUR_REGENERATION]
        && !you.attribute[ATTR_DIVINE_REGENERATION])
    {
        rr += 100;
    }

    // Troll leather (except for trolls).
    if (player_equip(EQ_BODY_ARMOUR, ARM_TROLL_LEATHER_ARMOUR)
        && you.species != SP_TROLL)
    {
        rr += 30;
    }

    // Fast heal mutation.
    rr += player_mutation_level(MUT_REGENERATION) * 20;

    // Before applying other effects, make sure that there's something
    // to heal.
    rr = std::max(1, rr);

    // Healing depending on satiation.
    // The better-fed you are, the faster you heal.
    if (you.species == SP_VAMPIRE)
    {
        if (you.hunger_state == HS_STARVING)
            // No regeneration for starving vampires.
            rr = 0;
        else if (you.hunger_state == HS_ENGORGED)
            // More bonus regeneration for engorged vampires.
            rr += 20;
        else if (you.hunger_state < HS_SATIATED)
            // Halved regeneration for hungry vampires.
            rr /= 2;
        else if (you.hunger_state >= HS_FULL)
            // Bonus regeneration for full vampires.
            rr += 10;
    }

    // Powered By Death mutation, boosts regen by 10 per corpse in
    // a mutation_level * 3 (3/6/9) radius, to a maximum of 7
    // corpses.  If and only if the duration of the effect is
    // still active.
    if (you.duration[DUR_POWERED_BY_DEATH])
        rr += handle_pbd_corpses(false) * 100;

    // Slow heal mutation.  Each level reduces your natural healing by
    // one third.
    if (player_mutation_level(MUT_SLOW_HEALING) > 0)
    {
        rr *= 3 - player_mutation_level(MUT_SLOW_HEALING);
        rr /= 3;
    }

    if (you.stat_zero[STAT_STR])
        rr /= 4;

    // Trog's Hand.  This circumvents the slow healing effect.
    if (you.attribute[ATTR_DIVINE_REGENERATION])
        rr += 100;

    return (rr);
}

int player_hunger_rate(void)
{
    int hunger = 3;

    if (player_in_bat_form())
        return (1);

    if (you.species == SP_TROLL)
        hunger += 3;            // in addition to the +3 for fast metabolism

    if (you.duration[DUR_REGENERATION] && you.hp < you.hp_max)
        hunger += 4;

    // If Cheibriados has slowed your life processes, you will hunger less.
    if (you.religion == GOD_CHEIBRIADOS && you.piety >= piety_breakpoint(0))
        hunger--;

    // Moved here from main.cc... maintaining the >= 40 behaviour.
    if (you.hunger >= 40)
    {
        if (you.duration[DUR_INVIS] > 0)
            hunger += 5;

        // Berserk has its own food penalty - excluding berserk haste.
        // Doubling the hunger cost for haste so that the per turn hunger
        // is consistent now that a hasted turn causes 50% the normal hunger
        // -cao
        if (you.duration[DUR_HASTE] > 0 && !you.berserk())
            hunger += 10;
    }

    if (you.species == SP_VAMPIRE)
    {
        switch (you.hunger_state)
        {
        case HS_STARVING:
        case HS_NEAR_STARVING:
            hunger -= 3;
            break;
        case HS_VERY_HUNGRY:
            hunger -= 2;
            break;
        case HS_HUNGRY:
            hunger--;
            break;
        case HS_SATIATED:
            break;
        case HS_FULL:
            hunger++;
            break;
        case HS_VERY_FULL:
            hunger += 2;
            break;
        case HS_ENGORGED:
            hunger += 3;
        }
    }
    else
    {
        hunger += player_mutation_level(MUT_FAST_METABOLISM);

        if (player_mutation_level(MUT_SLOW_METABOLISM) > 2)
            hunger -= 2;
        else if (player_mutation_level(MUT_SLOW_METABOLISM) > 0)
            hunger--;
    }

    // rings
    if (you.hp < you.hp_max
        && player_mutation_level(MUT_SLOW_HEALING) < 3)
    {
        hunger += 3 * player_equip(EQ_RINGS, RING_REGENERATION);
    }

    hunger += 4 * player_equip(EQ_RINGS, RING_HUNGER);
    hunger -= 2 * player_equip(EQ_RINGS, RING_SUSTENANCE);

    // troll leather armour
    if (you.species != SP_TROLL && you.hp < you.hp_max)
    {
        if (player_equip(EQ_BODY_ARMOUR, ARM_TROLL_LEATHER_ARMOUR))
            hunger += coinflip() ? 2 : 1;
    }

    // randarts
    hunger += scan_artefacts(ARTP_METABOLISM);

    // burden
    hunger += you.burden_state;

    if (hunger < 1)
        hunger = 1;

    return (hunger);
}

int player_spell_levels(void)
{
    int sl = (you.experience_level - 1) + (you.skills[SK_SPELLCASTING] * 2);

    bool fireball = false;
    bool delayed_fireball = false;

    if (sl > 99)
        sl = 99;

    for (int i = 0; i < 25; i++)
    {
        if (you.spells[i] == SPELL_FIREBALL)
            fireball = true;
        else if (you.spells[i] == SPELL_DELAYED_FIREBALL)
            delayed_fireball = true;

        if (you.spells[i] != SPELL_NO_SPELL)
            sl -= spell_difficulty(you.spells[i]);
    }

    // Fireball is free for characters with delayed fireball
    if (fireball && delayed_fireball)
        sl += spell_difficulty( SPELL_FIREBALL );

    // Note: This can happen because of level drain.  Maybe we should
    // force random spells out when that happens. -- bwr
    if (sl < 0)
        sl = 0;

    return (sl);
}

bool player_likes_chunks(bool permanently)
{
    return (player_mutation_level(MUT_GOURMAND) > 0
            || player_mutation_level(MUT_CARNIVOROUS) > 0
            || (!permanently && wearing_amulet(AMU_THE_GOURMAND)));
}

// If temp is set to false, temporary sources or resistance won't be counted.
int player_res_fire(bool calc_unid, bool temp, bool items)
{
    int rf = 0;

    if (items)
    {
        // rings of fire resistance/fire
        rf += player_equip( EQ_RINGS, RING_PROTECTION_FROM_FIRE, calc_unid );
        rf += player_equip( EQ_RINGS, RING_FIRE, calc_unid );

        // rings of ice
        rf -= player_equip( EQ_RINGS, RING_ICE, calc_unid );

        // Staves
        rf += player_equip( EQ_STAFF, STAFF_FIRE, calc_unid );

        // body armour:
        rf += 2 * player_equip( EQ_BODY_ARMOUR, ARM_DRAGON_ARMOUR );
        rf += player_equip( EQ_BODY_ARMOUR, ARM_GOLD_DRAGON_ARMOUR );
        rf -= player_equip( EQ_BODY_ARMOUR, ARM_ICE_DRAGON_ARMOUR );
        rf += 2 * player_equip( EQ_BODY_ARMOUR, ARM_DRAGON_HIDE );
        rf += player_equip( EQ_BODY_ARMOUR, ARM_GOLD_DRAGON_HIDE );
        rf -= player_equip( EQ_BODY_ARMOUR, ARM_ICE_DRAGON_HIDE );

        // ego armours
        rf += player_equip_ego_type( EQ_ALL_ARMOUR, SPARM_FIRE_RESISTANCE );
        rf += player_equip_ego_type( EQ_ALL_ARMOUR, SPARM_RESISTANCE );

        // randart weapons:
        rf += scan_artefacts(ARTP_FIRE, calc_unid);

        // Che bonus
        rf += che_boost(CB_RFIRE);
    }

    // species:
    if (you.species == SP_MUMMY)
        rf--;

    // mutations:
    rf += player_mutation_level(MUT_HEAT_RESISTANCE);
    rf += player_mutation_level(MUT_MOLTEN_SCALES) == 3 ? 1 : 0;

    // spells:
    if (temp)
    {
        if (you.duration[DUR_RESIST_FIRE] > 0)
            rf++;

        if (you.duration[DUR_FIRE_SHIELD])
            rf += 2;

        // transformations:
        switch (you.attribute[ATTR_TRANSFORMATION])
        {
        case TRAN_ICE_BEAST:
            rf--;
            break;
        case TRAN_DRAGON:
            rf += 2;
            break;
        }
    }

    if (rf < -3)
        rf = -3;
    else if (rf > 3)
        rf = 3;

    return (rf);
}

int player_res_steam(bool calc_unid, bool temp, bool items)
{
    int res = 0;

    if (you.species == SP_PALE_DRACONIAN)
        res += 2;

    if (items && player_equip(EQ_BODY_ARMOUR, ARM_STEAM_DRAGON_ARMOUR))
        res += 2;

    if (items && player_equip(EQ_BODY_ARMOUR, ARM_STEAM_DRAGON_HIDE))
        res += 2;

    return (res + player_res_fire(calc_unid, temp, items) / 2);
}

int player_res_cold(bool calc_unid, bool temp, bool items)
{
    int rc = 0;

    if (temp)
    {
        // spells:
        if (you.duration[DUR_RESIST_COLD] > 0)
            rc++;

        if (you.duration[DUR_FIRE_SHIELD])
            rc -= 2;

        // transformations:
        switch (you.attribute[ATTR_TRANSFORMATION])
        {
        case TRAN_ICE_BEAST:
            rc += 3;
            break;
        case TRAN_DRAGON:
            rc--;
            break;
        case TRAN_LICH:
            rc++;
            break;
        }

        if (you.species == SP_VAMPIRE)
        {
            if (you.hunger_state <= HS_NEAR_STARVING)
                rc += 2;
            else if (you.hunger_state < HS_SATIATED)
                rc++;
        }
    }

    if (items)
    {
        // rings of cold resistance/ice
        rc += player_equip( EQ_RINGS, RING_PROTECTION_FROM_COLD, calc_unid );
        rc += player_equip( EQ_RINGS, RING_ICE, calc_unid );

        // rings of fire
        rc -= player_equip( EQ_RINGS, RING_FIRE, calc_unid );

        // Staves
        rc += player_equip( EQ_STAFF, STAFF_COLD, calc_unid );

        // body armour:
        rc += 2 * player_equip( EQ_BODY_ARMOUR, ARM_ICE_DRAGON_ARMOUR );
        rc += player_equip( EQ_BODY_ARMOUR, ARM_GOLD_DRAGON_ARMOUR );
        rc -= player_equip( EQ_BODY_ARMOUR, ARM_DRAGON_ARMOUR );
        rc += 2 * player_equip( EQ_BODY_ARMOUR, ARM_ICE_DRAGON_HIDE );
        rc += player_equip( EQ_BODY_ARMOUR, ARM_GOLD_DRAGON_HIDE );
        rc -= player_equip( EQ_BODY_ARMOUR, ARM_DRAGON_HIDE );

        // ego armours
        rc += player_equip_ego_type( EQ_ALL_ARMOUR, SPARM_COLD_RESISTANCE );
        rc += player_equip_ego_type( EQ_ALL_ARMOUR, SPARM_RESISTANCE );

        // randart weapons:
        rc += scan_artefacts(ARTP_COLD, calc_unid);

        // Che bonus
        rc += che_boost(CB_RCOLD);
    }

    // mutations:
    rc += player_mutation_level(MUT_COLD_RESISTANCE);
    rc += player_mutation_level(MUT_ICY_BLUE_SCALES) == 3 ? 1 : 0;
    rc += player_mutation_level(MUT_SHAGGY_FUR) == 3 ? 1 : 0;

    if (rc < -3)
        rc = -3;
    else if (rc > 3)
        rc = 3;

    return (rc);
}

int player_res_acid(bool calc_unid, bool items)
{
    int res = 0;
    if (!transform_changed_physiology())
    {
        if (you.species == SP_YELLOW_DRACONIAN)
            res += 2;
    }

    if (items)
    {
        if (wearing_amulet(AMU_RESIST_CORROSION, calc_unid))
            res++;

        if (player_equip_ego_type(EQ_CLOAK, SPARM_PRESERVATION))
            res++;
    }

    if (you.religion == GOD_JIYVA && x_chance_in_y(you.piety, MAX_PIETY))
        res++;

    // mutations:
    res += floor(player_mutation_level(MUT_YELLOW_SCALES) / 3);

    return (res);
}

// Returns a factor X such that post-resistance acid damage can be calculated
// as pre_resist_damage * X / 100.
int player_acid_resist_factor()
{
    int res = player_res_acid();

    int factor = 100;

    if (res == 1)
        factor = 50;
    else if (res == 2)
        factor = 34;
    else if (res > 2)
    {
        factor = 30;
        while (res-- > 2 && factor >= 20)
            factor = factor * 90 / 100;
    }

    return (factor);
}

int player_res_electricity(bool calc_unid, bool temp, bool items)
{
    int re = 0;

    if (temp)
    {
        if (you.duration[DUR_INSULATION])
            re++;

        // transformations:
        if (you.attribute[ATTR_TRANSFORMATION] == TRAN_STATUE)
            re += 1;

        if (you.attribute[ATTR_DIVINE_LIGHTNING_PROTECTION])
            re = 3;
        else if (re > 1)
            re = 1;
    }

    if (items)
    {
        // staff
        re += player_equip( EQ_STAFF, STAFF_AIR, calc_unid );

        // body armour:
        re += player_equip( EQ_BODY_ARMOUR, ARM_STORM_DRAGON_ARMOUR );
        re += player_equip( EQ_BODY_ARMOUR, ARM_STORM_DRAGON_HIDE );

        // randart weapons:
        re += scan_artefacts(ARTP_ELECTRICITY, calc_unid);
    }

    // mutations:
    re += player_mutation_level(MUT_THIN_METALLIC_SCALES) == 3 ? 1 : 0;
    re += player_mutation_level(MUT_SHOCK_RESISTANCE);

    return (re);
}

bool player_control_teleport(bool calc_unid, bool temp, bool items)
{
    return ((temp && you.duration[DUR_CONTROL_TELEPORT])
            || (items
                && player_equip(EQ_RINGS, RING_TELEPORT_CONTROL, calc_unid))
            || player_mutation_level(MUT_TELEPORT_CONTROL));
}

int player_res_torment(bool, bool temp)
{
    return (player_mutation_level(MUT_TORMENT_RESISTANCE)
            || you.attribute[ATTR_TRANSFORMATION] == TRAN_LICH
            || you.species == SP_VAMPIRE && you.hunger_state == HS_STARVING
            || (temp &&
                (20 * player_mutation_level(MUT_STOCHASTIC_TORMENT_RESISTANCE)
                 >= random2(100))));
}

// Funny that no races are susceptible to poisons. {dlb}
// If temp is set to false, temporary sources or resistance won't be counted.
int player_res_poison(bool calc_unid, bool temp, bool items)
{
    int rp = 0;

    if (items)
    {
        // rings of poison resistance
        rp += player_equip( EQ_RINGS, RING_POISON_RESISTANCE, calc_unid );

        // Staves
        rp += player_equip( EQ_STAFF, STAFF_POISON, calc_unid );

        // ego armour:
        rp += player_equip_ego_type( EQ_ALL_ARMOUR, SPARM_POISON_RESISTANCE );

        // body armour:
        rp += player_equip( EQ_BODY_ARMOUR, ARM_GOLD_DRAGON_ARMOUR );
        rp += player_equip( EQ_BODY_ARMOUR, ARM_SWAMP_DRAGON_ARMOUR );
        rp += player_equip( EQ_BODY_ARMOUR, ARM_GOLD_DRAGON_HIDE );
        rp += player_equip( EQ_BODY_ARMOUR, ARM_SWAMP_DRAGON_HIDE );

        // randart weapons:
        rp += scan_artefacts(ARTP_POISON, calc_unid);
    }

    // mutations:
    rp += player_mutation_level(MUT_POISON_RESISTANCE);
    rp += player_mutation_level(MUT_SLIMY_GREEN_SCALES) == 3 ? 1 : 0;

    // Only thirsty vampires are naturally poison resistant.
    if (you.species == SP_VAMPIRE && you.hunger_state < HS_SATIATED)
        rp++;

    if (temp)
    {
        // spells:
        if (you.duration[DUR_RESIST_POISON] > 0)
            rp++;

        // transformations:
        switch (you.attribute[ATTR_TRANSFORMATION])
        {
        case TRAN_LICH:
        case TRAN_ICE_BEAST:
        case TRAN_STATUE:
        case TRAN_DRAGON:
            rp++;
            break;
        }
    }

    if (rp > 1)
        rp = 1;

    return (rp);
}

int player_res_sticky_flame(bool calc_unid, bool temp, bool items)
{
    int rsf = 0;

    if (you.species == SP_MOTTLED_DRACONIAN)
        rsf++;

    if (items && player_equip(EQ_BODY_ARMOUR, ARM_MOTTLED_DRAGON_ARMOUR))
        rsf++;
    if (items && player_equip(EQ_BODY_ARMOUR, ARM_MOTTLED_DRAGON_HIDE))
        rsf++;

    if (rsf > 1)
        rsf = 1;

    return (rsf);
}

int player_spec_death()
{
    int sd = 0;

    // Staves
    sd += player_equip( EQ_STAFF, STAFF_DEATH );

    // body armour:
    if (player_equip_ego_type( EQ_BODY_ARMOUR, SPARM_ARCHMAGI ))
        sd++;

    // species:
    if (you.species == SP_MUMMY)
    {
        if (you.experience_level >= 13)
            sd++;
        if (you.experience_level >= 26)
            sd++;
    }

    // transformations:
    if (you.attribute[ATTR_TRANSFORMATION] == TRAN_LICH)
        sd++;

    return sd;
}

int player_spec_holy()
{
    //if ( you.char_class == JOB_PRIEST || you.char_class == JOB_PALADIN )
    //  return 1;
    return 0;
}

int player_spec_fire()
{
    int sf = 0;

    // staves:
    sf += player_equip( EQ_STAFF, STAFF_FIRE );

    // rings of fire:
    sf += player_equip( EQ_RINGS, RING_FIRE );

    if (you.duration[DUR_FIRE_SHIELD])
        sf++;

    // if it's raining... {due}
    if (in_what_cloud(CLOUD_RAIN))
        sf--;

    return sf;
}

int player_spec_cold()
{
    int sc = 0;

    // staves:
    sc += player_equip( EQ_STAFF, STAFF_COLD );

    // rings of ice:
    sc += player_equip( EQ_RINGS, RING_ICE );

    return sc;
}

int player_spec_earth()
{
    int se = 0;

    // Staves
    se += player_equip( EQ_STAFF, STAFF_EARTH );

    return se;
}

int player_spec_air()
{
    int sa = 0;

    // Staves
    sa += player_equip( EQ_STAFF, STAFF_AIR );

    return sa;
}

int player_spec_conj()
{
    int sc = 0;

    // Staves
    sc += player_equip( EQ_STAFF, STAFF_CONJURATION );

    // armour of the Archmagi
    if (player_equip_ego_type( EQ_BODY_ARMOUR, SPARM_ARCHMAGI ))
        sc++;

    return sc;
}

int player_spec_ench()
{
    int se = 0;

    // Staves
    se += player_equip( EQ_STAFF, STAFF_ENCHANTMENT );

    // armour of the Archmagi
    if (player_equip_ego_type( EQ_BODY_ARMOUR, SPARM_ARCHMAGI ))
        se++;

    return se;
}

int player_spec_summ()
{
    int ss = 0;

    // Staves
    ss += player_equip( EQ_STAFF, STAFF_SUMMONING );

    // armour of the Archmagi
    if (player_equip_ego_type( EQ_BODY_ARMOUR, SPARM_ARCHMAGI ))
        ss++;

    return ss;
}

int player_spec_poison()
{
    int sp = 0;

    // Staves
    sp += player_equip( EQ_STAFF, STAFF_POISON );

    if (player_equip_unrand(UNRAND_OLGREB))
        sp++;

    return sp;
}

int player_energy()
{
    int pe = 0;

    // Staves
    pe += player_equip( EQ_STAFF, STAFF_ENERGY );

    return pe;
}

// If temp is set to false, temporary sources of resistance won't be
// counted.
int player_prot_life(bool calc_unid, bool temp, bool items)
{
    int pl = 0;

    // Hunger is temporary, true, but that's something you can control,
    // especially as life protection only increases the hungrier you
    // get.
    if (you.species == SP_VAMPIRE)
    {
        switch (you.hunger_state)
        {
        case HS_STARVING:
        case HS_NEAR_STARVING:
            pl = 3;
            break;
        case HS_VERY_HUNGRY:
        case HS_HUNGRY:
            pl = 2;
            break;
        case HS_SATIATED:
            pl = 1;
            break;
        default:
            break;
        }
    }

    // Same here.  Your piety status, and, hence, TSO's protection, is
    // something you can more or less control.
    if (you.religion == GOD_SHINING_ONE && you.piety > pl * 50)
        pl = you.piety / 50;

    if (temp)
    {
        // Now, transformations could stop at any time.
        switch (you.attribute[ATTR_TRANSFORMATION])
        {
        case TRAN_STATUE:
            pl++;
            break;
        case TRAN_LICH:
            pl += 3;
            break;
        default:
           break;
        }
    }

    if (items)
    {
        if (wearing_amulet(AMU_WARDING, calc_unid))
            pl++;

        // rings
        pl += player_equip(EQ_RINGS, RING_LIFE_PROTECTION, calc_unid);

        // armour (checks body armour only)
        pl += player_equip_ego_type(EQ_ALL_ARMOUR, SPARM_POSITIVE_ENERGY);

        // randart wpns
        pl += scan_artefacts(ARTP_NEGATIVE_ENERGY, calc_unid);

        // Che bonus
        pl += che_boost(CB_RNEG);
    }

    // undead/demonic power
    pl += player_mutation_level(MUT_NEGATIVE_ENERGY_RESISTANCE);

    pl = std::min(3, pl);

    return (pl);
}

// New player movement speed system... allows for a bit more than
// "player runs fast" and "player walks slow" in that the speed is
// actually calculated (allowing for centaurs to get a bonus from
// swiftness and other such things).  Levels of the mutation now
// also have meaning (before they all just meant fast).  Most of
// this isn't as fast as it used to be (6 for having anything), but
// even a slight speed advantage is very good... and we certainly don't
// want to go past 6 (see below). -- bwr
int player_movement_speed(bool ignore_burden)
{
    int mv = 10;

    // transformations
    if (you.attribute[ATTR_TRANSFORMATION] == TRAN_SPIDER)
        mv = 8;
    else if (player_in_bat_form())
        mv = 5; // but allowed minimum is six
    else if (you.attribute[ATTR_TRANSFORMATION] == TRAN_PIG)
        mv = 7;
    else if (you.swimming() && you.species == SP_MERFOLK)
        mv = 6;

    // armour
    if (player_equip_ego_type(EQ_BOOTS, SPARM_RUNNING))
        mv -= 2;

    // ponderous brand and artefact property
    mv += 2 * player_ponderousness();

    // In the air, can fly fast (should be lightly burdened).
    if (!ignore_burden && you.light_flight())
        mv--;

    // Swiftness is an Air spell, it doesn't work in water, but
    // flying players will move faster.
    if (you.duration[DUR_SWIFTNESS] > 0 && !you.in_water())
        mv -= (you.flight_mode() == FL_FLY ? 4 : 2);

    // Mutations: -2, -3, -4, unless innate and shapechanged.
    // Not when swimming, since it is "cover the ground quickly".
    if (player_mutation_level(MUT_FAST) > 0
        && (!you.innate_mutations[MUT_FAST] || !player_is_shapechanged())
        && !you.swimming())
    {
        mv -= player_mutation_level(MUT_FAST) + 1;
    }

    if (player_mutation_level(MUT_SLOW) > 0 && !player_is_shapechanged())
    {
        mv *= 10 + player_mutation_level(MUT_SLOW) * 2;
        mv /= 10;
    }

    // Burden
    if (!ignore_burden)
    {
        if (you.burden_state == BS_ENCUMBERED)
            mv++;
        else if (you.burden_state == BS_OVERLOADED)
            mv += 3;
    }

    // We'll use the old value of six as a minimum, with haste this could
    // end up as a speed of three, which is about as fast as we want
    // the player to be able to go (since 3 is 3.33x as fast and 2 is 5x,
    // which is a bit of a jump, and a bit too fast) -- bwr
    if (mv < 6)
        mv = 6;

    return (mv);
}

// This function differs from the above in that it's used to set the
// initial time_taken value for the turn.  Everything else (movement,
// spellcasting, combat) applies a ratio to this value.
int player_speed(void)
{
    int ps = 10;

    for (int i = 0; i < NUM_STATS; ++i)
        if (you.stat_zero[i] > 0)
            ps *= 2;

    if (you.duration[DUR_SLOW])
        ps *= 2;

    if (you.duration[DUR_HASTE])
        ps /= 2;

    switch (you.attribute[ATTR_TRANSFORMATION])
    {
    case TRAN_STATUE:
        ps *= 15;
        ps /= 10;
        break;

    default:
        break;
    }

    return ps;
}

int player_ponderousness()
{
    return (scan_artefacts(ARTP_PONDEROUS)
            + player_equip_ego_type(EQ_ALL_ARMOUR, SPARM_PONDEROUSNESS));
}

static int _player_armour_racial_bonus(const item_def& item)
{
    if (item.base_type != OBJ_ARMOUR)
        return 0;

    int racial_bonus = 0;
    const unsigned long armour_race = get_equip_race(item);

    // get the armour race value that corresponds to the character's race:
    const unsigned long racial_type
                            = ((player_genus(GENPC_DWARVEN)) ? ISFLAG_DWARVEN :
                               (player_genus(GENPC_ELVEN))   ? ISFLAG_ELVEN :
                               (you.species == SP_HILL_ORC)  ? ISFLAG_ORCISH
                                                             : 0);

    // Dwarven armour is universally good -- bwr
    if (armour_race == ISFLAG_DWARVEN)
        racial_bonus += 4;

    if (racial_type && armour_race == racial_type)
    {
        // Elven armour is light, but still gives one level to elves.
        // Orcish and Dwarven armour are worth +2 to the correct
        // species, plus the plus that anyone gets with dwarven armour.
        // -- bwr
        if (racial_type == ISFLAG_ELVEN)
            racial_bonus += 2;
        else
            racial_bonus += 4;

        // an additional bonus for Beogh worshippers
        if (you.religion == GOD_BEOGH && !player_under_penance())
        {
            if (you.piety >= 185)
                racial_bonus += racial_bonus * 9 / 4;
            else if (you.piety >= 160)
                racial_bonus += racial_bonus * 2;
            else if (you.piety >= 120)
                racial_bonus += racial_bonus * 7 / 4;
            else if (you.piety >= 80)
                racial_bonus += racial_bonus * 5 / 4;
            else if (you.piety >= 40)
                racial_bonus += racial_bonus * 3 / 4;
            else
                racial_bonus += racial_bonus / 4;
        }
    }

    return racial_bonus;
}

bool is_effectively_light_armour(const item_def *item)
{
    return (!item
            || (abs(property(*item, PARM_EVASION)) < 2));
}

bool player_effectively_in_light_armour()
{
    const item_def *armour = you.slot_item(EQ_BODY_ARMOUR, false);
    return is_effectively_light_armour(armour);
}

// This function returns true if the player has a radically different
// shape... minor changes like blade hands don't count, also note
// that lich transformation doesn't change the character's shape
// (so we end up with Naga-lichs, Spiggan-lichs, Minotaur-lichs)
// it just makes the character undead (with the benefits that implies). - bwr
bool player_is_shapechanged(void)
{
    if (you.attribute[ATTR_TRANSFORMATION] == TRAN_NONE
        || you.attribute[ATTR_TRANSFORMATION] == TRAN_BLADE_HANDS
        || you.attribute[ATTR_TRANSFORMATION] == TRAN_LICH)
    {
        return (false);
    }

    return (true);
}

// An evasion factor based on the player's body size, smaller == higher
// evasion size factor.
int player_evasion_size_factor()
{
    // XXX: you.body_size() implementations are incomplete, fix.
    const size_type size = you.body_size(PSIZE_BODY);
    return 2 * (SIZE_MEDIUM - size);
}

// The EV penalty to the player for wearing their current shield.
int player_adjusted_shield_evasion_penalty(int scale)
{
    const item_def *shield = you.slot_item(EQ_SHIELD, false);
    if (!shield)
        return (0);

    const int base_shield_penalty = -property(*shield, PARM_EVASION);
    return std::max(0,
                    (base_shield_penalty * scale
                     - you.skills[SK_SHIELDS] * scale
                     / (5 + player_evasion_size_factor())));
}

int player_raw_body_armour_evasion_penalty()
{
    const item_def *body_armour = you.slot_item(EQ_BODY_ARMOUR, false);
    if (!body_armour)
        return (0);

    const int base_ev_penalty = -property(*body_armour, PARM_EVASION);
    return base_ev_penalty;
}

int player_size_adjusted_body_armour_evasion_penalty(int scale)
{
    const int base_ev_penalty = player_raw_body_armour_evasion_penalty();
    if (!base_ev_penalty)
        return (0);

    const int size = you.body_size(PSIZE_BODY);

    const int size_bonus_factor = (size - SIZE_MEDIUM) * scale / 4;

    const int size_adjusted_penalty =
        std::max(0,
                 scale * base_ev_penalty
                 - size_bonus_factor * base_ev_penalty);

    return (size_adjusted_penalty);
}

// The EV penalty to the player for their worn body armour.
int player_adjusted_body_armour_evasion_penalty(int scale)
{
    const int base_ev_penalty = player_raw_body_armour_evasion_penalty();
    if (!base_ev_penalty)
        return (0);

    return ((base_ev_penalty
             + std::max(0, 3 * base_ev_penalty - you.strength()))
            * (45 - you.skills[SK_ARMOUR])
            * scale
            / 45);
}

// The total EV penalty to the player for all their worn armour items
// with a base EV penalty (i.e. EV penalty as a base armour property,
// not as a randart property).
static int _player_adjusted_evasion_penalty(const int scale)
{
    int piece_armour_evasion_penalty = 0;

    // Some lesser armours have small penalties now (barding).
    for (int i = EQ_MIN_ARMOUR; i < EQ_MAX_ARMOUR; i++)
    {
        if (i == EQ_SHIELD || !player_wearing_slot(i))
            continue;

        // [ds] Evasion modifiers for armour are negatives, change
        // those to positive for penalty calc.
        const int penalty = -property(you.inv[you.equip[i]], PARM_EVASION);
        if (penalty > 0)
            piece_armour_evasion_penalty += penalty;
    }

    return (piece_armour_evasion_penalty * scale +
            player_adjusted_body_armour_evasion_penalty(scale));
}

// EV bonuses that work even when helpless.
static int _player_para_evasion_bonuses(ev_ignore_type evit)
{
    int evbonus = 0;

    if (you.duration[DUR_PHASE_SHIFT] && !(evit & EV_IGNORE_PHASESHIFT))
        evbonus += 8;

    if (player_mutation_level(MUT_DISTORTION_FIELD) > 0)
        evbonus += player_mutation_level(MUT_DISTORTION_FIELD) + 1;

    return (evbonus);
}

// Player EV bonuses for various effects and transformations. This
// does not include kenku/merfolk EV bonuses for flight/swimming.
int player_evasion_bonuses(ev_ignore_type evit)
{
    int evbonus = _player_para_evasion_bonuses(evit);

    if (you.duration[DUR_AGILITY])
        evbonus += 5;

    if (you.duration[DUR_STONEMAIL])
        evbonus -= 2;

    evbonus += player_equip(EQ_RINGS_PLUS, RING_EVASION);

    if (player_equip_ego_type(EQ_WEAPON, SPWPN_EVASION))
        evbonus += 5;

    evbonus += scan_artefacts(ARTP_EVASION);

    // mutations
    if (player_mutation_level(MUT_ICY_BLUE_SCALES) > 1)
        evbonus--;
    if (player_mutation_level(MUT_MOLTEN_SCALES) > 1)
        evbonus--;
    evbonus -= std::max(0, player_mutation_level(MUT_SLIMY_GREEN_SCALES) - 1);
    if (player_mutation_level(MUT_GELATINOUS_BODY))
        evbonus += player_mutation_level(MUT_GELATINOUS_BODY) - 1;

    // transformation penalties/bonuses not covered by size alone:
    switch (you.attribute[ATTR_TRANSFORMATION])
    {
    case TRAN_STATUE:
        evbonus -= 5;                // stiff
        break;
    default:
        break;
    }

    return (evbonus);
}

// Player EV scaling for being flying kenku or swimming merfolk.
int player_scale_evasion(const int prescaled_ev, const int scale)
{
    switch (you.species)
    {
    case SP_MERFOLK:
        // Merfolk get an evasion bonus in water.
        if (you.swimming())
        {
            const int ev_bonus =
                std::min(9 * scale,
                         std::max(2 * scale,
                                  prescaled_ev / 4));
            return (prescaled_ev + ev_bonus);
        }
        break;

    case SP_KENKU:
        // Flying Kenku get an evasion bonus.
        if (you.flight_mode() == FL_FLY)
        {
            const int ev_bonus =
                std::min(9 * scale,
                         std::max(1 * scale,
                                  prescaled_ev / 5));
            return (prescaled_ev + ev_bonus);
        }
        break;

    default:
        break;
    }
    return (prescaled_ev);
}

// Total EV for player using the revised 0.6 evasion model.
int player_evasion(ev_ignore_type evit)
{
    const int size_factor = player_evasion_size_factor();
    // Repulsion fields and size are all that matters when paralysed or
    // at 0 dex.
    if ((you.cannot_move() || you.stat_zero[STAT_DEX])
        && !(evit & EV_IGNORE_HELPLESS))
    {
        const int paralysed_base_ev = 2 + size_factor / 2;
        const int repulsion_ev = _player_para_evasion_bonuses(evit);
        return std::max(1, paralysed_base_ev + repulsion_ev);
    }

    const int scale = 100;
    const int size_base_ev = (10 + size_factor) * scale;

    const int adjusted_evasion_penalty =
        _player_adjusted_evasion_penalty(scale);

    // The last two parameters are not important.
    const int ev_dex = stepdown_value(you.dex(), 10, 24, 72, 72);

    const int dodge_bonus =
        (7 + you.skills[SK_DODGING] * ev_dex) * scale
        / (20 - size_factor);

    // [ds] Dodging penalty for being in high EVP armour, almost
    // identical to v0.5/4.1 penalty, but with the EVP discount being
    // 1 instead of 0.5 so that leather armour is fully discounted.
    // The 1 EVP of leather armour may still incur an
    // adjusted_evasion_penalty, however.
    const int armour_dodge_penalty =
        std::max(0,
                 (30 * player_size_adjusted_body_armour_evasion_penalty(scale)
                  - 30 * scale)
                 / std::max(1, (int) you.strength()));

    // Adjust dodge bonus for the effects of being suited up in armour.
    const int armour_adjusted_dodge_bonus =
        std::max(0, dodge_bonus - armour_dodge_penalty);

    const int adjusted_shield_penalty =
        player_adjusted_shield_evasion_penalty(scale);

    const int prestepdown_evasion =
        size_base_ev
        + armour_adjusted_dodge_bonus
        - adjusted_evasion_penalty
        - adjusted_shield_penalty;

    const int poststepdown_evasion =
        stepdown_value(prestepdown_evasion, 20*scale, 30*scale, 60*scale, -1);

    const int evasion_bonuses = player_evasion_bonuses(evit) * scale;

    const int prescaled_evasion =
        poststepdown_evasion + evasion_bonuses;

    const int final_evasion =
        player_scale_evasion(prescaled_evasion, scale);

    return (unscale_round_up(final_evasion, scale));
}

int player_body_armour_racial_spellcasting_bonus(const int scale)
{
    const item_def *body_armour = you.slot_item(EQ_BODY_ARMOUR, false);
    if (!body_armour)
        return (0);

    const unsigned long armour_race = get_equip_race(*body_armour);

    // Get the armour race value that corresponds to the character's
    // race:
    const unsigned long player_race
                            = ((player_genus(GENPC_DWARVEN)) ? ISFLAG_DWARVEN :
                               (player_genus(GENPC_ELVEN))   ? ISFLAG_ELVEN :
                               (you.species == SP_HILL_ORC)  ? ISFLAG_ORCISH
                                                             : 0);
    int armour_racial_spellcasting_bonus = 0;
    if (armour_race & ISFLAG_ELVEN)
        armour_racial_spellcasting_bonus += 25;

    if (armour_race & ISFLAG_DWARVEN)
        armour_racial_spellcasting_bonus -= 15;

    if (armour_race & player_race)
        armour_racial_spellcasting_bonus += 15;

    return (armour_racial_spellcasting_bonus * scale);
}

// Returns the spellcasting penalty (increase in spell failure) for the
// player's worn body armour and shield.
int player_armour_shield_spell_penalty()
{
    const int scale = 100;

    const int body_armour_penalty =
        std::max(25 * player_adjusted_body_armour_evasion_penalty(scale)
                    - player_body_armour_racial_spellcasting_bonus(scale),
                 0);

    const int total_penalty = body_armour_penalty
                 + 25 * player_adjusted_shield_evasion_penalty(scale)
                 - 20 * scale;

    return (std::max(total_penalty, 0) / scale);
}

int player_magical_power(void)
{
    int ret = 0;

    ret += 13 * player_equip(EQ_STAFF, STAFF_POWER);
    ret +=  9 * player_equip(EQ_RINGS, RING_MAGICAL_POWER);
    ret +=      scan_artefacts(ARTP_MAGICAL_POWER);

    return (ret);
}

int player_mag_abil(bool is_weighted)
{
    int ma = 0;

    // Brilliance Potion
    ma += 6 * (you.duration[DUR_BRILLIANCE] ? 1 : 0);

    ma += 3 * player_equip(EQ_RINGS, RING_WIZARDRY);

    // Staves
    ma += 4 * player_equip(EQ_STAFF, STAFF_WIZARDRY);

    // armour of the Archmagi (checks body armour only)
    ma += 2 * player_equip_ego_type(EQ_BODY_ARMOUR, SPARM_ARCHMAGI);

    return ((is_weighted) ? ((ma * you.intel()) / 10) : ma);
}

int player_shield_class(void)   //jmf: changes for new spell
{
    int shield = 0;
    int stat = 0;

    if (you.incapacitated())
        return (0);

    if (player_wearing_slot(EQ_SHIELD))
    {
        const item_def& item = you.inv[you.equip[EQ_SHIELD]];
        int base_shield = property(item, PARM_AC);

        int racial_bonus = _player_armour_racial_bonus(item);

        // bonus applied only to base, see above for effect:
        shield += base_shield * 100;
        shield += base_shield * 5 * you.skills[SK_SHIELDS];
        shield += base_shield * racial_bonus * 10 / 3;

        shield += item.plus * 100;

        if (item.sub_type == ARM_BUCKLER)
            stat = you.dex() * 38;
        else if (item.sub_type == ARM_LARGE_SHIELD)
            stat = you.dex() * 12 + you.strength() * 26;
        else
            stat = you.dex() * 19 + you.strength() * 19;
    }
    else
    {
        if (you.duration[DUR_MAGIC_SHIELD])
        {
            stat   =  600 + you.skills[SK_EVOCATIONS] * 50;
            shield += 300 + you.skills[SK_EVOCATIONS] * 25;
        }

        if (!you.duration[DUR_FIRE_SHIELD]
            && you.duration[DUR_CONDENSATION_SHIELD])
        {
            shield += 300 + (you.skills[SK_ICE_MAGIC] * 25);
            stat    = std::max(stat, you.intel() * 38);
        }
    }

    if (you.duration[DUR_DIVINE_SHIELD])
    {
        shield += you.attribute[ATTR_DIVINE_SHIELD] * 150;
        stat = std::max(stat, int(you.attribute[ATTR_DIVINE_SHIELD] * 300));
    }

    if (shield + stat > 0)
        shield += skill_bump(SK_SHIELDS) * 38;

    // mutations
    shield += player_mutation_level(MUT_LARGE_BONE_PLATES) > 0 ? 100 + player_mutation_level(MUT_LARGE_BONE_PLATES) * 100 : 0;      // +2, +3, +4

    return (shield + stat + 50) / 100;
}

int player_sust_abil(bool calc_unid)
{
    int sa = 0;

    sa += player_equip(EQ_RINGS, RING_SUSTAIN_ABILITIES, calc_unid);

    return (sa);
}

int carrying_capacity(burden_state_type bs)
{
    // Yuck.  We need this for gameplay - it nerfs small forms too much
    // otherwise - but there's no good way to rationalize here...  --sorear
    int used_weight = std::max(you.body_weight(), you.body_weight(true));

    int cap = (2 * used_weight) + (you.strength() * 300)
              + (you.airborne() ? 1000 : 0);
    // We are nice to the lighter species in that strength adds absolutely
    // instead of relatively to body weight. --dpeg

    if (you.stat_zero[STAT_STR])
        cap /= 2;

    if (bs == BS_UNENCUMBERED)
        return ((cap * 5) / 6);
    else if (bs == BS_ENCUMBERED)
        return ((cap * 11) / 12);
    else
        return (cap);
}

int burden_change(void)
{
    const burden_state_type old_burdenstate = you.burden_state;
    const bool was_flying_light = you.light_flight();

    you.burden = 0;

    if (you.duration[DUR_STONEMAIL])
        you.burden += 800;

    for (int bu = 0; bu < ENDOFPACK; bu++)
    {
        if (you.inv[bu].quantity < 1)
            continue;

        you.burden += item_mass( you.inv[bu] ) * you.inv[bu].quantity;
    }

    you.burden_state = BS_UNENCUMBERED;
    set_redraw_status( REDRAW_BURDEN );
    you.redraw_evasion = true;

    // changed the burdened levels to match the change to max_carried
    if (you.burden < carrying_capacity(BS_UNENCUMBERED))
    {
        you.burden_state = BS_UNENCUMBERED;

        // this message may have to change, just testing {dlb}
        if (old_burdenstate != you.burden_state)
            mpr("Your possessions no longer seem quite so burdensome.");
    }
    else if (you.burden < carrying_capacity(BS_ENCUMBERED))
    {
        you.burden_state = BS_ENCUMBERED;

        if (old_burdenstate != you.burden_state)
        {
            mpr("You are being weighed down by all of your possessions.");
            learned_something_new(HINT_HEAVY_LOAD);
        }
    }
    else
    {
        you.burden_state = BS_OVERLOADED;

        if (old_burdenstate != you.burden_state)
        {
            mpr("You are being crushed by all of your possessions.");
            learned_something_new(HINT_HEAVY_LOAD);
        }
    }

    // Stop travel if we get burdened (as from potions of might/levitation
    // wearing off).
    if (you.burden_state > old_burdenstate)
        interrupt_activity( AI_BURDEN_CHANGE );

    const bool is_flying_light = you.light_flight();

    if (is_flying_light != was_flying_light)
    {
        mpr(is_flying_light ? "You feel quicker in the air."
                            : "You feel heavier in the air.");
    }

    return (you.burden);
}

// force is true for forget_map command on level map.
void forget_map(int chance_forgotten, bool force)
{
    ASSERT(!crawl_state.game_is_arena());

    if (force && !yesno("Really forget level map?", true, 'n'))
        return;

    // The radius is only used in labyrinths.
    const bool use_lab_check = (!force && you.level_type == LEVEL_LABYRINTH
                                && chance_forgotten < 100);
    const int radius = (use_lab_check && you.species == SP_MINOTAUR) ? 40*40
                                                                     : 25*25;
    for (rectangle_iterator ri(0); ri; ++ri)
    {
        if (!you.see_cell(*ri)
            && (force || x_chance_in_y(chance_forgotten, 100)
                || use_lab_check && (you.pos()-*ri).abs() > radius))
        {
            env.map_knowledge(*ri).clear();
#ifdef USE_TILE
            tile_forget_map(*ri);
#endif
        }
    }

#ifdef USE_TILE
    tiles.update_minimap_bounds();
#endif
}

void gain_exp( unsigned int exp_gained, unsigned int* actual_gain,
               unsigned int* actual_avail_gain)
{
    if (crawl_state.game_is_arena())
        return;
    if (crawl_state.game_is_sprint() && you.level_type == LEVEL_ABYSS)
        return;

    if (player_equip_ego_type( EQ_BODY_ARMOUR, SPARM_ARCHMAGI ))
        exp_gained = div_rand_round( exp_gained, 4 );

    const unsigned long old_exp   = you.experience;
    const int           old_avail = you.exp_available;

    dprf("gain_exp: %d", exp_gained );

    if (you.experience + exp_gained > (unsigned int)MAX_EXP_TOTAL)
        you.experience = MAX_EXP_TOTAL;
    else
        you.experience += exp_gained;

    if (you.duration[DUR_SAGE])
    {
        // Bonus skill training from Sage.
        you.exp_available =
            (exp_gained * you.sage_bonus_degree) / 100 + exp_gained / 2;
        practise(EX_SAGE, you.sage_bonus_skill);
        you.exp_available = old_avail;
        exp_gained /= 2;
    }

    if (crawl_state.game_is_sprint())
    {
        exp_gained = sprint_modify_exp(exp_gained);
    }

    if (you.exp_available + exp_gained > (unsigned int)MAX_EXP_POOL)
        you.exp_available = MAX_EXP_POOL;
    else
        you.exp_available += exp_gained;

    level_change();

    if (actual_gain != NULL)
        *actual_gain = you.experience - old_exp;

    if (actual_avail_gain != NULL)
        *actual_avail_gain = you.exp_available - old_avail;
}

static void _draconian_scale_colour_message()
{
    switch (you.species)
    {
    case SP_RED_DRACONIAN:
        mpr("Your scales start taking on a fiery red colour.",
            MSGCH_INTRINSIC_GAIN);
        break;
    case SP_WHITE_DRACONIAN:
        mpr("Your scales start taking on an icy white colour.",
            MSGCH_INTRINSIC_GAIN);
        break;
    case SP_GREEN_DRACONIAN:
        mpr("Your scales start taking on a green colour.",
            MSGCH_INTRINSIC_GAIN);
        // Green draconians get this at level 7.
        perma_mutate(MUT_POISON_RESISTANCE, 1);
        break;
    case SP_YELLOW_DRACONIAN:
        mpr("Your scales start taking on a golden yellow colour.",
            MSGCH_INTRINSIC_GAIN);
        break;
    case SP_GREY_DRACONIAN:
       mpr("Your scales start turning grey.",
                        MSGCH_INTRINSIC_GAIN);
        break;
    case SP_BLACK_DRACONIAN:
        mpr("Your scales start turning black.",
            MSGCH_INTRINSIC_GAIN);
        break;
    case SP_PURPLE_DRACONIAN:
        mpr("Your scales start taking on a rich purple colour.",
            MSGCH_INTRINSIC_GAIN);
        break;
    case SP_MOTTLED_DRACONIAN:
        mpr("Your scales start taking on a weird mottled pattern.",
            MSGCH_INTRINSIC_GAIN);
        break;
    case SP_PALE_DRACONIAN:
        mpr("Your scales start fading to a pale grey colour.",
            MSGCH_INTRINSIC_GAIN);
        break;
    case SP_BASE_DRACONIAN:
        mpr("");
        break;

    default:
        break;
    }
}

void level_change(bool skip_attribute_increase)
{
    const bool wiz_cmd = crawl_state.prev_cmd == CMD_WIZARD
                      || crawl_state.repeat_cmd == CMD_WIZARD;

    // necessary for the time being, as level_change() is called
    // directly sometimes {dlb}
    you.redraw_experience = true;

    while (you.experience_level < 27
           && you.experience > exp_needed(you.experience_level + 2))
    {
        if (!skip_attribute_increase && !wiz_cmd)
        {
            crawl_state.cancel_cmd_all();

            if (is_processing_macro())
                flush_input_buffer(FLUSH_ABORT_MACRO);
        }

        const int old_hp = you.hp;
        const int old_maxhp = you.hp_max;

        int hp_adjust = 0;
        int mp_adjust = 0;

        // [ds] Make sure we increment you.experience_level and apply
        // any stat/hp increases only after we've cleared all prompts
        // for this experience level. If we do part of the work before
        // the prompt, and a player on telnet gets disconnected, the
        // SIGHUP will save Crawl in the in-between state and rob the
        // player of their level-up perks.

        const int new_exp = you.experience_level + 1;

        if (new_exp <= you.max_level)
        {
            mprf(MSGCH_INTRINSIC_GAIN,
                 "Welcome back to level %d!", new_exp);

            // No more prompts for this XL past this point.

            you.experience_level = new_exp;
            // Gain back the hp and mp we lose in lose_level().  -- bwr
            inc_hp(4, true);
            inc_mp(1, true);
        }
        else  // Character has gained a new level
        {
            if (new_exp == 27)
            {
               mprf(MSGCH_INTRINSIC_GAIN,
                    "You have reached level 27, the final one!");
            }
            else
            {
               mprf(MSGCH_INTRINSIC_GAIN, "You have reached level %d!",
                    new_exp);
            }

            if (!(new_exp % 3) && !skip_attribute_increase)
                attribute_increase();

            int brek = 0;

            if (new_exp > 21)
                brek = 2 + new_exp % 2;
            else if (new_exp > 12)
                brek = 4;                  // up from 2 + rand(3) -- bwr
            else
                brek = 5 + new_exp % 2;    // up from 3 + rand(4) -- bwr

            you.experience_level = new_exp;
            inc_hp(brek, true);
            inc_mp(1, true);

            switch (you.species)
            {
            case SP_HUMAN:
                if (!(you.experience_level % 5))
                    modify_stat(STAT_RANDOM, 1, false, "level gain");
                break;

            case SP_HIGH_ELF:
                if (you.experience_level % 3)
                    hp_adjust--;

                if (!(you.experience_level % 2))
                    mp_adjust++;

                if (!(you.experience_level % 3))
                {
                    modify_stat((coinflip() ? STAT_INT
                                            : STAT_DEX), 1, false,
                                "level gain");
                }
                break;

            case SP_DEEP_ELF:
                if (you.experience_level < 17)
                    hp_adjust--;

                if (!(you.experience_level % 3))
                    hp_adjust--;

                mp_adjust++;

                if (!(you.experience_level % 4))
                    modify_stat(STAT_INT, 1, false, "level gain");
                break;

            case SP_SLUDGE_ELF:
                if (you.experience_level % 3)
                    hp_adjust--;
                else
                    mp_adjust++;

                if (!(you.experience_level % 4))
                {
                    modify_stat((coinflip() ? STAT_INT
                                            : STAT_DEX), 1, false,
                                "level gain");
                }
                break;

            case SP_MOUNTAIN_DWARF:
                if (!(you.experience_level % 2))
                    hp_adjust++;

                if (!(you.experience_level % 3))
                    mp_adjust--;

                if (!(you.experience_level % 4))
                    modify_stat(STAT_STR, 1, false, "level gain");
                break;

            case SP_DEEP_DWARF:
                hp_adjust++;

                if (you.experience_level == 14)
                {
                    mpr("You feel somewhat more resistant.",
                        MSGCH_INTRINSIC_GAIN);
                    perma_mutate(MUT_NEGATIVE_ENERGY_RESISTANCE, 1);
                }

                if ((you.experience_level == 9)
                    || (you.experience_level == 18))
                {
                    perma_mutate(MUT_PASSIVE_MAPPING, 1);
                }

                if (!(you.experience_level % 4))
                {
                    modify_stat(coinflip() ? STAT_STR
                                           : STAT_INT, 1, false,
                                "level gain");
                }
                break;

            case SP_HALFLING:
                if (!(you.experience_level % 5))
                    modify_stat(STAT_DEX, 1, false, "level gain");

                if (you.experience_level % 3)
                    hp_adjust--;

                break;

            case SP_KOBOLD:
                if (!(you.experience_level % 5))
                {
                    modify_stat((coinflip() ? STAT_STR
                                            : STAT_DEX), 1, false,
                                "level gain");
                }

                if (you.experience_level < 17)
                    hp_adjust--;

                if (!(you.experience_level % 2))
                    hp_adjust--;
                break;

            case SP_HILL_ORC:
                // lower because of HD raise -- bwr
                // if (you.experience_level < 17)
                //     hp_adjust++;

                if (!(you.experience_level % 2))
                    hp_adjust++;

                if (!(you.experience_level % 3))
                    mp_adjust--;

                if (!(you.experience_level % 5))
                    modify_stat(STAT_STR, 1, false, "level gain");
                break;

            case SP_MUMMY:
                if (you.experience_level == 13 || you.experience_level == 26)
                {
                    mpr("You feel more in touch with the powers of death.",
                        MSGCH_INTRINSIC_GAIN);
                }

                if (you.experience_level == 13)  // level 13 for now -- bwr
                {
                    mpr("You can now infuse your body with magic to restore "
                        "decomposition.", MSGCH_INTRINSIC_GAIN);
                }
                break;

            case SP_VAMPIRE:
                if (you.experience_level == 3)
                {
                    if (you.hunger_state > HS_SATIATED)
                    {
                        mpr("If you weren't so full you could now transform "
                            "into a vampire bat.", MSGCH_INTRINSIC_GAIN);
                    }
                    else
                    {
                        mpr("You can now transform into a vampire bat.",
                            MSGCH_INTRINSIC_GAIN);
                    }
                }
                else if (you.experience_level == 6)
                {
                    mpr("You can now bottle potions of blood from corpses.",
                        MSGCH_INTRINSIC_GAIN);
                }
                else if (you.experience_level == 10)
                {
                    mpr("Cursed equipment will now meld into your body when "
                        "transforming into a vampire bat.",
                        MSGCH_INTRINSIC_GAIN);
                }
                break;

            case SP_NAGA:
                hp_adjust++;

                if (!(you.experience_level % 4))
                    modify_stat(STAT_RANDOM, 1, false, "level gain");

                if (!(you.experience_level % 3))
                {
                    mpr("Your skin feels tougher.", MSGCH_INTRINSIC_GAIN);
                    you.redraw_armour_class = true;
                }
                break;

            case SP_TROLL:
                hp_adjust++;

                if (!(you.experience_level % 2))
                    hp_adjust++;

                if (you.experience_level % 3)
                    mp_adjust--;

                if (!(you.experience_level % 3))
                    modify_stat(STAT_STR, 1, false, "level gain");
                break;

            case SP_OGRE:
                hp_adjust++;

                if (!(you.experience_level % 3))
                    modify_stat(STAT_STR, 1, false, "level gain");
                break;

            case SP_BASE_DRACONIAN:
                if (you.experience_level >= 7)
                {
                    you.species = random_draconian_player_species();
#ifdef USE_TILE
                    init_player_doll();
#endif
                    _draconian_scale_colour_message();
#ifdef USE_TILE
                    redraw_screen();
#endif
                }
            case SP_RED_DRACONIAN:
            case SP_WHITE_DRACONIAN:
            case SP_GREEN_DRACONIAN:
            case SP_YELLOW_DRACONIAN:
            // Grey is handled later.
            case SP_BLACK_DRACONIAN:
            case SP_PURPLE_DRACONIAN:
            case SP_MOTTLED_DRACONIAN:
            case SP_PALE_DRACONIAN:
                if (you.experience_level == 14)
                {
                    switch (you.species)
                    {
                    case SP_RED_DRACONIAN:
                        perma_mutate(MUT_HEAT_RESISTANCE, 1);
                        break;
                    case SP_WHITE_DRACONIAN:
                        perma_mutate(MUT_COLD_RESISTANCE, 1);
                        break;
                    default:
                        break;
                    }
                }
                else if (you.species == SP_BLACK_DRACONIAN
                         && you.experience_level == 18)
                {
                    perma_mutate(MUT_SHOCK_RESISTANCE, 1);
                }
                else if (you.species == SP_GREY_DRACONIAN
                         && you.experience_level == 7)
                {
                    modify_stat(STAT_RANDOM, 1, false, "level gain");
                }

                if (!(you.experience_level % 3))
                    hp_adjust++;

                if (!(you.experience_level % 4) && you.experience_level > 7)
                {
                    mpr("Your scales feel tougher.", MSGCH_INTRINSIC_GAIN);
                    you.redraw_armour_class = true;
                    modify_stat(STAT_RANDOM, 1, false, "level gain");
                }
                break;

            case SP_GREY_DRACONIAN:
                if (!(you.experience_level % 3))
                    hp_adjust+=2;

                if (!(you.experience_level % 2))
                {
                    mpr("Your scales feel tougher.", MSGCH_INTRINSIC_GAIN);
                    you.redraw_armour_class = true;
                }

                if (!(you.experience_level % 3)) // and levels 4, 7 while immature
                    modify_stat(STAT_RANDOM, 1, false, "level gain");
                break;

            case SP_CENTAUR:
                if (!(you.experience_level % 4))
                {
                    modify_stat((coinflip() ? STAT_STR
                                            : STAT_DEX), 1, false,
                                "level gain");
                }

                // lowered because of HD raise -- bwr
                // if (you.experience_level < 17)
                //     hp_adjust++;

                if (!(you.experience_level % 2))
                    hp_adjust++;

                if (!(you.experience_level % 3))
                    mp_adjust--;
                break;

            case SP_DEMIGOD:
                if (!(you.experience_level % 2))
                    modify_stat(STAT_RANDOM, 1, false, "level gain");

                // lowered because of HD raise -- bwr
                // if (you.experience_level < 17)
                //    hp_adjust++;

                if (!(you.experience_level % 2))
                    hp_adjust++;

                if (you.experience_level % 3)
                    mp_adjust++;
                break;

            case SP_SPRIGGAN:
                if (you.experience_level < 17)
                    hp_adjust--;

                if (you.experience_level % 3)
                    hp_adjust--;

                mp_adjust++;

                if (!(you.experience_level % 5))
                {
                    modify_stat((coinflip() ? STAT_INT
                                            : STAT_DEX), 1, false,
                                "level gain");
                }
                break;

            case SP_MINOTAUR:
                // lowered because of HD raise -- bwr
                // if (you.experience_level < 17)
                //     hp_adjust++;

                if (!(you.experience_level % 2))
                    hp_adjust++;

                if (!(you.experience_level % 2))
                    mp_adjust--;

                if (!(you.experience_level % 4))
                {
                    modify_stat((coinflip() ? STAT_STR
                                            : STAT_DEX), 1, false,
                                "level gain");
                }
                break;

            case SP_DEMONSPAWN:
            {
                bool gave_message = false;
                int level = 0;
                mutation_type first_body_facet = NUM_MUTATIONS;

                for (unsigned i = 0; i < you.demonic_traits.size(); ++i)
                {
                    if (is_body_facet(you.demonic_traits[i].mutation))
                    {
                        if (first_body_facet < NUM_MUTATIONS
                            && you.demonic_traits[i].mutation
                                != first_body_facet)
                        {
                            if (you.experience_level == level)
                            {
                                mpr("You feel monstrous as your "
                                     "demonic heritage exerts itself.",
                                     MSGCH_MUTATION);

                                mark_milestone("monstrous", "is a "
                                               "monstrous demonspawn!");
                            }

                            i = you.demonic_traits.size();
                            break;
                        }

                        if (first_body_facet == NUM_MUTATIONS)
                        {
                            first_body_facet = you.demonic_traits[i].mutation;
                            level = you.demonic_traits[i].level_gained;
                        }
                    }
                }

                for (unsigned i = 0; i < you.demonic_traits.size(); ++i)
                {
                    if (you.demonic_traits[i].level_gained
                        == you.experience_level)
                    {
                        if (!gave_message)
                        {
                            mpr("Your demonic ancestry asserts itself...",
                                MSGCH_INTRINSIC_GAIN);

                            gave_message = true;
                        }
                        perma_mutate(you.demonic_traits[i].mutation, 1);
                    }
                }

                if (!(you.experience_level % 4))
                    modify_stat(STAT_RANDOM, 1, false, "level gain");
                break;
            }

            case SP_GHOUL:
                // lowered because of HD raise -- bwr
                // if (you.experience_level < 17)
                //     hp_adjust++;

                if (!(you.experience_level % 2))
                    hp_adjust++;

                if (!(you.experience_level % 3))
                    mp_adjust--;

                if (!(you.experience_level % 5))
                    modify_stat(STAT_STR, 1, false, "level gain");
                break;

            case SP_KENKU:
                if (you.experience_level < 17)
                    hp_adjust--;

                if (!(you.experience_level % 3))
                    hp_adjust--;

                if (!(you.experience_level % 4))
                    modify_stat(STAT_RANDOM, 1, false, "level gain");

                if (you.experience_level == 5)
                {
                    mpr("You have gained the ability to fly.",
                        MSGCH_INTRINSIC_GAIN);
                }
                else if (you.experience_level == 15)
                    mpr("You can now fly continuously.", MSGCH_INTRINSIC_GAIN);
                break;

            case SP_MERFOLK:
                if (!(you.experience_level % 5))
                    modify_stat(STAT_RANDOM, 1, false, "level gain");
                break;

            case SP_CAT:
                hp_adjust--;
                hp_adjust--;

                if (you.experience_level % 2)
                    mp_adjust++;

                if (!(you.experience_level % 5))
                {
                    modify_stat((coinflip() ? STAT_INT
                                            : STAT_DEX), 1, false,
                                "level gain");
                }

                if (you.experience_level == 6 || you.experience_level == 12)
                    perma_mutate(MUT_SHAGGY_FUR, 1);

                if (you.lives + you.deaths < you.experience_level/3 && you.lives < 3)
                {
                    you.lives++;
                    mpr("Extra life!", MSGCH_INTRINSIC_GAIN);
                }
                break;


            default:
                break;
            }
        }

        // add hp and mp adjustments - GDL
        inc_max_hp(hp_adjust);
        inc_max_mp(mp_adjust);

        deflate_hp(you.hp_max, false);

        you.hp = old_hp * you.hp_max / old_maxhp;
        you.magic_points = std::max(0, you.magic_points);

        // Get "real" values for note-taking, i.e. ignore Berserk,
        // transformations or equipped items.
        const int note_maxhp = get_real_hp(false, false);
        const int note_maxmp = get_real_mp(false);

        char buf[200];
        sprintf(buf, "HP: %d/%d MP: %d/%d",
                std::min(you.hp, note_maxhp), note_maxhp,
                std::min(you.magic_points, note_maxmp), note_maxmp);
        take_note(Note(NOTE_XP_LEVEL_CHANGE, you.experience_level, 0, buf));

        // recalculate for game
        calc_hp();
        calc_mp();

        if (you.experience_level > you.max_level)
            you.max_level = you.experience_level;

        xom_is_stimulated(16);

        learned_something_new(HINT_NEW_LEVEL);
    }

    redraw_skill(you.your_name, player_title());

    // Increase tutorial time-out now that it's actually become useful
    // for a longer time.
    if (Hints.hints_left && you.experience_level >= 7)
        hints_finished();
}

// Here's a question for you: does the ordering of mods make a difference?
// (yes) -- are these things in the right order of application to stealth?
// - 12mar2000 {dlb}
int check_stealth(void)
{
    ASSERT(!crawl_state.game_is_arena());
#ifdef WIZARD
    // Extreme stealthiness can be enforced by wizmode stealth setting.
    if (you.skills[SK_STEALTH] > 27)
        return (1000);
#endif

    if (you.attribute[ATTR_SHADOWS] || you.berserk() || you.stat_zero[STAT_DEX])
        return (0);

    int stealth = you.dex() * 3;

    if (you.skills[SK_STEALTH])
    {
        if (player_genus(GENPC_DRACONIAN))
            stealth += (you.skills[SK_STEALTH] * 12);
        else
        {
            switch (you.species) // why not use body_size here?
            {
            case SP_TROLL:
            case SP_OGRE:
            case SP_CENTAUR:
                stealth += (you.skills[SK_STEALTH] * 9);
                break;
            case SP_MINOTAUR:
                stealth += (you.skills[SK_STEALTH] * 12);
                break;
            case SP_VAMPIRE:
                // Thirsty/bat-form vampires are (much) more stealthy
                if (you.hunger_state == HS_STARVING)
                    stealth += (you.skills[SK_STEALTH] * 21);
                else if (player_in_bat_form()
                         || you.hunger_state <= HS_NEAR_STARVING)
                {
                    stealth += (you.skills[SK_STEALTH] * 20);
                }
                else if (you.hunger_state < HS_SATIATED)
                    stealth += (you.skills[SK_STEALTH] * 19);
                else
                    stealth += (you.skills[SK_STEALTH] * 18);
                break;
            case SP_HALFLING:
            case SP_KOBOLD:
            case SP_SPRIGGAN:
            case SP_NAGA:       // not small but very good at stealth
            case SP_CAT:
                stealth += (you.skills[SK_STEALTH] * 18);
                break;
            default:
                stealth += (you.skills[SK_STEALTH] * 15);
                break;
            }
        }
    }

    if (you.burden_state > BS_UNENCUMBERED)
        stealth /= you.burden_state;

    if (you.confused())
        stealth /= 3;

    const item_def *arm = you.slot_item(EQ_BODY_ARMOUR, false);
    const item_def *cloak = you.slot_item(EQ_CLOAK, false);
    const item_def *boots = you.slot_item(EQ_BOOTS, false);

    if (arm)
    {
        // [ds] New stealth penalty formula from rob: SP = 6 * (EP^2)
        const int ep = -property(*arm, PARM_EVASION);
        const int penalty = 6 * ep * ep;
#if 0
        dprf("Stealth penalty for armour (ep: %d): %d", ep, penalty);
#endif
        stealth -= penalty;
    }

    if (cloak && get_equip_race(*cloak) == ISFLAG_ELVEN)
        stealth += 20;

    if (boots)
    {
        if (get_armour_ego_type(*boots) == SPARM_STEALTH)
            stealth += 50;

        if (get_equip_race(*boots) == ISFLAG_ELVEN)
            stealth += 20;
    }

    if ( you.duration[DUR_STEALTH] )
        stealth += 80;

    if (you.duration[DUR_AGILITY])
        stealth += 50;

    stealth += scan_artefacts( ARTP_STEALTH );

    if (you.airborne())
        stealth += 10;
    else if (you.in_water())
    {
        // Merfolk can sneak up on monsters underwater -- bwr
        if (you.species == SP_MERFOLK)
            stealth += 50;
        else if ( !you.can_swim() && !you.extra_balanced() )
            stealth /= 2;       // splashy-splashy
    }
    else if (you.species == SP_CAT && !you.attribute[ATTR_TRANSFORMATION])
        stealth += 20;  // paws

    // Radiating silence is the negative complement of shouting all the
    // time... a sudden change from background noise to no noise is going
    // to clue anything in to the fact that something is very wrong...
    // a personal silence spell would naturally be different, but this
    // silence radiates for a distance and prevents monster spellcasting,
    // which pretty much gives away the stealth game.
    // this penalty is dependent on the actual amount of ambient noise
    // in the level -doy
    if (you.duration[DUR_SILENCE])
        stealth -= 50 + current_level_ambient_noise();

    // Mutations.
    stealth += 25 * player_mutation_level(MUT_THIN_SKELETAL_STRUCTURE);
    stealth += 40 * player_mutation_level(MUT_NIGHTSTALKER);
    if (player_mutation_level(MUT_TRANSLUCENT_SKIN) > 1)
        stealth += 20 * (player_mutation_level(MUT_TRANSLUCENT_SKIN) - 1);

    // it's easier to be stealthy when there's a lot of background noise
    stealth += 2 * current_level_ambient_noise();

    stealth = std::max(0, stealth);

    return (stealth);
}

static const char *_get_rotting_how()
{
    ASSERT(you.rotting > 0 || you.species == SP_GHOUL);

    if (you.rotting > 15)
        return (" before your eyes");
    if (you.rotting > 8)
        return (" away quickly");
    if (you.rotting > 4)
        return (" badly");

    if (you.species == SP_GHOUL)
        return (" faster than usual");

    return ("");
}

// Returns the medium duration value which is usually announced by a special
// message ("XY is about to time out") or a change of colour in the
// status display.
// Note that these values cannot be relied on when playing since there are
// random decrements precisely to avoid this.
int get_expiration_threshold(duration_type dur)
{
    switch (dur)
    {
    case DUR_QUAD_DAMAGE:
        return (3 * BASELINE_DELAY); // per client.qc

    case DUR_FIRE_SHIELD:
    case DUR_SILENCE: // no message
        return (5 * BASELINE_DELAY);

    case DUR_DEFLECT_MISSILES:
    case DUR_REPEL_MISSILES:
    case DUR_REGENERATION:
    case DUR_INSULATION:
    case DUR_STONEMAIL:
    case DUR_SWIFTNESS:
    case DUR_INVIS:
    case DUR_HASTE:
    // The following are not shown in the status lines.
    case DUR_ICY_ARMOUR:
    case DUR_PHASE_SHIFT:
    case DUR_CONTROL_TELEPORT:
    case DUR_DEATH_CHANNEL:
        return (6 * BASELINE_DELAY);

    case DUR_LEVITATION:
    case DUR_TRANSFORMATION: // not on status
    case DUR_DEATHS_DOOR:    // not on status
    case DUR_SLIMIFY:
        return (10 * BASELINE_DELAY);

    // These get no messages when they "flicker".
    case DUR_SAGE:
    case DUR_BARGAIN:
        return (15 * BASELINE_DELAY);

    case DUR_CONFUSING_TOUCH:
        return (20 * BASELINE_DELAY);

    default:
        return (0);
    }
}

// Is a given duration about to expire?
bool dur_expiring(duration_type dur)
{
    const int value = you.duration[dur];
    if (value <= 0)
        return (false);

    return (value <= get_expiration_threshold(dur));
}

static void _output_expiring_message(duration_type dur, const char* msg)
{
    if (you.duration[dur])
    {
        const bool expires = dur_expiring(dur);
        mprf("%s%s", expires ? "Expiring: " : "", msg);
    }
}

static void _display_vampire_status()
{
    std::string msg = "At your current hunger state you ";
    std::vector<std::string> attrib;

    switch (you.hunger_state)
    {
        case HS_STARVING:
            attrib.push_back("resist poison");
            attrib.push_back("significantly resist cold");
            attrib.push_back("strongly resist negative energy");
            attrib.push_back("resist torment");
            attrib.push_back("do not heal.");
            break;
        case HS_NEAR_STARVING:
            attrib.push_back("resist poison");
            attrib.push_back("significantly resist cold");
            attrib.push_back("strongly resist negative energy");
            attrib.push_back("have an extremely slow metabolism");
            attrib.push_back("heal slowly.");
            break;
        case HS_HUNGRY:
        case HS_VERY_HUNGRY:
            attrib.push_back("resist poison");
            attrib.push_back("resist cold");
            attrib.push_back("significantly resist negative energy");
            if (you.hunger_state == HS_HUNGRY)
                attrib.push_back("have a slow metabolism");
            else
                attrib.push_back("have a very slow metabolism");
            attrib.push_back("heal slowly.");
            break;
        case HS_SATIATED:
            attrib.push_back("resist negative energy.");
            break;
        case HS_FULL:
            attrib.push_back("have a fast metabolism");
            attrib.push_back("heal quickly.");
            break;
        case HS_VERY_FULL:
            attrib.push_back("have a very fast metabolism");
            attrib.push_back("heal quickly.");
            break;
        case HS_ENGORGED:
            attrib.push_back("have an extremely fast metabolism");
            attrib.push_back("heal extremely quickly.");
            break;
    }

    if (!attrib.empty())
    {
        msg += comma_separated_line(attrib.begin(), attrib.end());
        mpr(msg.c_str());
    }
}

// Durations and similar temporary status effects.
static void _display_durations()
{
    if (you.duration[DUR_SAGE])
    {
        std::string msg  = "You are studying ";
                    msg += skill_name(you.sage_bonus_skill);
                    msg += ".";
        _output_expiring_message(DUR_SAGE, msg.c_str());
    }

    _output_expiring_message(DUR_BARGAIN, "You get a bargain in shops.");

    if (you.duration[DUR_BREATH_WEAPON])
        mpr("You are short of breath.");

    if (you.duration[DUR_LIQUID_FLAMES])
        mpr("You are covered in liquid flames.");

    if (you.duration[DUR_FIRE_SHIELD])
    {
        _output_expiring_message(DUR_FIRE_SHIELD,
                                 "You are surrounded by a ring of flames.");
        _output_expiring_message(DUR_FIRE_SHIELD,
                                 "You are immune to clouds of flame.");
    }

    _output_expiring_message(DUR_ICY_ARMOUR,
                             "You are protected by an icy armour.");

    _output_expiring_message(DUR_REPEL_MISSILES,
                             "You are protected from missiles.");

    _output_expiring_message(DUR_DEFLECT_MISSILES, "You deflect missiles.");

    if (you.duration[DUR_PRAYER])
        mpr("You are praying.");

    // Disease and regen influence each other.
    if (you.disease)
    {
        if (!you.duration[DUR_REGENERATION])
            mpr("You are sick.");
        else
        {
            _output_expiring_message(DUR_REGENERATION,
                                     "recuperating from your illness");
        }
    }
    else
    {
        bool no_heal =
            (you.species == SP_VAMPIRE && you.hunger_state == HS_STARVING)
            || (player_mutation_level(MUT_SLOW_HEALING) == 3);

        if (!no_heal)
            _output_expiring_message(DUR_REGENERATION, "regenerating");
    }

    _output_expiring_message(DUR_SWIFTNESS, "You can move swiftly.");

    _output_expiring_message(DUR_INSULATION, "You are insulated.");

    _output_expiring_message(DUR_STONEMAIL,
                             "You are covered in scales of stone.");

    if (you.duration[DUR_CONTROLLED_FLIGHT])
        mpr("You can control your flight.");

    if (you.duration[DUR_TELEPORT])
        mpr("You are about to teleport.");

    _output_expiring_message(DUR_CONTROL_TELEPORT,
                             "You can control teleportation.");

    _output_expiring_message(DUR_DEATH_CHANNEL, "You are channeling the dead.");

    _output_expiring_message(DUR_PHASE_SHIFT,
                             "You are out of phase with the material plane.");

    _output_expiring_message(DUR_SILENCE, "You radiate silence.");

    if (you.duration[DUR_STONESKIN])
        mpr("Your skin is tough as stone.");

    if (you.duration[DUR_SEE_INVISIBLE])
        mpr("You can see invisible.");

    std::string invis_mes = "You are invisible";
    if (you.backlit())
        invis_mes += " (but backlit and visible).";
    else
        invis_mes += ".";

    _output_expiring_message(DUR_INVIS, invis_mes.c_str());

    if (you.confused())
        mpr("You are confused.");

    // TODO: Distinguish between mermaids and sirens!
    if (you.beheld())
        mpr("You are mesmerised.");

    // How exactly did you get to show the status?
    if (you.paralysed())
        mpr("You are paralysed.");
    if (you.petrified())
        mpr("You are petrified.");
    if (you.asleep())
        mpr("You are asleep.");

    if (you.duration[DUR_EXHAUSTED])
        mpr("You are exhausted.");

    if (you.duration[DUR_SLOW] && you.duration[DUR_HASTE])
        mpr("You are under both slowing and hasting effects.");
    else if (you.duration[DUR_SLOW])
        mpr("Your actions are slowed.");
    else if (you.duration[DUR_HASTE])
        _output_expiring_message(DUR_HASTE, "Your actions are hasted.");

    if (you.duration[DUR_MIGHT])
        mpr("You are mighty.");
    if (you.duration[DUR_BRILLIANCE])
        mpr("You are brilliant.");
    if (you.duration[DUR_AGILITY])
        mpr("You are agile.");

    if (you.duration[DUR_DIVINE_VIGOUR])
        mpr("You are divinely vigorous.");

    if (you.duration[DUR_DIVINE_STAMINA])
        mpr("You are divinely fortified.");

    if (you.berserk())
        mpr("You are possessed by a berserker rage.");

    if (you.airborne())
    {
        const bool expires = dur_expiring(DUR_LEVITATION)
                             && !you.permanent_flight();

        mprf(expires ? MSGCH_WARN : MSGCH_PLAIN,
             "%sYou are hovering above the floor.",
             expires ? "Expiring: " : "");
    }

    if (you.attribute[ATTR_HELD])
        mpr("You are held in a net.");

    if (you.duration[DUR_POISONING])
    {
        mprf("You are %s poisoned.",
             (you.duration[DUR_POISONING] > 10) ? "extremely" :
             (you.duration[DUR_POISONING] > 5)  ? "very" :
             (you.duration[DUR_POISONING] > 3)  ? "quite"
                                                : "mildly" );
    }

    if (you.disease)
    {
        int high = 120 * BASELINE_DELAY;
        int low  =  40 * BASELINE_DELAY;
        mprf("You are %sdiseased.",
             (you.disease > high) ? "badly " :
             (you.disease >  low) ? ""
                                 : "mildly ");
    }

    if (you.rotting || you.species == SP_GHOUL)
        mprf("Your flesh is rotting%s.", _get_rotting_how());

    // Prints a contamination message.
    contaminate_player(0, false, true);

    if (you.duration[DUR_CONFUSING_TOUCH])
    {
        int hi = 40 * BASELINE_DELAY;
        int low = 20 * BASELINE_DELAY;
        mprf("Your hands are glowing %s red.",
             (you.duration[DUR_CONFUSING_TOUCH] > hi) ? "an extremely bright" :
             (you.duration[DUR_CONFUSING_TOUCH] > low) ? "bright"
                                                      : "a soft");
    }

    if (you.duration[DUR_SURE_BLADE])
    {
        mprf("You have a %sbond with your blade.",
             (you.duration[DUR_SURE_BLADE] > 15 * BASELINE_DELAY) ? "strong " :
             (you.duration[DUR_SURE_BLADE] >  5 * BASELINE_DELAY) ? ""
                                                 : "weak ");
    }
}

static void _display_movement_speed()
{
    const int move_cost = (player_speed() * player_movement_speed()) / 10;

    const bool water  = you.in_water();
    const bool swim   = you.swimming();

    const bool lev    = you.airborne();
    const bool fly    = (you.flight_mode() == FL_FLY);
    const bool swift  = (you.duration[DUR_SWIFTNESS] > 0);

    mprf( "Your %s speed is %s%s%s.",
          // order is important for these:
          (swim)    ? "swimming" :
          (water)   ? "wading" :
          (fly)     ? "flying" :
          (lev)     ? "levitating"
                    : "movement",

          (water && !swim)  ? "uncertain and " :
          (!water && swift) ? "aided by the wind" : "",

          (!water && swift) ? ((move_cost >= 10) ? ", but still "
                                                 : " and ")
                            : "",

          (move_cost <   8) ? "very quick" :
          (move_cost <  10) ? "quick" :
          (move_cost == 10) ? "average" :
          (move_cost <  13) ? "slow"
                            : "very slow" );
}

static void _display_tohit()
{
    const int to_hit = calc_your_to_hit(false) * 2;
    dprf("To-hit: %d", to_hit);
/*
    // Messages based largely on percentage chance of missing the
    // average EV 10 humanoid, and very agile EV 30 (pretty much
    // max EV for monsters currently).
    //
    // "awkward"    - need lucky hit (less than EV)
    // "difficult"  - worse than 2 in 3
    // "hard"       - worse than fair chance
    mprf("%s given your current equipment.",
         (to_hit <   1) ? "You are completely incapable of fighting" :
         (to_hit <   5) ? "Hitting even clumsy monsters is extremely awkward" :
         (to_hit <  10) ? "Hitting average monsters is awkward" :
         (to_hit <  15) ? "Hitting average monsters is difficult" :
         (to_hit <  20) ? "Hitting average monsters is hard" :
         (to_hit <  30) ? "Very agile monsters are a bit awkward to hit" :
         (to_hit <  45) ? "Very agile monsters are a bit difficult to hit" :
         (to_hit <  60) ? "Very agile monsters are a bit hard to hit" :
         (to_hit < 100) ? "You feel comfortable with your ability to fight"
                        : "You feel confident with your ability to fight" );
*/
}

static std::string _attack_delay_desc(int attack_delay)
{
    return ((attack_delay >= 200) ? "extremely slow" :
            (attack_delay >= 155) ? "very slow" :
            (attack_delay >= 125) ? "quite slow" :
            (attack_delay >= 105) ? "below average" :
            (attack_delay >=  95) ? "average" :
            (attack_delay >=  75) ? "above average" :
            (attack_delay >=  55) ? "quite fast" :
            (attack_delay >=  45) ? "very fast" :
            (attack_delay >=  35) ? "extremely fast" :
                                    "blindingly fast");
}

static void _display_attack_delay()
{
    const random_var delay = calc_your_attack_delay();

    // Scale to fit the displayed weapon base delay, i.e.,
    // normal speed is 100 (as in 100%).
    // We could also compute the variance if desired.
    const int avg = static_cast<int>(round(10 * delay.expected()));

    std::string msg = "Your attack speed is " + _attack_delay_desc(avg) + ".";

#ifdef DEBUG_DIAGNOSTICS
    if (you.wizard)
    {
        const int max = 10 * delay.max();

        msg += colour_string(make_stringf(" %d%% (max %d%%)", avg, max),
                             channel_to_colour(MSGCH_DIAGNOSTICS));
    }
#endif

    mpr(msg);
}

void display_char_status()
{
    if (you.is_undead == US_SEMI_UNDEAD && you.hunger_state == HS_ENGORGED)
        mpr("You feel almost alive.");
    else if (you.is_undead)
        mpr("You are undead.");
    else if (you.duration[DUR_DEATHS_DOOR])
    {
        _output_expiring_message(DUR_DEATHS_DOOR,
                                 "You are standing in death's doorway.");
    }
    else
        mpr("You are alive.");

    const int halo_size = you.halo_radius2();
    if (halo_size >= 0)
    {
        if (halo_size > 37)
            mpr("You are illuminated by a large divine halo.");
        else if (halo_size > 10)
            mpr("You are illuminated by a divine halo.");
        else
            mpr("You are illuminated by a small divine halo.");
    }

    if (you.species == SP_VAMPIRE)
        _display_vampire_status();

    if (you.duration[DUR_TRANSFORMATION] > 0)
        mpr(transform_desc(false));

    if (you.burden_state == BS_ENCUMBERED)
        mpr("You are burdened.");
    else if (you.burden_state == BS_OVERLOADED)
        mpr("You are overloaded with stuff.");
    else if (you.species == SP_KENKU && you.flight_mode() == FL_FLY)
    {
        if (you.travelling_light())
            mpr("Your small burden allows quick flight.");
        else
            mpr("Your heavy burden is slowing your flight.");
    }

    _display_durations();

    _display_movement_speed();
    _display_tohit();
    _display_attack_delay();

    // magic resistance
    mprf("You are %s resistant to hostile enchantments.",
         magic_res_adjective(you.res_magic()).c_str());

    // character evaluates their ability to sneak around:
    mprf("You feel %s.", stealth_desc(check_stealth()).c_str());
    dprf("stealth: %d", check_stealth());
}

bool player_item_conserve(bool calc_unid)
{
    return (player_equip(EQ_AMULET, AMU_CONSERVATION, calc_unid)
            || player_equip_ego_type(EQ_CLOAK, SPARM_PRESERVATION)
            || (you.religion == GOD_JIYVA
                && you.piety >= piety_breakpoint(4)));
}

int player_mental_clarity(bool calc_unid, bool items)
{
    const int ret = (3 * player_equip(EQ_AMULET, AMU_CLARITY, calc_unid)
                       * items)
                     + player_mutation_level(MUT_CLARITY);

    return ((ret > 3) ? 3 : ret);
}

int player_spirit_shield(bool calc_unid)
{
    return player_equip(EQ_AMULET, AMU_GUARDIAN_SPIRIT, calc_unid)
           + player_equip_ego_type(EQ_ALL_ARMOUR, SPARM_SPIRIT_SHIELD);
}

// Returns whether the player has the effect of the amulet from a
// non-amulet source.
bool extrinsic_amulet_effect(jewellery_type amulet)
{
    switch (amulet)
    {
    case AMU_CONTROLLED_FLIGHT:
        return (you.duration[DUR_CONTROLLED_FLIGHT]
                || player_genus(GENPC_DRACONIAN)
                || (you.species == SP_KENKU && you.experience_level >= 5)
                || you.attribute[ATTR_TRANSFORMATION] == TRAN_DRAGON
                || you.attribute[ATTR_TRANSFORMATION] == TRAN_BAT);
    case AMU_CLARITY:
        return (player_mutation_level(MUT_CLARITY) > 0);
    case AMU_RESIST_CORROSION:
        if (you.religion == GOD_JIYVA && you.piety >= piety_breakpoint(2))
            return (true);
        // else fall-through
    case AMU_CONSERVATION:
        return (player_equip_ego_type(EQ_CLOAK, SPARM_PRESERVATION) > 0
                || (you.religion == GOD_JIYVA
                     && you.piety >= piety_breakpoint(4)));
    case AMU_THE_GOURMAND:
        return (player_mutation_level(MUT_GOURMAND) > 0);
    default:
        return (false);
    }
}

bool wearing_amulet(jewellery_type amulet, bool calc_unid)
{
    if (extrinsic_amulet_effect(amulet))
        return (true);

    if (!player_wearing_slot(EQ_AMULET))
        return (false);

    const item_def& amu(you.inv[you.equip[EQ_AMULET]]);
    return (amu.sub_type == amulet && (calc_unid || item_type_known(amu)));
}

static int _species_exp_mod(species_type species)
{
    if (player_genus(GENPC_DRACONIAN, species))
        return 14;
    else if (player_genus(GENPC_DWARVEN, species))
        return 13;
    switch (species)
    {
        case SP_HUMAN:
        case SP_HALFLING:
        case SP_HILL_ORC:
        case SP_KOBOLD:
            return 10;
        case SP_OGRE:
            return 11;
        case SP_SLUDGE_ELF:
        case SP_NAGA:
        case SP_GHOUL:
        case SP_MERFOLK:
            return 12;
        case SP_SPRIGGAN:
        case SP_KENKU:
            return 13;
        case SP_DEEP_ELF:
        case SP_CENTAUR:
        case SP_MINOTAUR:
        case SP_MUMMY:
        case SP_CAT:
            return 14;
        case SP_HIGH_ELF:
        case SP_VAMPIRE:
        case SP_TROLL:
            return 15;
        case SP_DEMIGOD:
        case SP_DEMONSPAWN:
            return 16;
        default:
            return 0;
    }
}

unsigned int exp_needed(int lev)
{
    lev--;

    unsigned long level = 0;

    // Basic plan:
    // Section 1: levels  1- 5, second derivative goes 10-10-20-30.
    // Section 2: levels  6-13, second derivative is exponential/doubling.
    // Section 3: levels 14-27, second derivative is constant at 6000.
    //
    // Section three is constant so we end up with high levels at about
    // their old values (level 27 at 850k), without delta2 ever decreasing.
    // The values that are considerably different (ie level 13 is now 29000,
    // down from 41040 are because the second derivative goes from 9040 to
    // 1430 at that point in the original, and then slowly builds back
    // up again).  This function smoothes out the old level 10-15 area
    // considerably.

    // Here's a table:
    //
    // level      xp      delta   delta2
    // =====   =======    =====   ======
    //   1           0        0       0
    //   2          10       10      10
    //   3          30       20      10
    //   4          70       40      20
    //   5         140       70      30
    //   6         270      130      60
    //   7         520      250     120
    //   8        1010      490     240
    //   9        1980      970     480
    //  10        3910     1930     960
    //  11        7760     3850    1920
    //  12       15450     7690    3840
    //  13       29000    13550    5860
    //  14       48500    19500    5950
    //  15       74000    25500    6000
    //  16      105500    31500    6000
    //  17      143000    37500    6000
    //  18      186500    43500    6000
    //  19      236000    49500    6000
    //  20      291500    55500    6000
    //  21      353000    61500    6000
    //  22      420500    67500    6000
    //  23      494000    73500    6000
    //  24      573500    79500    6000
    //  25      659000    85500    6000
    //  26      750500    91500    6000
    //  27      848000    97500    6000


    switch (lev)
    {
    case 1:
        level = 1;
        break;
    case 2:
        level = 10;
        break;
    case 3:
        level = 30;
        break;
    case 4:
        level = 70;
        break;

    default:
        if (lev < 13)
        {
            lev -= 4;
            level = 10 + 10 * lev + (60 << lev);
        }
        else
        {
            lev -= 12;
            level = 15500 + 10500 * lev + 3000 * lev * lev;
        }
        break;
    }

    return ((level - 1) * _species_exp_mod(you.species) / 10);
}

// returns bonuses from rings of slaying, etc.
int slaying_bonus(weapon_property_type which_affected, bool ranged)
{
    int ret = 0;

    if (which_affected == PWPN_HIT)
    {
        ret += player_equip( EQ_RINGS_PLUS, RING_SLAYING );
        ret += scan_artefacts(ARTP_ACCURACY);
        if (player_equip_ego_type(EQ_GLOVES, SPARM_ARCHERY))
            ret += ranged ? 5 : -1;
    }
    else if (which_affected == PWPN_DAMAGE)
    {
        ret += player_equip( EQ_RINGS_PLUS2, RING_SLAYING );
        ret += scan_artefacts(ARTP_DAMAGE);
        if (player_equip_ego_type(EQ_GLOVES, SPARM_ARCHERY))
            ret += ranged ? 3 : -1;
    }

    ret += std::min(you.duration[DUR_SLAYING] / (13 * BASELINE_DELAY), 6);

    return (ret);
}

// Checks each equip slot for an evokable item (jewellery or randart).
// Returns true if any of these has the same ability as the one handed in.
bool items_give_ability(const int slot, artefact_prop_type abil)
{
    for (int i = EQ_WEAPON; i < NUM_EQUIP; i++)
    {
        if (!player_wearing_slot(i))
            continue;

        const int eq = you.equip[i];

        // skip item to compare with
        if (eq == slot)
            continue;

        // only weapons give their effects when in our hands
        if (i == EQ_WEAPON && you.inv[ eq ].base_type != OBJ_WEAPONS)
            continue;

        if (eq == EQ_LEFT_RING || eq == EQ_RIGHT_RING)
        {
            if (abil == ARTP_LEVITATE && you.inv[eq].sub_type == RING_LEVITATION)
                return (true);
            if (abil == ARTP_INVISIBLE && you.inv[eq].sub_type == RING_INVISIBILITY)
                return (true);
        }
        else if (eq == EQ_AMULET)
        {
            if (abil == ARTP_BERSERK && you.inv[eq].sub_type == AMU_RAGE)
                return (true);
        }

        // other items are not evokable
        if (!is_artefact( you.inv[ eq ] ))
            continue;

        if (artefact_wpn_property(you.inv[ eq ], abil))
            return (true);
    }

    // none of the equipped items possesses this ability
    return (false);
}

// Checks each equip slot for a randart, and adds up all of those with
// a given property. Slow if any randarts are worn, so avoid where
// possible.
int scan_artefacts(artefact_prop_type which_property, bool calc_unid)
{
    int retval = 0;

    for (int i = EQ_WEAPON; i < NUM_EQUIP; ++i)
    {
        if (!player_wearing_slot(i))
            continue;

        const int eq = you.equip[i];

        // Only weapons give their effects when in our hands.
        if (i == EQ_WEAPON && you.inv[ eq ].base_type != OBJ_WEAPONS)
            continue;

        if (!is_artefact( you.inv[ eq ] ))
            continue;

        // Ignore unidentified items [TileCrawl dump enhancements].
        if (!item_ident(you.inv[ eq ], ISFLAG_KNOW_PROPERTIES)
            && !calc_unid)
        {
            continue;
        }

        retval += artefact_wpn_property( you.inv[ eq ], which_property );
    }

    return (retval);
}

void dec_hp(int hp_loss, bool fatal, const char *aux)
{
    ASSERT(!crawl_state.game_is_arena());

    if (!fatal && you.hp < 1)
        you.hp = 1;

    if (!fatal && hp_loss >= you.hp)
        hp_loss = you.hp - 1;

    if (hp_loss < 1)
        return;

    // If it's not fatal, use ouch() so that notes can be taken. If it IS
    // fatal, somebody else is doing the bookkeeping, and we don't want to mess
    // with that.
    if (!fatal && aux)
        ouch(hp_loss, NON_MONSTER, KILLED_BY_SOMETHING, aux);
    else
        you.hp -= hp_loss;

    you.redraw_hit_points = true;
}

void dec_mp(int mp_loss)
{
    ASSERT(!crawl_state.game_is_arena());

    if (mp_loss < 1)
        return;

    you.magic_points -= mp_loss;

    you.magic_points = std::max(0, you.magic_points);

    if (Options.magic_point_warning
        && you.magic_points < (you.max_magic_points
                               * Options.magic_point_warning) / 100)
    {
        mpr( "* * * LOW MAGIC WARNING * * *", MSGCH_DANGER );
    }

    take_note(Note(NOTE_MP_CHANGE, you.magic_points, you.max_magic_points));
    you.redraw_magic_points = true;
}

bool enough_hp(int minimum, bool suppress_msg)
{
    ASSERT(!crawl_state.game_is_arena());

    // We want to at least keep 1 HP. -- bwr
    if (you.hp < minimum + 1)
    {
        if (!suppress_msg)
            mpr("You haven't enough vitality at the moment.");

        crawl_state.cancel_cmd_again();
        crawl_state.cancel_cmd_repeat();
        return (false);
    }

    return (true);
}

bool enough_mp(int minimum, bool suppress_msg, bool include_items)
{
    ASSERT(!crawl_state.game_is_arena());

    bool rc = false;

    if (get_real_mp(include_items) < minimum)
    {
        if (!suppress_msg)
            mpr("You haven't enough magic capacity.");
    }
    else if (you.magic_points < minimum)
    {
        if (!suppress_msg)
            mpr("You haven't enough magic at the moment.");
    }
    else
        rc = true;

    if (!rc)
    {
        crawl_state.cancel_cmd_again();
        crawl_state.cancel_cmd_repeat();
    }

    return (rc);
}

// Note that "max_too" refers to the base potential, the actual
// resulting max value is subject to penalties, bonuses, and scalings.
void inc_mp(int mp_gain, bool max_too)
{
    ASSERT(!crawl_state.game_is_arena());

    if (mp_gain < 1)
        return;

    bool wasnt_max = (you.magic_points < you.max_magic_points);

    you.magic_points += mp_gain;

    if (max_too)
        inc_max_mp(mp_gain);

    if (you.magic_points > you.max_magic_points)
        you.magic_points = you.max_magic_points;

    if (wasnt_max && you.magic_points == you.max_magic_points)
        interrupt_activity(AI_FULL_MP);

    take_note(Note(NOTE_MP_CHANGE, you.magic_points, you.max_magic_points));
    you.redraw_magic_points = true;
}

// Note that "max_too" refers to the base potential, the actual
// resulting max value is subject to penalties, bonuses, and scalings.
// To avoid message spam, don't take notes when HP increases.
void inc_hp(int hp_gain, bool max_too)
{
    ASSERT(!crawl_state.game_is_arena());

    if (hp_gain < 1)
        return;

    bool wasnt_max = (you.hp < you.hp_max);

    you.hp += hp_gain;

    if (max_too)
        inc_max_hp( hp_gain );

    if (you.hp > you.hp_max)
        you.hp = you.hp_max;

    if (wasnt_max && you.hp == you.hp_max)
        interrupt_activity(AI_FULL_HP);

    you.redraw_hit_points = true;
}

void rot_hp(int hp_loss)
{
    you.base_hp -= hp_loss;
    calc_hp();

    if (you.species != SP_GHOUL)
        xom_is_stimulated(hp_loss * 32);

    you.redraw_hit_points = true;
}

void unrot_hp(int hp_recovered)
{
    if (hp_recovered >= 5000 - you.base_hp)
        you.base_hp = 5000;
    else
        you.base_hp += hp_recovered;

    calc_hp();

    you.redraw_hit_points = true;
}

int player_rotted()
{
    return (5000 - you.base_hp);
}

void rot_mp(int mp_loss)
{
    you.base_magic_points -= mp_loss;
    calc_mp();

    you.redraw_magic_points = true;
}

void inc_max_hp( int hp_gain )
{
    you.base_hp2 += hp_gain;
    calc_hp();

    take_note(Note(NOTE_MAXHP_CHANGE, you.hp_max));
    you.redraw_hit_points = true;
}

void dec_max_hp( int hp_loss )
{
    you.base_hp2 -= hp_loss;
    calc_hp();

    take_note(Note(NOTE_MAXHP_CHANGE, you.hp_max));
    you.redraw_hit_points = true;
}

void inc_max_mp( int mp_gain )
{
    you.base_magic_points2 += mp_gain;
    calc_mp();

    take_note(Note(NOTE_MAXMP_CHANGE, you.max_magic_points));
    you.redraw_magic_points = true;
}

void dec_max_mp( int mp_loss )
{
    you.base_magic_points2 -= mp_loss;
    calc_mp();

    take_note(Note(NOTE_MAXMP_CHANGE, you.max_magic_points));
    you.redraw_magic_points = true;
}

// Use of floor: false = hp max, true = hp min. {dlb}
void deflate_hp(int new_level, bool floor)
{
    ASSERT(!crawl_state.game_is_arena());

    if (floor && you.hp < new_level)
        you.hp = new_level;
    else if (!floor && you.hp > new_level)
        you.hp = new_level;

    // Must remain outside conditional, given code usage. {dlb}
    you.redraw_hit_points = true;
}

// Note that "max_too" refers to the base potential, the actual
// resulting max value is subject to penalties, bonuses, and scalings.
void set_hp(int new_amount, bool max_too)
{
    ASSERT(!crawl_state.game_is_arena());

    you.hp = new_amount;

    if (max_too && you.hp_max != new_amount)
    {
        you.base_hp2 = 5000 + new_amount;
        calc_hp();
    }

    if (you.hp > you.hp_max)
        you.hp = you.hp_max;

    if (max_too)
        take_note(Note(NOTE_MAXHP_CHANGE, you.hp_max));

    // Must remain outside conditional, given code usage. {dlb}
    you.redraw_hit_points = true;
}

// Note that "max_too" refers to the base potential, the actual
// resulting max value is subject to penalties, bonuses, and scalings.
void set_mp(int new_amount, bool max_too)
{
    ASSERT(!crawl_state.game_is_arena());

    you.magic_points = new_amount;

    if (max_too && you.max_magic_points != new_amount)
    {
        // Note that this gets scaled down for values > 18.
        you.base_magic_points2 = 5000 + new_amount;
        calc_mp();
    }

    if (you.magic_points > you.max_magic_points)
        you.magic_points = you.max_magic_points;

    take_note(Note(NOTE_MP_CHANGE, you.magic_points, you.max_magic_points));
    if (max_too)
        take_note(Note(NOTE_MAXMP_CHANGE, you.max_magic_points));

    // Must remain outside conditional, given code usage. {dlb}
    you.redraw_magic_points = true;
}

// If trans is true, being berserk and/or transformed is taken into account
// here. Else, the base hp is calculated. If rotted is true, calculate the
// real max hp you'd have if the rotting was cured.
int get_real_hp(bool trans, bool rotted)
{
    int hitp;

    hitp  = (you.base_hp - 5000) + (you.base_hp2 - 5000);
    hitp += (you.experience_level * you.skills[SK_FIGHTING]) / 5;

    // Being berserk makes you resistant to damage. I don't know why.
    if (trans && you.berserk())
        hitp = hitp * 3 / 2;

    if (trans)
    {
        // Some transformations give you extra hp.
        switch (you.attribute[ATTR_TRANSFORMATION])
        {
        case TRAN_STATUE:
            hitp *= 15;
            hitp /= 10;
            break;
        case TRAN_ICE_BEAST:
            hitp *= 12;
            hitp /= 10;
            break;
        case TRAN_DRAGON:
            hitp *= 16;
            hitp /= 10;
            break;
        }
    }

    if (rotted)
        hitp += player_rotted();

    // Frail and robust mutations, divine vigour, and rugged scale mut.
    hitp *= 100 + (player_mutation_level(MUT_ROBUST) * 10)
                + (you.attribute[ATTR_DIVINE_VIGOUR] * 5)
                + (player_mutation_level(MUT_RUGGED_BROWN_SCALES) ? player_mutation_level(MUT_RUGGED_BROWN_SCALES) * 2 + 1 : 0)
                - (player_mutation_level(MUT_FRAIL) * 10);
    hitp /= 100;

    return (hitp);
}

int get_real_mp(bool include_items)
{
    // base_magic_points2 accounts for species
    int enp = (you.base_magic_points2 - 5000);

    int spell_extra = (you.experience_level * you.skills[SK_SPELLCASTING]) / 4;
    int invoc_extra = (you.experience_level * you.skills[SK_INVOCATIONS]) / 6;

    enp += std::max(spell_extra, invoc_extra);
    enp = stepdown_value(enp, 9, 18, 45, 100);

    // This is our "rotted" base (applied after scaling):
    enp += (you.base_magic_points - 5000);

    // Yes, we really do want this duplication... this is so the stepdown
    // doesn't truncate before we apply the rotted base.  We're doing this
    // the nice way. -- bwr
    enp = std::min(enp, 50);

    // Now applied after scaling so that power items are more useful -- bwr
    if (include_items)
        enp += player_magical_power();

    // Analogous to ROBUST/FRAIL
    enp *= 10 + player_mutation_level(MUT_HIGH_MAGIC)
              + you.attribute[ATTR_DIVINE_VIGOUR]
              - player_mutation_level(MUT_LOW_MAGIC);
    enp /= 10;

    if (enp > 50)
        enp = 50 + ((enp - 50) / 2);

    if (include_items && player_equip_ego_type(EQ_WEAPON, SPWPN_ANTIMAGIC))
        enp /= 3;

    enp = std::max(enp, 0);

    return enp;
}

int get_contamination_level()
{
    const int glow = you.magic_contamination;

    if (glow > 60)
        return (glow / 20 + 3);
    if (glow > 40)
        return (5);
    if (glow > 25)
        return (4);
    if (glow > 15)
        return (3);
    if (glow > 5)
        return (2);
    if (glow > 0)
        return (1);

    return (0);
}

// controlled is true if the player actively did something to cause
// contamination (such as drink a known potion of resistance),
// status_only is true only for the status output
void contaminate_player(int change, bool controlled, bool status_only, bool msg)
{
    ASSERT(!crawl_state.game_is_arena());

    if (status_only && !you.magic_contamination)
        return;

    int old_amount = you.magic_contamination;
    int old_level  = get_contamination_level();
    int new_level  = 0;

    you.magic_contamination =
        std::max(0, std::min(250, you.magic_contamination + change));

    new_level = get_contamination_level();

    if (you.magic_contamination != old_amount)
        dprf("change: %d  radiation: %d", change, you.magic_contamination);

    if (status_only ||
        (msg && new_level >= 1 && old_level <= 1 && new_level != old_level))
    {
        if (new_level > 5)
            mprf("You are engulfed in a nimbus of crackling magics!");
        else if (new_level == 5)
            mprf("Your entire body has taken on an eerie glow!");
        else if (new_level > 1)
        {
            mprf("You are %s with residual magics%s",
                 (new_level == 4) ? "practically glowing" :
                 (new_level == 3) ? "heavily infused" :
                 (new_level == 2) ? "contaminated"
                                  : "lightly contaminated",
                 (new_level == 4) ? "!" : ".");
        }
        else // new_level == 1
            mpr("You are very lightly contaminated with residual magic.");
    }
    else if (msg && new_level != old_level)
    {
        if (old_level == 1 && new_level == 0)
            mpr("Your magical contamination has completely faded away.");
        else
        {
            mprf((change > 0) ? MSGCH_WARN : MSGCH_RECOVERY,
                 "You feel %s contaminated with magical energies.",
                 (change > 0) ? "more" : "less");
        }

        if (change > 0)
            xom_is_stimulated(new_level * 32);

        if (old_level > 1 && new_level <= 1
            && you.duration[DUR_INVIS] && !you.backlit())
        {
            mpr("You fade completely from view now that you are no longer "
                "glowing from magical contamination.");
        }
    }

    if (status_only)
        return;

    if (you.magic_contamination > 0)
        learned_something_new(HINT_GLOWING);

    // Zin doesn't like mutations or mutagenic radiation.
    if (you.religion == GOD_ZIN)
    {
        // Whenever the glow status is first reached, give a warning message.
        if (old_level < 1 && new_level >= 1)
            did_god_conduct(DID_CAUSE_GLOWING, 0, false);
        // If the player actively did something to increase glowing,
        // Zin is displeased.
        else if (controlled && change > 0 && old_level > 0)
            did_god_conduct(DID_CAUSE_GLOWING, 1 + new_level, true);
    }
}

bool confuse_player(int amount, bool resistable)
{
    ASSERT(!crawl_state.game_is_arena());

    if (amount <= 0)
        return (false);

    if (resistable && wearing_amulet(AMU_CLARITY))
    {
        mpr("You feel momentarily confused.");
        // Identify the amulet if necessary.
        if (!extrinsic_amulet_effect(AMU_CLARITY))
        {
            // Since it's not extrinsic, it must be from the amulet.
            ASSERT(player_wearing_slot(EQ_AMULET));
            item_def* const amu = you.slot_item(EQ_AMULET, false);
            if (!item_ident(*amu, ISFLAG_KNOW_TYPE))
            {
                set_ident_type(amu->base_type, amu->sub_type, ID_KNOWN_TYPE);
                set_ident_flags(*amu, ISFLAG_KNOW_TYPE);
                mprf("You are wearing: %s",
                     amu->name(DESC_INVENTORY_EQUIP).c_str());
            }
        }
        return (false);
    }

    const int old_value = you.duration[DUR_CONF];
    you.increase_duration(DUR_CONF, amount, 40);

    if (you.duration[DUR_CONF] > old_value)
    {
        you.check_awaken(500);

        mprf(MSGCH_WARN, "You are %sconfused.",
             old_value > 0 ? "more " : "");

        learned_something_new(HINT_YOU_ENCHANTED);

        xom_is_stimulated((you.duration[DUR_CONF] - old_value)
                           / BASELINE_DELAY);
    }

    return (true);
}

bool curare_hits_player(int death_source, int amount, const bolt &beam)
{
    ASSERT(!crawl_state.game_is_arena());

    poison_player(amount, beam.get_source_name(), beam.name);

    const bool res_poison = player_res_poison() > 0;

    int hurted = 0;

    if (you.res_asphyx() <= 0)
    {
        hurted = roll_dice(2, 6);

        // Note that the hurtage is halved by poison resistance.
        if (res_poison)
            hurted /= 2;

        if (hurted)
        {
            mpr("You have difficulty breathing.");
            ouch(hurted, death_source, KILLED_BY_CURARE,
                 "curare-induced apnoea");
        }

        potion_effect(POT_SLOWING, 2 + random2(4 + amount));
    }

    return (hurted > 0);
}

bool poison_player(int amount, std::string source, std::string source_aux,
                   bool force)
{
    ASSERT(!crawl_state.game_is_arena());

    if (!force && player_res_poison() > 0 || amount <= 0)
        return (false);

    const int old_value = you.duration[DUR_POISONING];
    you.duration[DUR_POISONING] += amount;

    if (you.duration[DUR_POISONING] > 40)
        you.duration[DUR_POISONING] = 40;

    if (you.duration[DUR_POISONING] > old_value)
    {
        mprf(MSGCH_WARN, "You are %spoisoned.",
             old_value > 0 ? "more " : "");

        learned_something_new(HINT_YOU_POISON);
    }

    you.props["poisoner"] = source;
    you.props["poison_aux"] = source_aux;

    return (true);
}

void dec_poison_player()
{
    // If Cheibriados has slowed your life processes, there's a
    // chance that your poison level is simply unaffected and
    // you aren't hurt by poison.
    if (GOD_CHEIBRIADOS == you.religion
        && you.piety >= piety_breakpoint(0)
        && coinflip())
        return;

    if (you.duration[DUR_POISONING] > 0)
    {
        if (x_chance_in_y(you.duration[DUR_POISONING], 5))
        {
            int hurted = 1;
            msg_channel_type channel = MSGCH_PLAIN;
            const char *adj = "";

            if (you.duration[DUR_POISONING] > 10
                && random2(you.duration[DUR_POISONING]) >= 8)
            {
                hurted = random2(10) + 5;
                channel = MSGCH_DANGER;
                adj = "extremely ";
            }
            else if (you.duration[DUR_POISONING] > 5 && coinflip())
            {
                hurted = coinflip() ? 3 : 2;
                channel = MSGCH_WARN;
                adj = "very ";
            }

            int oldhp = you.hp;
            ouch(hurted, NON_MONSTER, KILLED_BY_POISON);
            if (you.hp < oldhp)
                mprf(channel, "You feel %ssick.", adj);

            if ((you.hp == 1 && one_chance_in(3)) || one_chance_in(8))
                reduce_poison_player(1);
        }
    }
}

void reduce_poison_player(int amount)
{
    if (amount <= 0)
        return;

    const int old_value = you.duration[DUR_POISONING];
    you.duration[DUR_POISONING] -= amount;

    if (you.duration[DUR_POISONING] <= 0)
    {
        you.duration[DUR_POISONING] = 0;
        you.props.erase("poisoner");
        you.props.erase("poison_aux");
    }

    if (you.duration[DUR_POISONING] < old_value)
    {
        mprf(MSGCH_RECOVERY, "You feel %sbetter.",
             you.duration[DUR_POISONING] > 0 ? "a little " : "");
    }
}

bool miasma_player(std::string source, std::string source_aux)
{
    ASSERT(!crawl_state.game_is_arena());

    if (you.res_rotting())
        return (false);

    // Zin's protection.
    if (you.religion == GOD_ZIN && x_chance_in_y(you.piety, MAX_PIETY))
    {
        simple_god_message(" protects your body from miasma!");
        return (false);
    }

    bool success = poison_player(1, source, source_aux);

    if (you.hp_max > 4 && coinflip())
    {
        rot_hp(1);
        success = true;
    }

    if (one_chance_in(3))
    {
        potion_effect(POT_SLOWING, 5);
        success = true;
    }

    return (success);
}

bool napalm_player(int amount)
{
    ASSERT(!crawl_state.game_is_arena());

    if (player_res_sticky_flame() || amount <= 0)
        return (false);

    const int old_value = you.duration[DUR_LIQUID_FLAMES];
    you.increase_duration(DUR_LIQUID_FLAMES, amount, 100);

    if (you.duration[DUR_LIQUID_FLAMES] > old_value)
        mpr("You are covered in liquid flames!", MSGCH_WARN);

    return (true);
}

void dec_napalm_player(int delay)
{
    if (you.duration[DUR_LIQUID_FLAMES] > BASELINE_DELAY)
    {
        if (feat_is_watery(grd(you.pos())))
        {
            mpr("The flames go out!", MSGCH_WARN);
            you.duration[DUR_LIQUID_FLAMES] = 0;
            return;
        }

        mpr("You are covered in liquid flames!", MSGCH_WARN);

        expose_player_to_element(BEAM_NAPALM, 12);

        const int res_fire = player_res_fire();

        if (res_fire > 0)
        {
            ouch((((random2avg(9, 2) + 1) * delay) /
                    (1 + (res_fire * res_fire))) / BASELINE_DELAY, NON_MONSTER,
                    KILLED_BY_BURNING);
        }

        if (res_fire <= 0)
        {
            ouch(((random2avg(9, 2) + 1) * delay) / BASELINE_DELAY,
                 NON_MONSTER, KILLED_BY_BURNING);

            if (res_fire < 0)
            {
                ouch(((random2avg(9, 2) + 1) * delay)
                        / BASELINE_DELAY, NON_MONSTER, KILLED_BY_BURNING);
            }
        }

        if (you.duration[DUR_CONDENSATION_SHIELD] > 0)
            remove_condensation_shield();
        if (you.duration[DUR_ICY_ARMOUR] > 0)
            remove_ice_armour();
    }

    you.duration[DUR_LIQUID_FLAMES] -= delay;
    if (you.duration[DUR_LIQUID_FLAMES] < 0)
        you.duration[DUR_LIQUID_FLAMES] = 0;
}

bool slow_player(int turns)
{
    ASSERT(!crawl_state.game_is_arena());

    if (turns <= 0)
        return (false);

    if (stasis_blocks_effect(true, true, "%s rumbles.", 20, "%s rumbles."))
        return (false);

    // Doubling these values because moving while slowed takes twice the
    // usual delay.
    turns *= 2;
    int threshold = 100 * 2;

    if (you.duration[DUR_SLOW] >= threshold * BASELINE_DELAY)
        mpr("You already are as slow as you could be.");
    else
    {
        if (you.duration[DUR_SLOW] == 0)
            mpr("You feel yourself slow down.");
        else
            mpr("You feel as though you will be slow longer.");

        you.increase_duration(DUR_SLOW, turns, threshold);
        learned_something_new(HINT_YOU_ENCHANTED);
    }

    return (true);
}

void dec_slow_player(int delay)
{
    if (!you.duration[DUR_SLOW])
        return;

    if (you.duration[DUR_SLOW] > BASELINE_DELAY)
    {
        // Make slowing and hasting effects last as long.
        you.duration[DUR_SLOW] -= you.duration[DUR_HASTE] ? 2 * delay : delay;
    }
    if (you.duration[DUR_SLOW] <= BASELINE_DELAY)
    {
        mpr("You feel yourself speed up.", MSGCH_DURATION);
        you.duration[DUR_SLOW] = 0;
    }
}

// Exhaustion should last as long as slowing.
void dec_exhaust_player(int delay)
{
    if (!you.duration[DUR_EXHAUSTED])
        return;

    if (you.duration[DUR_EXHAUSTED] > BASELINE_DELAY)
    {
        you.duration[DUR_EXHAUSTED] -= you.duration[DUR_HASTE]
                                       ? 2 * delay : delay;
    }
    if (you.duration[DUR_EXHAUSTED] <= BASELINE_DELAY)
    {
        mpr("You feel less exhausted.", MSGCH_DURATION);
        you.duration[DUR_EXHAUSTED] = 0;
    }
}

bool haste_player(int turns, bool rageext)
{
    ASSERT(!crawl_state.game_is_arena());

    if (turns <= 0)
        return (false);

    if (stasis_blocks_effect(true, true, "%s emits a piercing whistle.", 20,
                             "%s makes your neck tingle."))
    {
        return (false);
    }

    // Cutting the nominal turns in half since hasted actions take half the
    // usual delay.
    turns /= 2;
    const int threshold = 40;

    if (you.duration[DUR_HASTE] == 0)
        mpr("You feel yourself speed up.");
    else if (you.duration[DUR_HASTE] > threshold * BASELINE_DELAY)
        mpr("You already have as much speed as you can handle.");
    else if (!rageext)
    {
        mpr("You feel as though your hastened speed will last longer.");
        contaminate_player(1, true); // always deliberate
    }

    you.increase_duration(DUR_HASTE, turns, threshold);
    did_god_conduct(DID_STIMULANTS, 4 + random2(4));

    return (true);
}

void dec_haste_player(int delay)
{
    if (!you.duration[DUR_HASTE])
        return;

    if (you.duration[DUR_HASTE] > BASELINE_DELAY)
    {
        int old_dur = you.duration[DUR_HASTE];

        you.duration[DUR_HASTE] -= delay;

        int threshold = 6 * BASELINE_DELAY;
        // message if we cross the threshold
        if (old_dur > threshold && you.duration[DUR_HASTE] <= threshold)
        {
            mpr("Your extra speed is starting to run out.", MSGCH_DURATION);
            if (coinflip())
                you.duration[DUR_HASTE] -= BASELINE_DELAY;
        }
    }
    else if (you.duration[DUR_HASTE] <= BASELINE_DELAY)
    {
        mpr("You feel yourself slow down.", MSGCH_DURATION);
        you.duration[DUR_HASTE] = 0;
    }
}

void dec_disease_player(int delay)
{
    if (you.disease > 0)
    {
        // If Cheibriados has slowed your life processes, there's a
        // chance that your disease level is unaffected.
        if (GOD_CHEIBRIADOS == you.religion
            && you.piety >= piety_breakpoint(0)
            && coinflip())
        {
          return;
        }

        you.disease -= delay;
        if (you.disease < 0)
            you.disease = 0;

        // kobolds and regenerators recuperate quickly
        if (you.disease > 5 * BASELINE_DELAY
            && (you.species == SP_KOBOLD
                || you.duration[DUR_REGENERATION]
                || player_mutation_level(MUT_REGENERATION) == 3))
        {
            you.disease -= 2 * BASELINE_DELAY;
        }

        if (you.disease == 0)
            mpr("You feel your health improve.", MSGCH_RECOVERY);
    }
}

void levitate_player(int pow)
{
    bool standing = !you.airborne();
    mprf(MSGCH_DURATION,
         "You feel %s buoyant.", standing ? "very" : "more");

    if (standing)
        mpr("You gently float upwards from the floor.");

    // Amulet of Controlled Flight can auto-ID.
    if (!you.duration[DUR_LEVITATION]
        && wearing_amulet(AMU_CONTROLLED_FLIGHT)
        && !extrinsic_amulet_effect(AMU_CONTROLLED_FLIGHT))
    {
        item_def& amu(you.inv[you.equip[EQ_AMULET]]);
        if (!is_artefact(amu) && !item_type_known(amu))
        {
            set_ident_type(amu.base_type, amu.sub_type, ID_KNOWN_TYPE);
            set_ident_flags(amu, ISFLAG_KNOW_PROPERTIES);
            mprf("You are wearing: %s",
                 amu.name(DESC_INVENTORY_EQUIP).c_str());
        }
    }

    you.increase_duration(DUR_LEVITATION, 25 + random2(pow), 100);

    // Merfolk boots unmeld if levitation takes us out of water.
    if (standing && you.species == SP_MERFOLK
        && feat_is_water(grd(you.pos())))
    {
        unmeld_one_equip(EQ_BOOTS);
    }

    burden_change();
}

int count_worn_ego(int which_ego)
{
    int result = 0;
    for (int slot = EQ_MIN_ARMOUR; slot <= EQ_MAX_ARMOUR; ++slot)
    {
        if (you.equip[slot] != -1
            && get_armour_ego_type(you.inv[you.equip[slot]]) == which_ego)
        {
            result++;
        }
    }

    return (result);
}

player::player()
    : kills(0), m_quiver(0)
{
    init();
}

player::player(const player &other)
    : kills(0), m_quiver(0)
{
    init();

    // why doesn't this do a copy_from?
    player_quiver* saved_quiver = m_quiver;
    delete kills;
    *this = other;
    m_quiver = saved_quiver;

    kills = new KillMaster(*(other.kills));
    *m_quiver = *(other.m_quiver);
}

// why is this not called "operator="?
void player::copy_from(const player &other)
{
    if (this == &other)
        return;

    KillMaster *saved_kills = kills;
    player_quiver* saved_quiver = m_quiver;

    *this = other;

    kills  = saved_kills;
    *kills = *(other.kills);
    m_quiver = saved_quiver;
    *m_quiver = *(other.m_quiver);
}


// player struct initialization
void player::init()
{
    // Permanent data:
    your_name.clear();
    species          = SP_UNKNOWN;
    char_class       = JOB_UNKNOWN;
    class_name[0]    = 0;

#ifdef WIZARD
    wizard = (Options.wiz_mode == WIZ_YES) ? true : false;
#else
    wizard = false;
#endif
    birth_time       = time(0);

    // Long-term state:
    elapsed_time     = 0;

    hp               = 0;
    hp_max           = 0;
    base_hp          = 5000;
    base_hp2         = 5000;

    magic_points       = 0;
    max_magic_points   = 0;
    base_magic_points  = 5000;
    base_magic_points2 = 5000;

    stat_loss.init(0);
    base_stats.init(0);
    stat_zero.init(0);
    stat_zero_cause.init("");
    last_chosen        = STAT_RANDOM;

    hunger          = 6000;
    hunger_state    = HS_SATIATED;
    disease         = 0;
    max_level       = 1;
    hit_points_regeneration   = 0;
    magic_points_regeneration = 0;
    experience       = 0;
    experience_level = 1;
    gold             = 0;

    equip.init(-1);
    melded.init(false);
    unrand_reacts   = 0;

    symbol          = MONS_PLAYER;;

    for (int i = 0; i < ENDOFPACK; i++)
        inv[i].clear();

    burden          = 0;
    burden_state    = BS_UNENCUMBERED;
    spells.init(SPELL_NO_SPELL);
    spell_no        = 0;
    char_direction  = GDT_DESCENDING;
    opened_zot      = false;
    royal_jelly_dead = false;
    transform_uncancellable = false;

    pet_target      = MHITNOT;

    absdepth0       = 0;

    duration.init(0);
    rotting         = 0;
    berserk_penalty = 0;

    attribute.init(0);
    quiver.init(ENDOFPACK);
    sacrifice_value.init(0);

    is_undead       = US_ALIVE;

    friendly_pickup = 0;
#if defined(WIZARD) || defined(DEBUG)
    never_die = false;
    xray_vision = false;
#endif
    dead = false;
    lives = 0;
    deaths = 0;

    skills.init(0);
    practise_skill.init(true);
    skill_points.init(0);
    skill_order.init(MAX_SKILL_ORDER);

    sage_bonus_skill = NUM_SKILLS;
    sage_bonus_degree = 0;

    skill_cost_level = 1;
    total_skill_points = 0;
    exp_available    = 25;

    item_description.init(255);
    unique_items.init(UNIQ_NOT_EXISTS);
    unique_creatures.init(false);

    if (kills)
        delete kills;
    kills = new KillMaster();

    level_type       = LEVEL_DUNGEON;
    level_type_name.clear();
    level_type_ext.clear();
    level_type_name_abbrev.clear();
    level_type_origin.clear();
    level_type_tag.clear();

    where_are_you    = BRANCH_MAIN_DUNGEON;

    branch_stairs.init(0);

    religion         = GOD_NO_GOD;
    second_god_name.clear();
    piety            = 0;
    piety_hysteresis = 0;
    gift_timeout     = 0;
    penance.init(0);
    worshipped.init(0);
    num_gifts.init(0);

    mutation.init(0);
    innate_mutations.init(0);
    demonic_traits.clear();

    magic_contamination = 0;

    had_book.init(false);
    seen_spell.init(false);
    seen_weapon.init(0);
    seen_armour.init(0);

    normal_vision    = LOS_RADIUS;
    current_vision   = LOS_RADIUS;

    hell_branch      = NUM_BRANCHES;
    hell_exit        = 0;

    real_time        = 0;
    num_turns        = 0;

    last_view_update = 0;

    spell_letter_table.init(-1);
    ability_letter_table.init(ABIL_NON_ABILITY);

    uniq_map_tags.clear();
    uniq_map_names.clear();

    global_info = PlaceInfo();
    global_info.make_global();
    global_info.assert_validity();

   if (m_quiver)
        delete m_quiver;
    m_quiver = new player_quiver;

    props.clear();

    beholders.clear();
    dactions.clear();


    // Non-saved UI state:
    prev_targ        = MHITNOT;
    prev_grd_targ.reset();
    prev_move.reset();

    travel_x         = 0;
    travel_y         = 0;
    travel_z         = level_id();

    running.clear();
    received_weapon_warning = false;

    delay_queue.clear();

    start_time       = time(0);


    // Volatile (same-turn) state:
    turn_is_over     = false;
    banished         = false;
    banished_by.clear();

    wield_change     = false;
    redraw_quiver    = false;
    redraw_status_flags = 0;
    redraw_hit_points   = false;
    redraw_magic_points = false;
    redraw_stats.init(false);
    redraw_experience   = false;
    redraw_armour_class = false;
    redraw_evasion      = false;

    flash_colour        = BLACK;

    time_taken          = 0;
    shield_blocks       = 0;

    entry_cause         = EC_SELF_EXPLICIT;
    entry_cause_god     = GOD_NO_GOD;

    old_hunger          = hunger;
    transit_stair       = DNGN_UNSEEN;
    entering_level      = false;

    reset_escaped_death();
    on_current_level    = true;
    walking             = 0;

    // Protected fields:
    for (int i = 0; i < NUM_BRANCHES; i++)
    {
        branch_info[i].level_type = LEVEL_DUNGEON;
        branch_info[i].branch     = i;
        branch_info[i].assert_validity();
    }

    for (int i = 0; i < (NUM_LEVEL_AREA_TYPES - 1); i++)
    {
        non_branch_info[i].level_type = i + 1;
        non_branch_info[i].branch     = -1;
        non_branch_info[i].assert_validity();
    }
}

player_save_info player_save_info::operator=(const player& rhs)
{
    name             = rhs.your_name;
    experience       = rhs.experience;
    experience_level = rhs.experience_level;
    wizard           = rhs.wizard;
    species          = rhs.species;
    class_name       = rhs.class_name;
    religion         = rhs.religion;
    second_god_name  = rhs.second_god_name;

    // [ds] Perhaps we should move game type to player?
    saved_game_type  = crawl_state.type;

#ifdef USE_TILE
    held_in_net      = false;
#endif

    return (*this);
}

bool player_save_info::operator<(const player_save_info& rhs) const
{
    return experience < rhs.experience
           || (experience == rhs.experience && name < rhs.name);
}

std::string player_save_info::short_desc() const
{
    std::ostringstream desc;

    const std::string qualifier =
        game_state::game_type_name_for(saved_game_type);
    if (!qualifier.empty())
        desc << "[" << qualifier << "] ";

    desc << name << ", a level " << experience_level << ' '
         << species_name(species) << ' ' << class_name;

    if (religion == GOD_JIYVA)
        desc << " of " << god_name_jiyva(true);
    else if (religion != GOD_NO_GOD)
        desc << " of " << god_name(religion);

#ifdef WIZARD
    if (wizard)
        desc << " (WIZ)";
#endif

    return desc.str();
}

player::~player()
{
    delete kills;
    delete m_quiver;
    if (CrawlIsCrashing && save)
    {
        save->abort();
        delete save;
        save = 0;
    }
    ASSERT(!save); // the save file should be closed or deleted
}

bool player::is_levitating() const
{
    return (duration[DUR_LEVITATION]);
}

bool player::in_water() const
{
    return (!airborne() && !beogh_water_walk()
            && feat_is_water(grd(pos())));
}

bool player::can_swim(bool permanently) const
{
    // Transforming could be fatal if it would cause unequipment of
    // stat-boosting boots or heavy armour.
    return (species == SP_MERFOLK
            || (!permanently
                && you.attribute[ATTR_TRANSFORMATION] == TRAN_ICE_BEAST));
}

int player::visible_igrd(const coord_def &where) const
{
    if (grd(where) == DNGN_LAVA
        || (grd(where) == DNGN_DEEP_WATER && species != SP_MERFOLK))
    {
        return (NON_ITEM);
    }

    return igrd(where);
}

bool player::has_spell(spell_type spell) const
{
    for (int i = 0; i < 25; i++)
    {
        if (spells[i] == spell)
            return (true);
    }

    return (false);
}

bool player::cannot_speak() const
{
    if (silenced(pos()))
        return (true);

    if (cannot_move()) // we allow talking during sleep ;)
        return (true);

    // No transform that prevents the player from speaking yet.
    return (false);
}

std::string player::shout_verb() const
{
    const int transform = attribute[ATTR_TRANSFORMATION];
    switch (transform)
    {
    case TRAN_DRAGON:
        return "roar";
    case TRAN_SPIDER:
        return "hiss";
    case TRAN_BAT:
        return "squeak";
    case TRAN_PIG:
        return "squeal";
    default:
        if (you.species == SP_CAT)
            return coinflip() ? "meow" : "yowl";
        // depends on SCREAM mutation
        int level = player_mutation_level(MUT_SCREAM);
        if (level <= 1)
            return "shout";
        else if (level == 2)
            return "yell";
        else // level == 3
            return "scream";
    }
}

void player::god_conduct(conduct_type thing_done, int level)
{
    ::did_god_conduct(thing_done, level);
}

void player::banish(const std::string &who)
{
    ASSERT(!crawl_state.game_is_arena());

    banished    = true;
    banished_by = who;
}

// For semi-undead species (Vampire!) reduce food cost for spells and abilities
// to 50% (hungry, very hungry) or zero (near starving, starving).
int calc_hunger(int food_cost)
{
    if (you.is_undead == US_SEMI_UNDEAD && you.hunger_state < HS_SATIATED)
    {
        if (you.hunger_state <= HS_NEAR_STARVING)
            return 0;

        return (food_cost/2);
    }
    return (food_cost);
}

int player::warding() const
{
    if (wearing_amulet(AMU_WARDING))
        return (30);

    return (0);
}

bool player::paralysed() const
{
    return (duration[DUR_PARALYSIS]);
}

bool player::cannot_move() const
{
    return (paralysed() || petrified());
}

bool player::confused() const
{
    return (duration[DUR_CONF]);
}

bool player::caught() const
{
    return (attribute[ATTR_HELD]);
}

bool player::petrified() const
{
    return (duration[DUR_PETRIFIED]);
}

int player::shield_block_penalty() const
{
    return (5 * shield_blocks * shield_blocks);
}

int player::shield_bonus() const
{
    const int shield_class = player_shield_class();
    if (shield_class <= 0)
        return (-100);

    return random2avg(shield_class * 2, 2) / 3 - 1;
}

int player::shield_bypass_ability(int tohit) const
{
    return (15 + tohit / 2);
}

void player::shield_block_succeeded(actor *foe)
{
    actor::shield_block_succeeded(foe);

    shield_blocks++;
    practise(EX_SHIELD_BLOCK);
}

int player::skill(skill_type sk, bool bump) const
{
    return (bump? skill_bump(sk) : skills[sk]);
}

int player_icemail_armour_class()
{
    if (!you.mutation[MUT_ICEMAIL])
        return (0);

    return (ICEMAIL_MAX
               - (you.duration[DUR_ICEMAIL_DEPLETED]
                   * ICEMAIL_MAX / ICEMAIL_TIME));
}

int player::armour_class() const
{
    int AC = 0;

    for (int eq = EQ_MIN_ARMOUR; eq <= EQ_MAX_ARMOUR; ++eq)
    {
        if (eq == EQ_SHIELD)
            continue;

        if (!player_wearing_slot(eq))
            continue;

        const item_def& item   = inv[equip[eq]];
        const int ac_value     = property(item, PARM_AC ) * 100;
        const int racial_bonus = _player_armour_racial_bonus(item);

        // [ds] effectively: ac_value * (22 + Arm) / 22, where Arm =
        // Armour Skill + racial_skill_bonus / 2.
        AC += ac_value * (44 + 2 * skills[SK_ARMOUR] + racial_bonus) / 44;
        AC += item.plus * 100;

        // The deformed don't fit into body armour very well.
        // (This includes nagas and centaurs.)
        if (eq == EQ_BODY_ARMOUR && (player_mutation_level(MUT_DEFORMED)
            || player_mutation_level(MUT_PSEUDOPODS)))
            AC -= ac_value / 2;
    }

    AC += player_equip( EQ_RINGS_PLUS, RING_PROTECTION ) * 100;

    if (player_equip_ego_type( EQ_WEAPON, SPWPN_PROTECTION ))
        AC += 500;

    if (player_equip_ego_type( EQ_SHIELD, SPARM_PROTECTION ))
        AC += 300;

    AC += scan_artefacts(ARTP_AC) * 100;

    if (duration[DUR_ICY_ARMOUR])
        AC += 400 + 100 * skills[SK_ICE_MAGIC] / 3;         // max 13

    if (duration[DUR_STONEMAIL])
        AC += 500 + 100 * skills[SK_EARTH_MAGIC] / 2;       // max 18

    if (duration[DUR_STONESKIN])
        AC += 200 + 100 * skills[SK_EARTH_MAGIC] / 5;       // max 7

    if (mutation[MUT_ICEMAIL])
        AC += 100 * player_icemail_armour_class();

    if (attribute[ATTR_TRANSFORMATION] == TRAN_NONE
        || attribute[ATTR_TRANSFORMATION] == TRAN_LICH
        || attribute[ATTR_TRANSFORMATION] == TRAN_BLADE_HANDS)
    {
        // Being a lich doesn't preclude the benefits of hide/scales -- bwr
        //
        // Note: Even though necromutation is a high level spell, it does
        // allow the character full armour (so the bonus is low). -- bwr
        if (attribute[ATTR_TRANSFORMATION] == TRAN_LICH)
            AC += (300 + 100 * skills[SK_NECROMANCY] / 6);   // max 7

        //jmf: only give:
        if (player_genus(GENPC_DRACONIAN))
        {
            if (experience_level < 8)
                AC += 200;
            else if (species == SP_GREY_DRACONIAN)
                AC += 100 + 100 * (experience_level - 4) / 2;  // max 12
            else
                AC += 100 + (100 * experience_level / 4);      // max 7
        }
        else
        {
            switch (species)
            {
            case SP_NAGA:
                AC += 100 * experience_level / 3;              // max 9
                break;

            default:
                break;
            }
        }
    }
    else
    {
        // transformations:
        switch (attribute[ATTR_TRANSFORMATION])
        {
        case TRAN_NONE:
        case TRAN_BLADE_HANDS:
        case TRAN_LICH:  // can wear normal body armour (small bonus)
            break;

        case TRAN_SPIDER: // low level (small bonus), also gets EV
            AC += (200 + 100 * skills[SK_POISON_MAGIC] / 6); // max 6
            break;

        case TRAN_ICE_BEAST:
            AC += (500 + 100 * (skills[SK_ICE_MAGIC] + 1) / 4); // max 12

            if (duration[DUR_ICY_ARMOUR])
                AC += (100 + 100 * skills[SK_ICE_MAGIC] / 4);   // max +7
            break;

        case TRAN_DRAGON:
            AC += (700 + 100 * skills[SK_FIRE_MAGIC] / 3);      // max 16
            break;

        case TRAN_STATUE: // main ability is armour (high bonus)
            AC += (1700 + 100 * skills[SK_EARTH_MAGIC] / 2);    // max 30

            if (duration[DUR_STONESKIN] || duration[DUR_STONEMAIL])
                AC += (100 + 100 * skills[SK_EARTH_MAGIC] / 4); // max +7
            break;

        default:
            break;
        }
    }

    // Scale mutations, etc.
    AC += player_mutation_level(MUT_TOUGH_SKIN) ? player_mutation_level(MUT_TOUGH_SKIN) * 100 : 0;                          // +1, +2, +3
    AC += player_mutation_level(MUT_SHAGGY_FUR) ? player_mutation_level(MUT_SHAGGY_FUR) * 100 : 0;                          // +1, +2, +3
    AC += player_mutation_level(MUT_IRIDESCENT_SCALES) ? player_mutation_level(MUT_IRIDESCENT_SCALES) * 300 : 0;            // +3, +6, +9
    AC += player_mutation_level(MUT_LARGE_BONE_PLATES) ? 100 + player_mutation_level(MUT_LARGE_BONE_PLATES) * 100 : 0;      // +2, +3, +4
    AC += player_mutation_level(MUT_ROUGH_BLACK_SCALES) ? 100 + player_mutation_level(MUT_ROUGH_BLACK_SCALES) * 300 : 0;    // +4, +7, +10
    AC += player_mutation_level(MUT_RUGGED_BROWN_SCALES) ? 200 : 0;                                                         // +2, +2, +2
    AC += player_mutation_level(MUT_ICY_BLUE_SCALES) ? player_mutation_level(MUT_ICY_BLUE_SCALES) * 100 : 0;                // +1, +2, +3
    AC += player_mutation_level(MUT_MOLTEN_SCALES) ? player_mutation_level(MUT_MOLTEN_SCALES) * 100 : 0;                    // +1, +2, +3
    AC += player_mutation_level(MUT_SLIMY_GREEN_SCALES) ? player_mutation_level(MUT_SLIMY_GREEN_SCALES) * 100 : 0;          // +1, +2, +3
    AC += player_mutation_level(MUT_THIN_METALLIC_SCALES) ? player_mutation_level(MUT_THIN_METALLIC_SCALES) * 100 : 0;      // +1, +2, +3
    AC += player_mutation_level(MUT_YELLOW_SCALES) ? player_mutation_level(MUT_YELLOW_SCALES) * 100 : 0;                    // +1, +2, +3
    AC += player_mutation_level(MUT_GELATINOUS_BODY) ? (player_mutation_level(MUT_GELATINOUS_BODY) == 3 ? 200 : 100) : 0;   // +1, +1, +2
    return (AC / 100);
}

int player::gdr_perc() const
{
    const item_def *body_armour = slot_item(EQ_BODY_ARMOUR, false);

    if (!body_armour)
        return (0);

    const int body_base_AC = property(*body_armour, PARM_AC);
    return (std::max(body_base_AC - 2, 0) * 5 / 2);
}

int player::melee_evasion(const actor *act, ev_ignore_type evit) const
{
    return (player_evasion(evit)
            - ((!act || act->visible_to(this)
                || (evit & EV_IGNORE_HELPLESS)) ? 0 : 10)
            - (you_are_delayed()
               && !(evit & EV_IGNORE_HELPLESS)
               && !delay_is_run(current_delay_action())? 5 : 0));
}

bool player::heal(int amount, bool max_too)
{
    ::inc_hp(amount, max_too);
    return true; /* TODO Check whether the player was healed. */
}

mon_holy_type player::holiness() const
{
    if (is_undead)
        return (MH_UNDEAD);

    if (species == SP_DEMONSPAWN)
        return (MH_DEMONIC);

    return (MH_NATURAL);
}

bool player::undead_or_demonic() const
{
    const mon_holy_type holi = holiness();

    return (holi == MH_UNDEAD || holi == MH_DEMONIC);
}

bool player::is_holy() const
{
    if (is_good_god(religion))
        return (true);

    return (false);
}

bool player::is_unholy() const
{
    return (holiness() == MH_DEMONIC);
}

bool player::is_evil() const
{
    if (holiness() == MH_UNDEAD)
        return (true);

    if (is_evil_god(religion))
        return (true);

    return (false);
}

// This is a stub. Check is used only for silver damage. Worship of chaotic
// gods should probably be checked in the non-existing player::is_unclean,
// which could be used for something Zin-related (such as a priestly monster).
bool player::is_chaotic() const
{
    return (false);
}

// This is a stub. Makes checking for silver damage a little cleaner.
bool player::is_insubstantial() const
{
    return (false);
}

// Output active level of player mutation.
// Might be lower than real mutation for non-"Alive" Vampires.
int player_mutation_level(mutation_type mut)
{
    const int mlevel = you.mutation[mut];

    if (mutation_is_fully_active(mut))
        return (mlevel);

    // For now, dynamic mutations only apply to semi-undead.
    ASSERT(you.is_undead == US_SEMI_UNDEAD);

    // Assumption: stat mutations are physical, and thus always fully active.
    switch (you.hunger_state)
    {
    case HS_ENGORGED:
        return (mlevel);
    case HS_VERY_FULL:
    case HS_FULL:
        return (std::min(mlevel, 2));
    case HS_SATIATED:
        return (std::min(mlevel, 1));
    }

    return (0);
}

int player::res_acid() const
{
    return (player_res_acid());
}

int player::res_fire() const
{
    return (player_res_fire());
}

int player::res_steam() const
{
    return (player_res_steam());
}

int player::res_cold() const
{
    return (player_res_cold());
}

int player::res_elec() const
{
    return (player_res_electricity() * 2);
}

int player::res_water_drowning() const
{
    return (res_asphyx() ||
            (you.species == SP_MERFOLK && !transform_changed_physiology()));
}

int player::res_asphyx() const
{
    // The undead are immune to asphyxiation, or so we'll assume.
    if (is_undead)
        return 1;

    switch (attribute[ATTR_TRANSFORMATION])
    {
    case TRAN_LICH:
    case TRAN_STATUE:
        return 1;
        break;
    }

    return 0;
}

int player::res_poison() const
{
    return (player_res_poison());
}

int player::res_rotting() const
{
    if (is_undead
        && (is_undead != US_SEMI_UNDEAD || hunger_state < HS_SATIATED))
    {
        return (1);
    }

    return (0);
}

int player::res_sticky_flame() const
{
    return (player_res_sticky_flame());
}

int player::res_holy_energy(const actor *attacker) const
{
    if (undead_or_demonic())
        return (-2);

    if (is_evil())
        return (-1);

    if (is_holy())
        return (1);

    return (0);
}

int player::res_negative_energy() const
{
    return (player_prot_life());
}

int player::res_torment() const
{
    return (player_res_torment());
}

int player::res_magic() const
{
    int rm = 0;

    switch (species)
    {
    default:
        rm = experience_level * 3;
        break;
    case SP_HIGH_ELF:
    case SP_SLUDGE_ELF:
    case SP_DEEP_ELF:
    case SP_MOUNTAIN_DWARF:
    case SP_VAMPIRE:
    case SP_DEMIGOD:
    case SP_OGRE:
        rm = experience_level * 4;
        break;
    case SP_NAGA:
        rm = experience_level * 5;
        break;
    case SP_PURPLE_DRACONIAN:
    case SP_DEEP_DWARF:
    case SP_CAT:
        rm = experience_level * 6;
        break;
    case SP_SPRIGGAN:
        rm = experience_level * 7;
        break;
    }

    // randarts
    rm += scan_artefacts(ARTP_MAGIC);

    // armour
    rm += 30 * player_equip_ego_type(EQ_ALL_ARMOUR, SPARM_MAGIC_RESISTANCE);

    // rings of magic resistance
    rm += 40 * player_equip(EQ_RINGS, RING_PROTECTION_FROM_MAGIC);

    // Enchantment skill through staff of enchantment (up to 90).
    if (player_equip(EQ_STAFF, STAFF_ENCHANTMENT))
        rm += 3 * (3 + skills[SK_ENCHANTMENTS]);

    // Mutations
    rm += 30 * player_mutation_level(MUT_MAGIC_RESISTANCE);

    // transformations
    if (attribute[ATTR_TRANSFORMATION] == TRAN_LICH)
        rm += 50;

    // Trog's Hand
    if (attribute[ATTR_DIVINE_REGENERATION])
        rm += 70;

    // Enchantment effect
    if (duration[DUR_LOWERED_MR])
        rm /= 2;

    return (rm);
}

bool player::confusable() const
{
    return (player_mental_clarity() == 0);
}

bool player::slowable() const
{
    return true;
}

flight_type player::flight_mode() const
{
    if (attribute[ATTR_TRANSFORMATION] == TRAN_DRAGON
        || attribute[ATTR_TRANSFORMATION] == TRAN_BAT)
    {
        return (FL_FLY);
    }
    else if (is_levitating())
    {
        return (duration[DUR_CONTROLLED_FLIGHT]
                || wearing_amulet(AMU_CONTROLLED_FLIGHT) ? FL_FLY
                                                         : FL_LEVITATE);
    }
    else
        return (FL_NONE);
}

bool player::permanent_levitation() const
{
    // Boots of levitation keep you with DUR_LEVITATION >= 2 at
    // all times. This is so that you can evoke stop-levitation
    // in order to actually cancel levitation (by setting
    // DUR_LEVITATION to 1.) Note that antimagic() won't do this.
    return (airborne() && player_equip_ego_type(EQ_BOOTS, SPARM_LEVITATION)
            && duration[DUR_LEVITATION] > 1);
}

bool player::permanent_flight() const
{
    return (airborne() && wearing_amulet(AMU_CONTROLLED_FLIGHT)
            && species == SP_KENKU && experience_level >= 15);
}

bool player::light_flight() const
{
    // Only Kenku get perks for flying light.
    return (species == SP_KENKU
            && flight_mode() == FL_FLY && travelling_light());
}

bool player::travelling_light() const
{
    return (burden < carrying_capacity(BS_UNENCUMBERED) * 70 / 100);
}

int player::mons_species() const
{
    if (player_genus(GENPC_DRACONIAN))
        return (MONS_DRACONIAN);

    switch (species)
    {
    case SP_HILL_ORC:
        return (MONS_ORC);
    case SP_HIGH_ELF: case SP_DEEP_ELF: case SP_SLUDGE_ELF:
        return (MONS_ELF);

    default:
        return (MONS_HUMAN);
    }
}

void player::poison(actor *agent, int amount)
{
    ::poison_player(amount, agent? agent->name(DESC_NOCAP_A, true) : "");
}

void player::expose_to_element(beam_type element, int st)
{
    ::expose_player_to_element(element, st);
}

void player::blink(bool allow_partial_control)
{
    random_blink(allow_partial_control);
}

void player::teleport(bool now, bool abyss_shift, bool wizard_tele)
{
    ASSERT(!crawl_state.game_is_arena());

    if (now)
        you_teleport_now(true, abyss_shift, wizard_tele);
    else
        you_teleport();
}

int player::hurt(const actor *agent, int amount, beam_type flavour,
                 bool cleanup_dead)
{
    // We ignore cleanup_dead here.
    if (agent->atype() == ACT_MONSTER)
    {
        const monster* mon = agent->as_monster();
        ouch(amount, mon->mindex(),
             KILLED_BY_MONSTER, "", mon->visible_to(&you));
    }
    else
    {
        // Should never happen!
        ASSERT(false);
        ouch(amount, NON_MONSTER, KILLED_BY_SOMETHING);
    }

    if ((flavour == BEAM_NUKE || flavour == BEAM_DISINTEGRATION) && can_bleed())
    {
        blood_spray(pos(), id(), amount / 5);
    }

    return (amount);
}

void player::drain_stat(stat_type s, int amount, actor *attacker)
{
    if (attacker == NULL)
        lose_stat(s, amount, false, "");
    else if (attacker->atype() == ACT_MONSTER)
        lose_stat(s, amount, attacker->as_monster(), false);
    else if (attacker->atype() == ACT_PLAYER)
        lose_stat(s, amount, false, "suicide");
    else
        lose_stat(s, amount, false, "");
}

bool player::rot(actor *who, int amount, int immediate, bool quiet)
{
    ASSERT(!crawl_state.game_is_arena());

    if (amount <= 0 && immediate <= 0)
        return (false);

    if (res_rotting())
    {
        mpr("You feel terrible.");
        return (false);
    }

    // Zin's protection.
    if (religion == GOD_ZIN && x_chance_in_y(piety, MAX_PIETY))
    {
        simple_god_message(" protects your body from decay!");
        return (false);
    }

    if (immediate > 0)
        rot_hp(immediate);

    if (rotting < 40)
    {
        // Either this, or the actual rotting message should probably
        // be changed so that they're easier to tell apart. -- bwr
        mprf(MSGCH_WARN, "You feel your flesh %s away!",
             rotting > 0 ? "rotting" : "start to rot");

        rotting += amount;

        learned_something_new(HINT_YOU_ROTTING);
    }

    if (one_chance_in(4))
        sicken(50 + random2(100));

    return (true);
}

bool player::drain_exp(actor *who, bool quiet, int pow)
{
    return (::drain_exp());
}

void player::confuse(actor *who, int str)
{
    confuse_player(str);
}

void player::paralyse(actor *who, int str)
{
    ASSERT(!crawl_state.game_is_arena());

    // The shock is too mild to do damage.
    if (stasis_blocks_effect(true, true, "%s gives you a mild electric shock."))
        return;

    if (!(who && who->as_monster() && who->as_monster()->type == MONS_RED_WASP) &&
        duration[DUR_PARALYSIS])
        return;

    int &paralysis(duration[DUR_PARALYSIS]);

    mprf("You %s the ability to move!",
         paralysis ? "still haven't" : "suddenly lose");

    str *= BASELINE_DELAY;
    if (str > paralysis && (paralysis < 3 || one_chance_in(paralysis)))
        paralysis = str;

    if (paralysis > 13 * BASELINE_DELAY)
        paralysis = 13 * BASELINE_DELAY;
}

void player::petrify(actor *who, int str)
{
    ASSERT(!crawl_state.game_is_arena());

    if (stasis_blocks_effect(true, true, "%s gives you a mild electric shock."))
        return;

    str *= BASELINE_DELAY;
    int &petrif(duration[DUR_PETRIFIED]);

    mprf("You %s the ability to move!",
         petrif ? "still haven't" : "suddenly lose");

    if (str > petrif && (petrif < 3 || one_chance_in(petrif)))
        petrif = str;

    petrif = std::min(13 * BASELINE_DELAY, petrif);
}

void player::slow_down(actor *foe, int str)
{
    ::slow_player(str);
}

int player::has_claws(bool allow_tran) const
{
    if (allow_tran)
    {
        // these transformations bring claws with them
        if (attribute[ATTR_TRANSFORMATION] == TRAN_DRAGON)
            return (3);

        // transformations other than these will override claws
        if (attribute[ATTR_TRANSFORMATION] != TRAN_NONE
            && attribute[ATTR_TRANSFORMATION] != TRAN_STATUE
            && attribute[ATTR_TRANSFORMATION] != TRAN_LICH)
        {
            return (0);
        }
    }

    // the mutation does only hands, not paws
    if (you.species == SP_CAT)
        return (true);

    return (player_mutation_level(MUT_CLAWS));
}

bool player::has_usable_claws(bool allow_tran) const
{
    return (!player_wearing_slot(EQ_GLOVES) && has_claws(allow_tran));
}

int player::has_talons(bool allow_tran) const
{
    if (allow_tran)
    {
        // no transformations bring talons with them
        if (attribute[ATTR_TRANSFORMATION] != TRAN_NONE)
            return (0);
    }

    // XXX: Do merfolk in water belong under allow_tran?
    if (you.species == SP_MERFOLK && you.swimming())
        return (0);

    return (player_mutation_level(MUT_TALONS));
}

bool player::has_usable_talons(bool allow_tran) const
{
    return (!player_wearing_slot(EQ_BOOTS) && has_talons(allow_tran));
}

int player::has_fangs(bool allow_tran) const
{
    if (allow_tran)
    {
        // these transformations bring fangs with them
        if (attribute[ATTR_TRANSFORMATION] == TRAN_DRAGON)
            return (3);

        // transformations other than these will override fangs
        if (attribute[ATTR_TRANSFORMATION] != TRAN_NONE
            && attribute[ATTR_TRANSFORMATION] != TRAN_BLADE_HANDS
            && attribute[ATTR_TRANSFORMATION] != TRAN_LICH)
        {
            return (0);
        }
    }

    return (player_mutation_level(MUT_FANGS));
}

int player::has_usable_fangs(bool allow_tran) const
{
    const item_def* helmet = you.slot_item(EQ_HELMET);
    if (helmet && get_helmet_desc(*helmet) == THELM_DESC_VISORED)
        return (0);

    return (has_fangs(allow_tran));
}

int player::has_tail(bool allow_tran) const
{
    if (allow_tran)
    {
        // these transformations bring a tail with them
        if (attribute[ATTR_TRANSFORMATION] == TRAN_DRAGON)
            return (1);

        // transformations other than these will override the tail
        if (attribute[ATTR_TRANSFORMATION] != TRAN_NONE
            && attribute[ATTR_TRANSFORMATION] != TRAN_BLADE_HANDS
            && attribute[ATTR_TRANSFORMATION] != TRAN_LICH)
        {
            return (0);
        }
    }


    if (you.species == SP_GREY_DRACONIAN)
        return (2);

    // XXX: Do merfolk in water belong under allow_tran?
    if (player_genus(GENPC_DRACONIAN)
        || you.species == SP_MERFOLK && you.swimming()
        || player_mutation_level(MUT_STINGER))
    {
        return (1);
    }

    return (0);
}

int player::has_usable_tail(bool allow_tran) const
{
    // TSO worshippers don't use their stinger in order
    // to avoid poisoning.
    if (you.religion == GOD_SHINING_ONE
        && player_mutation_level(MUT_STINGER) > 0)
    {
        return (0);
    }

    return (has_tail(allow_tran));
}

// Whether the player has a usable offhand for the
// purpose of punching.
// XXX: The weapon check should probably involve HANDS_DOUBLE
//      at some point.
bool player::has_usable_offhand() const
{
    if (player_wearing_slot(EQ_SHIELD))
        return (false);

    const item_def* wp = slot_item(EQ_WEAPON);
    return (!wp
            || hands_reqd(*wp, body_size()) != HANDS_TWO
            || wp->base_type == OBJ_STAVES
            || weapon_skill(*wp) == SK_STAVES);
}

int player::has_pseudopods(bool allow_tran) const
{
    if (allow_tran)
    {
        if (attribute[ATTR_TRANSFORMATION] != TRAN_NONE)
            return (0);
    }

    return (player_mutation_level(MUT_PSEUDOPODS));
}

int player::has_usable_pseudopods(bool allow_tran) const
{
    return (has_pseudopods(allow_tran));
}

bool player::sicken(int amount)
{
    ASSERT(!crawl_state.game_is_arena());

    if (res_rotting() || amount <= 0)
        return (false);

    // Zin's protection.
    if (religion == GOD_ZIN && x_chance_in_y(piety, MAX_PIETY))
    {
        simple_god_message(" protects your body from disease!");
        return (false);
    }

    mpr("You feel ill.");

    disease += amount * BASELINE_DELAY;
    if (disease > 210 * BASELINE_DELAY)
        disease = 210 * BASELINE_DELAY;

    learned_something_new(HINT_YOU_SICK);
    return (true);
}

bool player::can_see_invisible(bool calc_unid, bool transient) const
{
    if (crawl_state.game_is_arena())
        return (true);

    int si = 0;

    si += player_equip( EQ_RINGS, RING_SEE_INVISIBLE, calc_unid );

    // armour: (checks head armour only)
    si += player_equip_ego_type( EQ_HELMET, SPARM_SEE_INVISIBLE );

    if (player_mutation_level(MUT_ACUTE_VISION) > 0)
        si += player_mutation_level(MUT_ACUTE_VISION);

    // antennae give sInvis at 3
    if (player_mutation_level(MUT_ANTENNAE) == 3)
        si++;

    if (player_mutation_level(MUT_EYEBALLS) == 3)
        si++;

    //jmf: added see_invisible spell
    if (transient && duration[DUR_SEE_INVISIBLE] > 0)
        si++;

    // randart wpns
    int artefacts = scan_artefacts(ARTP_EYESIGHT, calc_unid);

    if (artefacts > 0)
        si += artefacts;

    if (si > 1)
        si = 1;

    return (si);
}

bool player::can_see_invisible() const
{
    return (can_see_invisible(true));
}

bool player::invisible() const
{
    return (duration[DUR_INVIS] && !backlit());
}

bool player::misled() const
{
    return (duration[DUR_MISLED]);
}

bool player::visible_to(const actor *looker) const
{
    if (crawl_state.game_is_arena())
        return (false);

    if (this == looker)
        return (can_see_invisible() || !invisible());

    const monster* mon = looker->as_monster();
    return (!invisible()
            || in_water()
            || mon->can_see_invisible()
            || mons_sense_invis(mon)
               && circle_def(pos(), 4, C_ROUND).contains(mon->pos()));
}

bool player::backlit(bool check_haloed, bool self_halo) const
{
    if (get_contamination_level() > 1 || duration[DUR_CORONA]
        || duration[DUR_LIQUID_FLAMES] || duration[DUR_QUAD_DAMAGE])
    {
        return (true);
    }
    if (check_haloed)
        return (haloed() && (self_halo || halo_radius2() == -1));
    return (false);
}

// This is the imperative version.
void player::backlight()
{
    if (!duration[DUR_INVIS])
    {
        if (duration[DUR_CORONA])
            mpr("You glow brighter.");
        else
            mpr("You are outlined in light.");

        you.increase_duration(DUR_CORONA, random_range(15, 35), 250);
    }
    else
    {
        mpr("You feel strangely conspicuous.");

        you.increase_duration(DUR_CORONA, random_range(3, 5), 250);
    }
}

bool player::can_mutate() const
{
    return (true);
}

bool player::can_safely_mutate() const
{
    if (!can_mutate())
        return (false);

    return (!is_undead
            || is_undead == US_SEMI_UNDEAD
               && hunger_state == HS_ENGORGED);
}

bool player::can_bleed() const
{
    if (is_undead && (species != SP_VAMPIRE
                          || hunger_state <= HS_SATIATED))
    {
        return (false);
    }

    const int tran = attribute[ATTR_TRANSFORMATION];
    // The corresponding monsters don't bleed either.
    if (tran == TRAN_STATUE || tran == TRAN_ICE_BEAST
        || tran == TRAN_LICH || tran == TRAN_SPIDER)
    {
        return (false);
    }
    return (true);
}

bool player::mutate()
{
    ASSERT(!crawl_state.game_is_arena());

    if (!can_mutate())
        return (false);

    if (one_chance_in(5))
    {
        if (::mutate(RANDOM_MUTATION))
        {
            learned_something_new(HINT_YOU_MUTATED);
            return (true);
        }
    }

    return (give_bad_mutation());
}

bool player::is_icy() const
{
    return (attribute[ATTR_TRANSFORMATION] == TRAN_ICE_BEAST);
}

bool player::is_fiery() const
{
    return (false);
}

bool player::is_skeletal() const
{
    return (false);
}

void player::shiftto(const coord_def &c)
{
    crawl_view.shift_player_to(c);
    set_position(c);
}

void player::reset_prev_move()
{
    prev_move.reset();
}

bool player::asleep() const
{
    return (duration[DUR_SLEEP]);
}

bool player::cannot_act() const
{
    return (asleep() || cannot_move());
}

bool player::can_throw_large_rocks() const
{
    return (player_genus(GENPC_OGREISH) || species == SP_TROLL);
}

bool player::can_smell() const
{
    return (species != SP_MUMMY);
}

void player::hibernate(int)
{
    ASSERT(!crawl_state.game_is_arena());

    if (!can_hibernate())
    {
        mpr("You feel weary for a moment.");
        return;
    }

    mpr("You fall asleep.");

    stop_delay();
    flash_view(DARKGREY);

    // Do this *after* redrawing the view, or viewwindow() will no-op.
    set_duration(DUR_SLEEP, 3 + random2avg(5, 2));
}

void player::put_to_sleep(actor*, int power)
{
    ASSERT(!crawl_state.game_is_arena());

    if (!can_sleep())
        return;

    mpr("You fall asleep!");

    stop_delay();
    flash_view(DARKGREY);

    // As above, do this after redraw.
    set_duration(DUR_SLEEP, 5 + random2avg(power/10, 5));
}

void player::awake()
{
    ASSERT(!crawl_state.game_is_arena());

    duration[DUR_SLEEP] = 0;
    mpr("You wake up.");
    flash_view(BLACK);
}

void player::check_awaken(int disturbance)
{
    if (asleep() && x_chance_in_y(disturbance + 1, 50))
        awake();
}

void player::set_place_info(PlaceInfo place_info)
{
    place_info.assert_validity();

    if (place_info.is_global())
        global_info = place_info;
    else if (place_info.level_type == LEVEL_DUNGEON)
        branch_info[place_info.branch] = place_info;
    else
        non_branch_info[place_info.level_type - 1] = place_info;
}

std::vector<PlaceInfo> player::get_all_place_info(bool visited_only,
                                                  bool dungeon_only) const
{
    std::vector<PlaceInfo> list;

    for (int i = 0; i < NUM_BRANCHES; i++)
    {
        if (visited_only && branch_info[i].num_visits == 0
            || dungeon_only && branch_info[i].level_type != LEVEL_DUNGEON)
        {
            continue;
        }
        list.push_back(branch_info[i]);
    }

    for (int i = 0; i < (NUM_LEVEL_AREA_TYPES - 1); i++)
    {
        if (visited_only && non_branch_info[i].num_visits == 0
            || dungeon_only && non_branch_info[i].level_type != LEVEL_DUNGEON)
        {
            continue;
        }
        list.push_back(non_branch_info[i]);
    }

    return list;
}

bool player::do_shaft()
{
    dungeon_feature_type force_stair = DNGN_UNSEEN;

    if (!is_valid_shaft_level())
        return (false);

    // Handle instances of do_shaft() being invoked magically when
    // the player isn't standing over a shaft.
    if (get_trap_type(pos()) != TRAP_SHAFT)
    {
        switch (grd(pos()))
        {
        case DNGN_FLOOR:
        case DNGN_OPEN_DOOR:
        case DNGN_TRAP_MECHANICAL:
        case DNGN_TRAP_MAGICAL:
        case DNGN_TRAP_NATURAL:
        case DNGN_UNDISCOVERED_TRAP:
        case DNGN_ENTER_SHOP:
            break;

        default:
            return (false);
        }

        handle_items_on_shaft(pos(), false);

        if (airborne() || total_weight() == 0)
            return (true);

        force_stair = DNGN_TRAP_NATURAL;
    }

    down_stairs(force_stair);

    return (true);
}

bool player::did_escape_death() const
{
    return (escaped_death_cause != NUM_KILLBY);
}

void player::reset_escaped_death()
{
    escaped_death_cause = NUM_KILLBY;
    escaped_death_aux   = "";
}

void player::add_gold(int delta)
{
    set_gold(gold + delta);
}

void player::del_gold(int delta)
{
    set_gold(gold - delta);
}

void player::set_gold(int amount)
{
    ASSERT(amount >= 0);

    if (amount != gold)
    {
        const int old_gold = gold;
        gold = amount;
        shopping_list.gold_changed(old_gold, gold);
    }
}

void player::increase_duration(duration_type dur, int turns, int cap,
                               const char* msg)
{
    if (msg)
        mpr(msg);
    cap *= BASELINE_DELAY;

    you.duration[dur] += turns * BASELINE_DELAY;
    if (cap && you.duration[dur] > cap)
        you.duration[dur] = cap;
}

void player::set_duration(duration_type dur, int turns,
                          int cap, const char * msg)
{
    you.duration[dur] = 0;
    increase_duration(dur, turns, cap, msg);
}

void player::goto_place(const level_id &lid)
{
    level_type = lid.level_type;
    if (level_type == LEVEL_DUNGEON)
    {
        where_are_you = static_cast<branch_type>(lid.branch);
        absdepth0 = absdungeon_depth(lid.branch, lid.depth);
    }
}<|MERGE_RESOLUTION|>--- conflicted
+++ resolved
@@ -665,12 +665,8 @@
 bool player_has_feet()
 {
     if (you.species == SP_NAGA
-<<<<<<< HEAD
-        || player_genus(GENPC_DRACONIAN)
-        || you.species == SP_CAT)
-=======
+        || you.species == SP_CAT
         || (you.species == SP_MERFOLK && you.swimming()))
->>>>>>> 0c9ad128
     {
         return (false);
     }
