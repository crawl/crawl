/**
 * @file
 * @brief Skill exercising functions.
**/

#pragma once

#include <vector>

#include "player.h"

using std::vector;

const int MAX_SKILL_ORDER = 100;
struct skill_state
{
    skill_state();

    FixedBitVector<NUM_SKILLS>            can_currently_train;
    FixedVector<uint8_t, NUM_SKILLS>      skills;
    FixedVector<int, NUM_SKILLS>          real_skills;    // Those two are
    FixedVector<int, NUM_SKILLS>          changed_skills; // scaled by 10.
    FixedVector<training_status, NUM_SKILLS>       train;
    FixedVector<unsigned int, NUM_SKILLS> training;
    FixedVector<unsigned int, NUM_SKILLS> skill_points;
    FixedVector<unsigned int, NUM_SKILLS> training_targets;
    FixedVector<uint8_t, NUM_SKILLS>      skill_order;
    FixedVector<unsigned int, NUM_SKILLS> skill_manual_points;
    int skill_cost_level;
    unsigned int total_experience;
    bool auto_training;
    int exp_available;

    void save();
    bool state_saved() const;
    void restore_levels();
    void restore_training();

private:
    bool saved;
};

struct skill_diff
{
    skill_diff() : skill_points(0), experience(0) { }
    skill_diff(int skp, int xp) : skill_points(skp), experience(xp) { }

    int skill_points;
    int experience;
};

typedef set<skill_type> skill_set;

string skill_names(const skill_set &skills);

int skill_cost_baseline();
int one_level_cost(skill_type sk);
float scaled_skill_cost(skill_type sk);

unsigned int skill_cost_needed(int level);
int calc_skill_cost_level(int xp, int start);
int calc_skill_cost(int skill_cost_level);
void check_skill_cost_change(bool quiet = false);

bool skill_default_shown(skill_type sk);
void reassess_starting_skills(bool balance_djinn = true);
bool check_selected_skills();
void init_train();
void init_can_currently_train();
void init_training();
void update_can_currently_train();
void reset_training();
int calc_skill_level_change(skill_type sk, int starting_level, int sk_points);
void check_skill_level_change(skill_type sk, bool do_level_up = true);
void change_skill_level(skill_type exsk, int num_level);
void change_skill_points(skill_type sk, int points, bool do_level_up);

bool is_magic_skill(skill_type sk);

void exercise(skill_type exsk, int deg);
void train_skills(bool simu = false);
bool skill_trained(int i);
static inline bool skill_trained(skill_type sk) { return skill_trained((int) sk); }
void redraw_skill(skill_type exsk, skill_type old_best_skill = SK_NONE, bool recalculate_order = true);
void set_skill_level(skill_type skill, double amount, bool quiet = false);

int get_skill_progress(skill_type sk, int level, int points, int scale);
int get_skill_progress(skill_type sk, int scale);
int get_skill_percentage(const skill_type x);
const char *skill_name(skill_type which_skill);
const char *skill_abbr(skill_type which_skill);
skill_type str_to_skill(const string &skill);
skill_type str_to_skill_safe(const string &skill);

string special_conduct_title(skill_type best_skill, uint8_t skill_rank);
string skill_title_by_rank(
    skill_type best_skill, uint8_t skill_rank,
    // these used for ghosts and hiscores:
    species_type species = you.species,
    int dex = you.base_stats[STAT_DEX], int str = you.base_stats[STAT_STR],
    int intel = you.base_stats[STAT_INT],
    god_type god = you.religion,
<<<<<<< HEAD
    int piety = you.piety, bool conducts = true);
=======
    int piety = you.raw_piety, transformation trans = you.form);
>>>>>>> 28cf5388
unsigned get_skill_rank(unsigned skill_lev);

string player_title(bool the = true);

skill_type best_skill(skill_type min_skill, skill_type max_skill,
                      skill_type excl_skill = SK_NONE);
void init_skill_order();

bool is_removed_skill(skill_type skill);
bool can_sacrifice_skill(mutation_type mut);
bool is_useless_skill(skill_type skill);
bool is_harmful_skill(skill_type skill);
bool can_enable_skill(skill_type sk, bool override = false);
bool trainable_skills(bool check_all = false);
bool skills_being_trained();

int species_apt(skill_type skill, species_type species = you.species);
float species_apt_factor(skill_type sk, species_type sp = you.species);
float apt_to_factor(int apt);
unsigned int skill_exp_needed(int lev, skill_type sk,
                              species_type sp = you.species);
skill_diff skill_level_to_diffs(skill_type skill, double amount,
    int scaled_training=100, bool base_only=true);

vector<skill_type> get_crosstrain_skills(skill_type sk);
int get_crosstrain_points(skill_type sk);

int destructive_elemental_preference(spell_type spell, int scale = 1);

void skill_menu(int flag = 0, int exp = 0);
void dump_skills(string &text);
int skill_bump(skill_type skill, int scale = 1, bool allow_random = true);
void fixup_skills();

bool target_met(skill_type sk);
bool target_met(skill_type sk, unsigned int target);
bool check_training_target(skill_type sk);
bool check_training_targets();

void set_training_status(skill_type sk, training_status st);
void set_magic_training(training_status st);
void cleanup_innate_magic_skills();

static const skill_type skill_display_order[] =
{
    SK_TITLE,
    SK_FIGHTING,

    SK_BLANK_LINE,

    // Strength skills.
    SK_MACES_FLAILS, SK_AXES, SK_POLEARMS, SK_STAVES, SK_UNARMED_COMBAT, SK_THROWING,

    SK_BLANK_LINE,

    // Dex skills.
    SK_SHORT_BLADES, SK_LONG_BLADES, SK_RANGED_WEAPONS,

    SK_BLANK_LINE,

    // 'Defensive' skills.
    SK_ARMOUR, SK_DODGING, SK_SHIELDS, SK_STEALTH,

    SK_COLUMN_BREAK, SK_TITLE,

    SK_SPELLCASTING,

    SK_BLANK_LINE,

    SK_CONJURATIONS, SK_HEXES, SK_SUMMONINGS,
    SK_NECROMANCY, SK_FORGECRAFT, SK_TRANSLOCATIONS, SK_ALCHEMY,
    SK_FIRE_MAGIC, SK_ICE_MAGIC, SK_AIR_MAGIC, SK_EARTH_MAGIC,

    SK_BLANK_LINE,

    // Supernatural but nonmagical skills.
    SK_INVOCATIONS, SK_EVOCATIONS, SK_SHAPESHIFTING,

    SK_COLUMN_BREAK,
};

static const int ndisplayed_skills = ARRAYSZ(skill_display_order);

static inline bool is_invalid_skill(skill_type skill)
{
    return skill < SK_FIRST_SKILL || skill >= NUM_SKILLS;
}<|MERGE_RESOLUTION|>--- conflicted
+++ resolved
@@ -100,11 +100,8 @@
     int dex = you.base_stats[STAT_DEX], int str = you.base_stats[STAT_STR],
     int intel = you.base_stats[STAT_INT],
     god_type god = you.religion,
-<<<<<<< HEAD
-    int piety = you.piety, bool conducts = true);
-=======
-    int piety = you.raw_piety, transformation trans = you.form);
->>>>>>> 28cf5388
+    int piety = you.raw_piety, bool conducts = true);
+
 unsigned get_skill_rank(unsigned skill_lev);
 
 string player_title(bool the = true);
