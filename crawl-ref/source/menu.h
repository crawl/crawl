--- conflicted
+++ resolved
@@ -266,19 +266,6 @@
     MF_ALLOW_FILTER     = 0x0100,   ///< Control-F will ask for regex and
                                     ///< select the appropriate items.
     MF_ALLOW_FORMATTING = 0x0200,   ///< Parse index for formatted-string
-<<<<<<< HEAD
-    MF_SHOW_PAGENUMBERS = 0x0400,   ///< Show "(page X of Y)" when appropriate
-    MF_TOGGLE_ACTION    = 0x0800,   ///< ToggleableMenu toggles action as well
-    MF_EASY_EXIT        = 0x1000,   ///< Exit when scrolling off the end
-    MF_START_AT_END     = 0x2000,   ///< Scroll to end of list
-    MF_PRESELECTED      = 0x4000,   ///< Has a preselected entry.
-    MF_QUIET_SELECT     = 0x8000,   ///< No selection box and no count.
-
-    MF_USE_TWO_COLUMNS  = 0x10000,  ///< Only valid for tiles menus
-};
-
-class MenuDisplay;
-=======
     MF_TOGGLE_ACTION    = 0x0400,   ///< ToggleableMenu toggles action as well
     MF_NO_WRAP_ROWS     = 0x0800,   ///< For menus used as tables (eg. ability)
     MF_START_AT_END     = 0x1000,   ///< Scroll to end of list
@@ -292,7 +279,6 @@
 class UIMenuPopup;
 class UIShowHide;
 class UIMenuMore;
->>>>>>> 77505739
 
 ///////////////////////////////////////////////////////////////////////
 // NOTE
@@ -304,20 +290,10 @@
 
 class Menu
 {
-<<<<<<< HEAD
-    friend class MenuDisplayText;
-    friend class MenuDisplayTile;
-#ifdef USE_TILE_LOCAL
-    friend class menu_filter_line_reader;
-#endif
-public:
-    Menu(int flags = MF_MULTISELECT, const string& tagname = "");
-=======
     friend class UIMenu;
     friend class UIMenuPopup;
 public:
     Menu(int flags = MF_MULTISELECT, const string& tagname = "", KeymapContext kmc = KMC_MENU);
->>>>>>> 77505739
 
     virtual ~Menu();
 
@@ -365,13 +341,7 @@
     // Get entry index, skipping quantity 0 entries. Returns -1 if not found.
     int get_entry_index(const MenuEntry *e) const;
 
-<<<<<<< HEAD
-    int get_first_visible() const;
-
-    virtual int item_colour(int index, const MenuEntry *me) const;
-=======
     virtual int item_colour(const MenuEntry *me) const;
->>>>>>> 77505739
 
     typedef string (*selitem_tfn)(const vector<MenuEntry*> *sel);
     typedef int (*keyfilter_tfn)(int keyin);
@@ -418,13 +388,6 @@
     int last_selected;
     KeymapContext m_kmc;
 
-<<<<<<< HEAD
-#ifdef USE_TILE_LOCAL
-    char* m_filter_text; // nullptr == not in filter mode
-#endif
-
-    MenuDisplay *mdisplay;
-=======
     resumable_line_reader *m_filter;
 
     struct {
@@ -436,18 +399,12 @@
         shared_ptr<UIShowHide> more_bin;
         shared_ptr<ui::Box> vbox;
     } m_ui;
->>>>>>> 77505739
 
 protected:
     void check_add_formatted_line(int firstcol, int nextcol,
                                   string &line, bool check_eol);
     void do_menu();
     virtual string get_select_count_string(int count) const;
-<<<<<<< HEAD
-    virtual void draw_item(int index) const;
-    virtual void draw_index_item(int index, const MenuEntry *me) const;
-=======
->>>>>>> 77505739
 
 #ifdef USE_TILE_WEB
     void webtiles_set_title(const formatted_string title);
@@ -463,29 +420,10 @@
 
     bool _webtiles_title_changed;
     formatted_string _webtiles_title;
-<<<<<<< HEAD
-
-    inline int webtiles_section_start() const
-    {
-        return _webtiles_section_start == -1 ? 0 : _webtiles_section_start;
-    }
-    inline int webtiles_section_end() const
-    {
-        return _webtiles_section_end == -1 ? items.size() : _webtiles_section_end;
-    }
-#endif
-
-    virtual void draw_title();
-    virtual formatted_string calc_title();
-    virtual int title_height() const;
-    void draw_menu(bool update_entries = false);
-    void draw_more();
-=======
 #endif
 
     virtual formatted_string calc_title();
     void update_more();
->>>>>>> 77505739
     virtual bool page_down();
     virtual bool line_down();
     virtual bool page_up();
@@ -506,22 +444,14 @@
     virtual bool is_selectable(int index) const;
 
     bool title_prompt(char linebuf[], int bufsz, const char* prompt);
-<<<<<<< HEAD
 
     virtual bool process_key(int keyin);
-=======
->>>>>>> 77505739
-
-    virtual bool process_key(int keyin);
 
     virtual string help_key() const { return ""; }
-<<<<<<< HEAD
-=======
 
     virtual void update_title();
 protected:
     bool filter_with_regex(const char *re);
->>>>>>> 77505739
 };
 
 /// Allows toggling by specific keys.
@@ -574,46 +504,6 @@
     vector<formatted_string> flines;
 };
 
-<<<<<<< HEAD
-// This class is for when (some of) your items are formatted, and
-// you want mostly a browser.
-//
-// If MF_NOSELECT, hotkeys jump to menu items.
-// If MF_SINGLESELECT, hotkeys end the menu immediately.
-// MF_MULTISELECT is not supported.
-class formatted_scroller : public Menu
-{
-public:
-    formatted_scroller();
-    formatted_scroller(int flags, const string& s);
-    virtual void set_flags(int new_flags, bool use_options = true) override;
-    virtual void add_item_formatted_string(const formatted_string& s,
-                                           int hotkey = 0);
-    virtual void wrap_formatted_string(const formatted_string& s,
-                                       int width = get_number_of_cols()-1);
-    virtual void add_item_string(const string& s, int hotkey = 0);
-    virtual void add_text(const string& s, bool new_line = false,
-                          int wrap_col = 0);
-    virtual void add_raw_text(const string& s, bool new_line = false,
-                              int wrap_col = 0);
-    virtual bool jump_to_hotkey(int keyin);
-    virtual vector<MenuEntry *> show(bool reuse_selections = false) override;
-    int get_lastch() { return lastch; }
-    virtual ~formatted_scroller();
-protected:
-
-    virtual void draw_index_item(int index, const MenuEntry* me) const override;
-    virtual bool process_key(int keyin) override;
-    bool jump_to(int linenum, bool no_scroll = false);
-
-#ifdef USE_TILE_WEB
-    virtual void webtiles_write_item(int index,
-                                     const MenuEntry* me) const override;
-#endif
-};
-
-=======
->>>>>>> 77505739
 /**
  * @author Janne "felirx" Lahdenpera
  * Abstract base class interface for all menu items to inherit from.
