--- conflicted
+++ resolved
@@ -530,7 +530,6 @@
     return (updating_scores && !need_save);
 }
 
-<<<<<<< HEAD
 bool game_state::game_is_normal() const
 {
     ASSERT(type < NUM_GAME_TYPE);
@@ -553,6 +552,12 @@
 {
     ASSERT(type < NUM_GAME_TYPE);
     return type == GAME_TYPE_SPRINT;
+}
+
+bool game_state::game_is_zotdef() const
+{
+    ASSERT(type < NUM_GAME_TYPE);
+    return type == GAME_TYPE_ZOTDEF;
 }
 
 bool game_state::game_is_hints() const
@@ -582,26 +587,26 @@
         return "Arena";
     case GAME_TYPE_SPRINT:
         return "Sprint";
+    case GAME_TYPE_ZOTDEF:
+        return "Zot Defense";
     }
 }
 
 std::string game_state::game_savedir_path() const
 {
-    return game_is_sprint()? "sprint/" : "";
+    return game_is_sprint()? "sprint/" : 
+	   game_is_zotdef()? "zotdef/" : "";
 }
 
 std::string game_state::game_type_qualifier() const
 {
     if (crawl_state.game_is_sprint())
         return "-sprint";
+    if (crawl_state.game_is_zotdef())
+        return "-zotdef";
     if (crawl_state.game_is_tutorial())
         return "-tutorial";
     if (crawl_state.game_is_hints())
         return "-hints";
     return "";
-=======
-bool game_is_zotdef()
-{
-    return true;
->>>>>>> 4080d7d1
 }