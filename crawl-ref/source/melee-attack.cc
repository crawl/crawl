/**
 * @file
 * @brief melee_attack class and associated melee_attack methods
 */

#include "AppHdr.h"

#include "melee-attack.h"

#include <algorithm>
#include <cstdio>
#include <cstdlib>
#include <cstring>

#include "areas.h"
#include "art-enum.h"
#include "attitude-change.h"
#include "bloodspatter.h"
#include "butcher.h"
#include "chardump.h"
#include "cloud.h"
#include "coordit.h"
#include "delay.h"
#include "english.h"
#include "env.h"
#include "exercise.h"
#include "fineff.h"
#include "food.h"
#include "god-conduct.h"
#include "god-item.h"
#include "god-passive.h" // passive_t::convert_orcs
#include "hints.h"
#include "item-prop.h"
#include "mapdef.h"
#include "message.h"
#include "misc.h"
#include "mon-behv.h"
#include "mon-poly.h"
#include "mon-tentacle.h"
#include "religion.h"
#include "shout.h"
#include "spl-summoning.h"
#include "state.h"
#include "stepdown.h"
#include "stringutil.h"
#include "target.h"
#include "terrain.h"
#include "transform.h"
#include "traps.h"
#include "unwind.h"
#include "view.h"
#include "xom.h"

#ifdef NOTE_DEBUG_CHAOS_BRAND
    #define NOTE_DEBUG_CHAOS_EFFECTS
#endif

#ifdef NOTE_DEBUG_CHAOS_EFFECTS
    #include "notes.h"
#endif

/*
 **************************************************
 *             BEGIN PUBLIC FUNCTIONS             *
 **************************************************
*/
melee_attack::melee_attack(actor *attk, actor *defn,
                           int attack_num, int effective_attack_num,
                           bool is_cleaving, coord_def attack_pos)
    :  // Call attack's constructor
    ::attack(attk, defn),

    attack_number(attack_num), effective_attack_number(effective_attack_num),
    cleaving(is_cleaving), is_riposte(false),
    wu_jian_attack(WU_JIAN_ATTACK_NONE),
    wu_jian_number_of_targets(1)
{
    attack_occurred = false;
    damage_brand = attacker->damage_brand(attack_number);
    init_attack(SK_UNARMED_COMBAT, attack_number);
    if (weapon && !using_weapon())
        wpn_skill = SK_FIGHTING;

    attack_position = attacker->pos();
}

bool melee_attack::can_reach()
{
    return attk_type == AT_HIT && weapon && weapon_reach(*weapon) > REACH_NONE
           || attk_flavour == AF_REACH
           || attk_flavour == AF_REACH_STING;
}

bool melee_attack::handle_phase_attempted()
{
    // Skip invalid and dummy attacks.
    if (defender && (!adjacent(attack_position, defender->pos())
                     && !can_reach())
        || attk_type == AT_CONSTRICT
           && (!attacker->can_constrict(defender, true)
               || attacker->is_monster() && attacker->mid == MID_PLAYER))
    {
        --effective_attack_number;

        return false;
    }

    if (attacker->is_player() && defender && defender->is_monster())
    {
        if (weapon && is_unrandom_artefact(*weapon, UNRAND_DEVASTATOR))
        {
            const char* verb = "attack";
            string junk1, junk2;
            bool junk3 = false;
            if (defender)
            {
                verb = (bad_attack(defender->as_monster(),
                                   junk1, junk2, junk3)
                        ? "attack" : "attack near");
            }

            targeter_smite hitfunc(attacker, 1, 1, 1, false);
            hitfunc.set_aim(defender->pos());

            if (stop_attack_prompt(hitfunc, verb))
            {
                cancel_attack = true;
                return false;
            }
        }
        else if (!cleave_targets.empty())
        {
            targeter_cleave hitfunc(attacker, defender->pos());
            if (stop_attack_prompt(hitfunc, "attack"))
            {
                cancel_attack = true;
                return false;
            }
        }
        else if (stop_attack_prompt(defender->as_monster(), false,
                                    attack_position))
        {
            cancel_attack = true;
            return false;
        }
    }

    if (attacker->is_player())
    {
        // Set delay now that we know the attack won't be cancelled.
        if (!is_riposte
             && (wu_jian_attack == WU_JIAN_ATTACK_NONE))
        {
            you.time_taken = you.attack_delay().roll();
        }

        const caction_type cact_typ = is_riposte ? CACT_RIPOSTE : CACT_MELEE;
        if (weapon)
        {
            if (weapon->base_type == OBJ_WEAPONS)
                if (is_unrandom_artefact(*weapon)
                    && get_unrand_entry(weapon->unrand_idx)->type_name)
                {
                    count_action(cact_typ, weapon->unrand_idx);
                }
                else
                    count_action(cact_typ, weapon->sub_type);
            else if (weapon->base_type == OBJ_STAVES)
                count_action(cact_typ, WPN_STAFF);
        }
        else
            count_action(cact_typ, -1, -1); // unarmed subtype/auxtype
    }
    else
    {
        // Only the first attack costs any energy.
        if (!effective_attack_number)
        {
            int energy = attacker->as_monster()->action_energy(EUT_ATTACK);
            int delay = attacker->attack_delay().roll();
            dprf(DIAG_COMBAT, "Attack delay %d, multiplier %1.1f", delay, energy * 0.1);
            ASSERT(energy > 0);
            ASSERT(delay > 0);

            attacker->as_monster()->speed_increment
                -= div_rand_round(energy * delay, 10);
        }

        // Statues and other special monsters which have AT_NONE need to lose
        // energy, but otherwise should exit the melee attack now.
        if (attk_type == AT_NONE)
            return false;
    }

    if (attacker != defender)
    {
        // Allow setting of your allies' target, etc.
        attacker->attacking(defender);

        check_autoberserk();
    }

    // The attacker loses nutrition.
    attacker->make_hungry(3, true);

    // Xom thinks fumbles are funny...
    if (attacker->fumbles_attack())
    {
        // ... and thinks fumbling when trying to hit yourself is just
        // hilarious.
        xom_is_stimulated(attacker == defender ? 200 : 10);
        return false;
    }
    // Non-fumbled self-attacks due to confusion are still pretty funny, though.
    else if (attacker == defender && attacker->confused())
        xom_is_stimulated(100);

    // Any attack against a monster we're afraid of has a chance to fail
    if (attacker->is_player() && you.afraid_of(defender->as_monster())
        && one_chance_in(3))
    {
        mprf("You attempt to attack %s, but flinch away in fear!",
             defender->name(DESC_THE).c_str());
        return false;
    }

    if (attk_flavour == AF_SHADOWSTAB
        && defender && !defender->can_see(*attacker))
    {
        if (you.see_cell(attack_position))
        {
            mprf("%s strikes at %s from the darkness!",
                 attacker->name(DESC_THE, true).c_str(),
                 defender->name(DESC_THE).c_str());
        }
        to_hit = AUTOMATIC_HIT;
        needs_message = false;
    }
    else if (attacker->is_monster()
             && attacker->type == MONS_DROWNED_SOUL)
    {
        to_hit = AUTOMATIC_HIT;
    }

    attack_occurred = true;

    // Check for player practicing dodging
    if (defender->is_player())
        practise_being_attacked();

    return true;
}

bool melee_attack::handle_phase_dodged()
{
    did_hit = false;

    if (needs_message)
    {
        // TODO: Unify these, placed player_warn_miss here so I can remove
        // player_attack
        if (attacker->is_player())
            player_warn_miss();
        else
        {
            mprf("%s%s misses %s%s",
                 atk_name(DESC_THE).c_str(),
                 evasion_margin_adverb().c_str(),
                 defender_name(true).c_str(),
                 attack_strength_punctuation(damage_done).c_str());
        }
    }
    if (defender->is_player())
        count_action(CACT_DODGE, DODGE_EVASION);

    if (attacker != defender && adjacent(defender->pos(), attack_position)
        && attacker->alive() && defender->can_see(*attacker)
        && !defender->cannot_act() && !defender->confused()
        && (!defender->is_player() || (!you.duration[DUR_LIFESAVING]
                                       && !attacker->as_monster()->neutral()))
        && !mons_aligned(attacker, defender) // confused friendlies attacking
        // Retaliation only works on the first attack in a round.
        // FIXME: player's attack is -1, even for auxes
        && effective_attack_number <= 0)
    {
        if (defender->is_player() ?
                you.species == SP_MINOTAUR :
                mons_species(mons_base_type(*defender->as_monster()))
                    == MONS_MINOTAUR)
        {
            do_minotaur_retaliation();
        }
		
        if (defender->is_player() && you.species == SP_BODACH
            && you.attribute[ATTR_BODACH_ASPECT] == 3)
        {
            do_bodach_retaliation();
        }

        // Retaliations can kill!
        if (!attacker->alive())
            return false;

        if (defender->is_player())
        {
            const bool using_lbl = defender->weapon()
                && item_attack_skill(*defender->weapon()) == SK_LONG_BLADES;
            const bool using_fencers
                = player_equip_unrand(UNRAND_FENCERS);
            const int chance = using_lbl + using_fencers;

            if (x_chance_in_y(chance, 3) && !is_riposte) // no ping-pong!
                riposte();

            // Retaliations can kill!
            if (!attacker->alive())
                return false;
        }
    }

    return true;
}

void melee_attack::apply_black_mark_effects()
{
    // Less reliable effects for players.
    if (attacker->is_player()
        && you.has_mutation(MUT_BLACK_MARK)
        && one_chance_in(5)
        || attacker->is_monster()
           && attacker->as_monster()->has_ench(ENCH_BLACK_MARK))
    {
        if (!defender->alive())
            return;

        switch (random2(3))
        {
            case 0:
                antimagic_affects_defender(damage_done * 8);
                break;
            case 1:
                defender->weaken(attacker, 6);
                break;
            case 2:
                defender->drain_exp(attacker, false, 10);
                break;
        }
    }
}

/* An attack has been determined to have hit something
 *
 * Handles to-hit effects for both attackers and defenders,
 * Determines damage and passes off execution to handle_phase_damaged
 * Also applies weapon brands
 *
 * Returns true if combat should continue, false if it should end here.
 */
bool melee_attack::handle_phase_hit()
{
    did_hit = true;
    perceived_attack = true;
    bool hit_woke_orc = false;

    if (attacker->is_player())
    {
        if (crawl_state.game_is_hints())
            Hints.hints_melee_counter++;

        // TODO: Remove this (placed here so I can get rid of player_attack)
        if (have_passive(passive_t::convert_orcs)
            && mons_genus(defender->mons_species()) == MONS_ORC
            && !defender->is_summoned()
            && !defender->as_monster()->is_shapeshifter()
            && you.see_cell(defender->pos()) && defender->asleep())
        {
            hit_woke_orc = true;
        }
    }

    damage_done = 0;
    // Slimify does no damage and serves as an on-hit effect, handle it
    if (attacker->is_player() && you.duration[DUR_SLIMIFY]
        && mon_can_be_slimified(defender->as_monster())
        && !cleaving)
    {
        // Bail out after sliming so we don't get aux unarmed and
        // attack a fellow slime.
        slimify_monster(defender->as_monster());
        you.duration[DUR_SLIMIFY] = 0;

        return false;
    }
	
    if(attacker->is_player() &&you.species == SP_FLAN
       && you.form == transformation::none && one_chance_in(3))
	{
        mprf("Your touch drips with acid.");
        defender->corrode_equipment();
	}
	
    if(attacker->is_player() &&you.species == SP_FUNGOID
       && you.form == transformation::none)
    {
        // Fungoids have a separate chance to confuse monsters that applies before
        // checking weapon brand and will stack with confusing touch
		
        // Doesn't work on unbreathing monsters, chance scales with xl
        if (x_chance_in_y(10 + you.experience_level / 2, 25))
        {
            mprf("You release spores at %s.", defender->name(DESC_THE).c_str());
            if (x_chance_in_y(melee_confuse_chance(defender->get_hit_dice()), 100)
                && !defender->as_monster()->check_clarity(false)
                   && !defender->is_unbreathing())
            {
               // Declaring these just to pass to the enchant function.
               bolt beam_temp;
               beam_temp.thrower   = attacker->is_player() ? KILL_YOU : KILL_MON;
               beam_temp.flavour   = BEAM_CONFUSION;
               beam_temp.source_id = attacker->mid;
               beam_temp.apply_enchantment_to_monster(defender->as_monster());
            }
        }
    }

    if (attacker->is_player() && you.duration[DUR_INFUSION])
    {
        if (enough_mp(1, true, false))
        {
            // infusion_power is set when the infusion spell is cast
            const int pow = you.props["infusion_power"].get_int();
            const int dmg = 2 + div_rand_round(pow, 12);
            const int hurt = defender->apply_ac(dmg);

            dprf(DIAG_COMBAT, "Infusion: dmg = %d hurt = %d", dmg, hurt);

            if (hurt > 0)
            {
                damage_done = hurt;
                if(you.species == SP_OBSIDIAN_DWARF)
                    dec_hp(1,false);
                else
                    dec_mp(1);
            }
        }
    }

    // This does more than just calculate the damage, it also sets up
    // messages, etc. It also wakes nearby creatures on a failed stab,
    // meaning it could have made the attacked creature vanish. That
    // will be checked early in player_monattack_hit_effects
    damage_done += calc_damage();

    bool stop_hit = false;
    // Check if some hit-effect killed the monster.
    if (attacker->is_player())
        stop_hit = !player_monattk_hit_effects();

    // check_unrand_effects is safe to call with a dead defender, so always
    // call it, even if the hit effects said to stop.
    if (stop_hit)
    {
        check_unrand_effects();
        return false;
    }

    if (damage_done > 0 || flavour_triggers_damageless(attk_flavour))
    {
        if (!handle_phase_damaged())
            return false;

        // TODO: Remove this, (placed here to remove player_attack)
        if (attacker->is_player() && hit_woke_orc)
        {
            // Call function of orcs first noticing you, but with
            // beaten-up conversion messages (if applicable).
            beogh_follower_convert(defender->as_monster(), true);
        }
    }
    else if (needs_message)
    {
        attack_verb = attacker->is_player()
                      ? attack_verb
                      : attacker->conj_verb(mons_attack_verb());

        // TODO: Clean this up if possible, checking atype for do / does is ugly
        mprf("%s %s %s but %s no damage.",
             attacker->name(DESC_THE).c_str(),
             attack_verb.c_str(),
             defender_name(true).c_str(),
             attacker->is_player() ? "do" : "does");
    }

    // Check for weapon brand & inflict that damage too
    apply_damage_brand();

    // Fireworks when using Serpent's Lash to kill.
    if (!defender->alive()
        && defender->as_monster()->can_bleed()
        && wu_jian_has_momentum(wu_jian_attack))
    {
        blood_spray(defender->pos(), defender->as_monster()->type,
                    damage_done / 5);
        defender->as_monster()->flags |= MF_EXPLODE_KILL;
    }

    if (check_unrand_effects())
        return false;

    if (damage_done > 0)
        apply_black_mark_effects();

    if (attacker->is_player())
    {
        // Always upset monster regardless of damage.
        // However, successful stabs inhibit shouting.
        behaviour_event(defender->as_monster(), ME_WHACK, attacker,
                        coord_def(), !stab_attempt);

        // [ds] Monster may disappear after behaviour event.
        if (!defender->alive())
            return true;
    }
    else if (defender->is_player())
    {
        // These effects (mutations right now) are only triggered when
        // the player is hit, each of them will verify their own required
        // parameters.
        do_passive_freeze();
        emit_foul_stench();
    }

    return true;
}

bool melee_attack::handle_phase_damaged()
{
    bool shroud_broken = false;

    // TODO: Move this somewhere else, this is a terrible place for a
    // block-like (prevents all damage) effect.
    if (attacker != defender
        && (defender->is_player() && you.duration[DUR_SHROUD_OF_GOLUBRIA]
            || defender->is_monster()
               && defender->as_monster()->has_ench(ENCH_SHROUD))
        && !one_chance_in(3))
    {
        // Chance of the shroud falling apart increases based on the
        // strain of it, i.e. the damage it is redirecting.
        if (x_chance_in_y(damage_done, 10+damage_done))
        {
            // Delay the message for the shroud breaking until after
            // the attack message.
            shroud_broken = true;
            if (defender->is_player())
                you.duration[DUR_SHROUD_OF_GOLUBRIA] = 0;
            else
                defender->as_monster()->del_ench(ENCH_SHROUD);
        }
        else
        {
            if (needs_message)
            {
                mprf("%s shroud bends %s attack away%s",
                     def_name(DESC_ITS).c_str(),
                     atk_name(DESC_ITS).c_str(),
                     attack_strength_punctuation(damage_done).c_str());
            }
            did_hit = false;
            damage_done = 0;

            return false;
        }
    }

    if (!attack::handle_phase_damaged())
        return false;

    if (shroud_broken && needs_message)
    {
        mprf(defender->is_player() ? MSGCH_WARN : MSGCH_PLAIN,
             "%s shroud falls apart!",
             def_name(DESC_ITS).c_str());
    }

    return true;
}

bool melee_attack::handle_phase_aux()
{
    if (attacker->is_player()
        && !cleaving
        && wu_jian_attack != WU_JIAN_ATTACK_TRIGGERED_AUX)
    {
        // returns whether an aux attack successfully took place
        // additional attacks from cleave don't get aux
        if (!defender->as_monster()->friendly()
            && adjacent(defender->pos(), attack_position))
        {
            player_aux_unarmed();
        }

        // Don't print wounds after the first attack with Gyre/Gimble.
        // DUR_CLEAVE and Gyre/Gimble interact poorly together at the moment,
        // so don't try to skip print_wounds in that case.
        if (!(weapon && is_unrandom_artefact(*weapon, UNRAND_GYRE)
              && !you.duration[DUR_CLEAVE]))
        {
            print_wounds(*defender->as_monster());
        }
    }

    return true;
}

/**
 * Devour a monster whole!
 *
 * @param defender  The monster in question.
 */
static void _hydra_devour(monster &victim)
{
    // what's the highest hunger level this lets the player get to?
    const hunger_state_t max_hunger = player_likes_chunks() ? HS_ENGORGED
                                                            : HS_SATIATED;

    // will eating this actually fill the player up?
    const bool filling = !have_passive(passive_t::goldify_corpses)
                          && you.get_mutation_level(MUT_HERBIVOROUS, false) == 0
                          && you.hunger_state <= max_hunger
                          && you.hunger_state < HS_ENGORGED;

    mprf("You %sdevour %s!",
         filling ? "hungrily " : "",
         victim.name(DESC_THE).c_str());

    // give a clearer message for eating invisible things
    if (!you.can_see(victim))
    {
        mprf("It tastes like %s.",
             mons_type_name(mons_genus(victim.type), DESC_PLAIN).c_str());
        // this could be the actual creature name, but it feels more
        // 'flavourful' this way??
        // feel free to just use the actual creature name if this has buggy
        // edge cases or such
    }
    if (victim.has_ench(ENCH_STICKY_FLAME))
        mprf("Spicy!");

    // nutrition (maybe)
    if (filling)
    {
        const int equiv_chunks =
            1 + random2(max_corpse_chunks(victim.type));
        lessen_hunger(CHUNK_BASE_NUTRITION * equiv_chunks, false, max_hunger);
    }

    // healing
    if (!you.duration[DUR_DEATHS_DOOR])
    {
        const int healing = 1 + victim.get_experience_level() * 3 / 4
                              + random2(victim.get_experience_level() * 3 / 4);
        you.heal(healing);
        calc_hp();
        canned_msg(MSG_GAIN_HEALTH);
        dprf("healed for %d (%d hd)", healing, victim.get_experience_level());
    }

    // and devour the corpse.
    victim.props[NEVER_CORPSE_KEY] = true;
}

/**
 * Possibly devour the defender whole.
 *
 * @param defender  The defender in question.
 */
static void _hydra_consider_devouring(monster &defender)
{
    ASSERT(!crawl_state.game_is_arena());

    dprf("considering devouring");

    // no unhealthy food
    if (determine_chunk_effect(mons_corpse_effect(defender.type)) != CE_CLEAN)
        return;

    dprf("chunk ok");

    // shapeshifters are mutagenic
    if (defender.is_shapeshifter())
    {
        // handle this carefully, so the player knows what's going on
        mprf("You spit out %s as %s twists & changes in your mouth!",
             defender.name(DESC_THE).c_str(),
             defender.pronoun(PRONOUN_SUBJECTIVE).c_str());
        return;
    }

    dprf("shifter ok");

    // or food that would incur divine penance...
    if (god_hates_eating(you.religion, defender.type))
        return;

    dprf("god ok");

    // can't eat enemies that leave no corpses...
    if (!mons_class_can_leave_corpse(mons_species(defender.type))
        || defender.is_summoned()
        || defender.flags & MF_HARD_RESET)
    {
        return;
    }

    dprf("corpse ok");

    // chow down.
    _hydra_devour(defender);
}

/**
 * Handle effects that fire when the defender (the target of the attack) is
 * killed.
 *
 * @return  Not sure; it seems to never be checked & always be true?
 */
bool melee_attack::handle_phase_killed()
{
    if (attacker->is_player() && (you.species == SP_GRUE || you.form == transformation::hydra)
        && defender->is_monster() // better safe than sorry
        && defender->type != MONS_NO_MONSTER) // already reset
    {
        _hydra_consider_devouring(*defender->as_monster());
    }

    // Wyrmbane needs to be notified of deaths, including ones due to aux
    // attacks, but other users of melee_effects() don't want to possibly
    // be called twice. Adding another entry for a single artefact would
    // be overkill, so here we call it by hand. check_unrand_effects()
    // avoided triggering Wyrmbane's death effect earlier in the attack.
    if (unrand_entry && weapon && weapon->unrand_idx == UNRAND_WYRMBANE)
    {
        unrand_entry->melee_effects(weapon, attacker, defender,
                                               true, special_damage);
    }

    return attack::handle_phase_killed();
}

bool melee_attack::handle_phase_end()
{
    if (!cleave_targets.empty())
    {
        attack_cleave_targets(*attacker, cleave_targets, attack_number,
                              effective_attack_number, wu_jian_attack);
    }

    // Check for passive mutation effects.
    if (defender->is_player() && defender->alive() && attacker != defender)
    {
        mons_do_eyeball_confusion();
        mons_do_tendril_disarm();
    }

    return attack::handle_phase_end();
}

/* Initiate the processing of the attack
 *
 * Called from the main code (fight.cc), this method begins the actual combat
 * for a particular attack and is responsible for looping through each of the
 * appropriate phases (which then can call other related phases within
 * themselves).
 *
 * Returns whether combat was completely successful
 *      If combat was not successful, it could be any number of reasons, like
 *      the defender or attacker dying during the attack? or a defender moving
 *      from its starting position.
 */
bool melee_attack::attack()
{
    if (!cleaving)
    {
        cleave_setup();
        if (!handle_phase_attempted())
            return false;
    }

    if (attacker != defender && attacker->is_monster()
        && mons_self_destructs(*attacker->as_monster()))
    {
        attacker->self_destruct();
        return did_hit = perceived_attack = true;
    }

    string saved_gyre_name;
    if (weapon && is_unrandom_artefact(*weapon, UNRAND_GYRE))
    {
        saved_gyre_name = get_artefact_name(*weapon);
        set_artefact_name(*weapon, cleaving ? "quick blade \"Gimble\""
                                            : "quick blade \"Gyre\"");
    }

    // Restore gyre's name before we return. We cannot use an unwind_var here
    // because the precise address of the ARTEFACT_NAME_KEY property might
    // change, for example if a summoned item is reset.
    ON_UNWIND
    {
        if (!saved_gyre_name.empty() && weapon
                && is_unrandom_artefact(*weapon, UNRAND_GYRE))
        {
            set_artefact_name(*weapon, saved_gyre_name);
        }
    };

    // Attacker might have died from effects of cleaving handled prior to this
    if (!attacker->alive())
        return false;

    // We might have killed the kraken target by cleaving a tentacle.
    if (!defender->alive())
    {
        handle_phase_killed();
        handle_phase_end();
        return attack_occurred;
    }

    // Apparently I'm insane for believing that we can still stay general past
    // this point in the combat code, mebe I am! --Cryptic

    // Calculate various ev values and begin to check them to determine the
    // correct handle_phase_ handler.
    const int ev = defender->evasion(EV_IGNORE_NONE, attacker);
    ev_margin = test_hit(to_hit, ev, !attacker->is_player());
    bool shield_blocked = attack_shield_blocked(true);

    // Stuff for god conduct, this has to remain here for scope reasons.
    god_conduct_trigger conducts[3];
    disable_attack_conducts(conducts);

    if (attacker->is_player() && attacker != defender)
    {
        set_attack_conducts(conducts, defender->as_monster());

        if (player_under_penance(GOD_ELYVILON)
            && god_hates_your_god(GOD_ELYVILON)
            && ev_margin >= 0
            && one_chance_in(20))
        {
            simple_god_message(" blocks your attack.", GOD_ELYVILON);
            handle_phase_end();
            return false;
        }
        // Check for stab (and set stab_attempt and stab_bonus)
        player_stab_check();
        // Make sure we hit if we passed the stab check.
        if (stab_attempt && stab_bonus > 0)
        {
            ev_margin = AUTOMATIC_HIT;
            shield_blocked = false;
        }

        // Serpent's Lash does not miss
        if (wu_jian_has_momentum(wu_jian_attack))
           ev_margin = AUTOMATIC_HIT;
    }

    if (shield_blocked)
        handle_phase_blocked();
    else
    {
        if (attacker != defender && adjacent(defender->pos(), attack_position)
            && !is_riposte)
        {
            // Check for defender Spines
            do_spines();

            // Spines can kill! With Usk's pain bond, they can even kill the
            // defender.
            if (!attacker->alive() || !defender->alive())
                return false;
        }

        if (ev_margin >= 0)
        {
            bool cont = handle_phase_hit();

            attacker_sustain_passive_damage();

            if (!cont)
            {
                if (!defender->alive())
                    handle_phase_killed();
                handle_phase_end();
                return false;
            }
        }
        else
            handle_phase_dodged();
    }

    // Remove sanctuary if - through some attack - it was violated.
    if (env.sanctuary_time > 0 && attack_occurred && !cancel_attack
        && attacker != defender
        && (is_sanctuary(attack_position) || is_sanctuary(defender->pos()))
        && (attacker->is_player() || attacker->as_monster()->friendly()
                                     && !attacker->confused()))
    {
        remove_sanctuary(true);
    }

    if (attacker->is_player())
        do_miscast();

    // don't crash on banishment
    if (!defender->pos().origin())
        handle_noise(defender->pos());

    // Noisy weapons.
    if (attacker->is_player()
        && weapon
        && is_artefact(*weapon)
        && artefact_property(*weapon, ARTP_NOISE))
    {
        noisy_equipment();
    }

    alert_defender();

    if (!defender->alive())
        handle_phase_killed();

    handle_phase_aux();

    handle_phase_end();

    enable_attack_conducts(conducts);

    return attack_occurred;
}

void melee_attack::check_autoberserk()
{
    if (defender->is_monster() && mons_is_firewood(*defender->as_monster()))
        return;

    if (attacker->is_player())
    {
        for (int i = EQ_FIRST_EQUIP; i < NUM_EQUIP; ++i)
        {
            const item_def *item = you.slot_item(static_cast<equipment_type>(i));
            if (!item)
                continue;

            if (!is_artefact(*item))
                continue;

            if (x_chance_in_y(artefact_property(*item, ARTP_ANGRY), 100))
            {
                attacker->go_berserk(false);
                return;
            }
        }
    }
    else
    {
        for (int i = MSLOT_WEAPON; i <= MSLOT_JEWELLERY; ++i)
        {
            const item_def *item =
                attacker->as_monster()->mslot_item(static_cast<mon_inv_type>(i));
            if (!item)
                continue;

            if (!is_artefact(*item))
                continue;

            if (x_chance_in_y(artefact_property(*item, ARTP_ANGRY), 100))
            {
                attacker->go_berserk(false);
                return;
            }
        }
    }
}

bool melee_attack::check_unrand_effects()
{
    if (unrand_entry && unrand_entry->melee_effects && weapon)
    {
        const bool died = !defender->alive();

        // Don't trigger the Wyrmbane death effect yet; that is done in
        // handle_phase_killed().
        if (weapon->unrand_idx == UNRAND_WYRMBANE && died)
            return true;

        // Recent merge added damage_done to this method call
        unrand_entry->melee_effects(weapon, attacker, defender,
                                    died, damage_done);
        return !defender->alive(); // may have changed
    }

    return false;
}

class AuxAttackType
{
public:
    AuxAttackType(int _damage, string _name) :
    damage(_damage), name(_name) { };
public:
    virtual int get_damage() const { return damage; };
    virtual int get_brand() const { return SPWPN_NORMAL; };
    virtual string get_name() const { return name; };
    virtual string get_verb() const { return get_name(); };
protected:
    const int damage;
    const string name;
};

class AuxConstrict: public AuxAttackType
{
public:
    AuxConstrict()
    : AuxAttackType(0, "grab") { };
};

class AuxKick: public AuxAttackType
{
public:
    AuxKick()
    : AuxAttackType(5, "kick") { };

    int get_damage() const override
    {
        if (you.has_usable_hooves())
        {
            // Max hoof damage: 10.
            return damage + you.get_mutation_level(MUT_HOOVES) * 5 / 3;
        }

        if (you.has_usable_talons())
        {
            // Max talon damage: 9.
            return damage + 1 + you.get_mutation_level(MUT_TALONS);
        }

        // Max spike damage: 8.
        // ... yes, apparently tentacle spikes are "kicks".
        return damage + you.get_mutation_level(MUT_TENTACLE_SPIKE);
    }

    string get_verb() const override
    {
        if (you.has_usable_talons())
            return "claw";
        if (you.get_mutation_level(MUT_TENTACLE_SPIKE))
            return "pierce";
        return name;
    }

    string get_name() const override
    {
        if (you.get_mutation_level(MUT_TENTACLE_SPIKE))
            return "tentacle spike";
        return name;
    }
};

class AuxHeadbutt: public AuxAttackType
{
public:
    AuxHeadbutt()
    : AuxAttackType(5, "headbutt") { };

    int get_damage() const override
    {
        return damage + you.get_mutation_level(MUT_HORNS) * 3;
    }
};

class AuxPeck: public AuxAttackType
{
public:
    AuxPeck()
    : AuxAttackType(6, "peck") { };
};

class AuxTailslap: public AuxAttackType
{
public:
    AuxTailslap()
    : AuxAttackType(6, "tail-slap") { };

    int get_damage() const override
    {
        return damage + max(0, you.get_mutation_level(MUT_STINGER) * 2 - 1);
    }

    int get_brand() const override
    {
        return you.get_mutation_level(MUT_STINGER) ? SPWPN_VENOM : SPWPN_NORMAL;
    }
};

class AuxPunch: public AuxAttackType
{
public:
    AuxPunch()
    : AuxAttackType(5, "punch") { };

    int get_damage() const override
    {
        const int base_dam = damage + you.skill_rdiv(SK_UNARMED_COMBAT, 1, 2);

        if (you.form == transformation::blade_hands)
            return base_dam + 6;

        if (you.has_usable_claws())
            return base_dam + roll_dice(you.has_claws(), 3);

        return base_dam;
    }

    string get_name() const override
    {
        if (you.form == transformation::blade_hands)
            return "slash";

        if (you.has_usable_claws())
            return "claw";

        if (you.has_usable_tentacles())
            return "tentacle-slap";

        return name;
    }

};

class AuxBite: public AuxAttackType
{
public:
    AuxBite()
    : AuxAttackType(0, "bite") { };

    int get_damage() const override
    {
        const int fang_damage = you.has_usable_fangs() * 2;
        if (you.get_mutation_level(MUT_ANTIMAGIC_BITE))
            return fang_damage + div_rand_round(you.get_hit_dice(), 3);

        const int str_damage = div_rand_round(max(you.strength()-10, 0), 5);

        if (you.get_mutation_level(MUT_ACIDIC_BITE))
            return fang_damage + str_damage;

        return fang_damage + str_damage;
    }

    int get_brand() const override
    {
        if (you.get_mutation_level(MUT_ANTIMAGIC_BITE))
            return SPWPN_ANTIMAGIC;

        if (you.get_mutation_level(MUT_ACIDIC_BITE))
            return SPWPN_ACID;

        return SPWPN_NORMAL;
    }
};

class AuxPseudopods: public AuxAttackType
{
public:
    AuxPseudopods()
    : AuxAttackType(4, "bludgeon") { };

    int get_damage() const override
    {
        return damage * you.has_usable_pseudopods();
    }
};

class AuxTentacles: public AuxAttackType
{
public:
    AuxTentacles()
    : AuxAttackType(12, "squeeze") { };
};

static const AuxConstrict   AUX_CONSTRICT = AuxConstrict();
static const AuxKick        AUX_KICK = AuxKick();
static const AuxPeck        AUX_PECK = AuxPeck();
static const AuxHeadbutt    AUX_HEADBUTT = AuxHeadbutt();
static const AuxTailslap    AUX_TAILSLAP = AuxTailslap();
static const AuxPunch       AUX_PUNCH = AuxPunch();
static const AuxBite        AUX_BITE = AuxBite();
static const AuxPseudopods  AUX_PSEUDOPODS = AuxPseudopods();
static const AuxTentacles   AUX_TENTACLES = AuxTentacles();

static const AuxAttackType* const aux_attack_types[] =
{
    &AUX_CONSTRICT,
    &AUX_KICK,
    &AUX_HEADBUTT,
    &AUX_PECK,
    &AUX_TAILSLAP,
    &AUX_PUNCH,
    &AUX_BITE,
    &AUX_PSEUDOPODS,
    &AUX_TENTACLES,
};


/* Setup all unarmed (non attack_type) variables
 *
 * Clears any previous unarmed attack information and sets everything from
 * noise_factor to verb and damage. Called after player_aux_choose_uc_attack
 */
void melee_attack::player_aux_setup(unarmed_attack_type atk)
{
    const int num_aux_objs = ARRAYSZ(aux_attack_types);
    const int num_aux_atks = UNAT_LAST_ATTACK - UNAT_FIRST_ATTACK + 1;
    COMPILE_CHECK(num_aux_objs == num_aux_atks);

    ASSERT(atk >= UNAT_FIRST_ATTACK);
    ASSERT(atk <= UNAT_LAST_ATTACK);
    const AuxAttackType* const aux = aux_attack_types[atk - UNAT_FIRST_ATTACK];

    aux_damage = aux->get_damage();
    damage_brand = (brand_type)aux->get_brand();
    aux_attack = aux->get_name();
    aux_verb = aux->get_verb();

    if (wu_jian_attack != WU_JIAN_ATTACK_NONE)
        wu_jian_attack = WU_JIAN_ATTACK_TRIGGERED_AUX;

    if (atk == UNAT_BITE
        && _vamp_wants_blood_from_monster(defender->as_monster()))
    {
        damage_brand = SPWPN_VAMPIRISM;
    }
    if (atk == UNAT_BITE && you.species == SP_RATLING)
    {
		damage_brand = SPWPN_VENOM;
    }
    if (you.species == SP_BODACH && you.attribute[ATTR_BODACH_ASPECT] == 1)
    {
        damage_brand = SPWPN_CHAOS;
    }
}

/**
 * Decide whether the player gets a bonus punch attack.
 *
 * Partially random.
 *
 * @return  Whether the player gets a bonus punch aux attack on this attack.
 */
bool melee_attack::player_gets_aux_punch()
{
    if (!get_form()->can_offhand_punch())
        return false;

    // roll for punch chance based on uc skill & armour penalty
    if (!attacker->fights_well_unarmed(attacker_armour_tohit_penalty
                                       + attacker_shield_tohit_penalty))
    {
        return false;
    }
	
    if (you.species == SP_UNIPODE)
        return false;

    // No punching with a shield or 2-handed wpn.
    // Octopodes aren't affected by this, though!
    if (you.species != SP_OCTOPODE && !you.has_usable_offhand())
        return false;

    // Octopodes get more tentacle-slaps.
    return x_chance_in_y(you.species == SP_OCTOPODE ? 3 : 2,
                         6);
}

bool melee_attack::player_aux_test_hit()
{
    // XXX We're clobbering did_hit
    did_hit = false;

    const int evasion = defender->evasion(EV_IGNORE_NONE, attacker);

    if (player_under_penance(GOD_ELYVILON)
        && god_hates_your_god(GOD_ELYVILON)
        && to_hit >= evasion
        && one_chance_in(20))
    {
        simple_god_message(" blocks your attack.", GOD_ELYVILON);
        return false;
    }

    bool auto_hit = one_chance_in(30);

    if (to_hit >= evasion || auto_hit)
        return true;

    mprf("Your %s misses %s.", aux_attack.c_str(),
         defender->name(DESC_THE).c_str());

    return false;
}

/* Controls the looping on available unarmed attacks
 *
 * As the master method for unarmed player combat, this loops through
 * available unarmed attacks, determining whether they hit and - if so -
 * calculating and applying their damage.
 *
 * Returns (defender dead)
 */
bool melee_attack::player_aux_unarmed()
{
    unwind_var<brand_type> save_brand(damage_brand);

    for (int i = UNAT_FIRST_ATTACK; i <= UNAT_LAST_ATTACK; ++i)
    {
        if (!defender->alive())
            break;

        unarmed_attack_type atk = static_cast<unarmed_attack_type>(i);

        if (!_extra_aux_attack(atk))
            continue;

        // Determine and set damage and attack words.
        player_aux_setup(atk);

        if (atk == UNAT_CONSTRICT && !attacker->can_constrict(defender, true))
            continue;

        to_hit = random2(calc_your_to_hit_unarmed(atk));

        handle_noise(defender->pos());
        alert_nearby_monsters();

        // [ds] kraken can flee when near death, causing the tentacle
        // the player was beating up to "die" and no longer be
        // available to answer questions beyond this point.
        // handle_noise stirs up all nearby monsters with a stick, so
        // the player may be beating up a tentacle, but the main body
        // of the kraken still gets a chance to act and submerge
        // tentacles before we get here.
        if (!defender->alive())
            return true;

        if (player_aux_test_hit())
        {
            // Upset the monster.
            behaviour_event(defender->as_monster(), ME_WHACK, attacker);
            if (!defender->alive())
                return true;

            if (attack_shield_blocked(true))
                continue;
            if (player_aux_apply(atk))
                return true;
        }
    }

    return false;
}

bool melee_attack::player_aux_apply(unarmed_attack_type atk)
{
    did_hit = true;

    count_action(CACT_MELEE, -1, atk); // aux_attack subtype/auxtype

    aux_damage  = player_stat_modify_damage(aux_damage);

    aux_damage  = random2(aux_damage);

    aux_damage  = player_apply_fighting_skill(aux_damage, true);

    aux_damage  = player_apply_misc_modifiers(aux_damage);

    aux_damage  = player_apply_slaying_bonuses(aux_damage, true);

    aux_damage  = player_apply_final_multipliers(aux_damage);

    if (atk == UNAT_CONSTRICT)
        aux_damage = 0;
    else
        aux_damage = apply_defender_ac(aux_damage);

    aux_damage = inflict_damage(aux_damage, BEAM_MISSILE);
    damage_done = aux_damage;

    if (defender->alive())
    {
        if (atk == UNAT_CONSTRICT)
            attacker->start_constricting(*defender);
<<<<<<< HEAD
            
=======

>>>>>>> 77505739
        if (damage_done > 0 || atk == UNAT_CONSTRICT)
        {
            player_announce_aux_hit();

            if (damage_brand == SPWPN_ACID)
                defender->splash_with_acid(&you, 3);

            if (damage_brand == SPWPN_VENOM && coinflip())
                poison_monster(defender->as_monster(), &you);
<<<<<<< HEAD
			
            if (damage_brand == SPWPN_CHAOS && !you_worship(GOD_ZIN)
           && !cloud_at(defender->pos()) && x_chance_in_y(5 + you.experience_level / 3, 15))
		    {
                place_cloud(CLOUD_CHAOS, defender->pos(), 1 + random2(3), &you);
                mprf("%s is engulfed in chaos!", defender->name(DESC_THE).c_str());
            }
=======
>>>>>>> 77505739

            // Normal vampiric biting attack, not if already got stabbing special.
            if (damage_brand == SPWPN_VAMPIRISM && you.species == SP_VAMPIRE
                && (!stab_attempt || stab_bonus <= 0))
            {
                _player_vampire_draws_blood(defender->as_monster(), damage_done);
            }

            if (damage_brand == SPWPN_ANTIMAGIC && you.has_mutation(MUT_ANTIMAGIC_BITE)
                && damage_done > 0)
            {
                const bool spell_user = defender->antimagic_susceptible();

                antimagic_affects_defender(damage_done * 32);

                // MP drain suppressed under Pakellas, but antimagic still applies.
                if (!have_passive(passive_t::no_mp_regen) || spell_user)
<<<<<<< HEAD
                {
                    mprf("You %s %s %s.",
                         have_passive(passive_t::no_mp_regen) ? "disrupt" : "drain",
                         defender->as_monster()->pronoun(PRONOUN_POSSESSIVE).c_str(),
                         spell_user ? "magic" : "power");
                }

                if (!have_passive(passive_t::no_mp_regen)
                    && you.magic_points != you.max_magic_points
                    && !defender->as_monster()->is_summoned()
                    && !mons_is_firewood(*defender->as_monster()))
                {
=======
                {
                    mprf("You %s %s %s.",
                         have_passive(passive_t::no_mp_regen) ? "disrupt" : "drain",
                         defender->as_monster()->pronoun(PRONOUN_POSSESSIVE).c_str(),
                         spell_user ? "magic" : "power");
                }

                if (!have_passive(passive_t::no_mp_regen)
                    && you.magic_points != you.max_magic_points
                    && !defender->as_monster()->is_summoned()
                    && !mons_is_firewood(*defender->as_monster()))
                {
>>>>>>> 77505739
                    int drain = random2(damage_done * 2) + 1;
                    // Augment mana drain--1.25 "standard" effectiveness at 0 mp,
                    // 0.25 at mana == max_mana
                    drain = (int)((1.25 - you.magic_points / you.max_magic_points)
                                  * drain);
                    if (drain)
                    {
                        mpr("You feel invigorated.");
                        inc_mp(drain);
                    }
                }
            }
        }
        else // no damage was done
        {
            mprf("You %s %s%s.",
                 aux_verb.c_str(),
                 defender->name(DESC_THE).c_str(),
                 you.can_see(*defender) ? ", but do no damage" : "");
        }
    }
<<<<<<< HEAD
=======
    else // defender was just alive, so this call should be ok?
        player_announce_aux_hit();
>>>>>>> 77505739

    if (defender->as_monster()->hit_points < 1)
    {
        handle_phase_killed();
        return true;
    }

    return false;
}

void melee_attack::player_announce_aux_hit()
{
    mprf("You %s %s%s%s",
         aux_verb.c_str(),
         defender->name(DESC_THE).c_str(),
         debug_damage_number().c_str(),
         attack_strength_punctuation(damage_done).c_str());
}

string melee_attack::player_why_missed()
{
    const int ev = defender->evasion(EV_IGNORE_NONE, attacker);
    const int combined_penalty =
        attacker_armour_tohit_penalty + attacker_shield_tohit_penalty;
    if (to_hit < ev && to_hit + combined_penalty >= ev)
    {
        const bool armour_miss =
            (attacker_armour_tohit_penalty
             && to_hit + attacker_armour_tohit_penalty >= ev);
        const bool shield_miss =
            (attacker_shield_tohit_penalty
             && to_hit + attacker_shield_tohit_penalty >= ev);

        const item_def *armour = you.slot_item(EQ_BODY_ARMOUR, false);
        const string armour_name = armour ? armour->name(DESC_BASENAME)
                                          : string("armour");

        if (armour_miss && !shield_miss)
            return "Your " + armour_name + " prevents you from hitting ";
        else if (shield_miss && !armour_miss)
            return "Your shield prevents you from hitting ";
        else
            return "Your shield and " + armour_name
                   + " prevent you from hitting ";
    }

    return "You" + evasion_margin_adverb() + " miss ";
}

void melee_attack::player_warn_miss()
{
    did_hit = false;

    mprf("%s%s.",
         player_why_missed().c_str(),
         defender->name(DESC_THE).c_str());

    // Upset only non-sleeping non-fleeing monsters if we missed.
    if (!defender->asleep() && !mons_is_fleeing(*defender->as_monster()))
        behaviour_event(defender->as_monster(), ME_WHACK, attacker);
}

// A couple additive modifiers that should be applied to both unarmed and
// armed attacks.
int melee_attack::player_apply_misc_modifiers(int damage)
{
    if (you.duration[DUR_MIGHT] || you.duration[DUR_BERSERK])
        damage += 1 + random2(10);

    if (apply_starvation_penalties())
        damage -= random2(5);

    return damage;
}

// Multipliers to be applied to the final (pre-stab, pre-AC) damage.
// It might be tempting to try to pick and choose what pieces of the damage
// get affected by such multipliers, but putting them at the end is the
// simplest effect to understand if they aren't just going to be applied
// to the base damage of the weapon.
int melee_attack::player_apply_final_multipliers(int damage)
{
    // cleave damage modifier
    if (cleaving)
        damage = cleave_damage_mod(damage);

    // martial damage modifier (wu jian)
    damage = martial_damage_mod(damage);

    // not additive, statues are supposed to be bad with tiny toothpicks but
    // deal crushing blows with big weapons
    if (you.form == transformation::statue)
        damage = div_rand_round(damage * 3, 2);

    // Can't affect much of anything as a shadow.
    if (you.form == transformation::shadow)
        damage = div_rand_round(damage, 2);

    if (you.duration[DUR_WEAK])
        damage = div_rand_round(damage * 3, 4);

    if (you.duration[DUR_CONFUSING_TOUCH] && wpn_skill == SK_UNARMED_COMBAT)
        return 0;

    return damage;
}

void melee_attack::set_attack_verb(int damage)
{
    if (!attacker->is_player())
        return;

    int weap_type = WPN_UNKNOWN;

    if (Options.has_fake_lang(flang_t::grunt))
        damage = HIT_STRONG + 1;

    if (!weapon)
        weap_type = WPN_UNARMED;
    else if (weapon->base_type == OBJ_STAVES)
        weap_type = WPN_STAFF;
    else if (weapon->base_type == OBJ_WEAPONS
             && !is_range_weapon(*weapon))
    {
        weap_type = weapon->sub_type;
    }

    // All weak hits with weapons look the same.
    if (damage < HIT_WEAK
        && weap_type != WPN_UNARMED)
    {
        if (weap_type != WPN_UNKNOWN)
            attack_verb = "hit";
        else
            attack_verb = "clumsily bash";
        return;
    }

    // Take normal hits into account. If the hit is from a weapon with
    // more than one damage type, randomly choose one damage type from
    // it.
    monster_type defender_genus = mons_genus(defender->type);
    switch (weapon ? single_damage_type(*weapon) : -1)
    {
    case DAM_PIERCE:
        if (damage < HIT_MED)
            attack_verb = "puncture";
        else if (damage < HIT_STRONG)
            attack_verb = "impale";
        else
        {
            if (defender->is_monster()
                && defender_visible
                && defender_genus == MONS_HOG)
            {
                attack_verb = "spit";
                verb_degree = "like the proverbial pig";
            }
            else if (defender_genus == MONS_CRAB
                     && Options.has_fake_lang(flang_t::grunt))
            {
                attack_verb = "attack";
                verb_degree = "'s weak point";
            }
            else
            {
                static const char * const pierce_desc[][2] =
                {
                    {"spit", "like a pig"},
                    {"skewer", "like a kebab"},
                    {"stick", "like a pincushion"},
                    {"perforate", "like a sieve"}
                };
                const int choice = random2(ARRAYSZ(pierce_desc));
                attack_verb = pierce_desc[choice][0];
                verb_degree = pierce_desc[choice][1];
            }
        }
        break;

    case DAM_SLICE:
        if (damage < HIT_MED)
            attack_verb = "slash";
        else if (damage < HIT_STRONG)
            attack_verb = "slice";
        else if (defender_genus == MONS_OGRE)
        {
            attack_verb = "dice";
            verb_degree = "like an onion";
        }
        else if (defender_genus == MONS_SKELETON)
        {
            attack_verb = "fracture";
            verb_degree = "into splinters";
        }
        else if (defender_genus == MONS_HOG)
        {
            attack_verb = "carve";
            verb_degree = "like the proverbial ham";
        }
        else if ((defender_genus == MONS_TENGU
                  || get_mon_shape(defender_genus) == MON_SHAPE_BIRD)
                 && one_chance_in(3))
        {
            attack_verb = "carve";
            verb_degree = "like a turkey";
        }
        else if ((defender_genus == MONS_YAK || defender_genus == MONS_YAKTAUR)
                 && Options.has_fake_lang(flang_t::grunt))
        {
            attack_verb = "shave";
        }
        else
        {
            static const char * const slice_desc[][2] =
            {
                {"open",    "like a pillowcase"},
                {"slice",   "like a ripe choko"},
                {"cut",     "into ribbons"},
                {"carve",   "like a ham"},
                {"chop",    "into pieces"}
            };
            const int choice = random2(ARRAYSZ(slice_desc));
            attack_verb = slice_desc[choice][0];
            verb_degree = slice_desc[choice][1];
        }
        break;

    case DAM_BLUDGEON:
        if (damage < HIT_MED)
            attack_verb = one_chance_in(4) ? "thump" : "sock";
        else if (damage < HIT_STRONG)
            attack_verb = "bludgeon";
        else if (defender_genus == MONS_SKELETON)
        {
            attack_verb = "shatter";
            verb_degree = "into splinters";
        }
        else if (defender->type == MONS_GREAT_ORB_OF_EYES)
        {
            attack_verb = "splatter";
            verb_degree = "into a gooey mess";
        }
        else
        {
            static const char * const bludgeon_desc[][2] =
            {
                {"crush",   "like a grape"},
                {"beat",    "like a drum"},
                {"hammer",  "like a gong"},
                {"pound",   "like an anvil"},
                {"flatten", "like a pancake"}
            };
            const int choice = random2(ARRAYSZ(bludgeon_desc));
            attack_verb = bludgeon_desc[choice][0];
            verb_degree = bludgeon_desc[choice][1];
        }
        break;

    case DAM_WHIP:
        if (damage < HIT_MED)
            attack_verb = "whack";
        else if (damage < HIT_STRONG)
            attack_verb = "thrash";
        else
        {
            if (defender->holiness() & (MH_HOLY | MH_NATURAL | MH_DEMONIC))
            {
                attack_verb = "punish";
                verb_degree = ", causing immense pain";
                break;
            }
            else
                attack_verb = "devastate";
        }
        break;

    case -1: // unarmed
    {
        const FormAttackVerbs verbs = get_form(you.form)->uc_attack_verbs;
        if (verbs.weak != nullptr)
        {
            if (damage < HIT_WEAK)
                attack_verb = verbs.weak;
            else if (damage < HIT_MED)
                attack_verb = verbs.medium;
            else if (damage < HIT_STRONG)
                attack_verb = verbs.strong;
            else
                attack_verb = verbs.devastating;
            break;
        }

        if (you.damage_type() == DVORP_CLAWING)
        {
            if (damage < HIT_WEAK)
                attack_verb = "scratch";
            else if (damage < HIT_MED)
                attack_verb = "claw";
            else if (damage < HIT_STRONG)
                attack_verb = "mangle";
            else
                attack_verb = "eviscerate";
        }
        else if (you.damage_type() == DVORP_TENTACLE)
        {
            if (damage < HIT_WEAK)
                attack_verb = "tentacle-slap";
            else if (damage < HIT_MED)
                attack_verb = "bludgeon";
            else if (damage < HIT_STRONG)
                attack_verb = "batter";
            else
                attack_verb = "thrash";
        }
        else
        {
            if (damage < HIT_WEAK)
                attack_verb = "hit";
            else if (damage < HIT_MED)
                attack_verb = "punch";
            else if (damage < HIT_STRONG)
                attack_verb = "pummel";
            else if (defender->is_monster()
                     && (mons_genus(defender->type) == MONS_WORKER_ANT
                         || mons_genus(defender->type) == MONS_FORMICID))
            {
                attack_verb = "squash";
                verb_degree = "like the proverbial ant";
            }
            else
            {
                static const char * const punch_desc[][2] =
                {
                    {"pound",     "into fine dust"},
                    {"pummel",    "like a punching bag"},
                    {"pulverise", ""},
                    {"squash",    "like an ant"}
                };
                const int choice = random2(ARRAYSZ(punch_desc));
                // XXX: could this distinction work better?
                if (choice == 0
                    && defender->is_monster()
                    && mons_has_blood(defender->type))
                {
                    attack_verb = "beat";
                    verb_degree = "into a bloody pulp";
                }
                else
                {
                    attack_verb = punch_desc[choice][0];
                    verb_degree = punch_desc[choice][1];
                }
            }
        }
        break;
    }

    case WPN_UNKNOWN:
    default:
        attack_verb = "hit";
        break;
    }
}

void melee_attack::player_exercise_combat_skills()
{
    if (defender && defender->is_monster()
        && !mons_is_firewood(*defender->as_monster()))
    {
        practise_hitting(weapon);
    }
}

/*
 * Applies god conduct for weapon ego
 *
 * Using speed brand as a chei worshipper, or holy/unholy weapons
 */
void melee_attack::player_weapon_upsets_god()
{
    if (weapon && weapon->base_type == OBJ_WEAPONS
        && god_hates_item_handling(*weapon))
    {
        did_god_conduct(god_hates_item_handling(*weapon), 2);
    }
}

/* Apply player-specific effects as well as brand damage.
 *
 * Called after damage is calculated, but before unrand effects and before
 * damage is dealt.
 *
 * Returns true if combat should continue, false if it should end here.
 */
bool melee_attack::player_monattk_hit_effects()
{
    player_weapon_upsets_god();

    // Don't even check vampire bloodletting if the monster has already
    // been reset (for example, a spectral weapon who noticed in
    // player_stab_check that it shouldn't exist anymore).
    if (defender->type == MONS_NO_MONSTER)
        return false;

    // Thirsty vampires will try to use a stabbing situation to draw blood.
    if (you.species == SP_VAMPIRE
        && damage_done > 0
        && stab_attempt
        && stab_bonus > 0)
    {
        _player_vampire_draws_blood(defender->as_monster(), damage_done, true);
    }

    if (!defender->alive())
        return false;

    // These effects apply only to monsters that are still alive:

    // Returns true if the hydra was killed by the decapitation, in which case
    // nothing more should be done to the hydra.
    if (consider_decapitation(damage_done))
        return false;

    // Mutually exclusive with (overrides) brand damage!
    special_damage = 0;
    apply_staff_damage();

    if (!defender->alive())
        return false;

    if (special_damage || special_damage_flavour)
    {
        dprf(DIAG_COMBAT, "Special damage to %s: %d, flavour: %d",
             defender->name(DESC_THE).c_str(),
             special_damage, special_damage_flavour);

        special_damage = inflict_damage(special_damage);
        if (special_damage > 0)
            defender->expose_to_element(special_damage_flavour, 2);
    }

    return true;
}

void melee_attack::rot_defender(int amount)
{
    // Keep the defender alive so that we credit kills properly.
    if (defender->rot(attacker, amount, true, true))
    {
        if (needs_message)
        {
            if (defender->is_player())
                mpr("You feel your flesh rotting away!");
            else if (defender->is_monster() && defender_visible)
                mprf("%s looks less resilient!", defender_name(false).c_str());
        }
    }
}

void melee_attack::handle_noise(const coord_def & pos)
{
    // Successful stabs make no noise.
    if (stab_attempt)
        return;

    int loudness = damage_done / 4;

    // All non-stab melee attacks make some noise.
    loudness = max(1, loudness);

    // Cap melee noise at shouting volume.
    loudness = min(12, loudness);

    noisy(loudness, pos, attacker->mid);
}

/**
 * If appropriate, chop a head off the defender. (Usually a hydra.)
 *
 * @param dam           The damage done in the attack that may or may not chop
  *                     off a head.
 * @param damage_type   The type of damage done in the attack.
 * @return              Whether the defender was killed by the decapitation.
 */
bool melee_attack::consider_decapitation(int dam, int damage_type)
{
    const int dam_type = (damage_type != -1) ? damage_type :
                                               attacker->damage_type();
    const brand_type wpn_brand = attacker->damage_brand();

    if (!attack_chops_heads(dam, dam_type, wpn_brand))
        return false;

    decapitate(dam_type);

    if (!defender->alive())
        return true;

    // Only living hydras get to regenerate heads.
    if (!(defender->holiness() & MH_NATURAL))
        return false;

    // What's the largest number of heads the defender can have?
    const int limit = defender->type == MONS_LERNAEAN_HYDRA ? 27
                                                            : MAX_HYDRA_HEADS;

    if (wpn_brand == SPWPN_FLAMING)
    {
        if (defender_visible)
            mpr("The flame cauterises the wound!");
        return false;
    }

    int heads = defender->heads();
    if (heads >= limit - 1)
        return false; // don't overshoot the head limit!

    simple_monster_message(*defender->as_monster(), " grows two more!");
    defender->as_monster()->num_heads += 2;
    defender->heal(8 + random2(8));

    return false;
}

/**
 * Can the given actor lose its heads? (Is it hydra or hydra-like?)
 *
 * @param defender  The actor in question.
 * @return          Whether the given actor is susceptible to head-choppage.
 */
static bool actor_can_lose_heads(const actor* defender)
{
    if (defender->is_monster()
        && defender->as_monster()->has_hydra_multi_attack()
        && defender->type != MONS_SPECTRAL_THING
        && defender->as_monster()->mons_species() != MONS_SERPENT_OF_HELL)
    {
        return true;
    }

    return false;
}

/**
 * Does this attack chop off one of the defender's heads? (Generally only
 * relevant for hydra defenders)
 *
 * @param dam           The damage done in the attack in question.
 * @param dam_type      The vorpal_damage_type of the attack.
 * @param wpn_brand     The brand_type of the attack.
 * @return              Whether the attack will chop off a head.
 */
bool melee_attack::attack_chops_heads(int dam, int dam_type, int wpn_brand)
{
    // hydras and hydra-like things only.
    if (!actor_can_lose_heads(defender))
        return false;

    // no decapitate on riposte (Problematic)
    if (is_riposte)
        return false;

    // Monster attackers+defenders have only a 25% chance of making the
    // chop-check to prevent runaway head inflation.
    // XXX: Tentatively making an exception for spectral weapons
    const bool player_spec_weap = attacker->is_monster()
                                    && attacker->type == MONS_SPECTRAL_WEAPON
                                    && attacker->as_monster()->summoner
                                        == MID_PLAYER;
    if (attacker->is_monster() && defender->is_monster()
        && !player_spec_weap && !one_chance_in(4))
    {
        return false;
    }

    // Only cutting implements.
    if (dam_type != DVORP_SLICING && dam_type != DVORP_CHOPPING
        && dam_type != DVORP_CLAWING)
    {
        return false;
    }

    // Small claws are not big enough.
    if (dam_type == DVORP_CLAWING && attacker->has_claws() < 3)
        return false;

    // You need to have done at least some damage.
    if (dam <= 0 || dam < 4 && coinflip())
        return false;

    // ok, good enough!
    return true;
}

/**
 * Decapitate the (hydra or hydra-like) defender!
 *
 * @param dam_type      The vorpal_damage_type of the attack.
 */
void melee_attack::decapitate(int dam_type)
{
    // Player hydras don't gain or lose heads.
    ASSERT(defender->is_monster());

    const char *verb = nullptr;

    if (dam_type == DVORP_CLAWING)
    {
        static const char *claw_verbs[] = { "rip", "tear", "claw" };
        verb = RANDOM_ELEMENT(claw_verbs);
    }
    else
    {
        static const char *slice_verbs[] =
        {
            "slice", "lop", "chop", "hack"
        };
        verb = RANDOM_ELEMENT(slice_verbs);
    }

    int heads = defender->heads();
    if (heads == 1) // will be zero afterwards
    {
        if (defender_visible)
        {
            mprf("%s %s %s last head off!",
                 atk_name(DESC_THE).c_str(),
                 attacker->conj_verb(verb).c_str(),
                 apostrophise(defender_name(true)).c_str());
        }

        if (!defender->is_summoned())
        {
            bleed_onto_floor(defender->pos(), defender->type,
                             defender->as_monster()->hit_points, true);
        }

        defender->hurt(attacker, INSTANT_DEATH);

        return;
    }

    if (defender_visible)
    {
        mprf("%s %s one of %s heads off!",
             atk_name(DESC_THE).c_str(),
             attacker->conj_verb(verb).c_str(),
             apostrophise(defender_name(true)).c_str());
    }

    defender->as_monster()->num_heads--;
}

/**
 * Apply passive retaliation damage from hitting acid monsters.
 */
void melee_attack::attacker_sustain_passive_damage()
{
    // If the defender has been cleaned up, it's too late for anything.
    if (!defender->alive())
        return;

    if (!mons_class_flag(defender->type, M_ACID_SPLASH))
        return;

    if (attacker->res_acid() >= 3)
        return;

    if (!adjacent(attacker->pos(), defender->pos()) || is_riposte)
        return;

    const int acid_strength = resist_adjust_damage(attacker, BEAM_ACID, 5);

    // Spectral weapons can't be corroded (but can take acid damage).
    const bool avatar = attacker->is_monster()
                        && mons_is_avatar(attacker->as_monster()->type);

    if (!avatar)
    {
        if (x_chance_in_y(acid_strength + 1, 30))
            attacker->corrode_equipment();
    }

    if (attacker->is_player())
        mpr(you.hands_act("burn", "!"));
    else
    {
        simple_monster_message(*attacker->as_monster(),
                               " is burned by acid!");
    }
    attacker->hurt(defender, roll_dice(1, acid_strength), BEAM_ACID,
                   KILLED_BY_ACID, "", "", false);
}

int melee_attack::staff_damage(skill_type skill)
{
    if (x_chance_in_y(attacker->skill(SK_EVOCATIONS, 200)
                    + attacker->skill(skill, 100), 3000))
    {
        return random2((attacker->skill(skill, 100)
                      + attacker->skill(SK_EVOCATIONS, 50)) / 80);
    }
    return 0;
}

void melee_attack::apply_staff_damage()
{
    if (!weapon)
        return;

    if (attacker->is_player() && you.get_mutation_level(MUT_NO_ARTIFICE))
        return;

    if (weapon->base_type != OBJ_STAVES)
        return;

    switch (weapon->sub_type)
    {
    case STAFF_AIR:
        special_damage =
            resist_adjust_damage(defender,
                                 BEAM_ELECTRICITY,
                                 staff_damage(SK_AIR_MAGIC));

        if (special_damage)
        {
            special_damage_message =
                make_stringf("%s %s electrocuted!",
                             defender->name(DESC_THE).c_str(),
                             defender->conj_verb("are").c_str());
            special_damage_flavour = BEAM_ELECTRICITY;
        }

        break;

    case STAFF_COLD:
        special_damage =
            resist_adjust_damage(defender,
                                 BEAM_COLD,
                                 staff_damage(SK_ICE_MAGIC));

        if (special_damage)
        {
            special_damage_message =
                make_stringf(
                    "%s freeze%s %s!",
                    attacker->name(DESC_THE).c_str(),
                    attacker->is_player() ? "" : "s",
                    defender->name(DESC_THE).c_str());
            special_damage_flavour = BEAM_COLD;
        }
        break;

    case STAFF_EARTH:
        special_damage = staff_damage(SK_EARTH_MAGIC);
        special_damage = apply_defender_ac(special_damage);

        if (special_damage > 0)
        {
            special_damage_message =
                make_stringf(
                    "%s crush%s %s!",
                    attacker->name(DESC_THE).c_str(),
                    attacker->is_player() ? "" : "es",
                    defender->name(DESC_THE).c_str());
        }
        break;

    case STAFF_FIRE:
        special_damage =
            resist_adjust_damage(defender,
                                 BEAM_FIRE,
                                 staff_damage(SK_FIRE_MAGIC));

        if (special_damage)
        {
            special_damage_message =
                make_stringf(
                    "%s burn%s %s!",
                    attacker->name(DESC_THE).c_str(),
                    attacker->is_player() ? "" : "s",
                    defender->name(DESC_THE).c_str());
            special_damage_flavour = BEAM_FIRE;

            if (defender->is_player())
                maybe_melt_player_enchantments(BEAM_FIRE, special_damage);
        }
        break;

    case STAFF_POISON:
    {
        if (random2(300) >= attacker->skill(SK_EVOCATIONS, 20) + attacker->skill(SK_POISON_MAGIC, 10))
            return;

        // Base chance at 50% -- like mundane weapons.
        if (x_chance_in_y(80 + attacker->skill(SK_POISON_MAGIC, 10), 160))
            defender->poison(attacker, 2);
        break;
    }

    case STAFF_DEATH:
        special_damage =
            resist_adjust_damage(defender,
                                 BEAM_NEG,
                                 staff_damage(SK_NECROMANCY));

        if (special_damage)
        {
            special_damage_message =
                make_stringf(
                    "%s %s in agony!",
                    defender->name(DESC_THE).c_str(),
                    defender->conj_verb("writhe").c_str());

            attacker->god_conduct(DID_EVIL, 4);
        }
        break;

    case STAFF_SUMMONING:
    case STAFF_POWER:
    case STAFF_CONJURATION:
#if TAG_MAJOR_VERSION == 34
    case STAFF_ENCHANTMENT:
#endif
    case STAFF_ENERGY:
    case STAFF_WIZARDRY:
        break;

    default:
        die("Invalid staff type: %d", weapon->sub_type);
    }
}

/**
 * Calculate the to-hit for an attacker
 *
 * @param random If false, calculate average to-hit deterministically.
 */
int melee_attack::calc_to_hit(bool random)
{
    int mhit = attack::calc_to_hit(random);

    if (attacker->is_player() && !weapon)
    {
        // Just trying to touch is easier than trying to damage.
        if (you.duration[DUR_CONFUSING_TOUCH])
            mhit += maybe_random2(you.dex(), random);

        // TODO: Review this later (transformations getting extra hit
        // almost across the board seems bad) - Cryp71c
        mhit += maybe_random2(get_form()->unarmed_hit_bonus, random);
    }

    return mhit;
}

void melee_attack::player_stab_check()
{
    attack::player_stab_check();
}

/**
 * Can we get a good stab with this weapon?
 */
bool melee_attack::player_good_stab()
{
    return wpn_skill == SK_SHORT_BLADES
           || you.get_mutation_level(MUT_PAWS)
           || player_equip_unrand(UNRAND_BOOTS_ASSASSIN)
              && (!weapon || is_melee_weapon(*weapon));
}

/* Select the attack verb for attacker
 *
 * If klown, select randomly from klown_attack, otherwise check for any special
 * case attack verbs (tentacles or door/fountain-mimics) and if all else fails,
 * select an attack verb from attack_types based on the ENUM value of attk_type.
 *
 * Returns (attack_verb)
 */
string melee_attack::mons_attack_verb()
{
    static const char *klown_attack[] =
    {
        "hit",
        "poke",
        "prod",
        "flog",
        "pound",
        "slap",
        "tickle",
        "defenestrate",
        "sucker-punch",
        "elbow",
        "pinch",
        "strangle-hug",
        "squeeze",
        "tease",
        "eye-gouge",
        "karate-kick",
        "headlock",
        "wrestle",
        "trip-wire",
        "kneecap"
    };

    if (attacker->type == MONS_KILLER_KLOWN && attk_type == AT_HIT)
        return RANDOM_ELEMENT(klown_attack);

    //XXX: then why give them it in the first place?
    if (attk_type == AT_TENTACLE_SLAP && mons_is_tentacle(attacker->type))
        return "slap";

    return mon_attack_name(attk_type);
}

string melee_attack::mons_attack_desc()
{
    if (!you.can_see(*attacker))
        return "";

    string ret;
    int dist = (attack_position - defender->pos()).rdist();
    if (dist > 1)
    {
        ASSERT(can_reach());
        ret = " from afar";
    }

    if (weapon && attacker->type != MONS_DANCING_WEAPON && attacker->type != MONS_SPECTRAL_WEAPON)
        ret += " with " + weapon->name(DESC_A);

    return ret;
}

void melee_attack::announce_hit()
{
    if (!needs_message || attk_flavour == AF_CRUSH)
        return;

    if (attacker->is_monster())
    {
        mprf("%s %s %s%s%s%s",
             atk_name(DESC_THE).c_str(),
             attacker->conj_verb(mons_attack_verb()).c_str(),
             defender_name(true).c_str(),
             debug_damage_number().c_str(),
             mons_attack_desc().c_str(),
             attack_strength_punctuation(damage_done).c_str());
    }
    else
    {
        if (!verb_degree.empty() && verb_degree[0] != ' '
            && verb_degree[0] != ',' && verb_degree[0] != '\'')
        {
            verb_degree = " " + verb_degree;
        }

        mprf("You %s %s%s%s%s",
             attack_verb.c_str(),
             defender->name(DESC_THE).c_str(),
             verb_degree.c_str(), debug_damage_number().c_str(),
             attack_strength_punctuation(damage_done).c_str());
    }
}

// Returns if the target was actually poisoned by this attack
bool melee_attack::mons_do_poison()
{
    int amount = 1;

    if (attk_flavour == AF_POISON_STRONG)
    {
        amount = random_range(attacker->get_hit_dice() * 11 / 3,
                              attacker->get_hit_dice() * 13 / 2);
    }
    else
    {
        amount = random_range(attacker->get_hit_dice() * 2,
                              attacker->get_hit_dice() * 4);
    }

    if (!defender->poison(attacker, amount))
        return false;

    if (needs_message)
    {
        mprf("%s poisons %s!",
                atk_name(DESC_THE).c_str(),
                defender_name(true).c_str());
    }

    return true;
}

void melee_attack::mons_do_napalm()
{
    if (defender->res_sticky_flame())
        return;

    if (one_chance_in(3))
    {
        if (needs_message)
        {
            mprf("%s %s covered in liquid flames%s",
                 defender_name(false).c_str(),
                 defender->conj_verb("are").c_str(),
                 attack_strength_punctuation(special_damage).c_str());
        }

        if (defender->is_player())
            napalm_player(random2avg(7, 3) + 1, atk_name(DESC_A));
        else
        {
            napalm_monster(
                defender->as_monster(),
                attacker,
                min(4, 1 + random2(attacker->get_hit_dice())/2));
        }
    }
}

static void _print_resist_messages(actor* defender, int base_damage,
                                   beam_type flavour)
{
    // check_your_resists is used for the player case to get additional
    // effects such as Xom amusement, melting of icy effects, etc.
    // mons_adjust_flavoured is used for the monster case to get all of the
    // special message handling ("The ice beast melts!") correct.
    // XXX: there must be a nicer way to do this, especially because we're
    // basically calculating the damage twice in the case where messages
    // are needed.
    if (defender->is_player())
        (void)check_your_resists(base_damage, flavour, "");
    else
    {
        bolt beam;
        beam.flavour = flavour;
        (void)mons_adjust_flavoured(defender->as_monster(),
                                    beam,
                                    base_damage,
                                    true);
    }
}

bool melee_attack::mons_attack_effects()
{
    // may have died earlier, due to e.g. pain bond
    // we could continue with the rest of their attack, but it's a minefield
    // of potential crashes. so, let's not.
    if (attacker->is_monster() && invalid_monster(attacker->as_monster()))
        return false;

    // Monsters attacking themselves don't get attack flavour.
    // The message sequences look too weird. Also, stealing
    // attacks aren't handled until after the damage msg. Also,
    // no attack flavours for dead defenders
    if (attacker != defender && defender->alive())
    {
        mons_apply_attack_flavour();

        if (needs_message && !special_damage_message.empty())
            mpr(special_damage_message);

        if (special_damage > 0)
        {
            inflict_damage(special_damage, special_damage_flavour);
            special_damage = 0;
            special_damage_message.clear();
            special_damage_flavour = BEAM_NONE;
        }

        apply_staff_damage();

        if (needs_message && !special_damage_message.empty())
            mpr(special_damage_message);

        if (special_damage > 0
            && inflict_damage(special_damage, special_damage_flavour))
        {
            defender->expose_to_element(special_damage_flavour, 2);
        }
    }

    if (defender->is_player())
        practise_being_hit();

    // A tentacle may have banished its own parent/sibling and thus itself.
    if (!attacker->alive())
    {
        if (miscast_target == defender)
            do_miscast(); // Will handle a missing defender, too.
        return false;
    }

    // consider_decapitation() returns true if the defender was killed
    // by the decapitation, in which case we should stop the rest of the
    // attack, too.
    if (consider_decapitation(damage_done,
                              attacker->damage_type(attack_number)))
    {
        return false;
    }

    if (attacker != defender && attk_flavour == AF_TRAMPLE)
        do_knockback();

    special_damage = 0;
    special_damage_message.clear();
    special_damage_flavour = BEAM_NONE;

    // Defender banished. Bail since the defender is still alive in the
    // Abyss.
    if (defender->is_banished())
    {
        do_miscast();
        return false;
    }

    if (!defender->alive())
    {
        do_miscast();
        return attacker->alive();
    }

    // Bail if the monster is attacking itself without a weapon, since
    // intrinsic monster attack flavours aren't applied for self-attacks.
    if (attacker == defender && !weapon)
    {
        if (miscast_target == defender)
            do_miscast();
        return false;
    }

    if (!defender->alive())
    {
        do_miscast();
        return attacker->alive();
    }

    if (miscast_target == defender)
        do_miscast();

    // Miscast explosions may kill the attacker.
    if (!attacker->alive())
        return false;

    if (miscast_target == attacker)
        do_miscast();

    // Miscast might have killed the attacker.
    if (!attacker->alive())
        return false;

    return true;
}

void melee_attack::mons_apply_attack_flavour()
{
    // Most of this is from BWR 4.1.2.

    attack_flavour flavour = attk_flavour;
    if (flavour == AF_CHAOTIC)
        flavour = random_chaos_attack_flavour();

    const int base_damage = flavour_damage(flavour, attacker->get_hit_dice());

    // Note that if damage_done == 0 then this code won't be reached
    // unless the flavour is in flavour_triggers_damageless.
    switch (flavour)
    {
    default:
        // Just to trigger special melee damage effects for regular attacks
        // (e.g. Qazlal's elemental adaptation).
        defender->expose_to_element(BEAM_MISSILE, 2);
        break;

    case AF_MUTATE:
        if (one_chance_in(4))
        {
            defender->malmutate(you.can_see(*attacker) ?
                apostrophise(attacker->name(DESC_PLAIN)) + " mutagenic touch" :
                "mutagenic touch");
        }
        break;

    case AF_POISON:
    case AF_POISON_STRONG:
    case AF_REACH_STING:
        if (one_chance_in(3))
            mons_do_poison();
        break;

    case AF_ROT:
        if (one_chance_in(3))
            rot_defender(1);
        break;

    case AF_FIRE:
        special_damage =
            resist_adjust_damage(defender,
                                 BEAM_FIRE,
                                 base_damage);
        special_damage_flavour = BEAM_FIRE;

        if (needs_message && base_damage)
        {
            mprf("%s %s engulfed in flames%s",
                 defender_name(false).c_str(),
                 defender->conj_verb("are").c_str(),
                 attack_strength_punctuation(special_damage).c_str());

            _print_resist_messages(defender, base_damage, BEAM_FIRE);
        }

        defender->expose_to_element(BEAM_FIRE, 2);
        break;

    case AF_COLD:
        special_damage =
            resist_adjust_damage(defender,
                                 BEAM_COLD,
                                 base_damage);
        special_damage_flavour = BEAM_COLD;

        if (needs_message && base_damage)
        {
            mprf("%s %s %s%s",
                 atk_name(DESC_THE).c_str(),
                 attacker->conj_verb("freeze").c_str(),
                 defender_name(true).c_str(),
                 attack_strength_punctuation(special_damage).c_str());

            _print_resist_messages(defender, base_damage, BEAM_COLD);
        }

        defender->expose_to_element(BEAM_COLD, 2);
        break;

    case AF_ELEC:
        special_damage =
            resist_adjust_damage(defender,
                                 BEAM_ELECTRICITY,
                                 base_damage);
        special_damage_flavour = BEAM_ELECTRICITY;

        if (needs_message && base_damage)
        {
            mprf("%s %s %s%s",
                 atk_name(DESC_THE).c_str(),
                 attacker->conj_verb("shock").c_str(),
                 defender_name(true).c_str(),
                 attack_strength_punctuation(special_damage).c_str());

            _print_resist_messages(defender, base_damage, BEAM_ELECTRICITY);
        }

        dprf(DIAG_COMBAT, "Shock damage: %d", special_damage);
        defender->expose_to_element(BEAM_ELECTRICITY, 2);
        break;

        // Combines drain speed and vampiric.
    case AF_SCARAB:
        if (x_chance_in_y(3, 5))
            drain_defender_speed();

        // deliberate fall-through
    case AF_VAMPIRIC:
        if (!(defender->holiness() & MH_NATURAL))
            break;

        // Disallow draining of summoned monsters.
        if (defender->is_summoned())
            break;

        if (defender->stat_hp() < defender->stat_maxhp())
        {
            int healed = resist_adjust_damage(defender, BEAM_NEG,
                                              1 + random2(damage_done));
            if (healed)
            {
                attacker->heal(healed);
                if (needs_message)
                {
                    mprf("%s %s strength from %s injuries!",
                         atk_name(DESC_THE).c_str(),
                         attacker->conj_verb("draw").c_str(),
                         def_name(DESC_ITS).c_str());
                }
            }
        }
        break;

    case AF_DRAIN_STR:
    case AF_DRAIN_INT:
    case AF_DRAIN_DEX:
        if (one_chance_in(20) || one_chance_in(3))
        {
            stat_type drained_stat = (flavour == AF_DRAIN_STR ? STAT_STR :
                                      flavour == AF_DRAIN_INT ? STAT_INT
                                                              : STAT_DEX);
            defender->drain_stat(drained_stat, 1);
        }
        break;

    case AF_HUNGER:
        if (defender->holiness() & MH_UNDEAD)
            break;

        defender->make_hungry(you.hunger / 4, false);
        break;

    case AF_BLINK:
        // blinking can kill, delay the call
        if (one_chance_in(3))
            blink_fineff::schedule(attacker);
        break;

    case AF_CONFUSE:
        if (attk_type == AT_SPORE)
        {
            if (defender->is_unbreathing())
                break;

            monster *attkmon = attacker->as_monster();
            attkmon->set_hit_dice(attkmon->get_experience_level() - 1);
            if (attkmon->get_experience_level() <= 0)
                attacker->as_monster()->suicide();

            if (defender_visible)
            {
                mprf("%s %s engulfed in a cloud of spores!",
                     defender->name(DESC_THE).c_str(),
                     defender->conj_verb("are").c_str());
            }
        }

        if (one_chance_in(3))
        {
            defender->confuse(attacker,
                              1 + random2(3+attacker->get_hit_dice()));
        }
        break;

    case AF_DRAIN_XP:
        if (coinflip())
            drain_defender();
        break;

    case AF_POISON_PARALYSE:
    {
        // Doesn't affect the poison-immune.
        if (defender->is_player() && you.duration[DUR_DIVINE_STAMINA] > 0)
        {
            mpr("Your divine stamina protects you from poison!");
            break;
        }
        else if (defender->res_poison() >= 3)
            break;

        // Same frequency as AF_POISON and AF_POISON_STRONG.
        if (one_chance_in(3))
        {
            int dmg = random_range(attacker->get_hit_dice() * 3 / 2,
                                   attacker->get_hit_dice() * 5 / 2);
            defender->poison(attacker, dmg);
        }

        // Try to apply either paralysis or slowing, with the normal 2/3
        // chance to resist with rPois.
        if (one_chance_in(6))
        {
            if (defender->res_poison() <= 0 || one_chance_in(3))
                defender->paralyse(attacker, roll_dice(1, 3));
        }
        else if (defender->res_poison() <= 0 || one_chance_in(3))
            defender->slow_down(attacker, roll_dice(1, 3));

        break;
    }

    case AF_ACID:
        defender->splash_with_acid(attacker, 3);
        break;

    case AF_CORRODE:
        defender->corrode_equipment(atk_name(DESC_THE).c_str());
        break;

    case AF_DISTORT:
        distortion_affects_defender();
        break;

    case AF_RAGE:
        if (!one_chance_in(3) || !defender->can_go_berserk())
            break;

        if (needs_message)
        {
            mprf("%s %s %s!",
                 atk_name(DESC_THE).c_str(),
                 attacker->conj_verb("infuriate").c_str(),
                 defender_name(true).c_str());
        }

        defender->go_berserk(false);
        break;

    case AF_STICKY_FLAME:
        mons_do_napalm();
        break;

    case AF_CHAOTIC:
        chaos_affects_defender();
        break;

    case AF_STEAL:
        // Ignore monsters, for now.
        if (!defender->is_player())
            break;

        attacker->as_monster()->steal_item_from_player();
        break;

    case AF_HOLY:
        if (defender->holy_wrath_susceptible())
            special_damage = attk_damage * 0.75;

        if (needs_message && special_damage)
        {
            mprf("%s %s %s%s",
                 atk_name(DESC_THE).c_str(),
                 attacker->conj_verb("sear").c_str(),
                 defender_name(true).c_str(),
                 attack_strength_punctuation(special_damage).c_str());

        }
        break;

    case AF_ANTIMAGIC:
        antimagic_affects_defender(attacker->get_hit_dice() * 12);

        if (mons_genus(attacker->type) == MONS_VINE_STALKER
            && attacker->is_monster())
        {
            const bool spell_user = defender->antimagic_susceptible();

            if (you.can_see(*attacker) || you.can_see(*defender))
            {
                mprf("%s drains %s %s.",
                     attacker->name(DESC_THE).c_str(),
                     defender->pronoun(PRONOUN_POSSESSIVE).c_str(),
                     spell_user ? "magic" : "power");
            }

            monster* vine = attacker->as_monster();
            if (vine->has_ench(ENCH_ANTIMAGIC)
                && (defender->is_player()
                    || (!defender->as_monster()->is_summoned()
                        && !mons_is_firewood(*defender->as_monster()))))
            {
                mon_enchant me = vine->get_ench(ENCH_ANTIMAGIC);
                vine->lose_ench_duration(me, random2(damage_done) + 1);
                simple_monster_message(*attacker->as_monster(),
                                       spell_user
                                       ? " looks very invigorated."
                                       : " looks invigorated.");
            }
        }
        break;

    case AF_PAIN:
        pain_affects_defender();
        break;

    case AF_ENSNARE:
        if (one_chance_in(3))
            ensnare(defender);
        break;

    case AF_CRUSH:
        if (needs_message)
        {
            mprf("%s %s %s.",
                 atk_name(DESC_THE).c_str(),
                 attacker->conj_verb("grab").c_str(),
                 defender_name(true).c_str());
        }
        attacker->start_constricting(*defender);
        // if you got grabbed, interrupt stair climb and passwall
        if (defender->is_player())
            stop_delay(true);
        break;

    case AF_ENGULF:
        if (x_chance_in_y(2, 3) && attacker->can_constrict(defender, true))
        {
            if (defender->is_player() && !you.duration[DUR_WATER_HOLD]
                && !you.duration[DUR_WATER_HOLD_IMMUNITY])
            {
                you.duration[DUR_WATER_HOLD] = 10;
                you.props["water_holder"].get_int() = attacker->as_monster()->mid;
            }
            else if (defender->is_monster()
                     && !defender->as_monster()->has_ench(ENCH_WATER_HOLD))
            {
                defender->as_monster()->add_ench(mon_enchant(ENCH_WATER_HOLD, 1,
                                                             attacker, 1));
            }
            else
                return; //Didn't apply effect; no message

            if (needs_message)
            {
                mprf("%s %s %s in water!",
                     atk_name(DESC_THE).c_str(),
                     attacker->conj_verb("engulf").c_str(),
                     defender_name(true).c_str());
            }
        }

        defender->expose_to_element(BEAM_WATER, 0);
        break;

    case AF_PURE_FIRE:
        if (attacker->type == MONS_FIRE_VORTEX)
            attacker->as_monster()->suicide(-10);

        special_damage = defender->apply_ac(base_damage, 0, AC_HALF);
        special_damage = resist_adjust_damage(defender,
                                              BEAM_FIRE,
                                              special_damage);

        if (needs_message && special_damage)
        {
            mprf("%s %s %s!",
                    atk_name(DESC_THE).c_str(),
                    attacker->conj_verb("burn").c_str(),
                    defender_name(true).c_str());

            _print_resist_messages(defender, special_damage, BEAM_FIRE);
        }

        defender->expose_to_element(BEAM_FIRE, 2);
        break;

    case AF_DRAIN_SPEED:
        if (x_chance_in_y(3, 5))
            drain_defender_speed();
        break;

    case AF_VULN:
        if (one_chance_in(3))
        {
            bool visible_effect = false;
            if (defender->is_player())
            {
                if (!you.duration[DUR_LOWERED_MR])
                    visible_effect = true;
                you.increase_duration(DUR_LOWERED_MR, 20 + random2(20), 40);
            }
            else
            {
                if (!defender->as_monster()->has_ench(ENCH_LOWERED_MR))
                    visible_effect = true;
                mon_enchant lowered_mr(ENCH_LOWERED_MR, 1, attacker,
                                       (20 + random2(20)) * BASELINE_DELAY);
                defender->as_monster()->add_ench(lowered_mr);
            }

            if (needs_message && visible_effect)
            {
                mprf("%s magical defenses are stripped away!",
                     def_name(DESC_ITS).c_str());
            }
        }
        break;

    case AF_SHADOWSTAB:
        attacker->as_monster()->del_ench(ENCH_INVIS, true);
        break;

    case AF_DROWN:
        if (attacker->type == MONS_DROWNED_SOUL)
            attacker->as_monster()->suicide(-1000);

        if (defender->res_water_drowning() <= 0)
        {
            special_damage = attacker->get_hit_dice() * 3 / 4
                            + random2(attacker->get_hit_dice() * 3 / 4);
            special_damage_flavour = BEAM_WATER;
            kill_type = KILLED_BY_WATER;

            if (needs_message)
            {
                mprf("%s %s %s%s",
                    atk_name(DESC_THE).c_str(),
                    attacker->conj_verb("drown").c_str(),
                    defender_name(true).c_str(),
                    attack_strength_punctuation(special_damage).c_str());
            }
        }
        break;

    case AF_WEAKNESS:
        if (coinflip())
            defender->weaken(attacker, 12);
        break;
    }
}

void melee_attack::do_passive_freeze()
{
    if (you.has_mutation(MUT_PASSIVE_FREEZE)
        && attacker->alive()
        && adjacent(you.pos(), attacker->as_monster()->pos()))
    {
        bolt beam;
        beam.flavour = BEAM_COLD;
        beam.thrower = KILL_YOU;

        monster* mon = attacker->as_monster();

        const int orig_hurted = random2(11);
        int hurted = mons_adjust_flavoured(mon, beam, orig_hurted);

        if (!hurted)
            return;

        simple_monster_message(*mon, " is very cold.");

#ifndef USE_TILE_LOCAL
        flash_monster_colour(mon, LIGHTBLUE, 200);
#endif

        mon->hurt(&you, hurted);

        if (mon->alive())
        {
            mon->expose_to_element(BEAM_COLD, orig_hurted);
            print_wounds(*mon);
        }
    }
}

void melee_attack::mons_do_eyeball_confusion()
{
    if (you.has_mutation(MUT_EYEBALLS)
        && attacker->alive()
        && adjacent(you.pos(), attacker->as_monster()->pos())
        && x_chance_in_y(you.get_mutation_level(MUT_EYEBALLS), 20))
    {
        const int ench_pow = you.get_mutation_level(MUT_EYEBALLS) * 30;
        monster* mon = attacker->as_monster();

        if (mon->check_res_magic(ench_pow) <= 0)
        {
            mprf("The eyeballs on your body gaze at %s.",
                 mon->name(DESC_THE).c_str());

            if (!mon->check_clarity(false))
            {
                mon->add_ench(mon_enchant(ENCH_CONFUSION, 0, &you,
                                          30 + random2(100)));
            }
        }
    }
}

void melee_attack::mons_do_tendril_disarm()
{
    monster* mon = attacker->as_monster();
    // some rounding errors here, but not significant
    const int adj_mon_hd = mon->is_fighter() ? mon->get_hit_dice() * 3 / 2
                                             : mon->get_hit_dice();

    if (you.get_mutation_level(MUT_TENDRILS)
        && one_chance_in(5)
        && (random2(you.dex()) > adj_mon_hd
            || random2(you.strength()) > adj_mon_hd))
    {
        item_def* mons_wpn = mon->disarm();
        if (mons_wpn)
        {
            mprf("Your tendrils lash around %s %s and pull it to the ground!",
                 apostrophise(mon->name(DESC_THE)).c_str(),
                 mons_wpn->name(DESC_PLAIN).c_str());
        }
    }
}

void melee_attack::do_spines()
{
    // Monsters only get struck on their first attack per round
    if (attacker->is_monster() && effective_attack_number > 0)
        return;

    if (defender->is_player())
    {
        const int mut = you.get_mutation_level(MUT_SPINY);

        if (mut && attacker->alive() && coinflip())
        {
            int dmg = random_range(mut, you.experience_level + mut);
            int hurt = attacker->apply_ac(dmg);

            dprf(DIAG_COMBAT, "Spiny: dmg = %d hurt = %d", dmg, hurt);

            if (hurt <= 0)
                return;

            simple_monster_message(*attacker->as_monster(),
                                   " is struck by your spines.");

            attacker->hurt(&you, hurt);
        }
    }
    else if (defender->as_monster()->is_spiny())
    {
        // Thorn hunters can attack their own brambles without injury
        if (defender->type == MONS_BRIAR_PATCH
            && attacker->type == MONS_THORN_HUNTER
            // Dithmenos' shadow can't take damage, don't spam.
            || attacker->type == MONS_PLAYER_SHADOW)
        {
            return;
        }

        if (attacker->alive() && one_chance_in(3))
        {
            int dmg = roll_dice(5, 4);
            int hurt = attacker->apply_ac(dmg);
            dprf(DIAG_COMBAT, "Spiny: dmg = %d hurt = %d", dmg, hurt);

            if (hurt <= 0)
                return;
            if (you.can_see(*defender) || attacker->is_player())
            {
                mprf("%s %s struck by %s %s.", attacker->name(DESC_THE).c_str(),
                     attacker->conj_verb("are").c_str(),
                     defender->name(DESC_ITS).c_str(),
                     defender->type == MONS_BRIAR_PATCH ? "thorns"
                                                        : "spines");
            }
            attacker->hurt(defender, hurt, BEAM_MISSILE, KILLED_BY_SPINES);
        }
    }
}

void melee_attack::emit_foul_stench()
{
    monster* mon = attacker->as_monster();

    if (you.has_mutation(MUT_FOUL_STENCH)
        && attacker->alive()
        && adjacent(you.pos(), mon->pos()))
    {
        const int mut = you.get_mutation_level(MUT_FOUL_STENCH);

        if (one_chance_in(3))
            mon->sicken(50 + random2(100));

        if (damage_done > 4 && x_chance_in_y(mut, 5)
            && !cell_is_solid(mon->pos())
            && !cloud_at(mon->pos()))
        {
            mpr("You emit a cloud of foul miasma!");
            place_cloud(CLOUD_MIASMA, mon->pos(), 5 + random2(6), &you);
        }
    }
}

void melee_attack::do_minotaur_retaliation()
{
    if (!defender->is_player())
    {
        // monsters have no STR or DEX
        if (x_chance_in_y(2, 5))
        {
            int hurt = attacker->apply_ac(random2(21));
            if (you.see_cell(defender->pos()))
            {
                const string defname = defender->name(DESC_THE);
                mprf("%s furiously retaliates!", defname.c_str());
                if (hurt <= 0)
                {
                    mprf("%s headbutts %s, but does no damage.", defname.c_str(),
                         attacker->name(DESC_THE).c_str());
                }
                else
                {
                    mprf("%s headbutts %s%s", defname.c_str(),
                         attacker->name(DESC_THE).c_str(),
                         attack_strength_punctuation(hurt).c_str());
                }
            }
            if (hurt > 0)
            {
                attacker->hurt(defender, hurt, BEAM_MISSILE,
                               KILLED_BY_HEADBUTT);
            }
        }
        return;
    }

    if (!form_keeps_mutations())
    {
        // You are in a non-minotaur form.
        return;
    }
    // This will usually be 2, but could be 3 if the player mutated more.
    const int mut = you.get_mutation_level(MUT_HORNS);

    if (5 * you.strength() + 7 * you.dex() > random2(600))
    {
        // Use the same damage formula as a regular headbutt.
        int dmg = 5 + mut * 3;
        dmg = player_stat_modify_damage(dmg);
        dmg = random2(dmg);
        dmg = player_apply_fighting_skill(dmg, true);
        dmg = player_apply_misc_modifiers(dmg);
        dmg = player_apply_slaying_bonuses(dmg, true);
        dmg = player_apply_final_multipliers(dmg);
        int hurt = attacker->apply_ac(dmg);

        mpr("You furiously retaliate!");
        dprf(DIAG_COMBAT, "Retaliation: dmg = %d hurt = %d", dmg, hurt);
        if (hurt <= 0)
        {
            mprf("You headbutt %s, but do no damage.",
                 attacker->name(DESC_THE).c_str());
            return;
        }
        else
        {
            mprf("You headbutt %s%s",
                 attacker->name(DESC_THE).c_str(),
                 attack_strength_punctuation(hurt).c_str());
            attacker->hurt(&you, hurt);
        }
    }
}

void melee_attack::do_bodach_retaliation()
{
	if (you.strength() + you.dex() > random2(50))
    {
        int dmg = 5 + you.experience_level / 3;
        dmg = player_stat_modify_damage(dmg);
        dmg = random2(dmg);
        dmg = player_apply_fighting_skill(dmg, true);
        dmg = player_apply_misc_modifiers(dmg);
        dmg = player_apply_slaying_bonuses(dmg, true);
        dmg = player_apply_final_multipliers(dmg);
        int hurt = attacker->apply_ac(dmg);
        hurt = resist_adjust_damage(attacker, BEAM_FIRE, hurt);

        mpr("You retaliate!");
        dprf(DIAG_COMBAT, "Retaliation: dmg = %d hurt = %d", dmg, hurt);
        if (hurt <= 0)
        {
            mprf("You burn %s, but do no damage.",
                 attacker->name(DESC_THE).c_str());
            return;
        }
        else
        {
            mprf("You burn %s%s",
                 attacker->name(DESC_THE).c_str(),
                 attack_strength_punctuation(hurt).c_str());
            attacker->hurt(&you, hurt);
        }
    }
}

/**
 * Launch a long blade counterattack against the attacker. No sanity checks;
 * caller beware!
 *
 * XXX: might be wrong for deep elf blademasters with a long blade in only
 * one hand
 */
void melee_attack::riposte()
{
    if (you.see_cell(defender->pos()))
    {
        mprf("%s riposte%s.", defender->name(DESC_THE).c_str(),
             defender->is_player() ? "" : "s");
    }
    melee_attack attck(defender, attacker, 0, effective_attack_number + 1);
    attck.is_riposte = true;
    attck.attack();
}

bool melee_attack::do_knockback(bool trample)
{
    if (defender->is_stationary())
        return false; // don't even print a message

    const int size_diff =
        attacker->body_size(PSIZE_BODY) - defender->body_size(PSIZE_BODY);
    const coord_def old_pos = defender->pos();
    const coord_def new_pos = old_pos + old_pos - attack_position;

    if (!x_chance_in_y(size_diff + 3, 6)
        // need a valid tile
        || !defender->is_habitable_feat(grd(new_pos))
        // don't trample anywhere the attacker can't follow
        || !attacker->is_habitable_feat(grd(old_pos))
        // don't trample into a monster - or do we want to cause a chain
        // reaction here?
        || actor_at(new_pos)
        // Prevent trample/drown combo when flight is expiring
        || defender->is_player() && need_expiration_warning(new_pos))
    {
        if (needs_message)
        {
            mprf("%s %s %s ground!",
                 defender_name(false).c_str(),
                 defender->conj_verb("hold").c_str(),
                 defender->pronoun(PRONOUN_POSSESSIVE).c_str());
        }

        return false;
    }

    if (needs_message)
    {
        const bool can_stumble = !defender->airborne()
                                  && !defender->incapacitated();
        const string verb = can_stumble ? "stumble" : "are shoved";
        mprf("%s %s backwards!",
             defender_name(false).c_str(),
             defender->conj_verb(verb).c_str());
    }

    // Schedule following _before_ actually trampling -- if the defender
    // is a player, a shaft trap will unload the level. If trampling will
    // somehow fail, move attempt will be ignored.
    if (trample)
        trample_follow_fineff::schedule(attacker, old_pos);

    if (defender->is_player())
    {
        move_player_to_grid(new_pos, false);
        // Interrupt stair travel and passwall.
        stop_delay(true);
    }
    else
        defender->move_to_pos(new_pos);

    return true;
}

/**
 * Find the list of targets to cleave after hitting the main target.
 */
void melee_attack::cleave_setup()
{
    // Don't cleave on a self-attack.
    if (attacker->pos() == defender->pos())
        return;

    // We need to get the list of the remaining potential targets now because
    // if the main target dies, its position will be lost.
    get_cleave_targets(*attacker, defender->pos(), cleave_targets,
                       attack_number);
    // We're already attacking this guy.
    cleave_targets.pop_front();
}

// cleave damage modifier for additional attacks: 70% of base damage
int melee_attack::cleave_damage_mod(int dam)
{
    if (weapon && is_unrandom_artefact(*weapon, UNRAND_GYRE))
        return dam;
    return div_rand_round(dam * 7, 10);
}

// Martial strikes get modified by momentum and maneuver specific damage mods.
int melee_attack::martial_damage_mod(int dam)
{
    if (wu_jian_has_momentum(wu_jian_attack))
        dam = div_rand_round(dam * 14, 10);

    if (wu_jian_attack == WU_JIAN_ATTACK_LUNGE)
        dam = div_rand_round(dam * 12, 10);

    if (wu_jian_attack == WU_JIAN_ATTACK_WHIRLWIND)
        dam = div_rand_round(dam * 8, 10);

    return dam;
}

void melee_attack::chaos_affect_actor(actor *victim)
{
    ASSERT(victim); // XXX: change to actor &victim
    melee_attack attk(victim, victim);
    attk.weapon = nullptr;
    attk.fake_chaos_attack = true;
    attk.chaos_affects_defender();
    attk.do_miscast();
    if (!attk.special_damage_message.empty()
        && you.can_see(*victim))
    {
        mpr(attk.special_damage_message);
    }
}

/**
 * Does the player get to use the given aux attack during this melee attack?
 *
 * Partially random.
 *
 * @param atk   The type of aux attack being considered.
 * @return      Whether the player may use the given aux attack.
 */
bool melee_attack::_extra_aux_attack(unarmed_attack_type atk)
{
    if (atk != UNAT_CONSTRICT
        && you.strength() + you.dex() <= random2(50))
    {
        return false;
    }

    if (wu_jian_attack != WU_JIAN_ATTACK_NONE
        && !x_chance_in_y(1, wu_jian_number_of_targets))
    {
       // Reduces aux chance proportionally to number of
       // enemies attacked with a martial attack
       return false;
    }

    switch (atk)
    {
    case UNAT_CONSTRICT:
        return you.get_mutation_level(MUT_CONSTRICTING_TAIL)
                || you.species == SP_OCTOPODE && you.has_usable_tentacle();

    case UNAT_KICK:
        return you.has_usable_hooves()
               || you.has_usable_talons()
               || you.get_mutation_level(MUT_TENTACLE_SPIKE);

    case UNAT_PECK:
        return you.get_mutation_level(MUT_BEAK) && !one_chance_in(3);

    case UNAT_HEADBUTT:
        return you.get_mutation_level(MUT_HORNS) && !one_chance_in(3);

    case UNAT_TAILSLAP:
        return you.has_usable_tail() && coinflip();

    case UNAT_PSEUDOPODS:
        return you.has_usable_pseudopods() && !one_chance_in(3);

    case UNAT_TENTACLES:
        return you.has_usable_tentacles() && !one_chance_in(3);

    case UNAT_BITE:
        return you.get_mutation_level(MUT_ANTIMAGIC_BITE)
               || (you.has_usable_fangs()
                   || you.get_mutation_level(MUT_ACIDIC_BITE))
                   && x_chance_in_y(2, 5);

    case UNAT_PUNCH:
        return player_gets_aux_punch();

    default:
        return false;
    }
}

// TODO: Potentially move this, may or may not belong here (may not
// even belong as its own function, could be integrated with the general
// to-hit method
// Returns the to-hit for your extra unarmed attacks.
// DOES NOT do the final roll (i.e., random2(your_to_hit)).
int melee_attack::calc_your_to_hit_unarmed(int uattack)
{
    int your_to_hit;

    your_to_hit = 1300
                + you.dex() * 75
                + you.skill(SK_FIGHTING, 30);
    your_to_hit /= 100;

    your_to_hit -= 5 * you.inaccuracy();

    if (you.get_mutation_level(MUT_EYEBALLS))
        your_to_hit += 2 * you.get_mutation_level(MUT_EYEBALLS) + 1;

    if (apply_starvation_penalties())
        your_to_hit -= 3;

    if (you.duration[DUR_VERTIGO])
        your_to_hit -= 5;

    if (you.confused())
        your_to_hit -= 5;

    your_to_hit += slaying_bonus();

    return your_to_hit;
}

bool melee_attack::using_weapon() const
{
    return weapon && is_melee_weapon(*weapon);
}

int melee_attack::weapon_damage()
{
    if (!using_weapon())
        return 0;

    return property(*weapon, PWPN_DAMAGE);
}

int melee_attack::calc_mon_to_hit_base()
{
    const bool fighter = attacker->is_monster()
                         && attacker->as_monster()->is_fighter();
    const int hd_mult = fighter ? 25 : 15;
    return 18 + attacker->get_hit_dice() * hd_mult / 10;
}

/**
 * Add modifiers to the base damage.
 * Currently only relevant for monsters.
 */
int melee_attack::apply_damage_modifiers(int damage, int damage_max)
{
    ASSERT(attacker->is_monster());
    monster *as_mon = attacker->as_monster();

    // Berserk/mighted monsters get bonus damage.
    if (as_mon->has_ench(ENCH_MIGHT) || as_mon->has_ench(ENCH_BERSERK))
        damage = damage * 3 / 2;

    if (as_mon->has_ench(ENCH_IDEALISED))
        damage *= 2; // !

    if (as_mon->has_ench(ENCH_WEAK))
        damage = damage * 2 / 3;

    // If the defender is asleep, the attacker gets a stab.
    if (defender && (defender->asleep()
                     || (attk_flavour == AF_SHADOWSTAB
                         &&!defender->can_see(*attacker))))
    {
        damage = damage * 5 / 2;
        dprf(DIAG_COMBAT, "Stab damage vs %s: %d",
             defender->name(DESC_PLAIN).c_str(),
             damage);
    }

    if (cleaving)
        damage = cleave_damage_mod(damage);

    return damage;
}

int melee_attack::calc_damage()
{
    // Constriction deals damage over time, not when grabbing.
    if (attk_flavour == AF_CRUSH)
        return 0;

    return attack::calc_damage();
}

/* TODO: This code is only used from melee_attack methods, but perhaps it
 * should be ambigufied and moved to the actor class
 * Should life protection protect from this?
 *
 * Should eventually remove in favor of player/monster symmetry
 *
 * Called when stabbing and for bite attacks.
 *
 * Returns true if blood was drawn.
 */
bool melee_attack::_player_vampire_draws_blood(const monster* mon, const int damage,
                                               bool needs_bite_msg)
{
    ASSERT(you.species == SP_VAMPIRE);

    if (!_vamp_wants_blood_from_monster(mon) ||
        (!adjacent(defender->pos(), attack_position) && needs_bite_msg))
    {
        return false;
    }

    // Now print message, need biting unless already done (never for bat form!)
    if (needs_bite_msg && you.form != transformation::bat)
    {
        mprf("You bite %s, and draw %s blood!",
             mon->name(DESC_THE, true).c_str(),
             mon->pronoun(PRONOUN_POSSESSIVE).c_str());
    }
    else
    {
        mprf("You draw %s blood!",
             apostrophise(mon->name(DESC_THE, true)).c_str());
    }

    // Regain hp.
    if (you.hp < you.hp_max)
    {
        int heal = 2 + random2(damage) + random2(damage);
        if (heal > you.experience_level)
            heal = you.experience_level;

        if (heal > 0 && !you.duration[DUR_DEATHS_DOOR])
        {
            inc_hp(heal);
            canned_msg(MSG_GAIN_HEALTH);
        }
    }

    // Gain nutrition.
    if (you.hunger_state != HS_ENGORGED)
        lessen_hunger(30 + random2avg(59, 2), false);

    return true;
}

bool melee_attack::_vamp_wants_blood_from_monster(const monster* mon)
{
    return you.species == SP_VAMPIRE
           && you.hunger_state < HS_SATIATED
           && !mon->is_summoned()
           && mons_has_blood(mon->type)
           && !testbits(mon->flags, MF_SPECTRALISED);
}
<|MERGE_RESOLUTION|>--- conflicted
+++ resolved
@@ -1401,11 +1401,7 @@
     {
         if (atk == UNAT_CONSTRICT)
             attacker->start_constricting(*defender);
-<<<<<<< HEAD
-            
-=======
-
->>>>>>> 77505739
+
         if (damage_done > 0 || atk == UNAT_CONSTRICT)
         {
             player_announce_aux_hit();
@@ -1415,7 +1411,6 @@
 
             if (damage_brand == SPWPN_VENOM && coinflip())
                 poison_monster(defender->as_monster(), &you);
-<<<<<<< HEAD
 			
             if (damage_brand == SPWPN_CHAOS && !you_worship(GOD_ZIN)
            && !cloud_at(defender->pos()) && x_chance_in_y(5 + you.experience_level / 3, 15))
@@ -1423,8 +1418,6 @@
                 place_cloud(CLOUD_CHAOS, defender->pos(), 1 + random2(3), &you);
                 mprf("%s is engulfed in chaos!", defender->name(DESC_THE).c_str());
             }
-=======
->>>>>>> 77505739
 
             // Normal vampiric biting attack, not if already got stabbing special.
             if (damage_brand == SPWPN_VAMPIRISM && you.species == SP_VAMPIRE
@@ -1442,7 +1435,6 @@
 
                 // MP drain suppressed under Pakellas, but antimagic still applies.
                 if (!have_passive(passive_t::no_mp_regen) || spell_user)
-<<<<<<< HEAD
                 {
                     mprf("You %s %s %s.",
                          have_passive(passive_t::no_mp_regen) ? "disrupt" : "drain",
@@ -1455,20 +1447,6 @@
                     && !defender->as_monster()->is_summoned()
                     && !mons_is_firewood(*defender->as_monster()))
                 {
-=======
-                {
-                    mprf("You %s %s %s.",
-                         have_passive(passive_t::no_mp_regen) ? "disrupt" : "drain",
-                         defender->as_monster()->pronoun(PRONOUN_POSSESSIVE).c_str(),
-                         spell_user ? "magic" : "power");
-                }
-
-                if (!have_passive(passive_t::no_mp_regen)
-                    && you.magic_points != you.max_magic_points
-                    && !defender->as_monster()->is_summoned()
-                    && !mons_is_firewood(*defender->as_monster()))
-                {
->>>>>>> 77505739
                     int drain = random2(damage_done * 2) + 1;
                     // Augment mana drain--1.25 "standard" effectiveness at 0 mp,
                     // 0.25 at mana == max_mana
@@ -1490,11 +1468,8 @@
                  you.can_see(*defender) ? ", but do no damage" : "");
         }
     }
-<<<<<<< HEAD
-=======
     else // defender was just alive, so this call should be ok?
         player_announce_aux_hit();
->>>>>>> 77505739
 
     if (defender->as_monster()->hit_points < 1)
     {
