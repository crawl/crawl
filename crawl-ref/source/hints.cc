/**
 * @file
 * @brief A hints mode as an introduction on how to play Dungeon Crawl.
**/

#include "AppHdr.h"

#include "cio.h"

#include <cstring>
#include <sstream>

#include "hints.h"

#include "abl-show.h"
#include "artefact.h"
#include "cloud.h"
#include "colour.h"
#include "coordit.h"
#include "command.h"
#include "database.h"
#include "decks.h"
#include "describe.h"
#include "files.h"
#include "food.h"
#include "format.h"
#include "fprop.h"
#include "invent.h"
#include "itemname.h"
#include "itemprop.h"
#include "items.h"
#include "libutil.h"
#include "macro.h"
#include "menu.h"
#include "message.h"
#include "misc.h"
#include "mon-behv.h"
#include "mon-pick.h"
#include "mon-util.h"
#include "mutation.h"
#include "options.h"
#include "jobs.h"
#include "player.h"
#include "random.h"
#include "religion.h"
#include "shopping.h"
#include "showsymb.h"
#include "skills2.h"
#include "species.h"
#include "spl-book.h"
#include "state.h"
#include "stuff.h"
#include "env.h"
#include "tags.h"
#include "terrain.h"
#include "travel.h"
#include "view.h"
#include "viewchar.h"
#include "viewgeom.h"

static species_type _get_hints_species(unsigned int type);
static job_type     _get_hints_job(unsigned int type);
static bool         _hints_feat_interesting(dungeon_feature_type feat);
static void         _hints_describe_disturbance(int x, int y);
static void         _hints_describe_cloud(int x, int y);
static void         _hints_describe_feature(int x, int y);
static bool         _water_is_disturbed(int x, int y);
static void         _hints_healing_reminder();

static int _get_hints_cols()
{
#ifdef USE_TILE_LOCAL
    return crawl_view.msgsz.x;
#else
    int ncols = get_number_of_cols();
    return (ncols > 80 ? 80 : ncols);
#endif
}

hints_state Hints;

void save_hints(writer& outf)
{
    marshallInt(outf, HINT_EVENTS_NUM);
    marshallShort(outf, Hints.hints_type);
    for (int i = 0; i < HINT_EVENTS_NUM; ++i)
        marshallBoolean(outf, Hints.hints_events[i]);
}

void load_hints(reader& inf)
{
    int version = unmarshallInt(inf);
    // Discard everything if the number doesn't match.
    if (version != HINT_EVENTS_NUM)
        return;

    Hints.hints_type = unmarshallShort(inf);
    for (int i = 0; i < HINT_EVENTS_NUM; ++i)
        Hints.hints_events[i] = unmarshallBoolean(inf);
}

// Override init file definition for some options.
void init_hints_options()
{
    if (!crawl_state.game_is_hints())
        return;

    // Clear possible debug messages before messing
    // with messaging options.
    mesclr(true);
//     Options.clear_messages = true;
    Options.auto_list  = true;
    Options.show_more  = true;
    Options.small_more = false;

#ifdef USE_TILE
    Options.tile_tag_pref = TAGPREF_TUTORIAL;
#endif
}

void init_hints()
{
    // Activate all triggers.
    // This is rather backwards: If (true) an event still needs to be
    // triggered, if (false) the relevant message was already printed.
    Hints.hints_events.init(true);

    // Used to compare which fighting means was used most often.
    // XXX: This gets reset with every save, which seems odd.
    //      On the other hand, it's precisely between saves that
    //      players are most likely to forget these.
    Hints.hints_spell_counter   = 0;
    Hints.hints_throw_counter   = 0;
    Hints.hints_melee_counter   = 0;
    Hints.hints_berserk_counter = 0;

    // Store whether explore, stash search or travelling was used.
    // XXX: Also not stored across save games.
    Hints.hints_explored = true;
    Hints.hints_stashes  = true;
    Hints.hints_travel   = true;

    // For occasional healing reminders.
    Hints.hints_last_healed = 0;

    // Did the player recently see a monster turn invisible?
    Hints.hints_seen_invisible = 0;
}

static void _print_hints_menu(hints_types type)
{
    char letter = 'a' + type;
    char desc[100];

    switch (type)
    {
      case HINT_BERSERK_CHAR:
          strcpy(desc, "(Melee oriented character with divine support)");
          break;
      case HINT_MAGIC_CHAR:
          strcpy(desc, "(Magic oriented character)");
          break;
      case HINT_RANGER_CHAR:
          strcpy(desc, "(Ranged fighter)");
          break;
      default: // no further choices
          strcpy(desc, "(erroneous character)");
          break;
    }

    cprintf("%c - %s %s %s\n",
            letter, species_name(_get_hints_species(type)).c_str(),
                    get_job_name(_get_hints_job(type)), desc);
}

// Hints mode selection screen and choice.
void pick_hints(newgame_def* choice)
{
    clrscr();

    cgotoxy(1,1);
    formatted_string::parse_string(
        "<white>You must be new here indeed!</white>"
        "\n\n"
        "<cyan>You can be:</cyan>"
        "\n").display();

    textcolor(LIGHTGREY);

    for (int i = 0; i < HINT_TYPES_NUM; i++)
        _print_hints_menu((hints_types)i);

    formatted_string::parse_string(
        "<brown>\nEsc - Quit"
        "\n* - Random hints mode character"
        "</brown>\n").display();

    while (true)
    {
        int keyn = getch_ck();

        // Random choice.
        if (keyn == '*' || keyn == '+' || keyn == '!' || keyn == '#')
            keyn = 'a' + random2(HINT_TYPES_NUM);

        // Choose character for hints mode game and set starting values.
        if (keyn >= 'a' && keyn <= 'a' + HINT_TYPES_NUM - 1)
        {
            Hints.hints_type = keyn - 'a';
            choice->species  = _get_hints_species(Hints.hints_type);
            choice->job = _get_hints_job(Hints.hints_type);
            choice->weapon = choice->job == JOB_HUNTER ? WPN_BOW
                                                       : WPN_HAND_AXE; // easiest choice for fighters

            return;
        }

        switch (keyn)
        {
        CASE_ESCAPE
            game_ended();
        case 'X':
            cprintf("\nGoodbye!");
            end(0);
            return;
        }
    }
}

void hints_load_game()
{
    if (!crawl_state.game_is_hints())
        return;

    learned_something_new(HINT_LOAD_SAVED_GAME);

    // Reinitialise counters for explore, stash search and travelling.
    Hints.hints_explored = Hints.hints_events[HINT_AUTO_EXPLORE];
    Hints.hints_stashes  = true;
    Hints.hints_travel   = true;
}

static species_type _get_hints_species(unsigned int type)
{
    switch (type)
    {
      case HINT_BERSERK_CHAR:
          return SP_MINOTAUR;
      case HINT_MAGIC_CHAR:
          return SP_DEEP_ELF;
      case HINT_RANGER_CHAR:
          return SP_CENTAUR;
      default:
          // Use something fancy for debugging.
          return SP_TENGU;
    }
}

static job_type _get_hints_job(unsigned int type)
{
    switch (type)
    {
      case HINT_BERSERK_CHAR:
          return JOB_BERSERKER;
      case HINT_MAGIC_CHAR:
          return JOB_CONJURER;
      case HINT_RANGER_CHAR:
          return JOB_HUNTER;
      default:
          // Use something fancy for debugging.
          return JOB_NECROMANCER;
    }
}

<<<<<<< HEAD
static void _replace_static_tags(std::string &text)
=======
// Converts all secret doors in a fixed radius around the player's starting
// position into normal closed doors.
// FIXME: Ideally, we'd need to zap secret doors that block the way
// between entrance and exit.
void hints_zap_secret_doors()
{
    for (radius_iterator ri(you.pos(), 25, true, false); ri; ++ri)
        if (grd(*ri) == DNGN_SECRET_DOOR)
            grd(*ri) = DNGN_CLOSED_DOOR;
}

static void _replace_static_tags(string &text)
>>>>>>> 35613e09
{
    size_t p;
    while ((p = text.find("$cmd[")) != string::npos)
    {
        size_t q = text.find("]", p + 5);
        if (q == string::npos)
        {
            text += "<lightred>ERROR: unterminated $cmd</lightred>";
            break;
        }

        string command = text.substr(p + 5, q - p - 5);
        command_type cmd = name_to_command(command);

        command = command_to_string(cmd);
        if (command == "<")
            command += "<";

        text.replace(p, q - p + 1, command);
    }

    while ((p = text.find("$item[")) != string::npos)
    {
        size_t q = text.find("]", p + 6);
        if (q == string::npos)
        {
            text += "<lightred>ERROR: unterminated $item</lightred>";
            break;
        }

        string item = text.substr(p + 6, q - p - 6);
        int type;
        for (type = OBJ_WEAPONS; type < NUM_OBJECT_CLASSES; ++type)
            if (item == item_class_name(type, true))
                break;

        item_def dummy;
        dummy.base_type = static_cast<object_class_type>(type);
        dummy.sub_type = 0;
        if (item == "amulet") // yay shared item classes
            dummy.base_type = OBJ_JEWELLERY, dummy.sub_type = AMU_RAGE;
        item = stringize_glyph(get_item_symbol(show_type(dummy).item));

        if (item == "<")
            item += "<";

        text.replace(p, q - p + 1, item);
    }
}

// Prints the hints mode welcome screen.
void hints_starting_screen()
{
    cgotoxy(1, 1);
    clrscr();

    int width = _get_hints_cols();
#ifdef USE_TILE_LOCAL
    // Use a more sensible screen width.
    if (width < 80 && width < crawl_view.msgsz.x + crawl_view.hudsz.x)
        width = crawl_view.msgsz.x + crawl_view.hudsz.x;
    if (width > 80)
        width = 80;
#endif

    string text = getHintString("welcome");
    _replace_static_tags(text);

    linebreak_string(text, width);
    display_tagged_block(text);

    {
        mouse_control mc(MOUSE_MODE_MORE);
        getchm();
    }
    redraw_screen();
}

// Called each turn from _input. Better name welcome.
void hints_new_turn()
{
    if (crawl_state.game_is_hints())
    {
        Hints.hints_just_triggered = false;

        if (you.attribute[ATTR_HELD])
            learned_something_new(HINT_CAUGHT_IN_NET);
        else if (i_feel_safe() && !player_in_branch(BRANCH_ABYSS))
        {
            // We don't want those "Whew, it's safe to rest now" messages
            // if you were just cast into the Abyss. Right?

            if (2 * you.hp < you.hp_max
                || 2 * you.magic_points < you.max_magic_points)
            {
                _hints_healing_reminder();
            }
            else if (!you.running
                     && Hints.hints_events[HINT_SHIFT_RUN]
                     && you.num_turns >= 200
                     && you.hp == you.hp_max
                     && you.magic_points == you.max_magic_points)
            {
                learned_something_new(HINT_SHIFT_RUN);
            }
            else if (!you.running
                     && Hints.hints_events[HINT_MAP_VIEW]
                     && you.num_turns >= 500
                     && you.hp == you.hp_max
                     && you.magic_points == you.max_magic_points)
            {
                learned_something_new(HINT_MAP_VIEW);
            }
            else if (!you.running
                     && Hints.hints_events[HINT_AUTO_EXPLORE]
                     && you.num_turns >= 700
                     && you.hp == you.hp_max
                     && you.magic_points == you.max_magic_points)
            {
                learned_something_new(HINT_AUTO_EXPLORE);
            }
        }
        else
        {
            if (2*you.hp < you.hp_max)
                learned_something_new(HINT_RUN_AWAY);

            if (Hints.hints_type == HINT_MAGIC_CHAR && you.magic_points < 1)
                learned_something_new(HINT_RETREAT_CASTER);
        }
    }
}

static void _print_hint(string key, const string arg1 = "",
                        const string arg2 = "")
{
    string text = getHintString(key);
    if (text.empty())
        return mprf(MSGCH_ERROR, "Error, no hint for '%s'.", key.c_str());

    _replace_static_tags(text);
    text = untag_tiles_console(text);
    text = replace_all(text, "$1", arg1);
    text = replace_all(text, "$2", arg2);

    // "\n" to preserve indented parts, the rest is unwrapped, or split into
    // paragraphs by "\n\n", split_string() will ignore the empty line.
    vector<string> chunks = split_string("\n", text);
    for (size_t i = 0; i < chunks.size(); i++)
        mpr(chunks[i], MSGCH_TUTORIAL);

    stop_running();
}

// Once a hints mode character dies, offer some last playing hints.
void hints_death_screen()
{
    string text;

    _print_hint("death");
    more();

    if (Hints.hints_type == HINT_MAGIC_CHAR
        && Hints.hints_spell_counter < Hints.hints_melee_counter)
    {
        _print_hint("death conjurer melee");
    }
    else if (you.religion == GOD_TROG && Hints.hints_berserk_counter <= 3
             && !you.berserk() && !you.duration[DUR_EXHAUSTED])
    {
        _print_hint("death berserker unberserked");
    }
    else if (Hints.hints_type == HINT_RANGER_CHAR
             && 2*Hints.hints_throw_counter < Hints.hints_melee_counter)
    {
        _print_hint("death ranger melee");
    }
    else
    {
        int hint = random2(6);

        bool skip_first_hint = false;
        // If a character has been unusually busy with projectiles and spells
        // give some other hint rather than the first one.
        if (hint == 0 && Hints.hints_throw_counter + Hints.hints_spell_counter
                          >= Hints.hints_melee_counter)
        {
            hint = random2(5) + 1;
            skip_first_hint = true;
        }
        // FIXME: The hints below could be somewhat less random, so that e.g.
        // the message for fighting several monsters in a corridor only happens
        // if there's more than one monster around and you're not in a corridor,
        // or the one about using consumable objects only if you actually have
        // any (useful or unidentified) scrolls/wands/potions.

        if (hint == 5)
        {
            vector<monster* > visible =
                get_nearby_monsters(false, true, true, false);

            if (visible.size() < 2)
            {
                if (skip_first_hint)
                    hint = random2(4) + 1;
                else
                    hint = random2(5);
            }
        }

        _print_hint(make_stringf("death random %d", hint));
    }
    mpr(untag_tiles_console(text), MSGCH_TUTORIAL, 0);
    more();

    mpr("See you next game!", MSGCH_TUTORIAL);

    Hints.hints_events.init(false);
}

// If a character survives until Xp 7, the hints mode is declared finished
// and they get a more advanced playing hint, depending on what they might
// know by now.
void hints_finished()
{
    string text;

    crawl_state.type = GAME_TYPE_NORMAL;

    _print_hint("finished");
    more();

    if (Hints.hints_explored)
        _print_hint("finished explored");
    else if (Hints.hints_travel)
        _print_hint("finished travel");
    else if (Hints.hints_stashes)
        _print_hint("finished stashes");
    else
        _print_hint(make_stringf("finished random %d", random2(4)));
    more();

    Hints.hints_events.init(false);

    // Remove the hints mode file.
    you.save->delete_chunk("tut");
}

// Occasionally remind religious characters of sacrifices.
void hints_dissection_reminder(bool healthy)
{
    if (!crawl_state.game_is_hints())
        return;

    if (Hints.hints_just_triggered)
        return;

    // When hungry, give appropriate message or at least don't suggest
    // sacrifice.
    if (you.hunger_state < HS_SATIATED && healthy)
    {
        learned_something_new(HINT_MAKE_CHUNKS);
        return;
    }

    if (!god_likes_fresh_corpses(you.religion))
        return;

    if (Hints.hints_events[HINT_OFFER_CORPSE])
        learned_something_new(HINT_OFFER_CORPSE);
    else if (one_chance_in(8))
    {
        Hints.hints_just_triggered = true;

        _print_hint("dissection reminder");
    }
}

static bool _advise_use_healing_potion()
{
    for (int i = 0; i < ENDOFPACK; i++)
    {
        item_def &obj(you.inv[i]);

        if (!obj.defined())
            continue;

        if (obj.base_type != OBJ_POTIONS)
            continue;

        if (!item_type_known(obj))
            continue;

        if (obj.sub_type == POT_CURING
            || obj.sub_type == POT_HEAL_WOUNDS)
        {
            return true;
        }
    }

    return false;
}

void hints_healing_check()
{
    if (2*you.hp <= you.hp_max
        && _advise_use_healing_potion())
    {
        learned_something_new(HINT_HEALING_POTIONS);
    }
}

// Occasionally remind injured characters of resting.
static void _hints_healing_reminder()
{
    if (!crawl_state.game_is_hints())
        return;

    if (you.duration[DUR_POISONING] && 2*you.hp < you.hp_max)
    {
        if (Hints.hints_events[HINT_NEED_POISON_HEALING])
            learned_something_new(HINT_NEED_POISON_HEALING);
    }
    else if (Hints.hints_seen_invisible > 0
             && you.num_turns - Hints.hints_seen_invisible <= 20)
    {
        // If we recently encountered an invisible monster, we need a
        // special message.
        learned_something_new(HINT_NEED_HEALING_INVIS);
        // If that one was already displayed, don't print a reminder.
    }
    else
    {
        if (Hints.hints_events[HINT_NEED_HEALING])
            learned_something_new(HINT_NEED_HEALING);
        else if (you.num_turns - Hints.hints_last_healed >= 50
                 && !you.duration[DUR_POISONING])
        {
            if (Hints.hints_just_triggered)
                return;

            Hints.hints_just_triggered = true;

            string text;
            text =  "Remember to rest between fights and to enter unexplored "
                    "terrain with full hitpoints and magic. Ideally you "
                    "should retreat into areas you've already explored and "
                    "cleared of monsters; resting on the edge of the explored "
                    "terrain increases the chances of your rest being "
                    "interrupted by wandering monsters. For resting, press "
                    "<w>5</w> or <w>Shift-numpad 5</w>"
                    "<tiles>, or <w>click on the stat area</w> with your mouse</tiles>"
                    ".";

            if (you.hp < you.hp_max && you.religion == GOD_TROG
                && you.can_go_berserk())
            {
              text += "\nAlso, berserking might help you not to lose so many "
                      "hitpoints in the first place. To use your abilities type "
                      "<w>a</w>.";
            }
            mpr(text, MSGCH_TUTORIAL, 0);


            if (is_resting())
                stop_running();
        }
        Hints.hints_last_healed = you.num_turns;
    }
}

// Give a message if you see, pick up or inspect an item type for the
// first time.
void taken_new_item(object_class_type item_type)
{
    switch (item_type)
    {
      case OBJ_WANDS:
          learned_something_new(HINT_SEEN_WAND);
          break;
      case OBJ_SCROLLS:
          learned_something_new(HINT_SEEN_SCROLL);
          break;
      case OBJ_JEWELLERY:
          learned_something_new(HINT_SEEN_JEWELLERY);
          break;
      case OBJ_POTIONS:
          learned_something_new(HINT_SEEN_POTION);
          break;
      case OBJ_BOOKS:
          learned_something_new(HINT_SEEN_SPBOOK);
          break;
      case OBJ_FOOD:
          learned_something_new(HINT_SEEN_FOOD);
          break;
      case OBJ_CORPSES:
          learned_something_new(HINT_SEEN_CARRION);
          break;
      case OBJ_WEAPONS:
          learned_something_new(HINT_SEEN_WEAPON);
          break;
      case OBJ_ARMOUR:
          learned_something_new(HINT_SEEN_ARMOUR);
          break;
      case OBJ_MISSILES:
          learned_something_new(HINT_SEEN_MISSILES);
          break;
      case OBJ_MISCELLANY:
          learned_something_new(HINT_SEEN_MISC);
          break;
      case OBJ_STAVES:
          learned_something_new(HINT_SEEN_STAFF);
          break;
      case OBJ_RODS:
          learned_something_new(HINT_SEEN_ROD);
          break;
      case OBJ_GOLD:
          learned_something_new(HINT_SEEN_GOLD);
          break;
      default: // nothing to be done
          return;
    }
}

// Give a special message if you gain a skill you didn't have before.
void hints_gained_new_skill(skill_type skill)
{
    if (!crawl_state.game_is_hints())
        return;

    learned_something_new(HINT_SKILL_RAISE);

    switch (skill)
    {
    // Special cases first.
    case SK_FIGHTING:
    case SK_ARMOUR:
    case SK_STEALTH:
    case SK_STABBING:
    case SK_TRAPS:
    case SK_UNARMED_COMBAT:
    case SK_INVOCATIONS:
    case SK_EVOCATIONS:
    case SK_DODGING:
    case SK_SHIELDS:
    case SK_THROWING:
    case SK_SPELLCASTING:
    {
        mpr(get_skill_description(skill), MSGCH_TUTORIAL, 0);
        stop_running();
        break;
    }
    // Only one message for all magic skills (except Spellcasting).
    case SK_CONJURATIONS:
    case SK_CHARMS:
    case SK_HEXES:
    case SK_SUMMONINGS:
    case SK_NECROMANCY:
    case SK_TRANSLOCATIONS:
    case SK_TRANSMUTATIONS:
    case SK_FIRE_MAGIC:
    case SK_ICE_MAGIC:
    case SK_AIR_MAGIC:
    case SK_EARTH_MAGIC:
    case SK_POISON_MAGIC:
        learned_something_new(HINT_GAINED_MAGICAL_SKILL);
        break;

    // Melee skills.
    case SK_SHORT_BLADES:
    case SK_LONG_BLADES:
    case SK_AXES:
    case SK_MACES_FLAILS:
    case SK_POLEARMS:
    case SK_STAVES:
        learned_something_new(HINT_GAINED_MELEE_SKILL);
        break;

    // Ranged skills.
    case SK_SLINGS:
    case SK_BOWS:
    case SK_CROSSBOWS:
        learned_something_new(HINT_GAINED_RANGED_SKILL);
        break;

    default:
        break;
    }
}

#ifndef USE_TILE
// As safely as possible, colourize the passed glyph.
// Stringizes it and handles quoting "<".
static string _colourize_glyph(int col, unsigned ch)
{
    glyph g;
    g.col = col;
    g.ch = ch;
    return glyph_to_tagstr(g);
}
#endif

static bool _mons_is_highlighted(const monster* mons)
{
    return (mons->friendly()
                && Options.friend_brand != CHATTR_NORMAL
            || mons_looks_stabbable(mons)
                && Options.stab_brand != CHATTR_NORMAL
            || mons_looks_distracted(mons)
                && Options.may_stab_brand != CHATTR_NORMAL);
}

static bool _advise_use_wand()
{
    for (int i = 0; i < ENDOFPACK; i++)
    {
        item_def &obj(you.inv[i]);

        if (!obj.defined())
            continue;

        if (obj.base_type != OBJ_WANDS)
            continue;

        // Wand type unknown, might be useful.
        if (!item_type_known(obj))
            return true;

        // Empty wands are no good.
        if (obj.plus2 == ZAPCOUNT_EMPTY
            || item_ident(obj, ISFLAG_KNOW_PLUSES) && obj.plus <= 0)
        {
            continue;
        }

        // Can it be used to fight?
        switch (obj.sub_type)
        {
        case WAND_FLAME:
        case WAND_FROST:
        case WAND_SLOWING:
        case WAND_MAGIC_DARTS:
        case WAND_PARALYSIS:
        case WAND_FIRE:
        case WAND_COLD:
        case WAND_CONFUSION:
        case WAND_FIREBALL:
        case WAND_TELEPORTATION:
        case WAND_LIGHTNING:
        case WAND_ENSLAVEMENT:
        case WAND_DRAINING:
        case WAND_RANDOM_EFFECTS:
        case WAND_DISINTEGRATION:
            return true;
        }
    }

    return false;
}

void hints_monster_seen(const monster& mon)
{
    if (mons_class_flag(mon.type, M_NO_EXP_GAIN))
    {
        hints_event_type et = mon.type == MONS_TOADSTOOL ?
            HINT_SEEN_TOADSTOOL : HINT_SEEN_ZERO_EXP_MON;

        if (Hints.hints_events[et])
        {
            if (Hints.hints_just_triggered)
                return;

            learned_something_new(et, mon.pos());
            return;
        }

        // Don't do HINT_SEEN_MONSTER for zero exp monsters.
        if (Hints.hints_events[HINT_SEEN_MONSTER])
            return;
    }

    if (!Hints.hints_events[HINT_SEEN_MONSTER])
    {
        if (Hints.hints_just_triggered)
            return;

        if (_mons_is_highlighted(&mon))
            learned_something_new(HINT_MONSTER_BRAND, mon.pos());
        if (mon.friendly())
            learned_something_new(HINT_MONSTER_FRIENDLY, mon.pos());

        if (you.religion == GOD_TROG && you.can_go_berserk()
            && one_chance_in(4))
        {
            learned_something_new(HINT_CAN_BERSERK);
        }
        return;
    }

    stop_running();

    Hints.hints_events[HINT_SEEN_MONSTER] = false;
    Hints.hints_just_triggered = true;

    monster_info mi(&mon);
#ifdef USE_TILE
    // need to highlight monster
    const coord_def gc = mon.pos();
    tiles.place_cursor(CURSOR_TUTORIAL, gc);
    tiles.add_text_tag(TAG_TUTORIAL, mi);
#endif

    string text = "That ";

    if (is_tiles())
    {
        text +=
            string("monster is a ") +
            mon.name(DESC_PLAIN).c_str() +
            ". Examples for typical early monsters are rats, giant newts, "
            "kobolds, or goblins. You can gain information about any monster "
            "by hovering your mouse over its tile, and read the monster "
            "description by clicking on it with your <w>right mouse button</w>.";
    }
    else
    {
        text +=
            glyph_to_tagstr(get_mons_glyph(mi)) +
            " is a monster, usually depicted by a letter. Some typical "
            "early monsters look like <brown>r</brown>, <green>l</green>, "
            "<brown>K</brown> or <lightgrey>g</lightgrey>. ";
        if (crawl_view.mlistsz.y > 0)
        {
            text += "Your console settings allowing, you'll always see a "
                    "list of monsters somewhere on the screen.\n";
        }
        text += "You can gain information about it by pressing <w>x</w> and "
                "moving the cursor on the monster, and read the monster "
                "description by then pressing <w>v</w>. ";
    }

    text += "\nTo attack this monster with your wielded weapon, just move "
            "into it. ";
    if (is_tiles())
    {
        text +=
            "Note that as long as there's a non-friendly monster in view you "
            "won't be able to automatically move to distant squares, to avoid "
            "death by misclicking.";
    }

    mpr(text, MSGCH_TUTORIAL, 0);

    if (Hints.hints_type == HINT_RANGER_CHAR)
    {
        text =  "However, as a hunter you will want to deal with it using your "
                "bow. If you have a look at your bow from your "
                "<w>i</w>nventory, you'll find an explanation of how to do "
                "this. ";

        if (!you.weapon()
            || you.weapon()->base_type != OBJ_WEAPONS
            || you.weapon()->sub_type != WPN_BOW)
        {
            text += "First <w>w</w>ield it, then follow the instructions."
                "<tiles>\nAs a short-cut you can also <w>right-click</w> on your "
                "bow to read its description, and <w>left-click</w> to wield "
                "it.</tiles>";
        }
        else
        {
            text += "<tiles>Clicking with your <w>right mouse button</w> on your bow "
                    "will also let you read its description.</tiles>";
        }

        mpr(untag_tiles_console(text), MSGCH_TUTORIAL, 0);

    }
    else if (Hints.hints_type == HINT_MAGIC_CHAR)
    {
        text =  "However, as a conjurer you will want to deal with it using "
                "magic. If you have a look at your spellbook from your "
                "<w>i</w>nventory, you'll find an explanation of how to do "
                "this."
                "<tiles>\nAs a short-cut you can also <w>right-click</w> on your "
                "book in your inventory to read its description.</tiles>";
        mpr(untag_tiles_console(text), MSGCH_TUTORIAL, 0);

    }
}

void hints_first_item(const item_def &item)
{
    // Happens if monster is standing on dropped corpse or item.
    if (monster_at(item.pos))
        return;

    if (!Hints.hints_events[HINT_SEEN_FIRST_OBJECT]
        || Hints.hints_just_triggered)
    {
        // NOTE: Since a new player might not think to pick up a
        // corpse (and why should they?), HINT_SEEN_CARRION is done when a
        // corpse is first seen.
        if (!Hints.hints_just_triggered
            && item.base_type == OBJ_CORPSES
            && !monster_at(item.pos))
        {
            learned_something_new(HINT_SEEN_CARRION, item.pos);
        }
        return;
    }

    stop_running();

    Hints.hints_events[HINT_SEEN_FIRST_OBJECT] = false;
    Hints.hints_just_triggered = true;

#ifdef USE_TILE
    const coord_def gc = item.pos;
    tiles.place_cursor(CURSOR_TUTORIAL, gc);
    tiles.add_text_tag(TAG_TUTORIAL, item.name(DESC_A), gc);
#endif

    _print_hint("HINT_SEEN_FIRST_OBJECT",
                glyph_to_tagstr(get_item_glyph(&item)));
}

// If the player is wielding a cursed non-slicing weapon then butchery
// isn't currently possible.
static bool _cant_butcher()
{
    const item_def *wpn = you.weapon();

    if (!wpn || wpn->base_type != OBJ_WEAPONS)
        return false;

    return (wpn->cursed() && !can_cut_meat(*wpn));
}

static string _describe_portal(const coord_def &gc)
{
    const string desc = feature_description_at(gc);

    ostringstream text;

    // Ziggurat entrances can rarely appear as early as DL 3.
    if (desc.find("zig") != string::npos)
    {
        text << "is a portal to a set of special levels filled with very "
                "tough monsters; you probably shouldn't even think of going "
                "in here. Additionally, entering a ziggurat takes a lot of "
                "gold, a lot more than you'd have right now; don't bother "
                "saving gold up for it, since at this point your gold is "
                "better spent at shops buying items which can help you "
                "survive."

                "\n\nIf you <w>still</w> want to enter (and somehow have "
                "gathered enough gold to do so) ";
    }
    // For the sake of completeness, though it's very unlikely that a
    // player will find a bazaar entrance before reaching XL 7.
    else if (desc.find("bazaar") != string::npos)
    {
        text << "is a portal to an inter-dimensional bazaar filled with "
                "shops. It will disappear if you don't enter it soon, "
                "so hurry. To enter ";
    }
    // The sewers can appear from DL 3 to DL 6.
    else
    {
        text << "is a portal to a special level where you'll have to fight "
                "your way back to the exit through some tougher than average "
                "monsters (the monsters around the portal should give a "
                "good indication as to how tough), but with the reward of "
                "some good loot. There's no penalty for skipping it, but if "
                "you do skip it the portal will disappear, so you have to "
                "decide now if you want to risk it. To enter ";
    }

    text << "stand over the portal and press <w>></w>. To return find "
            "<tiles>a similar looking portal tile </tiles>"
            "<console>another <w>"
         << stringize_glyph(get_feat_symbol(DNGN_EXIT_PORTAL_VAULT))
         << "</w> (though NOT the ancient stone arch you'll start "
            "out on) </console>"
            "and press <w><<</w>."
            "<tiles>\nAlternatively, clicking on your <w>left mouse button</w> "
            "while pressing the <w>Shift key</w> will let you enter any "
            "portal you're standing on.</tiles>";

    return text.str();
}

#define DELAY_EVENT \
{ \
    Hints.hints_events[seen_what] = true; \
    return; \
}

// Really rare or important events should get a comment even if
// learned_something_new() was already triggered this turn.
// NOTE: If put off, the SEEN_<feature> variant will be triggered the
//       next turn, so they may be rare but aren't urgent.
static bool _rare_hints_event(hints_event_type event)
{
    switch (event)
    {
    case HINT_FOUND_RUNED_DOOR:
    case HINT_KILLED_MONSTER:
    case HINT_NEW_LEVEL:
    case HINT_YOU_ENCHANTED:
    case HINT_YOU_SICK:
    case HINT_YOU_POISON:
    case HINT_YOU_ROTTING:
    case HINT_YOU_CURSED:
    case HINT_YOU_HUNGRY:
    case HINT_YOU_STARVING:
    case HINT_GLOWING:
    case HINT_CAUGHT_IN_NET:
    case HINT_YOU_SILENCE:
    case HINT_NEED_POISON_HEALING:
    case HINT_INVISIBLE_DANGER:
    case HINT_NEED_HEALING_INVIS:
    case HINT_ABYSS:
    case HINT_RUN_AWAY:
    case HINT_RETREAT_CASTER:
    case HINT_YOU_MUTATED:
    case HINT_NEW_ABILITY_GOD:
    case HINT_NEW_ABILITY_MUT:
    case HINT_NEW_ABILITY_ITEM:
    case HINT_CONVERT:
    case HINT_GOD_DISPLEASED:
    case HINT_EXCOMMUNICATE:
    case HINT_GAINED_MAGICAL_SKILL:
    case HINT_GAINED_MELEE_SKILL:
    case HINT_GAINED_RANGED_SKILL:
    case HINT_CHOOSE_STAT:
    case HINT_AUTO_EXCLUSION:
        return true;
    default:
        return false;
    }
}

// Allow for a few specific hint mode messages.
static bool _tutorial_interesting(hints_event_type event)
{
    switch (event)
    {
    case HINT_AUTOPICKUP_THROWN:
    case HINT_TARGET_NO_FOE:
    case HINT_YOU_POISON:
    case HINT_YOU_SICK:
    case HINT_CONTAMINATED_CHUNK:
    case HINT_NEW_ABILITY_ITEM:
    case HINT_ITEM_RESISTANCES:
    case HINT_LEVITATING:
    case HINT_INACCURACY:
    case HINT_HEALING_POTIONS:
    case HINT_GAINED_SPELLCASTING:
    case HINT_FUMBLING_SHALLOW_WATER:
    case HINT_MEMORISE_FAILURE:
    case HINT_SPELL_MISCAST:
    case HINT_CLOUD_WARNING:
    case HINT_ANIMATE_CORPSE_SKELETON:
    case HINT_SKILL_RAISE:
        return true;
    default:
        return false;
    }
}

// A few special tutorial explanations require triggers.
// Initialize the corresponding events, so they can get displayed.
void tutorial_init_hints()
{
    Hints.hints_events.init(false);
    for (int i = 0; i < HINT_EVENTS_NUM; ++i)
        if (_tutorial_interesting((hints_event_type) i))
            Hints.hints_events[i] = true;
}

// Here most of the hints mode messages for various triggers are handled.
void learned_something_new(hints_event_type seen_what, coord_def gc)
{
    if (!crawl_state.game_is_hints_tutorial())
        return;

    // Already learned about that.
    if (!Hints.hints_events[seen_what])
        return;

    // Don't trigger twice in the same turn.
    // Not required in the tutorial.
    if (crawl_state.game_is_hints() && Hints.hints_just_triggered
        && !_rare_hints_event(seen_what))
    {
        return;
    }

    ostringstream text;
    vector<command_type> cmd;

    Hints.hints_just_triggered    = true;
    Hints.hints_events[seen_what] = false;

    switch (seen_what)
    {
    case HINT_SEEN_POTION:
        text << "You have picked up your first potion"
                "<console> ('<w>"
             << stringize_glyph(get_item_symbol(SHOW_ITEM_POTION))
             << "</w>'). Use </console>"
                "<tiles>. Simply click on it with your <w>left mouse button</w>, or "
                "press </tiles>"
                "<w>%</w> to quaff it.\n"
                "Note that potion effects might be good or bad. For the bad "
                "ones, you might want to wait until you're a bit tougher, but "
                "at the same time it would be nice to know the good ones when "
                "you need them. Ah, decisions, decisions...";
        cmd.push_back(CMD_QUAFF);
        break;

    case HINT_SEEN_SCROLL:
        text << "You have picked up your first scroll"
                "<console> ('<w>"
             << stringize_glyph(get_item_symbol(SHOW_ITEM_SCROLL))
             << "</w>'). Type </console>"
                "<tiles>. Simply click on it with your <w>left mouse button</w>, or "
                "type </tiles>"
                "<w>%</w> to read it, though you might want to wait until "
                "there's a monster around or you have some more items, so the "
                "scroll can actually have an effect.";
        cmd.push_back(CMD_READ);
        break;

    case HINT_SEEN_WAND:
        text << "You have picked up your first wand"
                "<console> ('<w>"
             << stringize_glyph(get_item_symbol(SHOW_ITEM_WAND))
             << "</w>'). Type </console>"
                "<tiles>. Simply click on it with your <w>left mouse button</w>, or "
                "type </tiles>"
                "<w>%</w> to evoke it.";
        cmd.push_back(CMD_EVOKE);
        break;

    case HINT_SEEN_SPBOOK:
        text << "You have picked up a book"
                "<console> ('<w>"
             << stringize_glyph(get_item_symbol(SHOW_ITEM_BOOK))
             << "'</w>) "
             << "that you can read by typing <w>%</w>. "
                "If it's a spellbook you'll then be able to memorise spells "
                "via <w>%</w> and cast a memorised spell with <w>%</w>.</console>"
                "<tiles>. You can read it doing a <w>right click</w> with your "
                "mouse, and memorise spells with a <w>left click</w>. </tiles>";
        cmd.push_back(CMD_READ);
        cmd.push_back(CMD_MEMORISE_SPELL);
        cmd.push_back(CMD_CAST_SPELL);

        if (you.religion == GOD_TROG)
        {
            text << "\nAs a worshipper of "
                 << god_name(GOD_TROG)
                 << ", though, you might instead wish to burn those tomes "
                    "of hated magic by using the corresponding "
                    "<w>%</w>bility.";
            cmd.push_back(CMD_USE_ABILITY);
        }
        text << "\nIn hint mode you can reread this information at "
                "any time by "
                "<console>having a look in your <w>%</w>nventory at the item in "
                "question.</console>"
                "<tiles>clicking on it with your <w>right mouse button</w>.</tiles>";
        cmd.push_back(CMD_DISPLAY_INVENTORY);
        break;

    case HINT_SEEN_WEAPON:
        text << "This is the first weapon "
                "<console>('<w>"
             << stringize_glyph(get_item_symbol(SHOW_ITEM_WEAPON))
             << "</w>') </console>"
                "you've picked up. Use <w>%</w> "
                "<tiles>or click on it with your <w>left mouse button</w> </tiles>"
                "to wield it, but be aware that this weapon "
                "might train a different skill from your current one. You can "
                "view the weapon's properties from your <w>%</w>nventory"
                "<tiles> or by <w>right-clicking</w> on it</tiles>"
                ".";

        cmd.push_back(CMD_WIELD_WEAPON);
        cmd.push_back(CMD_DISPLAY_INVENTORY);

        if (Hints.hints_type == HINT_BERSERK_CHAR)
        {
            text << "\nAs you're already trained in Axes you should stick "
                    "with these. Checking other axes' enchantments and "
                    "attributes can be worthwhile.";
        }
        else if (Hints.hints_type == HINT_MAGIC_CHAR)
        {
            text << "\nAs a spellslinger you don't need a weapon to fight. "
                    "It can be useful as a backup, though.";
        }
        break;

    case HINT_SEEN_MISSILES:
        text << "This is the first stack of missiles "
                "<console>('<w>"
             << stringize_glyph(get_item_symbol(SHOW_ITEM_MISSILE))
             << "</w>') </console>"
                "you've picked up. Missiles like darts and throwing nets "
                "can be thrown by hand, but other missiles like arrows and "
                "needles require a launcher and training in using it to be "
                "really effective. "
#ifdef USE_TILE_LOCAL
                "<w>Right-clicking</w> on "
#else
                "Selecting "
#endif
                "the item in your <w>%</w>nventory will give more "
                "information about both missiles and launcher.";

        cmd.push_back(CMD_DISPLAY_INVENTORY);

        if (Hints.hints_type == HINT_RANGER_CHAR)
        {
            text << "\nAs you're already trained in Bows you should stick "
                    "with arrows and collect more of them in the dungeon.";
        }
        else if (Hints.hints_type == HINT_MAGIC_CHAR)
        {
            text << "\nHowever, as a spellslinger, you don't really need "
                    "another type of ranged attack, unless there's another "
                    "effect in addition to damage.";
        }
        else
        {
            text << "\nFor now you might be best off with sticking to darts "
                    "or stones for ranged attacks.";
        }
        break;

    case HINT_SEEN_ARMOUR:
        text << "This is the first piece of armour "
                "<console>('<w>"
             << stringize_glyph(get_item_symbol(SHOW_ITEM_ARMOUR))
             << "</w>') </console>"
                "you've picked up. "
                "<tiles>You can click on it to wear it, and click a second time to "
                "take it off again. Doing a <w>right mouse click</w> will "
                "show you its properties.</tiles>"
                "Use <w>%</w> to wear it and <w>%</w> to take it off again. "
                "You can view its properties from your <w>%</w>nventory.";
        cmd.push_back(CMD_WEAR_ARMOUR);
        cmd.push_back(CMD_REMOVE_ARMOUR);
        cmd.push_back(CMD_DISPLAY_INVENTORY);

        if (you.species == SP_CENTAUR || you.species == SP_MINOTAUR)
        {
            text << "\nNote that as a " << species_name(you.species)
                 << " you will be unable to wear "
                 << (you.species == SP_CENTAUR ? "boots" : "helmets")
                 << ".";
        }
        break;

    case HINT_SEEN_RANDART:
        text << "Weapons and armour that have unusual descriptions like this "
                "are much more likely to be of higher enchantment or have "
                "special properties, good or bad. The rarer the description, "
                "the greater the potential value of an item.";
        break;

    case HINT_SEEN_FOOD:
        text << "You have picked up some food"
                "<console> ('<w>"
             << stringize_glyph(get_item_symbol(SHOW_ITEM_FOOD))
             << "</w>')</console>"
                ". You can eat it by typing <w>e</w>"
                "<tiles> or by clicking on it with your <w>left mouse button</w></tiles>"
                ". However, it is usually best to conserve rations and fruit "
                "until you are hungry or even starving.";
        break;

    case HINT_SEEN_CARRION:
        // NOTE: This is called when a corpse is first seen as well as when
        //       first picked up, since a new player might not think to pick
        //       up a corpse.
        // TODO: Specialcase skeletons and rotten corpses!

        if (gc.x <= 0 || gc.y <= 0)
            text << "Ah, a corpse!";
        else
        {
            int i = you.visible_igrd(gc);
            if (i == NON_ITEM)
                text << "Ah, a corpse!";
            else
            {
                text << "That <console>";
                string glyph = glyph_to_tagstr(get_item_glyph(&mitm[i]));
                const string::size_type found = glyph.find("%");
                if (found != string::npos)
                    glyph.replace(found, 1, "percent");
                text << glyph;
                text << " </console> is a corpse.";
#ifdef USE_TILE
                tiles.place_cursor(CURSOR_TUTORIAL, gc);
                tiles.add_text_tag(TAG_TUTORIAL, mitm[i].name(DESC_A), gc);
#endif
            }
        }

        text << " When a corpse is lying on the ground, you "
                "can <w>%</w>hop it up";
        cmd.push_back(CMD_BUTCHER);

        if (_cant_butcher())
        {
            text << " (though unfortunately you can't do that right now, "
                    "since the cursed weapon you're wielding can't slice up "
                    "meat, and you can't let go of it to wield your pocket "
                    "knife)";
        }
        text << ". Once hungry you can then <w>%</w>at the resulting chunks "
                "(though they may not be healthful).";
        cmd.push_back(CMD_EAT);

        text << "<tiles> With tiles, you can also chop up any corpse that shows up in "
                "the floor part of your inventory region, simply by doing a "
                "<w>left mouse click</w> while pressing <w>Shift</w>, and "
                "then eat the resulting chunks with <w>Shift + right mouse "
                "click</w>.</tiles>";

        if (god_likes_fresh_corpses(you.religion))
        {
            text << "\nYou can also offer corpses to "
                 << god_name(you.religion)
                 << " by <w>%</w>raying over them. Note that the gods will not "
                    "accept rotting flesh.";
            cmd.push_back(CMD_PRAY);
        }
        text << "\nIn hint mode you can reread this information at "
                "any time by selecting the item in question in your "
                "<w>%</w>nventory.";
        cmd.push_back(CMD_DISPLAY_INVENTORY);
        break;

    case HINT_SEEN_JEWELLERY:
        text << "You have picked up a a piece of jewellery, either a ring"
             << "<console> ('<w>"
             << stringize_glyph(get_item_symbol(SHOW_ITEM_RING))
             << "</w>')</console>"
             << " or an amulet"
             << "<console> ('<w>"
             << stringize_glyph(get_item_symbol(SHOW_ITEM_AMULET))
             << "</w>')"
             << ". Type <w>%</w> to put it on and <w>%</w> to remove "
                "it. You can view its properties from your <w>%</w>nventory</console>"
             << "<tiles>. You can click on it to put it on, and click a second time "
                "remove it again. By clicking on it with your <w>right mouse "
                "button</w> you can view its properties</tiles>"
             << ", though often magic is necessary to reveal its true "
                "nature.";
        cmd.push_back(CMD_WEAR_JEWELLERY);
        cmd.push_back(CMD_REMOVE_JEWELLERY);
        cmd.push_back(CMD_DISPLAY_INVENTORY);
        break;

    case HINT_SEEN_MISC:
        text << "This is a curious object indeed. You can play around with "
                "it to find out what it does by "
                "<tiles>clicking on it to e<w>%</w>oke </tiles>"
                "<console>e<w>%</w>oking </console>"
                "it. Some items need to be <w>%</w>ielded first before you can "
                "e<w>%</w>oke them. As usual, selecting it from your "
                "<w>%</w>nventory might give you more information.";
        cmd.push_back(CMD_EVOKE);
        cmd.push_back(CMD_WIELD_WEAPON);
        cmd.push_back(CMD_EVOKE_WIELDED);
        cmd.push_back(CMD_DISPLAY_INVENTORY);
        break;

    case HINT_SEEN_ROD:
        text << "You have picked up a magical rod"
                "<console> ('<w>";
        text << stringize_glyph(get_item_symbol(SHOW_ITEM_STAVE))
             << "</w>', like staves)</console>"
                ". It must be <w>%</w>ielded to be of use. "
                "A rod allows the casting of "
                "certain spells even without magic knowledge simply by "
                "e<w>%</w>oking it. The power depends on "
                "your Evocations skill. It can also be used as a cudgel, "
                "with its combat value increasing with its recharge rate.";
        cmd.push_back(CMD_WIELD_WEAPON);
        cmd.push_back(CMD_EVOKE_WIELDED);

        text << "<tiles> Both wielding and evoking a wielded item can be achieved "
                "by clicking on it with your <w>left mouse button</w>.</tiles>"
                "\nIn hint mode you can reread this information at "
                "any time by selecting the item in question in your "
                "<w>%</w>nventory.";
        cmd.push_back(CMD_DISPLAY_INVENTORY);
        break;

    case HINT_SEEN_STAFF:
        text << "You have picked up a magic staff"
                "<console> ('<w>";

        text << stringize_glyph(get_item_symbol(SHOW_ITEM_STAVE))
             << "</w>', like rods)</console>"
                ". It must be <w>%</w>ielded to be of use. "
                "Magicians use staves to increase their power in certain "
                "spell schools. It can also be used as a weapon."
                "<tiles> Both wielding and evoking a wielded item can be achieved "
                "by clicking on it with your <w>left mouse button</w>.</tiles>"
                "\nIn hint mode you can reread this information at "
                "any time by selecting the item in question in your "
                "<w>%</w>nventory.";
        cmd.push_back(CMD_WIELD_WEAPON);
        cmd.push_back(CMD_DISPLAY_INVENTORY);
        break;

    case HINT_SEEN_GOLD:
        text << "You have picked up your first pile of gold"
                "<console> ('<yellow>"
             << stringize_glyph(get_item_symbol(SHOW_ITEM_GOLD))
             << "</yellow>')</console>"
                ". Unlike all other objects in Crawl it doesn't show up in "
                "your inventory, takes up no space in your inventory, weighs "
                "nothing and can't be dropped. Gold can be used to buy "
                "items from shops, and can also be sacrificed to some gods. ";

        if (!Options.show_gold_turns)
        {
            text << "Whenever you pick up some gold, your current amount will "
                    "be mentioned. If you'd like to check your wealth at other "
                    "times, you can press <w>%</w>. It will also be "
                    "listed on the <w>%</w> screen.";
            cmd.push_back(CMD_LIST_GOLD);
            cmd.push_back(CMD_RESISTS_SCREEN);
        }
        break;

    case HINT_SEEN_STAIRS:
        // Don't give this information during the first turn, to give
        // the player time to have a look around.
        if (you.num_turns < 1)
            DELAY_EVENT;

        text << "These ";
#ifndef USE_TILE
        // Is a monster blocking the view?
        if (monster_at(gc))
            DELAY_EVENT;

        text << glyph_to_tagstr(get_cell_glyph(gc)) << " ";
#else
        tiles.place_cursor(CURSOR_TUTORIAL, gc);
        tiles.add_text_tag(TAG_TUTORIAL, "Stairs", gc);
#endif
        text << "are some downstairs. You can enter the next (deeper) "
                "level by following them down (<w>%</w>). To get back to "
                "this level again, press <w>%</w> while standing on the "
                "upstairs.";
        cmd.push_back(CMD_GO_DOWNSTAIRS);
        cmd.push_back(CMD_GO_UPSTAIRS);

#ifdef USE_TILE
        text << "\nAlternatively, clicking on your <w>left mouse button</w> "
                "while pressing the <w>Shift key</w> will let you follow any "
                "stairs you're standing on.";
#endif
        break;

    case HINT_SEEN_ESCAPE_HATCH:
        if (you.num_turns < 1)
            DELAY_EVENT;

        // monsters standing on stairs
        if (monster_at(gc))
            DELAY_EVENT;

        text << "These ";
#ifndef USE_TILE
        text << glyph_to_tagstr(get_cell_glyph(gc));
        text << " ";
#else
        tiles.place_cursor(CURSOR_TUTORIAL, gc);
        tiles.add_text_tag(TAG_TUTORIAL, "Escape hatch", gc);
#endif
        text << "are some kind of escape hatch. You can use them to "
                "quickly leave a level with <w>%</w> and <w>%</w>, "
                "respectively "
#ifdef USE_TILE
                "(or by using your <w>left mouse button</w> in combination "
                "with the <w>Shift key</w>)"
#endif
                ", but will usually be unable to return right away.";
        cmd.push_back(CMD_GO_UPSTAIRS);
        cmd.push_back(CMD_GO_DOWNSTAIRS);
        break;

    case HINT_SEEN_BRANCH:
        text << "This ";
#ifndef USE_TILE
        // Is a monster blocking the view?
        if (monster_at(gc))
            DELAY_EVENT;

        // FIXME: Branch entrance character is not being colored yellow.
        text << glyph_to_tagstr(get_cell_glyph(gc)) << " ";
#else
        tiles.place_cursor(CURSOR_TUTORIAL, gc);
        tiles.add_text_tag(TAG_TUTORIAL, "Branch stairs", gc);
#endif
        text << "is the entrance to a different branch of the dungeon, "
                "which might have different terrain, level layout and "
                "monsters from the current main branch you're in. Branches "
                "can range from being up to ten levels deep to having only "
                "a single level. They can also contain entrances to other "
                "branches."

                "\n\nThe first three branches you'll encounter are the "
                "Temple, the Orcish Mines and the Lair. While the Mines "
                "and the Lair can be dangerous for the new adventurer, "
                "the Temple is completely safe and contains a number of "
                "altars at which you might convert to a new god.";
        break;

    case HINT_SEEN_PORTAL:
        // Delay in the unlikely event that a player still in hints mode
        // creates a portal with a Trowel card, since a portal vault
        // entry's description doesn't seem to get set properly until
        // after the vault is done being placed.
        if (you.pos() == gc)
            DELAY_EVENT;

        text << "This ";
#ifndef USE_TILE
        // Is a monster blocking the view?
        if (monster_at(gc))
            DELAY_EVENT;

        text << glyph_to_tagstr(get_cell_glyph(gc)) << " ";
#else
        tiles.place_cursor(CURSOR_TUTORIAL, gc);
        tiles.add_text_tag(TAG_TUTORIAL, "Portal", gc);
#endif
        text << _describe_portal(gc);
        break;

    case HINT_STAIR_BRAND:
        // Monster or player standing on stairs.
        if (actor_at(gc))
            DELAY_EVENT;

#ifdef USE_TILE
        text << "A small question mark on a stair tile signifies that there "
                "are items in that position that you may want to check out.";
#else
        text << "If any items are covering stairs or an escape hatch, then "
                "that will be indicated by highlighting the <w><<</w> or "
                "<w>></w> symbol, instead of hiding the stair symbol with "
                "an item glyph.";
#endif
        break;

    case HINT_HEAP_BRAND:
        // Monster or player standing on heap.
        if (actor_at(gc))
            DELAY_EVENT;

#ifdef USE_TILE
        text << "A small question mark on an item tile signifies that there "
                "is at least one other item in the same heap that you may want "
                "to check out.";
        break;
#else
        text << "If two or more items are on a single square, then the square "
                "will be highlighted, and the symbol for the item on the top "
                "of the heap will be shown.";
#endif
        break;

    case HINT_TRAP_BRAND:
#ifdef USE_TILE
        // Tiles show both the trap and the item heap.
        return;
#else
        // Monster or player standing on trap.
        if (actor_at(gc))
            DELAY_EVENT;

        text << "If any items are covering a trap, then that will be "
                "indicated by highlighting the <w>^</w> symbol, instead of "
                "hiding the trap symbol with an item glyph.";
#endif
        break;

    case HINT_SEEN_TRAP:
        if (you.pos() == gc)
            text << "Oops... you just triggered a trap. ";
        else
            text << "You just discovered a trap. ";

        text << "An unwary adventurer will occasionally stumble into one "
                "of these nasty constructions";
#ifndef USE_TILE
        {
            glyph g = get_cell_glyph(gc);

            if (g.ch == ' ' || g.col == BLACK)
                g.col = LIGHTCYAN;

            text << " depicted by " << _colourize_glyph(g.col, '^');
        }
#endif
        text << ". They can do physical damage (with darts or needles, for "
                "example) or have other, more magical effects, like "
                "teleportation. The mechanical variant can be disarmed with "
                "<w>Ctrl + direction</w> "
#ifdef USE_TILE
                "or with <w>Ctrl + leftclick</w> "
#endif
                "while standing next to it.";
        break;

    case HINT_SEEN_ALTAR:
        text << "That ";
#ifndef USE_TILE
        // Is a monster blocking the view?
        if (monster_at(gc))
            DELAY_EVENT;

        text << glyph_to_tagstr(get_cell_glyph(gc)) << " ";
#else
        {
            tiles.place_cursor(CURSOR_TUTORIAL, gc);
            string altar = "An altar to ";
            altar += god_name(feat_altar_god(grd(gc)));
            tiles.add_text_tag(TAG_TUTORIAL, altar, gc);
        }
#endif
        text << "is an altar. "
#ifdef USE_TILE
                "By <w>rightclicking</w> on it with your mouse "
#else
                "If you target the altar with <w>x</w>, then press <w>v</w> "
#endif
                "you can get a short description.\n"
                "Press <w>%</w> while standing on the square to join the faith "
                "or read some information about the god in question. Before "
                "taking up the corresponding faith you'll be asked for "
                "confirmation.";
        cmd.push_back(CMD_PRAY);

        if (you.religion == GOD_NO_GOD
            && Hints.hints_type == HINT_MAGIC_CHAR)
        {
            text << "\n\nThe best god for an unexperienced conjurer is "
                    "probably Vehumet, though Sif Muna is a good second "
                    "choice.";
        }
        break;

    case HINT_SEEN_SHOP:
#ifdef USE_TILE
        tiles.place_cursor(CURSOR_TUTORIAL, gc);
        tiles.add_text_tag(TAG_TUTORIAL, shop_name(gc), gc);
#else
        // Is a monster blocking the view?
        if (monster_at(gc))
            DELAY_EVENT;
#endif
        text << "That "
#ifndef USE_TILE
             << glyph_to_tagstr(get_cell_glyph(gc)) << " "
#endif
                "is a shop. You can enter it by typing <w>%</w> or <w>%</w>"
#ifdef USE_TILE
                ", or by pressing <w>Shift</w> and clicking on it with your "
                "<w>left mouse button</w> "
#endif
                "while standing on the square.";
        cmd.push_back(CMD_GO_UPSTAIRS);
        cmd.push_back(CMD_GO_DOWNSTAIRS);

        text << "\n\nIf there's anything you want which you can't afford yet "
                "you can select those items and press <w>@</w> to put them "
                "on your shopping list. The game will then remind you when "
                "you gather enough gold to buy the items on your list.";
        break;

    case HINT_SEEN_DOOR:
        if (you.num_turns < 1)
            DELAY_EVENT;

#ifdef USE_TILE
        tiles.place_cursor(CURSOR_TUTORIAL, gc);
        tiles.add_text_tag(TAG_TUTORIAL, "Closed door", gc);
#endif

        text << "That "
#ifndef USE_TILE
             << glyph_to_tagstr(get_cell_glyph(gc)) << " "
#endif
                "is a closed door. You can open it by walking into it. "
                "Sometimes it is useful to close a door. Do so by pressing "
                "<w>%</w> while standing next to it. If there are several "
                "doors, you will then be prompted for a direction. "
                "Alternatively, you can also use <w>Ctrl-Direction</w>.";
        cmd.push_back(CMD_CLOSE_DOOR);

#ifdef USE_TILE
        text << "\nIn Tiles, the same can be achieved by clicking on an "
                "adjacent door square.";
#endif
        if (!Hints.hints_explored)
        {
            text << "\nTo avoid accidentally opening a door you'd rather "
                    "remain closed during travel or autoexplore, you can mark "
                    "it with an exclusion from the map view (<w>%</w>) with "
                    "<w>ee</w> while your cursor is on the grid in question. "
                    "Such an exclusion will prevent autotravel from ever "
                    "entering that grid until you remove the exclusion with "
                    "another press of <w>%e</w>.";
            cmd.push_back(CMD_DISPLAY_MAP);
            cmd.push_back(CMD_DISPLAY_MAP);
        }
        break;

    case HINT_FOUND_RUNED_DOOR:
#ifdef USE_TILE
        tiles.place_cursor(CURSOR_TUTORIAL, gc);
        tiles.add_text_tag(TAG_TUTORIAL, "Runed door", gc);
#endif
        text << "That ";
#ifndef USE_TILE
        text << glyph_to_tagstr(get_cell_glyph(gc)) << " ";
#endif
        text << "is a runed door. It functions no differently from any other "
                "door, yet the runic writing covering them warn of a danger. "
                "Other denizens of the dungeon will typically leave them "
                "alone, you may elect to disregard the warning and open them "
                "anyway. Doing so will break the runes.";
        break;

    case HINT_KILLED_MONSTER:
        text << "Congratulations, your character just gained some experience "
                "by killing this monster! This will raise some of your skills, "
                "making you more deadly.";
        // A more detailed description of skills is given when you go past an
        // integer point.

        if (you.religion == GOD_TROG)
        {
            text << " Also, kills of demons and living creatures grant you "
                    "favour in the eyes of Trog.";
        }
        break;

    case HINT_NEW_LEVEL:
        if (you.skills[SK_SPELLCASTING])
        {
            text << "Gaining an experience level allows you to learn more "
                    "difficult spells. Time to memorise your second spell "
                    "with <w>%</w>"
#ifdef USE_TILE
                 << " or by <w>clicking</w> on it in the memorisation tab"
#endif
                 << ".";
            cmd.push_back(CMD_MEMORISE_SPELL);
        }
        else
        {
            text << "Well done! Reaching a new experience level is always a "
                    "nice event: you get more health and magic points, and "
                    "occasionally increases to your attributes (strength, "
                    "intelligence, dexterity).";
        }

        if (Hints.hints_type == HINT_MAGIC_CHAR)
        {
            text << "\nAlso, new experience levels let you learn more spells "
                    "(the Spellcasting skill also does this). For now, you "
                    "should try to memorise the second spell of your "
                    "starting book with <w>%a</w>, which can then be zapped "
                    "with <w>%b</w>.";
#ifdef USE_TILE
            text << " Memorising is also possible by doing a <w>left "
                    "click</w> on the book in your inventory, or by clicking "
                    "on the <w>spellbook tab</w> to the left of your "
                    "inventory.";
#endif
            cmd.push_back(CMD_MEMORISE_SPELL);
            cmd.push_back(CMD_CAST_SPELL);
        }
        break;

    case HINT_SKILL_RAISE:

        text << "One of your skills just passed a whole integer point. The "
                "skills you use are automatically trained whenever you gain "
                "experience (by killing monsters). By default, experience goes "
                "towards skill you actively use, although you may choose "
                "otherwise. You can train your skills or pick up new ones by "
                "performing the corresponding actions. To view or manage your "
                "skill set, type <w>%</w>.";

        cmd.push_back(CMD_DISPLAY_SKILLS);
        break;

    case HINT_GAINED_MAGICAL_SKILL:
        text << "Being skilled in a magical \"school\" makes it easier to "
                "learn and cast spells of this school. Many spells belong to "
                "a combination of several schools, in which case the average "
                "skill in these schools will decide on spellcasting success "
                "and power.";
        break;

    case HINT_GAINED_MELEE_SKILL:
        text << "Being skilled with a particular type of weapon will make it "
                "easier to fight with all weapons of this type, and make you "
                "deal more damage with them. It is generally recommended to "
                "concentrate your efforts on one or two weapon types to become "
                "more powerful in them. Some weapons are closely related, and "
                "being trained in one will ease training the other. This is "
                "true for the following pairs: Short Blades/Long Blades, "
                "Axes/Polearms, Polearms/Staves, Axes/Maces and Maces/Staves.";
        break;

    case HINT_GAINED_RANGED_SKILL:
        text << "Being skilled in a particular type of ranged attack will let "
                "you deal more damage when using the appropriate weapons. It "
                "is usually best to concentrate on one type of ranged attack "
                "(including spells), and to add another one as back-up.";
        break;

    case HINT_CHOOSE_STAT:
        text << "Every third level you get to choose a stat to raise: "
                "Strength, Intelligence, or Dexterity. "
                "<w>Strength</w> affects the amount you can carry and makes it "
                "easier to wear heavy armour. "
                "<w>Intelligence</w> makes it easier to cast spells and "
                "reduces the amount by which you hunger when you do so. "
                "<w>Dexterity</w> increases your evasion "
                "and makes it easier to dodge attacks or traps.\n";
        break;

    case HINT_YOU_ENCHANTED:
        text << "Enchantments of all types can befall you temporarily. "
                "Brief descriptions of these appear at the lower end of the "
                "stats area. Press <w>%</w> for more details. A list of all "
                "possible enchantments is in the manual (<w>%5</w>).";
        cmd.push_back(CMD_DISPLAY_CHARACTER_STATUS);
        cmd.push_back(CMD_DISPLAY_COMMANDS);
        break;

    case HINT_CONTAMINATED_CHUNK:
        text << "Chunks that are described as <brown>contaminated</brown> will "
                "occasionally make you nauseated when eaten. However, since food is "
                "scarce in the dungeon, you'll often have to risk it.\n"
                "While nauseated, you can't stomach anything, and your attributes "
                "may occasionally decrease. Just go around, hunt for better food.";
            break;

    case HINT_YOU_SICK:
        if (crawl_state.game_is_hints())
        {
            // Hack: reset hints_just_triggered, to force recursive calling of
            // learned_something_new(). Don't do this for the tutorial!
            Hints.hints_just_triggered = false;
            learned_something_new(HINT_YOU_ENCHANTED);
            Hints.hints_just_triggered = true;
        }
        text << "While sick, your hitpoints won't regenerate and your attributes "
                "may decrease. Sickness wears off with time, so you should wait it "
                "out with %.";
        cmd.push_back(CMD_REST);
        break;

    case HINT_YOU_POISON:
        if (crawl_state.game_is_hints())
        {
            // Hack: reset hints_just_triggered, to force recursive calling of
            // learned_something_new(). Don't do this for the tutorial!
            Hints.hints_just_triggered = false;
            learned_something_new(HINT_YOU_ENCHANTED);
            Hints.hints_just_triggered = true;
        }
        text << "Poison will slowly reduce your HP. You can try to wait it out "
                "with <w>%</w>, but if you're low on hit points it's usually safer "
                "to quaff a potion of curing.";
        cmd.push_back(CMD_REST);
        break;

    case HINT_YOU_ROTTING:
        // Hack: Reset hints_just_triggered, to force recursive calling of
        //       learned_something_new().
        Hints.hints_just_triggered = false;
        learned_something_new(HINT_YOU_ENCHANTED);
        Hints.hints_just_triggered = true;

        text << "Ugh, your flesh is rotting! Not only does this slowly "
                "reduce your HP, it also slowly reduces your <w>maximum</w> "
                "HP (your usual maximum HP will be indicated by a number in "
                "parentheses).\n"
                "While you can wait it out, you'll probably want to stop "
                "rotting as soon as possible by <w>%</w>uaffing a potion of "
                "curing, since the longer you wait the more your maximum HP "
                "will be reduced. Once you've stopped rotting you can restore "
                "your maximum HP to normal by drinking potions of curing and "
                "heal wounds while fully healed.";
        cmd.push_back(CMD_QUAFF);
        break;

    case HINT_YOU_CURSED:
        text << "Cursed equipment, once worn or wielded, cannot be dropped or "
                "removed. Curses can be removed by reading certain scrolls.";
        break;

    case HINT_REMOVED_CURSE:
        text << "All the curses on your worn equipment just got cancelled. "
                "Since cursed items are more likely to have bad properties, "
                "the game makes a note of this, so you don't forget about it.";
        break;

    case HINT_YOU_HUNGRY:
        text << "There are two ways to overcome hunger: food you started "
                "with or found, and self-made chunks from corpses. To get the "
                "latter, all you need to do is <w>%</w>hop up a corpse. ";
        cmd.push_back(CMD_BUTCHER);

        if (_cant_butcher())
        {
            text << "Unfortunately you can't butcher corpses right now, "
                    "since the cursed weapon you're wielding can't slice up "
                    "meat, and you can't let go of it to wield your pocket "
                    "knife. ";
        }
        else
        {
            text << "Luckily, all adventurers carry a pocket knife with them "
                    "which is perfect for butchering. ";
        }

        text << "Try to dine on chunks in order to save permanent food.";

        if (Hints.hints_type == HINT_BERSERK_CHAR)
            text << "\nNote that you cannot Berserk while very hungry or worse.";
        break;

    case HINT_YOU_STARVING:
        text << "You are now suffering from terrible hunger. You'll need to "
                "<w>%</w>at something quickly, or you'll die. The safest "
                "way to deal with this is to simply eat something from your "
                "inventory, rather than wait for a monster to leave a corpse. "
                "In an emergency, potions can also provide a very small amount "
                "of nutrition.";
        cmd.push_back(CMD_EAT);

        if (Hints.hints_type == HINT_MAGIC_CHAR)
            text << "\nNote that you cannot cast spells while starving.";
        break;

    case HINT_MULTI_PICKUP:
        text << "There are a lot of items here. You can pick them up one by one, "
                "but you can also choose them from a menu: Type <w>%</w><w>%</w> "
#ifdef USE_TILE
                "or <w>click</w> on the player doll "
#endif
                "to enter the pickup menu. To leave the menu, confirm your "
                "selection with <w>Enter</w>.";
        cmd.push_back(CMD_PICKUP);
        cmd.push_back(CMD_PICKUP);
        break;

    case HINT_HEAVY_LOAD:
        if (you.burden_state != BS_UNENCUMBERED)
        {
            text << "It is not usually a good idea to run around encumbered; "
                    "it slows you down and increases your hunger.";
        }
        else
        {
            text << "Sadly, your inventory is limited to 52 items, and it "
                    "appears your knapsack is full.";
        }

        text << " However, this is easy enough to rectify: simply "
                "<w>%</w>rop some of the stuff you don't need or that's too "
                "heavy to lug around permanently.";
        cmd.push_back(CMD_DROP);

#ifdef USE_TILE
        text << " In the drop menu you can then comfortably select which "
                "items to drop by pressing their inventory letter, or by "
                "clicking on them.";
#endif

        if (Hints.hints_stashes)
        {
            text << "\n\nYou can easily find items you've left on the floor "
                    "with the <w>%</w> command, which will let you "
                    "seach for all known items in the dungeon. For example, "
                    "<w>% \"dagger\"</w> will list all daggers. You can "
                    "can then travel to one of the spots.";
            Hints.hints_stashes = false;
            cmd.push_back(CMD_SEARCH_STASHES);
            cmd.push_back(CMD_SEARCH_STASHES);
        }

        text << "\n\nBe warned that items that you leave on the floor can "
                "be picked up and used by monsters.";
        break;

    case HINT_ROTTEN_FOOD:
        if (!crawl_state.game_is_hints())
        {
            text << "One or more of the chunks or corpses you carry has "
                    "started to rot. While some species can eat rotten "
                    "meat, you can't.";
            break;
        }
        text << "One or more of the chunks or corpses you carry has started "
                "to rot. Few species can digest these, so you might just as "
                "well <w>%</w>rop them now."
                "When selecting items from a menu, there's a shortcut "
                "(<w>&</w>) to select all items in your inventory at once "
                "that are useless to you.";
        cmd.push_back(CMD_DROP);
        break;

    case HINT_MAKE_CHUNKS:
        text << "How lucky! That monster left a corpse which you can now "
                "<w>%</w>hop up";
        cmd.push_back(CMD_BUTCHER);

        if (_cant_butcher())
        {
            text << "(or which you <w>could</w> chop up if it weren't for "
                    "the fact that you can't let go of your cursed "
                    "non-chopping weapon)";
        }
        text << ". One or more chunks will appear that you can then "
                "<w>%</w>at. Beware that some chunks may be, sometimes or "
                "always, hazardous. You can find out whether that might be the "
                "case by ";
        cmd.push_back(CMD_EAT);

#ifdef USE_TILE
        text << "hovering your mouse over the corpse or chunk.";
#else
        text << "<w>v</w>iewing a corpse or chunk on the floor or by having a "
                "look at it in your <w>%</w>nventory.";
        cmd.push_back(CMD_DISPLAY_INVENTORY);
#endif
        break;

    case HINT_OFFER_CORPSE:
        if (!god_likes_fresh_corpses(you.religion)
            || you.hunger_state < HS_SATIATED)
        {
            return;
        }

        text << "Hey, that monster left a corpse! If you don't need it for "
                "food or other purposes, you can sacrifice it to "
             << god_name(you.religion)
             << " by <w>%</w>raying over it to offer it. ";
        cmd.push_back(CMD_PRAY);
        break;

    case HINT_SHIFT_RUN:
        text << "Walking around takes fewer keystrokes if you press "
                "<w>Shift-direction</w> or <w>/ direction</w>. "
                "That will let you run until a monster comes into sight or "
                "your character sees something interesting.";
        break;

    case HINT_MAP_VIEW:
        text << "As you explore a level, orientation can become difficult. "
                "Press <w>%</w> to bring up the level map. Typing <w>?</w> "
                "shows the list of level map commands. "
                "Most importantly, moving the cursor to a spot and pressing "
                "<w>.</w> or <w>Enter</w> lets your character move there on "
                "its own.";
        cmd.push_back(CMD_DISPLAY_MAP);

#ifdef USE_TILE
        text << "\nAlso, clicking on the right-side minimap with your "
                "<w>right mouse button</w> will zoom into that dungeon area. "
                "Clicking with the <w>left mouse button</w> instead will let "
                "you move there.";
#endif
        break;

    case HINT_AUTO_EXPLORE:
        if (!Hints.hints_explored)
            return;

        text << "Fully exploring a level and picking up all the interesting "
                "looking items can be tedious. To save on this tedium you "
                "can press <w>%</w> to auto-explore, which will "
                "automatically explore unmapped regions, automatically pick "
                "up interesting items, and stop if a monster or interesting "
                "dungeon feature (stairs, altar, etc.) is encountered.";
        cmd.push_back(CMD_EXPLORE);
        Hints.hints_explored = false;
        break;

    case HINT_DONE_EXPLORE:
        // XXX: You'll only get this message if you're using auto exploration.
        text << "Hey, you've finished exploring the dungeon on this level! "
                "You can search for stairs from the level map (<w>%</w>) "
                "by pressing <w>></w>. The cursor will jump to the nearest "
                "staircase, and by pressing <w>.</w> or <w>Enter</w> your "
                "character can move there, too. ";
        cmd.push_back(CMD_DISPLAY_MAP);

        if (Hints.hints_events[HINT_SEEN_STAIRS])
        {
            text << "In rare cases, you may have found no downstairs at all. "
                    "Try searching for secret doors in suspicious looking "
                    "spots; use <w>s</w>, <w>.</w> or for 100 turns with "
                    "<w>%</w> "
#ifdef USE_TILE
                    "(or alternatively click into the stat area) "
#endif
                    "to do so.";
        }
        else
        {
            text << "Each level of Crawl has three "
#ifndef USE_TILE
                    "white "
#endif
                    "up and three "
#ifndef USE_TILE
                    "white "
#endif
                    "down stairs. Unexplored parts can often be accessed via "
                    "another level or through secret doors. To find the "
                    "latter, search the adjacent squares of walls for one "
                    "turn with <w>.</w> or <w>s</w>, or for 100 turns with "
                    "<w>%</w> or <w>Shift-numpad 5</w>"
#ifdef USE_TILE
                    ", or by clicking on the stat area"
#endif
                    ".\n\n";
        }
        cmd.push_back(CMD_REST);
        break;

    case HINT_AUTO_EXCLUSION:
        // In the highly unlikely case the player encounters a
        // hostile statue or oklob plant during the hints mode...
        if (Hints.hints_explored)
        {
            // Hack: Reset hints_just_triggered, to force recursive calling of
            //       learned_something_new().
            Hints.hints_just_triggered = false;
            learned_something_new(HINT_AUTO_EXPLORE);
            Hints.hints_just_triggered = true;
        }
        text << "\nTo prevent autotravel or autoexplore taking you into "
                "dangerous territory, you can set travel exclusions by "
                "entering the map view (<w>%</w>) and then toggling the "
                "exclusion radius on the monster position with <w>e</w>. "
                "To make this easier some immobile monsters listed in the "
                "<w>auto_exclude</w> option (such as this one) are considered "
                "dangerous enough to warrant an automatic setting of an "
                "exclusion. It will be automatically cleared if you manage to "
                "kill the monster. You could also manually remove the "
                "exclusion with <w>%ee</w> but unless you remove this monster "
                "from the auto_exclude list, the exclusion will be reset the "
                "next turn.";
        cmd.push_back(CMD_DISPLAY_MAP);
        cmd.push_back(CMD_DISPLAY_MAP);
        break;

    case HINT_HEALING_POTIONS:
        text << "Your hit points are getting dangerously low. Retreat and/or "
                "quaffing a potion of heal wounds or curing might be a good idea.";
        break;

    case HINT_NEED_HEALING:
        text << "If you're low on hitpoints or magic and there's no urgent "
                "need to move, you can rest for a bit. Ideally, you should "
                "retreat to an area you've already explored and cleared "
                "of monsters before resting, since resting on the edge of "
                "the explored terrain increases the risk of rest being "
                "interrupted by a wandering monster. Press <w>%</w> or "
                "<w>shift-numpad-5</w>"
#ifdef USE_TILE
                ", or click into the stat area"
#endif
                " to do so.";
        cmd.push_back(CMD_REST);
        break;

    case HINT_NEED_POISON_HEALING:
        text << "Your poisoning could easily kill you, so now would be a "
                "good time to <w>%</w>uaff a potion of heal wounds or, "
                "better yet, a potion of curing. If you have seen neither "
                "of these so far, try unknown ones in your inventory. Good "
                "luck!";
        cmd.push_back(CMD_QUAFF);
        break;

    case HINT_INVISIBLE_DANGER:
        text << "Fighting against a monster you cannot see is difficult. "
                "Your best bet is probably a strategic retreat, be it via "
                "teleportation or by getting off the level. "
                "Or else, luring the monster into a corridor should at least "
                "make it easier for you to hit it.";

        // To prevent this text being immediately followed by the next one...
        Hints.hints_last_healed = you.num_turns - 30;
        break;

    case HINT_NEED_HEALING_INVIS:
        text << "You recently noticed an invisible monster, so unless you "
                "killed it or left the scene resting might not be safe. If you "
                "still need to replenish your hitpoints or magic, you'll have "
                "to quaff an appropriate potion. For normal resting you will "
                "first have to get away from the danger.";

        Hints.hints_last_healed = you.num_turns;
        break;

    case HINT_CAN_BERSERK:
        // Don't print this information if the player already knows it.
        if (Hints.hints_berserk_counter)
            return;

        text << "Against particularly difficult foes, you should use your "
                "Berserk <w>%</w>bility. Berserk will last longer if you "
                "kill a lot of monsters.";
        cmd.push_back(CMD_USE_ABILITY);
        break;

    case HINT_POSTBERSERK:
        text << "Berserking is extremely exhausting! It burns a lot of "
                "nutrition, and afterwards you are slowed down and "
                "occasionally even pass out. Press <w>%</w> to see your "
                "current exhaustion status.";
        cmd.push_back(CMD_DISPLAY_CHARACTER_STATUS);
        break;

    case HINT_RUN_AWAY:
        text << "Whenever you've got only a few hitpoints left and you're in "
                "danger of dying, check your options carefully. Often, "
                "retreat or use of some item might be a viable alternative "
                "to fighting on.";

        if (you.species == SP_CENTAUR)
        {
            text << " As a four-legged centaur you are particularly quick - "
                    "running is an option!";
        }

        text << " If retreating to another level, keep in mind that monsters "
                "may follow you if they're standing right next to you when "
                "you start climbing or descending the stairs. And even if "
                "you've managed to shake them off, they'll still be there when "
                "you come back, so you might want to use a different set of "
                "stairs when you return.";

        if (you.religion == GOD_TROG && you.can_go_berserk())
        {
            text << "\nAlso, with "
                 << apostrophise(god_name(you.religion))
                 << " support you can use your Berserk ability (<w>%</w>) "
                    "to temporarily gain more hitpoints and greater "
                    "strength. ";
            cmd.push_back(CMD_USE_ABILITY);
        }
        break;

    case HINT_RETREAT_CASTER:
        text << "Without magical power you're unable to cast spells. While "
                "melee is a possibility, that's not where your strengths "
                "lie, so retreat (if possible) might be the better option.";

        if (_advise_use_wand())
        {
            text << "\n\nOr you could e<w>%</w>oke a wand to deal damage.";
            cmd.push_back(CMD_EVOKE);
        }
        break;

    case HINT_YOU_MUTATED:
        text << "Mutations can be obtained from several sources, among them "
                "potions, spell miscasts, and overuse of strong enchantments "
                "like invisibility. The only reliable way to get rid of "
                "mutations is with potions of cure mutation. There are about "
                "as many harmful as beneficial mutations, and most of them "
                "have three levels. Check your mutations with <w>%</w>.";
        cmd.push_back(CMD_DISPLAY_MUTATIONS);
        break;

    case HINT_NEW_ABILITY_GOD:
        switch (you.religion)
        {
        // Gods where first granted ability is active.
        case GOD_KIKUBAAQUDGHA: case GOD_YREDELEMNUL: case GOD_NEMELEX_XOBEH:
        case GOD_ZIN:           case GOD_OKAWARU:     case GOD_SIF_MUNA:
        case GOD_TROG:          case GOD_ELYVILON:    case GOD_LUGONU:
            text << "You just gained a divine ability. Press <w>%</w> to "
                    "take a look at your abilities or to use one of them.";
            cmd.push_back(CMD_USE_ABILITY);
            break;

        // Gods where first granted ability is passive.
        default:
            text << "You just gained a divine ability. Press <w>%</w> "
#ifdef USE_TILE
                    "or press <w>Shift</w> and <w>right-click</w> on the "
                    "player tile "
#endif
                    "to take a look at your abilities.";
            cmd.push_back(CMD_DISPLAY_RELIGION);
            break;
        }
        break;

    case HINT_NEW_ABILITY_MUT:
        text << "That mutation granted you a new ability. Press <w>%</w> to "
                "take a look at your abilities or to use one of them.";
        cmd.push_back(CMD_USE_ABILITY);
        break;

    case HINT_NEW_ABILITY_ITEM:
        // Specialcase levitation because it's a guaranteed trigger in the
        // tutorial.
        if (player_evokable_levitation())
        {
            text << "Levitation will allow you to cross deep water or lava. To "
                    "activate it, select the corresponding ability in the ability "
                    "menu (<w>%</w>"
#ifdef USE_TILE
                    " or via <w>mouseclick</w> in the <w>command panel</w>"
#endif
                    "). Once levitating, keep an eye on the status line and messages "
                    "as it will eventually time out and may cause you to fall "
                    "into water and drown.";
        }
        else
        {
            text << "That item you just equipped granted you a new ability. "
                    "Press <w>%</w> "
#ifdef USE_TILE
                    "(or <w>click</w> in the <w>command panel</w>) "
#endif
                    "to take a look at your abilities or to use one of them.";
        }
        cmd.push_back(CMD_USE_ABILITY);
        break;

    case HINT_ITEM_RESISTANCES:
        text << "Equipping this item affects your resistances. Check the "
                "overview screen (<w>%</w>"
#ifdef USE_TILE
                " or click on the <w>character overview button</w> in the "
                "command panel"
#endif
                ") for details.";
        cmd.push_back(CMD_RESISTS_SCREEN);
        break;

    case HINT_LEVITATING:
        if (player_evokable_levitation())
        {
            text << "To stop levitating, use the corresponding ability "
                    "in the ability menu (<w>%</w>).";
            cmd.push_back(CMD_USE_ABILITY);
        }
        break;

    case HINT_INACCURACY:
        text << "Not all items are useful, and some of them are outright "
                "harmful. Press <w>%</w> ";
#ifdef USE_TILE
        text << "or <w>click</w> on your equipped amulet to remove it.";
#else
        text << "to remove your amulet.";
#endif
        cmd.push_back(CMD_REMOVE_JEWELLERY);
        break;

    case HINT_CONVERT:
        if (you.religion == GOD_XOM)
            return _print_hint("HINT_CONVERT Xom");

        _print_hint("HINT_CONVERT");
        break;

    case HINT_GOD_DISPLEASED:
        text << "Uh-oh, " << god_name(you.religion) << " is growing "
                "displeased because your piety is running low. Possibly this "
                "is the case because you're committing heretic acts, "
                "because " << god_name(you.religion) << " finds your "
                "worship lacking, or a combination of the two. "
                "If your piety goes to zero, then you'll be excommunicated. "
                "Better get cracking on raising your piety, and/or stop "
                "annoying your god. ";

        text << "In any case, you'd better reread the religious description. "
                "To do so, type <w>%</w>"
#ifdef USE_TILE
                " or press <w>Shift</w> and <w>right-click</w> on your avatar"
#endif
                ".";
        cmd.push_back(CMD_DISPLAY_RELIGION);
        break;

    case HINT_EXCOMMUNICATE:
    {
        const god_type new_god   = (god_type) gc.x;
        const int      old_piety = gc.y;

        god_type old_god = GOD_NO_GOD;
        for (int i = 0; i < NUM_GODS; i++)
            if (you.worshipped[i] > 0)
            {
                old_god = (god_type) i;
                break;
            }

        const string old_god_name  = god_name(old_god);
        const string new_god_name  = god_name(new_god);

        if (new_god == GOD_NO_GOD)
        {
            if (old_piety < 1)
            {
                text << "Uh-oh, " << old_god_name << " just excommunicated you "
                        "for running out of piety (your divine favour went "
                        "to nothing). Maybe you repeatedly violated the "
                        "religious rules, or maybe you failed to please your "
                        "deity often enough, or some combination of the two. "
                        "If you can find an altar dedicated to "
                     << old_god_name;
            }
            else
            {
                text << "Should you decide that abandoning " << old_god_name
                     << "wasn't such a smart move after all, and you'd like to "
                        "return to your old faith, you'll have to find an "
                        "altar dedicated to " << old_god_name << " where";
            }
            text << " you can re-convert, and all will be well. Otherwise "
                    "you'll have to weather this god's displeasure until all "
                    "divine wrath is spent.";

        }
        else
        {
            bool angry = false;
            if (is_good_god(old_god))
            {
                if (is_good_god(new_god))
                {
                    text << "Fortunately, it seems that " << old_god_name <<
                            " didn't mind your converting to " << new_god_name
                         << ". ";

                    if (old_piety > 30)
                        text << "You even kept some of your piety! ";

                    text << "Note that this kind of alliance only exists "
                            "between the three good gods, so don't expect this "
                            "to be the norm.";
                }
                else if (!god_hates_your_god(old_god))
                {
                    text << "Fortunately, it seems that " << old_god_name <<
                            " didn't mind your converting to " << new_god_name
                         << ". That's because " << old_god_name << " is one of "
                            "the good gods who generally are rather forgiving "
                            "about change of faith - unless you switch over to "
                            "the path of evil, in which case their retribution "
                            "can be nasty indeed!";
                }
                else
                {
                    text << "Looks like " << old_god_name << " didn't "
                            "appreciate your converting to " << new_god_name
                         << "! But really, changing from one of the good gods "
                            "to an evil one, what did you expect!? For any god "
                            "not on the opposing side of the faith, "
                         << old_god_name << " would have been much more "
                            "forgiving. ";

                    angry = true;
                }
            }
            else
            {
                text << "Looks like " << old_god_name << " didn't appreciate "
                        "your converting to " << new_god_name << "! (Actually, "
                        "only the three good gods will sometimes be forgiving "
                        "about this kind of faithlessness.) ";

                angry = true;
            }

            if (angry)
            {
                text << "Unfortunately, while converting back would appease "
                     << old_god_name << ", it would annoy " << new_god_name
                     << ", so you're stuck with having to suffer the wrath of "
                        "one god or another.";
            }
        }

        break;
    }

    case HINT_WIELD_WEAPON:
    {
        int wpn = you.equip[EQ_WEAPON];
        if (wpn != -1
            && you.inv[wpn].base_type == OBJ_WEAPONS
            && you.inv[wpn].cursed())
        {
            // Don't trigger if the wielded weapon is cursed.
            Hints.hints_events[seen_what] = true;
            return;
        }

        if (Hints.hints_type == HINT_RANGER_CHAR && wpn != -1
            && you.inv[wpn].base_type == OBJ_WEAPONS
            && you.inv[wpn].sub_type == WPN_BOW)
        {
            text << "You can easily switch between weapons in slots a and "
                    "b by pressing <w>%</w>.";
            cmd.push_back(CMD_WEAPON_SWAP);
        }
        else
        {
            text << "You can easily switch back to your weapon in slot a by "
                    "pressing <w>%</w>. To change the slot of an item, type "
                    "<w>%i</w> and choose the appropriate slots.";
            cmd.push_back(CMD_WEAPON_SWAP);
            cmd.push_back(CMD_ADJUST_INVENTORY);
        }
        break;
    }
    case HINT_FLEEING_MONSTER:
        if (Hints.hints_type != HINT_BERSERK_CHAR)
            return;

        text << "Now that monster is scared of you! Note that you do not "
                "absolutely have to follow it. Rather, you can let it run "
                "away. Sometimes, though, it can be useful to attack a "
                "fleeing creature by throwing something after it. If you "
                "have any darts or stones in your <w>%</w>nventory, you can "
                "look at one of them to read an explanation of how to do this.";
        cmd.push_back(CMD_DISPLAY_INVENTORY);
        break;

    case HINT_MONSTER_BRAND:
#ifdef USE_TILE
        tiles.place_cursor(CURSOR_TUTORIAL, gc);
        if (const monster* m = monster_at(gc))
            tiles.add_text_tag(TAG_TUTORIAL, m->name(DESC_A), gc);
#endif
        text << "That monster looks a bit unusual. You might wish to examine "
                "it a bit more closely by "
#ifdef USE_TILE
                "hovering your mouse over its tile.";
#else
                "pressing <w>%</w> and moving the cursor onto its square.";
        cmd.push_back(CMD_LOOK_AROUND);
#endif
        break;

    case HINT_MONSTER_FRIENDLY:
    {
        const monster* m = monster_at(gc);

        if (!m)
            DELAY_EVENT;

#ifdef USE_TILE
        tiles.place_cursor(CURSOR_TUTORIAL, gc);
        tiles.add_text_tag(TAG_TUTORIAL, m->name(DESC_A), gc);
#endif
        text << "That monster is friendly to you and will attack your "
                "enemies, though you'll get only part of the experience for "
                "monsters damaged by allies, compared to what you'd get for "
                "doing all the work yourself. You can command your allies by "
                "pressing <w>%</w> to talk to them.";
        cmd.push_back(CMD_SHOUT);

        if (!mons_att_wont_attack(m->attitude))
        {
            text << "\nHowever, it is only <w>temporarily</w> friendly, and "
                    "will become dangerous again when this friendliness "
                    "wears off.";
        }
        break;
    }

    case HINT_MONSTER_SHOUT:
    {
        const monster* m = monster_at(gc);

        if (!m)
            DELAY_EVENT;

        // "Shouts" from zero experience monsters are boring, ignore
        // them.
        if (mons_class_flag(m->type, M_NO_EXP_GAIN))
        {
            Hints.hints_events[HINT_MONSTER_SHOUT] = true;
            return;
        }

        const bool vis = you.can_see(m);

#ifdef USE_TILE
        if (vis)
        {
            tiles.place_cursor(CURSOR_TUTORIAL, gc);
            tiles.add_text_tag(TAG_TUTORIAL, m->name(DESC_A), gc);
        }
#endif
        if (!vis)
        {
            text << "Uh-oh, some monster noticed you, either one that's "
                    "around a corner or one that's invisible. Plus, the "
                    "noise it made will alert other monsters in the "
                    "vicinity, who will come to check out what the commotion "
                    "was about.";
        }
        else if (mons_shouts(m->type, false) == S_SILENT)
        {
            text << "Uh-oh, that monster noticed you! Fortunately, it "
                    "didn't make any noise, but many monsters do make "
                    "noise when they notice you, which alerts other monsters "
                    "in the area, who will come to check out what the "
                    "commotion was about.";
        }
        else
        {
            text << "Uh-oh, that monster noticed you! Plus, the "
                    "noise it made will alert other monsters in the "
                    "vicinity, who will come to check out what the commotion "
                    "was about.";
        }
        break;
    }

    case HINT_MONSTER_LEFT_LOS:
    {
        const monster* m = monster_at(gc);

        if (!m || !you.can_see(m))
            DELAY_EVENT;

        text << m->name(DESC_THE, true) << " didn't vanish, but merely "
                "moved onto a square which you can't currently see. It's still "
                "nearby, unless something happens to it in the short amount of "
                "time it's out of sight.";
        break;
    }

    case HINT_SEEN_MONSTER:
    case HINT_SEEN_FIRST_OBJECT:
        // Handled in special functions.
        break;

    case HINT_SEEN_TOADSTOOL:
    {
        const monster* m = monster_at(gc);

        if (!m || !you.can_see(m))
            DELAY_EVENT;

        text << "Sometimes toadstools will grow on decaying corpses, and "
                "will wither away soon after appearing. Worshippers of "
                "Fedhas Madash, the plant god, can make use of them, "
                "but to everyone else they're just ugly dungeon decoration.";
        break;
    }

    case HINT_SEEN_ZERO_EXP_MON:
    {
        const monster_info* mi = env.map_knowledge(gc).monsterinfo();

        if (!mi)
            DELAY_EVENT;

        text << "That ";
#ifdef USE_TILE
        // need to highlight monster
        tiles.place_cursor(CURSOR_TUTORIAL, gc);
        tiles.add_text_tag(TAG_TUTORIAL, *mi);

        text << "is a ";
#else
        text << glyph_to_tagstr(get_mons_glyph(*mi)) << " is a ";
#endif
        text << mi->proper_name(DESC_PLAIN).c_str() << ". ";

        text << "While <w>technically</w> a monster, it's more like "
                "dungeon furniture, since it's harmless and doesn't move. "
                "If it's in your way you can attack and kill it like other "
                "monsters, but you won't get any experience for doing so. ";
        break;
    }

    case HINT_ABYSS:
        text << "Uh-oh, you've wound up in the Abyss! The Abyss is a special "
                "place where you cannot remember or map where you've been; it "
                "is filled with nasty monsters, and you're probably going to "
                "die.\n";
        text << "To increase your chances of survival until you can find the "
                "exit"
#ifndef USE_TILE
                " (a flickering <w>"
             << stringize_glyph(get_feat_symbol(DNGN_EXIT_ABYSS))
             << "</w>)"
#endif
                ", keep moving, don't fight any of the monsters, and don't "
                "bother picking up any items on the ground. If you're "
                "encumbered or overburdened, then lighten up your load, and if "
                "the monsters are closing in, try to use items of speed to get "
                "away.";
        break;

    case HINT_SPELL_MISCAST:
    {
        // Don't give at the beginning of your spellcasting career.
        if (you.max_magic_points <= 2)
            DELAY_EVENT;

        if (!crawl_state.game_is_hints())
        {
            text << "Miscasting a spell can have nasty consequences, "
                    "particularly for the more difficult spells. Your chance "
                    "of successfully casting a spell increases with your magic "
                    "skills, and can also be improved with the help of some "
                    "items. Use the <w>%</w> command "
#ifdef USE_TILE
                    "or mouse over the spell tiles "
#endif
                    "to check your current success rates.";
            cmd.push_back(CMD_DISPLAY_SPELLS);
            break;
        }
        text << "You just miscast a spell. ";

        const item_def *shield = you.slot_item(EQ_SHIELD, false);
        if (!player_effectively_in_light_armour() || shield)
        {
            text << "Wearing heavy body armour or using a shield, especially a "
                    "large one, can severely hamper your spellcasting "
                    "abilities. You can check the effect of this by comparing "
                    "the success rates on the <w>%\?</w> screen with and "
                    "without the item being worn.\n\n";
            cmd.push_back(CMD_CAST_SPELL);
        }

        text << "If the spellcasting success chance is high (which can be "
                "checked by entering <w>%\?</w> or <w>%</w>) then a miscast "
                "merely means the spell is not working, along with a harmless "
                "side effect. "
                "However, for spells with a low success rate, there's a chance "
                "of contaminating yourself with magical energy, plus a chance "
                "of an additional harmful side effect. Normally this isn't a "
                "problem, since magical contamination bleeds off over time, "
                "but if you're repeatedly contaminated in a short amount of "
                "time you'll mutate or suffer from other ill side effects.\n\n";
        cmd.push_back(CMD_CAST_SPELL);
        cmd.push_back(CMD_DISPLAY_SPELLS);

        text << "Note that a miscast spell will still consume the full amount "
                "of MP and nutrition that a successfully cast spell would.";
        break;
    }
    case HINT_SPELL_HUNGER:
        text << "The spell you just cast made you hungrier; you can see how "
                "hungry spells make you by "
#ifdef USE_TILE
                "examining your spells in the spell display, or by "
#endif
                "entering <w>%\?!</w> or <w>%I</w>. "
                "The amount of nutrition consumed increases with the level of "
                "the spell and decreases depending on your intelligence stat "
                "and your Spellcasting skill. If both of these are high "
                "enough a spell might even not cost you any nutrition at all.";
        cmd.push_back(CMD_CAST_SPELL);
        cmd.push_back(CMD_DISPLAY_SPELLS);
        break;

    case HINT_GLOWING:
        text << "You've accumulated so much magical contamination that you're "
                "glowing! You usually acquire magical contamination from using "
                "some powerful magics, like invisibility, haste or potions of "
                "resistance. ";

        if (get_contamination_level() < 2)
        {
            text << "As long as the status only shows in grey nothing will "
                    "actually happen as a result of it, but as you continue "
                    "suffusing yourself with magical contamination you'll "
                    "eventually start glowing for real, which ";
        }
        else
        {
            text << "This normally isn't a problem as contamination slowly "
                    "bleeds off on its own, but it seems that you've "
                    "accumulated so much contamination over a short amount of "
                    "time that it ";
        }
        text << "can have nasty effects, such as mutate you or deal direct "
                "damage. In addition, glowing is going to make you much more "
                "noticeable.";
        break;

    case HINT_YOU_RESIST:
        text << "There are many dangers in Crawl. Luckily, there are ways to "
                "(at least partially) resist some of them, if you are "
                "fortunate enough to find them. There are two basic variants "
                "of resistances: the innate magic resistance that depends on "
                "your species, grows with the experience level, and protects "
                "against hostile enchantments; and the specific resistances "
                "against certain types of magic and also other effects, e.g. "
                "fire or draining.\n"
                "You can find items in the dungeon or gain mutations that will "
                "increase (or lower) one or more of your resistances. To view "
                "your current set of resistances, "
#ifdef USE_TILE
                "<w>right-click</w> on the player avatar.";
#else
                "press <w>%</w>.";
        cmd.push_back(CMD_RESISTS_SCREEN);
#endif
        break;

    case HINT_CAUGHT_IN_NET:
        text << "While you are held in a net, you cannot move around or engage "
                "monsters in combat. Instead, any movement you take is counted "
                "as an attempt to struggle free from the net. With a wielded "
                "bladed weapon you will be able to cut the net faster";

        if (Hints.hints_type == HINT_BERSERK_CHAR)
            text << ", especially if you're berserking while doing so";

        text << ". Small species may also wriggle out of a net, only damaging "
                "it a bit, so as to then <w>%</w>ire it at a monster.";
        cmd.push_back(CMD_FIRE);

        if (Hints.hints_type == HINT_MAGIC_CHAR)
        {
            text << " Note that casting spells is still very much possible, "
                    "as is using wands, scrolls and potions.";
        }
        else
        {
            text << " Note that using wands, scrolls and potions is still "
                    "very much possible.";
        }
        break;

    case HINT_YOU_SILENCE:
        redraw_screen();
        text << "While you are silenced, you cannot cast spells, read scrolls "
                "or use divine invocations. The same is true for any monster "
                "within the effect radius. The field of silence (recognizable "
                "by "
#ifdef USE_TILE
                "the special-looking frame tiles"
#else
                "different-coloured floor squares"
#endif
                ") is always centered on you and will move along with you. "
                "The radius will gradually shrink, eventually making you the "
                "only one affected, before the effect fades entirely.";
        break;

    case HINT_LOAD_SAVED_GAME:
    {
        text << "Welcome back! If it's been a while since you last played this "
                "character, you should take some time to refresh your memory "
                "of your character's progress. It is recommended to at least "
                "have a look through your <w>%</w>nventory, but you should "
                "also check ";
        cmd.push_back(CMD_DISPLAY_INVENTORY);

        vector<string> listed;
        if (you.spell_no > 0)
        {
            listed.push_back("your spells (<w>%?</w>)");
            cmd.push_back(CMD_CAST_SPELL);
        }
        if (!your_talents(false).empty())
        {
            listed.push_back("your <w>%</w>bilities");
            cmd.push_back(CMD_USE_ABILITY);
        }
        if (Hints.hints_type != HINT_MAGIC_CHAR || how_mutated())
        {
            listed.push_back("your set of mutations (<w>%</w>)");
            cmd.push_back(CMD_DISPLAY_MUTATIONS);
        }
        if (you.religion != GOD_NO_GOD)
        {
            listed.push_back("your religious standing (<w>%</w>)");
            cmd.push_back(CMD_DISPLAY_RELIGION);
        }

        listed.push_back("the message history (<w>%</w>)");
        listed.push_back("the character overview screen (<w>%</w>)");
        listed.push_back("the dungeon overview screen (<w>%</w>)");
        text << comma_separated_line(listed.begin(), listed.end()) << ".";
        cmd.push_back(CMD_REPLAY_MESSAGES);
        cmd.push_back(CMD_RESISTS_SCREEN);
        cmd.push_back(CMD_DISPLAY_OVERMAP);

        text << "\nAlternatively, you can dump all information pertaining to "
                "your character into a text file with the <w>%</w> command. "
                "You can then find said file in the <w>morgue/</w> directory (<w>"
             << you.your_name << ".txt</w>) and read it at your leisure. Also, "
                "such a file will automatically be created upon death (the "
                "filename will then also contain the date) but that won't be "
                "of much use to you now.";
        cmd.push_back(CMD_CHARACTER_DUMP);
        break;
    }
    case HINT_AUTOPICKUP_THROWN:
        text << "When stepping on items you've thrown, they will be "
                "picked up automatically.";
        break;
    case HINT_GAINED_SPELLCASTING:
        text << "As your Spellcasting skill increases, you will be able to "
             << "memorise more spells, and will suffer less hunger and "
             << "somewhat fewer failures when you cast them.\n"
             << "Press <w>%</w> "
#ifdef USE_TILE
             << "(or click on the <w>skill button</w> in the command panel) "
#endif
             << "to have a look at your skills and manage their training.";
        cmd.push_back(CMD_DISPLAY_SKILLS);
        break;
    case HINT_MEMORISE_FAILURE:
        text << "At low skills, spells may be difficult to learn or cast. "
                "For now, just keep trying!";
        break;
    case HINT_FUMBLING_SHALLOW_WATER:
        text << "Fighting in shallow water will sometimes cause you to slip "
                "and fumble your attack. If possible, try to fight on "
                "firm ground.";
        break;
    case HINT_CLOUD_WARNING:
        text << "Rather than step into this cloud and hurt yourself, you should "
                "try to step around it or wait it out with <w>%</w> or <w>%</w>.";
        cmd.push_back(CMD_MOVE_NOWHERE);
        cmd.push_back(CMD_REST);
        break;
    case HINT_ANIMATE_CORPSE_SKELETON:
        text << "As long as a monster has a skeleton, Animate Skeleton also "
                "works on unskeletalized corpses.";
        break;
    default:
        text << "You've found something new (but I don't know what)!";
    }

    if (!text.str().empty())
    {
        string output = text.str();
        if (!cmd.empty())
            insert_commands(output, cmd);
        mpr(output, MSGCH_TUTORIAL);

        stop_running();
    }
}

formatted_string hints_abilities_info()
{
    ostringstream text;
    text << "<" << colour_to_str(channel_to_colour(MSGCH_TUTORIAL)) << ">";
    string broken = "This screen shows your character's set of talents. "
        "You can gain new abilities via certain items, through religion or by "
        "way of mutations. Activation of an ability usually comes at a cost, "
        "e.g. nutrition or Magic power. Press '<w>!</w>' or '<w>?</w>' to "
        "toggle between ability selection and description.";
    linebreak_string(broken, _get_hints_cols());
    text << broken;

    text << "</" << colour_to_str(channel_to_colour(MSGCH_TUTORIAL)) << ">";

    return formatted_string::parse_string(text.str(), false);
}

// Explains the basics of the skill screen. Don't bother the player with the
// aptitude information.
string hints_skills_info()
{
    textcolor(channel_to_colour(MSGCH_TUTORIAL));
    ostringstream text;
    text << "<" << colour_to_str(channel_to_colour(MSGCH_TUTORIAL)) << ">";
    string broken = "This screen shows the skill set of your character. "
        "The number next to the skill is your current level, the higher the "
        "better. The <brown>brown percent value</brows> shows how much "
        "experience is allocated to go towards that skill. "
        "You can toggle which skills to train by "
        "pressing their slot letters. A <darkgrey>greyish</darkgrey> skill "
        "will not be trained and ease the training of others. "
        "Press <w>!</w> to learn about skill training and <w>?</w> to read "
        "your skills' descriptions.";
    text << broken;
    text << "</" << colour_to_str(channel_to_colour(MSGCH_TUTORIAL)) << ">";

    return text.str();
}

string hints_skill_training_info()
{
    textcolor(channel_to_colour(MSGCH_TUTORIAL));
    ostringstream text;
    text << "<" << colour_to_str(channel_to_colour(MSGCH_TUTORIAL)) << ">";
    string broken = "The training percentage (in <brown>brown</brown>) "
        "shows the relative amount of the experience gained which will be "
        "used to train each skill. It is automatically set depending on "
        "which skills you have used recently. Disabling a skill sets the "
        "training rate to 0.";
    text << broken;
    text << "</" << colour_to_str(channel_to_colour(MSGCH_TUTORIAL)) << ">";

    return text.str();
}

string hints_skills_description_info()
{
    textcolor(channel_to_colour(MSGCH_TUTORIAL));
    ostringstream text;
    text << "<" << colour_to_str(channel_to_colour(MSGCH_TUTORIAL)) << ">";
    string broken = "This screen shows the skill set of your character. "
                    "Press the letter of a skill to read its description, or "
                    "press <w>?</w> again to return to the skill selection.";

    linebreak_string(broken, _get_hints_cols());
    text << broken;
    text << "</" << colour_to_str(channel_to_colour(MSGCH_TUTORIAL)) << ">";

    return text.str();
}

// A short explanation of Crawl's target mode and its most important commands.
static string _hints_target_mode(bool spells = false)
{
    string result;
    result = "then be taken to target mode with the nearest monster or "
             "previous target already targeted. You can also cycle through "
             "all hostile monsters in sight with <w>+</w> or <w>-</w>. "
             "Once you're aiming at the correct monster, simply hit "
             "<w>f</w>, <w>Enter</w> or <w>.</w> to shoot at it. "
             "If you miss, <w>";

    command_type cmd;
    if (spells)
    {
        result += "%ap";
        cmd = CMD_CAST_SPELL;
    }
    else
    {
        result += "%f";
        cmd = CMD_FIRE;
    }

    result += "</w> fires at the same target again.";
    insert_commands(result, cmd, 0);

    return result;
}

static string _hints_abilities(const item_def& item)
{
    string str = "To do this, ";

    vector<command_type> cmd;
    if (!item_is_equipped(item))
    {
        switch (item.base_type)
        {
        case OBJ_WEAPONS:
            str += "first <w>%</w>ield it";
            cmd.push_back(CMD_WIELD_WEAPON);
            break;
        case OBJ_ARMOUR:
            str += "first <w>%</w>ear it";
            cmd.push_back(CMD_WEAR_ARMOUR);
            break;
        case OBJ_JEWELLERY:
            str += "first <w>%</w>ut it on";
            cmd.push_back(CMD_WEAR_JEWELLERY);
            break;
        default:
            str += "<r>(BUG! this item shouldn't give an ability)</r>";
            break;
        }
        str += ", then ";
    }
    str += "enter the ability menu with <w>%</w>, and then "
           "choose the corresponding ability. Note that such an attempt of "
           "activation, especially by the untrained, is likely to fail.";
    cmd.push_back(CMD_USE_ABILITY);

    insert_commands(str, cmd);
    return str;
}

static string _hints_throw_stuff(const item_def &item)
{
    string result;

    result  = "To do this, type <w>%</w> to fire, then <w>";
    result += item.slot;
    result += "</w> for ";
    result += (item.quantity > 1 ? "these" : "this");
    result += " ";
    result += item_base_name(item);
    result += (item.quantity > 1? "s" : "");
    result += ". You'll ";
    result += _hints_target_mode();

    insert_commands(result, CMD_FIRE, 0);
    return result;
}

// num_old_talents describes the number of activatable abilities you had
// before putting on this item.
void check_item_hint(const item_def &item, unsigned int num_old_talents)
{
    if (item.cursed())
        learned_something_new(HINT_YOU_CURSED);
    else if (Hints.hints_events[HINT_NEW_ABILITY_ITEM]
             && your_talents(false).size() > num_old_talents)
    {
        learned_something_new(HINT_NEW_ABILITY_ITEM);
    }
    else if (Hints.hints_events[HINT_ITEM_RESISTANCES]
             && gives_resistance(item))
    {
        learned_something_new(HINT_ITEM_RESISTANCES);
    }
}

// Explains the most important commands necessary to use an item, and mentions
// special effects, etc.
// NOTE: For identified artefacts don't give all this information!
//       (The screen is likely to overflow.) Artefacts need special information
//       if they are evokable or grant resistances.
//       In any case, check whether we still have enough space for the
//       inscription prompt and answer.
void hints_describe_item(const item_def &item)
{
    ostringstream ostr;
    ostr << "<" << colour_to_str(channel_to_colour(MSGCH_TUTORIAL)) << ">";
    vector<command_type> cmd;

    switch (item.base_type)
    {
       case OBJ_WEAPONS:
       {
            if (is_artefact(item) && item_type_known(item))
            {
                if (gives_ability(item)
                    && wherey() <= get_number_of_lines() - 5)
                {
                    // You can activate it.
                    ostr << "When wielded, some weapons (such as this one) "
                            "offer certain abilities you can activate. ";
                    ostr << _hints_abilities(item);
                    break;
                }
                else if (gives_resistance(item)
                         && wherey() <= get_number_of_lines() - 3)
                {
                    // It grants a resistance.
                    ostr << "\nThis weapon offers its wearer protection from "
                            "certain sources. For an overview of your "
                            "resistances (among other things) type <w>%</w>"
#ifdef USE_TILE
                            " or click on your avatar with the <w>right mouse "
                            "button</w>"
#endif
                            ".";
                    cmd.push_back(CMD_RESISTS_SCREEN);
                    break;
                }
                return;
            }

            item_def *weap = you.slot_item(EQ_WEAPON, false);
            bool wielded = (weap && (*weap).slot == item.slot);
            bool long_text = false;

            if (!wielded)
            {
                ostr << "You can wield this weapon with <w>%</w>, or use "
                        "<w>%</w> to switch between the weapons in slot "
                        "a and b. (Use <w>%i</w> to adjust item slots.)";
                cmd.push_back(CMD_WIELD_WEAPON);
                cmd.push_back(CMD_WEAPON_SWAP);
                cmd.push_back(CMD_ADJUST_INVENTORY);

                // Weapon skill used by this weapon and the best weapon skill.
                skill_type curr_wpskill, best_wpskill;

                // Maybe this is a launching weapon?
                if (is_range_weapon(item))
                {
                    // Then only compare with other launcher skills.
                    curr_wpskill = range_skill(item);
                    best_wpskill = best_skill(SK_SLINGS, SK_THROWING);
                }
                else
                {
                    // Compare with other melee weapons.
                    curr_wpskill = weapon_skill(item);
                    best_wpskill = best_skill(SK_SHORT_BLADES, SK_STAVES);
                    // Maybe unarmed is better.
                    if (you.skills[SK_UNARMED_COMBAT] > you.skills[best_wpskill])
                        best_wpskill = SK_UNARMED_COMBAT;
                }

                if (you.skills[curr_wpskill] + 2 < you.skills[best_wpskill])
                {
                    ostr << "\nOn second look, you've been training in <w>"
                         << skill_name(best_wpskill)
                         << "</w> for a while, so maybe you should "
                            "continue training that rather than <w>"
                         << skill_name(curr_wpskill)
                         << "</w>. (Type <w>%</w> to see the skill "
                            "management screen for the actual numbers.)";

                    cmd.push_back(CMD_DISPLAY_SKILLS);
                    long_text = true;
                }
            }
            else // wielded weapon
            {
                if (is_range_weapon(item))
                {
                    ostr << "To attack a monster, ";
#ifdef USE_TILE
                    ostr << "if you have appropriate ammo quivered you can "
                            "<w>left mouse click</w> on the monster while "
                            "prssing the <w>Shift key</w>. Alternatively, "
                            "you can <w>left mouse click</w> on the tile for "
                            "the ammo you wish to fire, and then <w>left "
                            "mouse click</w> on the monster.\n\n";
                    ostr << "To launch ammunition using the keyboard, ";
#endif
                    ostr << "you only need to "
                            "<w>%</w>ire the appropriate type of ammunition. "
                            "You'll ";
                    ostr << _hints_target_mode();
                    cmd.push_back(CMD_FIRE);
                }
                else
                {
                    ostr << "To attack a monster, you can simply walk into it.";
                }
            }

            if (is_throwable(&you, item) && !long_text)
            {
                ostr << "\n\nSome weapons (including this one), can also be "
                        "<w>%</w>ired. ";
                cmd.push_back(CMD_FIRE);
                ostr << _hints_throw_stuff(item);
                long_text = true;
            }
            if (!item_type_known(item)
                && (is_artefact(item)
                    || get_equip_desc(item) != ISFLAG_NO_DESC))
            {
                ostr << "\n\nWeapons and armour that have unusual descriptions "
                     << "like this are much more likely to be of higher "
                     << "enchantment or have special properties, good or bad. "
                     << "The rarer the description, the greater the potential "
                     << "value of an item.";

                Hints.hints_events[HINT_SEEN_RANDART] = false;
            }
            if (item_known_cursed(item) && !long_text)
            {
                ostr << "\n\nOnce wielded, a cursed weapon won't leave your "
                        "hands again until the curse has been lifted by "
                        "reading a scroll of remove curse or one of the "
                        "enchantment scrolls.";

                if (!wielded && is_throwable(&you, item))
                    ostr << " (Throwing it is safe, though.)";

                Hints.hints_events[HINT_YOU_CURSED] = false;
            }
            Hints.hints_events[HINT_SEEN_WEAPON] = false;
            break;
       }
       case OBJ_MISSILES:
            if (is_throwable(&you, item))
            {
                ostr << item.name(DESC_YOUR)
                     << " can be <w>%</w>ired without the use of a launcher. ";
                ostr << _hints_throw_stuff(item);
                cmd.push_back(CMD_FIRE);
            }
            else if (is_launched(&you, you.weapon(), item))
            {
                ostr << "As you're already wielding the appropriate launcher, "
                        "you can simply ";
#ifdef USE_TILE
                ostr << "<w>left mouse click</w> on the monster you want "
                        "to hit while pressing the <w>Shift key</w>. "
                        "Alternatively, you can <w>left mouse click</w> on "
                        "this tile of the ammo you want to fire, and then "
                        "<w>left mouse click</w> on the monster you want "
                        "to hit.\n\n"

                        "To launch this ammo using the keyboard, you can "
                        "simply ";
#endif

                ostr << "<w>%</w>ire "
                     << (item.quantity > 1 ? "these" : "this")
                     << " " << item.name(DESC_BASENAME)
                     << (item.quantity > 1? "s" : "")
                     << ". You'll ";
                ostr << _hints_target_mode();
                cmd.push_back(CMD_FIRE);
            }
            else
            {
                ostr << "To shoot "
                     << (item.quantity > 1 ? "these" : "this")
                     << " " << item.name(DESC_BASENAME)
                     << (item.quantity > 1? "s" : "")
                     << ", first you need to <w>%</w>ield an appropriate "
                        "launcher.";
                cmd.push_back(CMD_WIELD_WEAPON);
            }
            Hints.hints_events[HINT_SEEN_MISSILES] = false;
            break;

       case OBJ_ARMOUR:
       {
            bool wearable = true;
            if (you.species == SP_CENTAUR && item.sub_type == ARM_BOOTS)
            {
                ostr << "As a Centaur you cannot wear boots. "
                        "(Type <w>%</w> to see a list of your mutations and "
                        "innate abilities.)";
                cmd.push_back(CMD_DISPLAY_MUTATIONS);
                wearable = false;
            }
            else if (you.species == SP_MINOTAUR && is_hard_helmet(item))
            {
                ostr << "As a Minotaur you cannot wear helmets. "
                        "(Type <w>%</w> to see a list of your mutations and "
                        "innate abilities.)";
                cmd.push_back(CMD_DISPLAY_MUTATIONS);
                wearable = false;
            }
            else if (item.sub_type == ARM_CENTAUR_BARDING)
            {
                ostr << "Only centaurs can wear centaur barding.";
                wearable = false;
            }
            else if (item.sub_type == ARM_NAGA_BARDING)
            {
                ostr << "Only nagas can wear naga barding.";
                wearable = false;
            }
            else
            {
                ostr << "You can wear pieces of armour with <w>%</w> and take "
                        "them off again with <w>%</w>"
#ifdef USE_TILE
                        ", or, alternatively, simply click on their tiles to "
                        "perform either action."
#endif
                        ".";
                cmd.push_back(CMD_WEAR_ARMOUR);
                cmd.push_back(CMD_REMOVE_ARMOUR);
            }

            if (Hints.hints_type == HINT_MAGIC_CHAR
                && get_armour_slot(item) == EQ_BODY_ARMOUR
                && !is_effectively_light_armour(&item))
            {
                ostr << "\nNote that body armour with high evasion penalties "
                        "may hinder your ability to learn and cast spells. "
                        "Light armour such as robes, leather armour or any "
                        "elven armour will be generally safe for any aspiring "
                        "spellcaster.";
            }
            else if (Hints.hints_type == HINT_MAGIC_CHAR
                     && is_shield(item))
            {
                ostr << "\nNote that shields will hinder you ability to "
                        "cast spells; the larger the shield, the bigger "
                        "the penalty.";
            }
            else if (Hints.hints_type == HINT_RANGER_CHAR
                     && is_shield(item))
            {
                ostr << "\nNote that wearing a shield will greatly decrease "
                        "the speed at which you can shoot arrows.";
            }

            if (!item_type_known(item)
                && (is_artefact(item)
                    || get_equip_desc(item) != ISFLAG_NO_DESC))
            {
                ostr << "\n\nWeapons and armour that have unusual descriptions "
                     << "like this are much more likely to be of higher "
                     << "enchantment or have special properties, good or bad. "
                     << "The rarer the description, the greater the potential "
                     << "value of an item.";

                Hints.hints_events[HINT_SEEN_RANDART] = false;
            }
            if (wearable)
            {
                if (item_known_cursed(item))
                {
                    ostr << "\nA cursed piece of armour, once worn, cannot be "
                            "removed again until the curse has been lifted by "
                            "reading a scroll of remove curse or enchant "
                            "armour.";
                }
                if (gives_resistance(item))
                {
                    ostr << "\n\nThis armour offers its wearer protection from "
                            "certain sources. For an overview of your"
                            " resistances (among other things) type <w>%</w>"
#ifdef USE_TILE
                            " or click on your avatar with the <w>right mouse "
                            "button</w>"
#endif
                            ".";
                    cmd.push_back(CMD_RESISTS_SCREEN);
                }
                if (gives_ability(item))
                {
                    ostr << "\n\nWhen worn, some types of armour (such as "
                            "this one) offer certain <w>%</w>bilities you can "
                            "activate. ";
                    ostr << _hints_abilities(item);
                    cmd.push_back(CMD_USE_ABILITY);
                }
            }
            Hints.hints_events[HINT_SEEN_ARMOUR] = false;
            break;
       }
       case OBJ_WANDS:
            ostr << "The magic within can be unleashed by evoking "
                    "(<w>%</w>) it.";
            cmd.push_back(CMD_EVOKE);
#ifdef USE_TILE
            ostr << " Alternatively, you can 1) <w>left mouse click</w> on "
                    "the monster you wish to target (or your player character "
                    "to target yourself) while pressing the <w>";
#ifdef USE_TILE_WEB
            ostr << "Ctrl + Shift keys";
#else
#if defined(UNIX) && defined(USE_TILE_LOCAL)
            if (!tiles.is_fullscreen())
              ostr << "Ctrl + Shift keys";
            else
#endif
              ostr << "Alt key";
#endif
            ostr << "</w> and pick the wand from the menu, or 2) "
                    "<w>left mouse click</w> on the wand tile and then "
                    "<w>left mouse click</w> on your target.";
#endif
            Hints.hints_events[HINT_SEEN_WAND] = false;
            break;

       case OBJ_FOOD:
            if (food_is_rotten(item) && !player_mutation_level(MUT_SAPROVOROUS))
            {
                ostr << "You can't eat rotten chunks, so you might just as "
                        "well ";
                if (!in_inventory(item))
                    ostr << "ignore them. ";
                else
                {
                    ostr << "<w>%</w>rop this. Use <w>%&</w> to select all "
                            "skeletons, corpses and rotten chunks in your "
                            "inventory. ";
                    cmd.push_back(CMD_DROP);
                    cmd.push_back(CMD_DROP);
                }
            }
            else
            {
                ostr << "Food can simply be <w>%</w>aten"
#ifdef USE_TILE
                        ", something you can also do by <w>left clicking</w> "
                        "on it"
#endif
                        ". ";
                cmd.push_back(CMD_EAT);

                if (item.sub_type == FOOD_CHUNK)
                {
                    ostr << "Note that most species refuse to eat raw meat "
                            "unless really hungry. ";

                    if (food_is_rotten(item))
                    {
                        ostr << "Even fewer can safely digest rotten meat, and "
                             "you're probably not part of that group.";
                    }
                }
            }
            Hints.hints_events[HINT_SEEN_FOOD] = false;
            break;

       case OBJ_SCROLLS:
            ostr << "Type <w>%</w> to read this scroll"
#ifdef USE_TILE
                    "or simply click on it with your <w>left mouse button</w>"
#endif
                    ".";
            cmd.push_back(CMD_READ);

            Hints.hints_events[HINT_SEEN_SCROLL] = false;
            break;

       case OBJ_JEWELLERY:
       {
            ostr << "Jewellery can be <w>%</w>ut on or <w>%</w>emoved "
                    "again"
#ifdef USE_TILE
                    ", though in Tiles, either can be done by clicking on the "
                    "item in your inventory"
#endif
                    ".";
            cmd.push_back(CMD_WEAR_JEWELLERY);
            cmd.push_back(CMD_REMOVE_JEWELLERY);

            if (item_known_cursed(item))
            {
                ostr << "\nA cursed piece of jewellery will cling to its "
                        "unfortunate wearer's neck or fingers until the curse "
                        "is finally lifted when he or she reads a scroll of "
                        "remove curse.";
            }
            if (gives_resistance(item))
            {
                    ostr << "\n\nThis "
                         << (item.sub_type < NUM_RINGS ? "ring" : "amulet")
                         << " offers its wearer protection "
                            "from certain sources. For an overview of your "
                            "resistances (among other things) type <w>%</w>"
#ifdef USE_TILE
                            " or click on your avatar with the <w>right mouse "
                            "button</w>"
#endif
                            ".";
                cmd.push_back(CMD_RESISTS_SCREEN);
            }
            if (gives_ability(item))
            {
                ostr << "\n\nWhen worn, some types of jewellery (such as this "
                        "one) offer certain <w>%</w>bilities you can activate. ";
                cmd.push_back(CMD_USE_ABILITY);
                ostr << _hints_abilities(item);
            }
            Hints.hints_events[HINT_SEEN_JEWELLERY] = false;
            break;
       }
       case OBJ_POTIONS:
            ostr << "Type <w>%</w> to quaff this potion"
#ifdef USE_TILE
                    "or simply click on it with your <w>left mouse button</w>"
#endif
                    ".";
            cmd.push_back(CMD_QUAFF);
            Hints.hints_events[HINT_SEEN_POTION] = false;
            break;

       case OBJ_BOOKS:
            if (item.sub_type == BOOK_MANUAL)
            {
                ostr << "A manual can greatly help you in training a skill. "
                        "To use it, just <w>%</w>ead it. As long as you are "
                        "carrying it, the skill in question will be trained "
                        "more efficiently and will level up faster.";
                cmd.push_back(CMD_READ);
            }
            else // It's a spellbook!
            {
                if (you.religion == GOD_TROG
                    && (item.sub_type != BOOK_DESTRUCTION
                        || !item_ident(item, ISFLAG_KNOW_TYPE)))
                {
                    if (!item_ident(item, ISFLAG_KNOW_TYPE))
                    {
                        ostr << "It's a book, you can <w>%</w>ead it.";
                        cmd.push_back(CMD_READ);
                    }
                    else
                    {
                        ostr << "A spellbook! You could <w>%</w>emorise some "
                                "spells and then cast them with <w>%</w>.";
                        cmd.push_back(CMD_MEMORISE_SPELL);
                        cmd.push_back(CMD_CAST_SPELL);
                    }
                    ostr << "\nAs a worshipper of "
                         << god_name(GOD_TROG)
                         << ", though, you might instead wish to burn this "
                            "tome of hated magic by using the corresponding "
                            "<w>%</w>bility. "
                            "Note that this only works on books that are lying "
                            "on the floor and not on your current square. ";
                    cmd.push_back(CMD_USE_ABILITY);
                }
                else if (!item_ident(item, ISFLAG_KNOW_TYPE))
                {
                    ostr << "It's a book, you can <w>%</w>ead it"
#ifdef USE_TILE
                            ", something that can also be achieved by clicking "
                            "on its tile in your inventory."
#endif
                            ".";
                    cmd.push_back(CMD_READ);
                }
                else if (item.sub_type == BOOK_DESTRUCTION)
                {
                    ostr << "This magical item can cause great destruction "
                            "- to you, or your surroundings. Use with care!";
                }
                else
                {
                    if (player_can_memorise(item))
                    {
                        ostr << "Such a <lightblue>highlighted "
                                "spell</lightblue> can be <w>%</w>emorised "
                                "right away. ";
                        cmd.push_back(CMD_MEMORISE_SPELL);
                    }
                    else
                    {
                        ostr << "You cannot memorise any "
                             << (you.spell_no ? "more " : "")
                             << "spells right now. This will change as you "
                                "grow in levels and Spellcasting proficiency. ";
                    }

                    if (you.spell_no)
                    {
                        ostr << "\n\nTo do magic, ";
#ifdef USE_TILE
                        ostr << "you can <w>left mouse click</w> on the "
                                "monster you wish to target (or on your "
                                "player character to cast a spell on "
                                "yourself) while pressing the <w>Control "
                                "key</w>, and then select a spell from the "
                                "menu. Or you can switch to the spellcasting "
                                "display by <w>clicking on the</w> "
                                "corresponding <w>tab</w>."
                                "\n\nAlternatively, ";
#endif
                        ostr << "you can type <w>%</w> and choose a "
                                "spell, e.g. <w>a</w> (check with <w>?</w>). "
                                "For attack spells you'll ";
                        cmd.push_back(CMD_CAST_SPELL);
                        ostr << _hints_target_mode(true);
                    }
                }
            }
            ostr << "\n";
            Hints.hints_events[HINT_SEEN_SPBOOK] = false;
            break;

       case OBJ_CORPSES:
            Hints.hints_events[HINT_SEEN_CARRION] = false;

            if (item.sub_type == CORPSE_SKELETON)
            {
                ostr << "Skeletons can be used as components for certain "
                        "necromantic spells. Apart from that, they are "
                        "largely useless.";

                if (in_inventory(item))
                {
                    ostr << " In the drop menu you can select all skeletons, "
                            "corpses, and rotten chunks in your inventory "
                            "at once with <w>%&</w>.";
                    cmd.push_back(CMD_DROP);
                }
                break;
            }

            ostr << "Corpses lying on the floor can be <w>%</w>hopped up to "
                    "produce chunks for food (though they may be unhealthy)";
            cmd.push_back(CMD_BUTCHER);

            if (!food_is_rotten(item) && god_likes_fresh_corpses(you.religion))
            {
                ostr << ", or offered as a sacrifice to "
                     << god_name(you.religion)
                     << " <w>%</w>raying over them.";
                cmd.push_back(CMD_PRAY);
            }
            ostr << ". ";

            if (food_is_rotten(item))
            {
                ostr << "Rotten corpses won't be of any use to you, though, so "
                        "you might just as well ";
                if (!in_inventory(item))
                    ostr << "ignore them. ";
                else
                {
                    ostr << "<w>%</w>rop this. Use <w>%&</w> to select all "
                            "skeletons and rotten chunks or corpses in your "
                            "inventory. ";
                    cmd.push_back(CMD_DROP);
                    cmd.push_back(CMD_DROP);
                }
                ostr << "No god will accept such rotten sacrifice, either.";
            }
            else
            {
#ifdef USE_TILE
                ostr << " For an individual corpse in your inventory, the most "
                        "practical way to chop it up is to drop it by clicking "
                        "on it with your <w>left mouse button</w> while "
                        "<w>Shift</w> is pressed, and then repeat that command "
                        "for the corpse tile now lying on the floor.";
#endif
            }
            if (!in_inventory(item))
                break;

            ostr << "\n\nIf there are several items in your inventory you'd "
                    "like to drop, the most convenient way is to use the "
                    "<w>%</w>rop menu. On a related note, butchering "
                    "several corpses on a floor square is facilitated by "
                    "using the <w>%</w>hop prompt where <w>c</w> is a "
                    "valid synonym for <w>y</w>es or you can directly chop "
                    "<w>a</w>ll corpses.";
            cmd.push_back(CMD_DROP);
            cmd.push_back(CMD_BUTCHER);
            break;

       case OBJ_RODS:
            if (!item_ident(item, ISFLAG_KNOW_TYPE))
            {
                ostr << "\n\nTo find out what this rod might do, you have "
                        "to <w>%</w>ield it to see if you can use the "
                        "spells hidden within, then e<w>%</w>oke it to "
                        "actually do so"
#ifdef USE_TILE
                        ", both of which can be done by clicking on it"
#endif
                        ".";
            }
            else
            {
                ostr << "\n\nYou can use this rod's magic by "
                        "<w>%</w>ielding and e<w>%</w>oking it"
#ifdef USE_TILE
                        ", both of which can be achieved by clicking on it"
#endif
                        ".";
            }
            cmd.push_back(CMD_WIELD_WEAPON);
            cmd.push_back(CMD_EVOKE_WIELDED);
            Hints.hints_events[HINT_SEEN_ROD] = false;
            break;

       case OBJ_STAVES:
            ostr << "This staff can enhance your spellcasting, possibly "
                    "making a certain spell school more powerful, or "
                    "making difficult magic easier to cast. ";

            if (gives_resistance(item))
            {
                ostr << "It also offers its wielder protection from "
                        "certain sources. For an overview of your "
                        "resistances (among other things) type <w>%</w>"
#ifdef USE_TILE
                        " or click on your avatar with the <w>right mouse "
                        "button</w>"
#endif
                        ".";

                cmd.push_back(CMD_RESISTS_SCREEN);
            }
            else if (you.religion == GOD_TROG)
            {
                ostr << "\n\nSeeing how "
                     << god_name(GOD_TROG, false)
                     << " frowns upon the use of magic, this staff will be "
                        "of little use to you and you might just as well "
                        "<w>%</w>rop it now.";
                cmd.push_back(CMD_DROP);
            }
            Hints.hints_events[HINT_SEEN_STAFF] = false;
            break;

       case OBJ_MISCELLANY:
            if (is_deck(item))
            {
                ostr << "Decks of cards are powerful but dangerous magical "
                        "items. Try <w>%</w>ielding and e<w>%</w>oking it"
#ifdef USE_TILE
                        ", either of which can be done by clicking on it"
#endif
                        ". If you use a scroll of identify on the deck you "
                        "can discover the name of the top card, making the "
                        "deck less risky to draw from. You can read about the "
                        "effect of a card by searching the game's database "
                        "with <w>%/c</w>.";
                cmd.push_back(CMD_WIELD_WEAPON);
                cmd.push_back(CMD_EVOKE_WIELDED);
                cmd.push_back(CMD_DISPLAY_COMMANDS);
            }
            else
            {
                ostr << "Miscellaneous items sometimes harbour magical powers "
                        "that can be harnessed by e<w>%</w>oking the item.";
                cmd.push_back(CMD_EVOKE);
            }

            Hints.hints_events[HINT_SEEN_MISC] = false;
            break;

       default:
            return;
    }

    ostr << "</" << colour_to_str(channel_to_colour(MSGCH_TUTORIAL)) << ">";
    string broken = ostr.str();
    if (!cmd.empty())
        insert_commands(broken, cmd);
    linebreak_string(broken, _get_hints_cols());
    cgotoxy(1, wherey() + 2);
    display_tagged_block(broken);
}

void hints_inscription_info(bool autoinscribe, string prompt)
{
    // Don't print anything if there's not enough space.
    if (wherey() >= get_number_of_lines() - 1)
        return;

    ostringstream text;
    text << "<" << colour_to_str(channel_to_colour(MSGCH_TUTORIAL)) << ">";

    bool longtext = false;
    if (wherey() <= get_number_of_lines() - (autoinscribe ? 10 : 8))
    {
        text << "\n"
         "Inscriptions are a powerful concept of Dungeon Crawl.\n"
         "You can inscribe items to differentiate them, or to comment on them, \n"
         "but also to set rules for item interaction. If you are new to Crawl, \n"
         "you can safely ignore this feature, though.";

        longtext = true;
    }

    if (autoinscribe && wherey() <= get_number_of_lines() - 6)
    {
        text << "\n"
         "Artefacts can be autoinscribed to give a brief overview of their \n"
         "known properties.";

        longtext = true;
    }
    text << "\n"
       "(In the main screen, press <w>?6</w> for more information.)\n";
    text << "</" << colour_to_str(channel_to_colour(MSGCH_TUTORIAL)) << ">";

    formatted_string::parse_string(text.str()).display();

    // Ask a second time, if it's been a longish interruption.
    if (longtext && !prompt.empty() && wherey() <= get_number_of_lines() - 2)
        formatted_string::parse_string(prompt).display();
}

// FIXME: With the new targetting system, the hints for interesting monsters
//        and features ("right-click/press v for more information") are no
//        longer getting displayed.
//        Players might still end up e'x'aming and particularly clicking on
//        but it's a lot more hit'n'miss now.
bool hints_pos_interesting(int x, int y)
{
    return (cloud_type_at(coord_def(x, y)) != CLOUD_NONE
            || _water_is_disturbed(x, y)
            || _hints_feat_interesting(grd[x][y]));
}

static bool _hints_feat_interesting(dungeon_feature_type feat)
{
    // Altars and branch entrances are always interesting.
    if (feat_is_altar(feat))
        return true;
    if (feat >= DNGN_ENTER_FIRST_BRANCH && feat <= DNGN_ENTER_LAST_BRANCH)
        return true;

    switch (feat)
    {
    // So are statues, traps, and stairs.
    case DNGN_ORCISH_IDOL:
    case DNGN_GRANITE_STATUE:
    case DNGN_TRAP_MAGICAL:
    case DNGN_TRAP_MECHANICAL:
    case DNGN_TRAP_NATURAL:
    case DNGN_TRAP_WEB:
    case DNGN_STONE_STAIRS_DOWN_I:
    case DNGN_STONE_STAIRS_DOWN_II:
    case DNGN_STONE_STAIRS_DOWN_III:
    case DNGN_STONE_STAIRS_UP_I:
    case DNGN_STONE_STAIRS_UP_II:
    case DNGN_STONE_STAIRS_UP_III:
    case DNGN_ESCAPE_HATCH_DOWN:
    case DNGN_ESCAPE_HATCH_UP:
    case DNGN_ENTER_PORTAL_VAULT:
        return true;
    default:
        return false;
    }
}

void hints_describe_pos(int x, int y)
{
    cgotoxy(1, wherey());
    _hints_describe_disturbance(x, y);
    _hints_describe_cloud(x, y);
    _hints_describe_feature(x, y);
}

static void _hints_describe_feature(int x, int y)
{
    const dungeon_feature_type feat = grd[x][y];
    const coord_def            where(x, y);

    ostringstream ostr;
    ostr << "\n\n<" << colour_to_str(channel_to_colour(MSGCH_TUTORIAL)) << ">";

    bool boring = false;

    switch (feat)
    {
       case DNGN_ORCISH_IDOL:
       case DNGN_GRANITE_STATUE:
            ostr << "It's just a harmless statue - or is it?\nEven if not "
                    "a danger by themselves, statues often mark special "
                    "areas, dangerous ones or ones harbouring treasure.";
            break;

       case DNGN_TRAP_MAGICAL:
       case DNGN_TRAP_MECHANICAL:
            ostr << "These nasty constructions can do physical damage (with "
                    "darts or needles, for example) or have other, more "
                    "magical effects. ";

            if (feat == DNGN_TRAP_MECHANICAL)
            {
                ostr << "You can attempt to deactivate the mechanical type by "
                        "standing next to it and then pressing <w>Ctrl</w> "
                        "and the direction of the trap. Note that this usually "
                        "causes the trap to go off, so it can be quite a "
                        "dangerous task.\n\n"

                        "You can safely pass over a mechanical trap if "
                        "you're flying or levitating.";
            }
            else
            {
                ostr << "Magical traps can't be disarmed, and unlike "
                        "mechanical traps you can't avoid tripping them "
                        "by levitating or flying over them.";
            }
            Hints.hints_events[HINT_SEEN_TRAP] = false;
            break;

       case DNGN_TRAP_NATURAL: // only shafts for now
            ostr << "The dungeon contains a number of natural obstacles such "
                    "as shafts, which lead one to three levels down. They "
                    "can't be disarmed, but once you know the shaft is there, "
                    "you can safely step over it.\n"
                    "If you want to jump down there, use <w>></w> to do so. "
                    "Be warned that getting back here might be difficult.";
            Hints.hints_events[HINT_SEEN_TRAP] = false;
            break;

       case DNGN_TRAP_WEB:
            ostr << "Some areas of the dungeon, such as Spiders Nest, may "
                    "be strewn with giant webs that may ensnare you for a short "
                    "time and notify local spiders of your location. "
                    "You can attempt to clear away the web by "
                    "standing next to it and then pressing <w>Ctrl</w> "
                    "and the direction of the web. Note that this often "
                    "results in just getting entangled anyway, so it can be "
                    "quite a dangerous task.\n\n"

                    "Players in Spider Form can safely navigate the webs (as "
                    "can incorporeal entities and various oozes). ";
            Hints.hints_events[HINT_SEEN_WEB] = false;
            break;

       case DNGN_STONE_STAIRS_DOWN_I:
       case DNGN_STONE_STAIRS_DOWN_II:
       case DNGN_STONE_STAIRS_DOWN_III:
            ostr << "You can enter the next (deeper) level by following them "
                    "down (<w>></w>). To get back to this level again, "
                    "press <w><<</w> while standing on the upstairs.";
#ifdef USE_TILE
            ostr << " In Tiles, you can achieve the same, in either direction, "
                    "by clicking the <w>left mouse button</w> while pressing "
                    "<w>Shift</w>. ";
#endif

            if (is_unknown_stair(where))
            {
                ostr << "\n\nYou have not yet passed through this particular "
                        "set of stairs. ";
            }

            Hints.hints_events[HINT_SEEN_STAIRS] = false;
            break;

       case DNGN_EXIT_DUNGEON:
            ostr << "These stairs lead out of the dungeon. Following them "
                    "will end the game. The only way to win is to "
                    "transport the fabled Orb of Zot outside.";
            break;

       case DNGN_STONE_STAIRS_UP_I:
       case DNGN_STONE_STAIRS_UP_II:
       case DNGN_STONE_STAIRS_UP_III:
            ostr << "You can enter the previous (shallower) level by "
                    "following these up (<w><<</w>). This is ideal for "
                    "retreating or finding a safe resting spot, since the "
                    "previous level will have less monsters and monsters "
                    "on this level can't follow you up unless they're "
                    "standing right next to you. To get back to this "
                    "level again, press <w>></w> while standing on the "
                    "downstairs.";
#ifdef USE_TILE
            ostr << " In Tiles, you can perform either action simply by "
                    "clicking the <w>left mouse button</w> while pressing "
                    "<w>Shift</w> instead. ";
#endif
            if (is_unknown_stair(where))
            {
                ostr << "\n\nYou have not yet passed through this "
                        "particular set of stairs. ";
            }
            Hints.hints_events[HINT_SEEN_STAIRS] = false;
            break;

       case DNGN_ESCAPE_HATCH_DOWN:
       case DNGN_ESCAPE_HATCH_UP:
            ostr << "Escape hatches can be used to quickly leave a level with "
                    "<w><<</w> and <w>></w>, respectively. Note that you will "
                    "usually be unable to return right away.";

            Hints.hints_events[HINT_SEEN_ESCAPE_HATCH] = false;
            break;

       case DNGN_ENTER_PORTAL_VAULT:
            ostr << "This " << _describe_portal(where);
            Hints.hints_events[HINT_SEEN_PORTAL] = false;
            break;

       case DNGN_CLOSED_DOOR:
       case DNGN_RUNED_DOOR:
            if (!Hints.hints_explored)
            {
                ostr << "\nTo avoid accidentally opening a door you'd rather "
                        "remain closed during travel or autoexplore, you can "
                        "mark it with an exclusion from the map view "
                        "(<w>X</w>) with <w>ee</w> while your cursor is on the "
                        "grid in question. Such an exclusion will prevent "
                        "autotravel from ever entering that grid until you "
                        "remove the exclusion with another press of <w>Xe</w>.";
            }
            break;

       default:
            if (feat_is_altar(feat))
            {
                god_type altar_god = feat_altar_god(feat);

                // I think right now Sif Muna is the only god for whom
                // you can find altars early and who may refuse to accept
                // worship by one of the hint mode characters. (jpeg)
                if (altar_god == GOD_SIF_MUNA
                    && !player_can_join_god(altar_god))
                {
                    ostr << "As <w>p</w>raying on the altar will tell you, "
                         << god_name(altar_god) << " only accepts worship from "
                            "those who have already dabbled in magic. You can "
                            "find out more about this god by searching the "
                            "database with <w>?/g</w>.\n"
                            "For other gods, you'll be able to join the faith "
                            "by <w>p</w>raying at their altar.";
                }
                else if (you.religion == GOD_NO_GOD)
                {
                    ostr << "This is your chance to join a religion! In "
                            "general, the gods will help their followers, "
                            "bestowing powers of all sorts upon them, but many "
                            "of them demand a life of dedication, constant "
                            "tributes or entertainment in return.\n"
                            "You can get information about <w>"
                         << god_name(altar_god)
                         << "</w> by pressing <w>p</w> while standing on the "
                            "altar. Before taking up the responding faith "
                            "you'll be asked for confirmation.";
                }
                else if (you.religion == altar_god)
                {
                    if (god_likes_items(you.religion))
                    {
                        ostr << "If "
                             << god_name(you.religion)
                             << " likes to have certain items or corpses "
                                "sacrificed on altars, any appropriate item "
                                "<w>d</w>ropped on an altar during prayer, or "
                                "already lying on an altar when you start "
                                "<w>p</w>raying will be automatically "
                                "sacrificed to "
                             << god_name(you.religion)
                             << ".";
                    }
                    else // If we don't have anything to say, return early.
                        return;
                }
                else
                {
                    ostr << god_name(you.religion)
                         << " probably won't like it if you switch allegiance, "
                            "but having a look won't hurt: to get information "
                            "on <w>";
                    ostr << god_name(altar_god);
                    ostr << "</w>, press <w>p</w> while standing on the "
                            "altar. Before taking up the responding faith (and "
                            "abandoning your current one!) you'll be asked for "
                            "confirmation."
                            "\nTo see your current standing with "
                         << god_name(you.religion)
                         << " press <w>^</w>"
#ifdef USE_TILE
                            ", or click with your <w>right mouse button</w> "
                            "on your avatar while pressing <w>Shift</w>"
#endif
                            ".";
                }
                Hints.hints_events[HINT_SEEN_ALTAR] = false;
                break;
            }
            else if (feat >= DNGN_ENTER_FIRST_BRANCH
                     && feat <= DNGN_ENTER_LAST_BRANCH)
            {
                ostr << "An entryway into one of the many dungeon branches in "
                        "Crawl. ";
                if (feat != DNGN_ENTER_TEMPLE)
                    ostr << "Beware, sometimes these can be deadly!";
                break;
            }
            else
            {
                // Describe blood-stains even for boring features.
                if (!is_bloodcovered(where))
                    return;
                boring = true;
            }
    }

    if (is_bloodcovered(where))
    {
        if (!boring)
            ostr << "\n\n";

        ostr << "Many forms of combat and some forms of magical attack "
                "will splatter the surrounings with blood (if the victim has "
                "any blood, that is). Some monsters can smell blood from "
                "a distance and will come looking for whatever the blood "
                "was spilled from.";
    }

    ostr << "</" << colour_to_str(channel_to_colour(MSGCH_TUTORIAL)) << ">";

    string broken = ostr.str();
    linebreak_string(broken, _get_hints_cols());
    display_tagged_block(broken);
}

static void _hints_describe_cloud(int x, int y)
{
    cloud_type ctype = cloud_type_at(coord_def(x, y));
    if (ctype == CLOUD_NONE)
        return;

    string cname = cloud_name_at_index(env.cgrid(coord_def(x, y)));

    ostringstream ostr;

    ostr << "\n\n<" << colour_to_str(channel_to_colour(MSGCH_TUTORIAL)) << ">";

    ostr << "The " << cname << " ";

    if (ends_with(cname, "s"))
        ostr << "are ";
    else
        ostr << "is ";

    bool need_cloud = false;
    switch (ctype)
    {
    case CLOUD_BLACK_SMOKE:
    case CLOUD_GREY_SMOKE:
    case CLOUD_BLUE_SMOKE:
    case CLOUD_TLOC_ENERGY:
    case CLOUD_PURPLE_SMOKE:
    case CLOUD_MIST:
    case CLOUD_MAGIC_TRAIL:
    case CLOUD_DUST_TRAIL:
        ostr << "harmless. ";
        break;

    default:
        if (!is_damaging_cloud(ctype, true))
        {
            ostr << "currently harmless, but that could change at some point. "
                    "Check the overview screen (<w>%</w>) to view your "
                    "resistances.";
            need_cloud = true;
        }
        else
        {
            ostr << "probably dangerous, and you should stay out of it if you "
                    "can. ";
        }
    }

    if (is_opaque_cloud(env.cgrid[x][y]))
    {
        ostr << (need_cloud? "\nThis cloud" : "It")
             << " is opaque. If two or more opaque clouds are between "
                "you and a square you won't be able to see anything in that "
                "square.";
    }

    ostr << "</" << colour_to_str(channel_to_colour(MSGCH_TUTORIAL)) << ">";

    string broken = ostr.str();
    linebreak_string(broken, _get_hints_cols());
    display_tagged_block(broken);
}

static void _hints_describe_disturbance(int x, int y)
{
    if (!_water_is_disturbed(x, y))
        return;

    ostringstream ostr;

    ostr << "\n\n<" << colour_to_str(channel_to_colour(MSGCH_TUTORIAL)) << ">";

    ostr << "The strange disturbance means that there's a monster hiding "
            "under the surface of the shallow water. Other than non-submerged "
            "monsters, a submerged monster will not be autotargeted when doing "
            "a ranged attack while there are other, visible targets in sight. "
            "Of course you can still target it manually if you wish to.";

    ostr << "</" << colour_to_str(channel_to_colour(MSGCH_TUTORIAL)) << ">";

    string broken = ostr.str();
    linebreak_string(broken, _get_hints_cols());
    display_tagged_block(broken);
}

static bool _water_is_disturbed(int x, int y)
{
    const coord_def c(x,y);
    const monster* mon = monster_at(c);

    if (!mon || grd(c) != DNGN_SHALLOW_WATER || !you.see_cell(c))
        return false;

    return (!mon->visible_to(&you) && !mons_flies(mon));
}

bool hints_monster_interesting(const monster* mons)
{
    if (mons_is_unique(mons->type) || mons->type == MONS_PLAYER_GHOST)
        return true;

    // Highlighted in some way.
    if (_mons_is_highlighted(mons))
        return true;

    // The monster is (seriously) out of depth.
    return (mons_level(mons->type) >= you.depth + 8);
}

void hints_describe_monster(const monster_info& mi, bool has_stat_desc)
{
    cgotoxy(1, wherey());
    ostringstream ostr;
    ostr << "\n\n<" << colour_to_str(channel_to_colour(MSGCH_TUTORIAL)) << ">";

    bool dangerous = false;
    if (mons_is_unique(mi.type))
    {
        ostr << "Did you think you were the only adventurer in the dungeon? "
                "Well, you thought wrong! These unique adversaries often "
                "possess skills that normal monster wouldn't, so be "
                "careful.\n\n";
        dangerous = true;
    }
    else if (mi.type == MONS_PLAYER_GHOST)
    {
        ostr << "The ghost of a deceased adventurer, it would like nothing "
                "better than to send you the same way.\n\n";
        dangerous = true;
    }
    else
    {
        const char ch = mons_base_char(mi.type);
        if (ch >= '1' && ch <= '5')
        {
            ostr << "This monster is a demon of the "
                 << (ch == '1' ? "highest" :
                     ch == '2' ? "second-highest" :
                     ch == '3' ? "middle" :
                     ch == '4' ? "second-lowest" :
                     ch == '5' ? "lowest"
                               : "buggy")
                 << " tier.\n\n";
        }

        // Don't call friendly monsters dangerous.
        if (!mons_att_wont_attack(mi.attitude))
        {
            // 8 is the default value for the note-taking of OOD monsters.
            // Since I'm too lazy to come up with any measurement of my own
            // I'll simply reuse that one.
            const int level_diff = mons_level(mi.type)
                                 - (you.depth + 8);

            if (level_diff >= 0)
            {
                ostr << "This kind of monster is usually only encountered "
                     << (level_diff > 5 ? "much " : "")
                     << "deeper in the dungeon, so it's probably "
                     << (level_diff > 5 ? "extremely" : "very")
                     << " dangerous!\n\n";
                dangerous = true;
            }
        }
    }

    if (mi.is(MB_BERSERK))
    {
        ostr << "A berserking monster is bloodthirsty and fighting madly. "
                "Such a blood rage makes it particularly dangerous!\n\n";
        dangerous = true;
    }

    // Monster is highlighted.
    if (mi.attitude == ATT_FRIENDLY)
    {
        ostr << "Friendly monsters will follow you around and attempt to aid "
                "you in battle. You can order your allies by <w>t</w>alking "
                "to them.";

        if (!mons_att_wont_attack(mi.attitude))
        {
            ostr << "\n\nHowever, it is only <w>temporarily</w> friendly, "
                    "and will become dangerous again when this friendliness "
                    "wears off.";
        }
    }
    else if (dangerous)
    {
        if (!Hints.hints_explored && (mi.is(MB_WANDERING) || mi.is(MB_UNAWARE)))
        {
            ostr << "You can easily mark its square as dangerous to avoid "
                    "accidentally entering into its field of view when using "
                    "auto-explore or auto-travel. To do so, enter targetting "
                    "mode with <w>x</w> and then press <w>e</w> when your "
                    "cursor is hovering over the monster's grid. Doing so will "
                    "mark this grid and all surrounding ones within a radius "
                    "of 8 as \"excluded\" ones that explore or travel modes "
                    "won't enter.";
        }
        else
        {
            ostr << "This might be a good time to run away";

            if (you.religion == GOD_TROG && you.can_go_berserk())
                ostr << " or apply your Berserk <w>a</w>bility";
            ostr << ".";
        }
    }
    else if (Options.stab_brand != CHATTR_NORMAL
             && mi.is(MB_STABBABLE))
    {
        ostr << "Apparently "
             << mons_pronoun((monster_type) mi.type, PRONOUN_SUBJECTIVE)
             << " has not noticed you - yet. Note that you do not have to "
                "engage every monster you meet. Sometimes, discretion is the "
                "better part of valour.";
    }
    else if (Options.may_stab_brand != CHATTR_NORMAL
             && mi.is(MB_DISTRACTED))
    {
        ostr << "Apparently "
             << mons_pronoun((monster_type) mi.type, PRONOUN_SUBJECTIVE)
             << " has been distracted by something. You could use this "
                "opportunity to sneak up on this monster - or to sneak away.";
    }

    if (!dangerous && !has_stat_desc)
    {
        ostr << "\nThis monster doesn't appear to have any resistances or "
                "susceptibilities. It cannot fly and is of average speed. "
                "Examining other, possibly more high-level monsters can give "
                "important clues as to how to deal with them.";
    }

    ostr << "</" << colour_to_str(channel_to_colour(MSGCH_TUTORIAL)) << ">";

    string broken = ostr.str();
    linebreak_string(broken, _get_hints_cols());
    display_tagged_block(broken);
}

void hints_observe_cell(const coord_def& gc)
{
    if (feat_is_escape_hatch(grd(gc)))
        learned_something_new(HINT_SEEN_ESCAPE_HATCH, gc);
    else if (feat_is_branch_stairs(grd(gc)))
        learned_something_new(HINT_SEEN_BRANCH, gc);
    else if (is_feature('>', gc))
        learned_something_new(HINT_SEEN_STAIRS, gc);
    else if (is_feature('_', gc))
        learned_something_new(HINT_SEEN_ALTAR, gc);
    else if (is_feature('^', gc))
        learned_something_new(HINT_SEEN_TRAP, gc);
    else if (feat_is_closed_door(grd(gc)))
        learned_something_new(HINT_SEEN_DOOR, gc);
    else if (grd(gc) == DNGN_ENTER_SHOP)
        learned_something_new(HINT_SEEN_SHOP, gc);
    else if (grd(gc) == DNGN_ENTER_PORTAL_VAULT)
        learned_something_new(HINT_SEEN_PORTAL, gc);

    const int it = you.visible_igrd(gc);
    if (it != NON_ITEM)
    {
        const item_def& item(mitm[it]);

        if (Options.feature_item_brand != CHATTR_NORMAL
            && (is_feature('>', gc) || is_feature('<', gc)))
        {
            learned_something_new(HINT_STAIR_BRAND, gc);
        }
        else if (Options.trap_item_brand != CHATTR_NORMAL
                 && is_feature('^', gc))
        {
            learned_something_new(HINT_TRAP_BRAND, gc);
        }
        else if (Options.heap_brand != CHATTR_NORMAL && item.link != NON_ITEM)
            learned_something_new(HINT_HEAP_BRAND, gc);
    }
}

void tutorial_msg(const char *key, bool end)
{
    string text = getHintString(key);
    if (text.empty())
        return mprf(MSGCH_ERROR, "Error, no message for '%s'.", key);

    _replace_static_tags(text);
    text = untag_tiles_console(text);

    if (end)
        screen_end_game(replace_all(text, "\n\n", "\n"));

    // "\n" to preserve indented parts, the rest is unwrapped, or split into
    // paragraphs by "\n\n", split_string() will ignore the empty line.
    vector<string> chunks = split_string("\n", text);
    for (size_t i = 0; i < chunks.size(); i++)
        mpr(chunks[i], MSGCH_TUTORIAL);

    stop_running();
}<|MERGE_RESOLUTION|>--- conflicted
+++ resolved
@@ -272,22 +272,7 @@
     }
 }
 
-<<<<<<< HEAD
-static void _replace_static_tags(std::string &text)
-=======
-// Converts all secret doors in a fixed radius around the player's starting
-// position into normal closed doors.
-// FIXME: Ideally, we'd need to zap secret doors that block the way
-// between entrance and exit.
-void hints_zap_secret_doors()
-{
-    for (radius_iterator ri(you.pos(), 25, true, false); ri; ++ri)
-        if (grd(*ri) == DNGN_SECRET_DOOR)
-            grd(*ri) = DNGN_CLOSED_DOOR;
-}
-
 static void _replace_static_tags(string &text)
->>>>>>> 35613e09
 {
     size_t p;
     while ((p = text.find("$cmd[")) != string::npos)
