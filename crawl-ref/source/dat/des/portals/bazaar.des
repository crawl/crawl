###############################################################################
# bazaar.des - Bazaar entry vaults and bazaar layouts.
#
# Bazaars should in general not contain dangers. Players expect that bazaars
# are peaceful. Challenges can come up, but those bazaars are weighted to be
# especially rare. Apart from this, plain and small maps are weighted to be
# generic (i.e. common), with the weirder or larger ones providing surprises.
###############################################################################


###############################################################################
# Bazaar entries

# Utility functions

lua {{

function place_bazaar_portal(e, perm)
  e.kfeat("O = enter_portal_vault")
  if perm then
     e.lua_marker('O', bazaar_portal(false))
  else
     e.lua_marker('O', bazaar_portal(not crawl.one_chance_in(6)))
  end
end

function bazaar_portal(timed)
  local desc_long =
"Aside from the vendors who've set up their stores at various places in the " ..
"dungeon, there are others trying to make a living by traveling from place " ..
"to place. Bazaars feature a number of different shops and often have " ..
"better stock than the sedentary ones, sometimes even at a bargain. " ..
"Once you hear the clinking of coins, be sure to hurry up and find the " ..
"impromptu marketplace before the caravan moves on! " ..
"\n\n"..
"Also be warned that their nomadic lifestyle has taught these sellers to " ..
"appropriate any items an adventurer might leave behind, and then leave " ..
"quickly, probably to sell them elsewhere."

  local messager =
    timed_msg {
      initmsg = { "You hear coins being counted.",
                  "An interdimensional caravan has stopped on this level "
                  .. "and set up a bazaar. Hurry and find its entrance before "
                  .. "they move on!" },
      finalmsg = "You hear the last, dying notes of the bell.",
      verb = 'tolling',
      noisemaker = 'bell'
    }
  local blow = 200 + 30*(40 - you.absdepth()) + crawl.random2(200)
  local bhigh = blow + crawl.random2(blow) + 100
  if timed then
    local pdesc = 'flickering gateway to a bazaar'
    return timed_marker {
                  low=blow, high=bhigh, msg=messager, single_timed=true,
                  disappear='The gate to the bazaar disappears!',
                  desc = pdesc, desc_long = desc_long, dst = 'Bazaar',
                  floor = 'stone_arch'
              }
  else
    return one_way_stair { desc = 'gateway to a bazaar', desc_long = desc_long,
                           dst = 'Bazaar', floor = 'stone_arch' }
  end
end

function random_bazaar_colour()
  local colours = {"blue", "red", "lightblue", "magenta", "green"}
  local ret = colours[crawl.random2(#colours) + 1]

  return ret
end

function fixup_bazaar()
  dgn.fixup_stairs("stone_arch", "exit_portal_vault")

  dgn.change_floor_colour(random_bazaar_colour())

  local default = {rock="wall_vault", floor="floor_vault", halo="halo_vault"}
  local tileset = {
    blue = {rock="wall_brick_gray", floor="floor_grass", halo="halo_grass"},
    red = {rock="wall_pebble_red", floor="floor_vault", halo="halo_vault"},
    lightblue = {rock="wall_hive", floor="floor_grass", halo="halo_grass2"},
    magenta = {rock="wall_stone_gray", floor="floor_dirt", halo="halo_dirt"},
    green = {rock="wall_stone_gray", floor="floor_grass", halo="halo_grass"},
  }

  local tile = tileset[dgn.get_floor_colour()]
  if (tile == nil) then
    tile = default
  end

  dgn.change_floor_tile(tile.floor)
  dgn.change_rock_tile(tile.rock)

  dgn.floor_halo("enter_shop", "yellow", tile.halo)
end

dgn.set_lt_callback("bazaar", "fixup_bazaar")

}}

default-depth: 10-27

###############################################################################
# Dummy entry

NAME:   bzr_entry_dummy
TAGS:   bzr_entry transparent trowel_portal zotdef_bazaar allow_dup
: place_bazaar_portal(_G)
MAP
O
ENDMAP

###############################################################################
# A simple water entry.
NAME:    bzr_entry_001
TAGS:    bzr_entry no_pool_fixup allow_dup
SHUFFLE: wwl
: place_bazaar_portal(_G)
MAP
 www
w.w.w
wwOww
w.w.w
 www
ENDMAP

###############################################################################
# Some coins to shop with.
NAME:   bzr_entry_002
TAGS:   bzr_entry allow_dup
SUBST:  $=$.
: place_bazaar_portal(_G)
MAP
xx.xx
x$$$x
.$O$.
x$$$x
xx.xx
ENDMAP

###############################################################################
# Many customers
NAME:    bzr_entry_003
TAGS:    bzr_entry allow_dup
MONS:    human, orc, goblin, kobold
SUBST:   . = .:150 1
SHUFFLE: 1234
: place_bazaar_portal(_G)
MAP
 .....
.......
...O...
.......
 .....
ENDMAP

###############################################################################
# Safe
NAME:   bzr_entry_004
TAGS:   bzr_entry allow_dup
: place_bazaar_portal(_G)
MAP
 xxxxx
xx...xx
+..O..x
xx...xx
 xxxxx
ENDMAP

###############################################################################
# Safe 2
NAME:    bzr_entry_005
TAGS:    bzr_entry allow_dup
SHUFFLE: wwlW
: place_bazaar_portal(_G)
MAP
 wwwww
wwwwwww
ww<O>ww
wwwwwww
 wwwww
ENDMAP

###############################################################################
# Portal along the road
NAME:    bzr_entry_006
TAGS:    bzr_entry allow_dup
ORIENT:  float
SHUFFLE: XU, TUV
SUBST:   X=.
: place_bazaar_portal(_G)
MAP
   xxx
  xxOxx
xxx.X.xxx
.U.....U.
xxxxxxxxx
ENDMAP

#########################################
# Portal by the lakeside (jpeg)
NAME:    bzr_entry_007
TAGS:    bzr_entry allow_dup no_rotate
MONS:    plant
SHUFFLE: XY
SUBST:   a = W .
SUBST:   X : T 1
SUBST:   Y = .
: place_bazaar_portal(_G)
MAP
     waWa.
   wwwWa.X.Y.
  wwwWO..Y.X.
wwwwwwaaaX.Y.
   wwwwwWa.
ENDMAP

#########################################
# Bazaar entry with statue (Lemuel)
NAME:   statue_bzr
TAGS:   bzr_entry
KPROP:  O = no_rtele_into
SUBST:  G = G111
MONS:   orange crystal statue / silver statue / ice statue
: place_bazaar_portal(_G, true)
MAP
 @
cGc
cOc
ccc
ENDMAP

#########################################
# Freezing bazaar (Lemuel)
NAME:   freezing_bzr
TAGS:   bzr_entry
MARKER: W = lua:fog_machine { cloud_type = "freezing vapour", \
             pow_min = 1, pow_max = 5, delay_min = 20, delay_max = 30, \
             size = 2, walk_dist = 3, spread_rate= 20 }
: place_bazaar_portal(_G)
MAP
  W
 www
WwOwW
 www
  W
ENDMAP

#########################################
# Bazaar in the mist (Lemuel)
NAME:   bzr_in_the_mist
TAGS:   bzr_entry
MARKER: O = lua:fog_machine { cloud_type= "thin mist", \
            pow_min = 6, pow_max = 12, delay_min = 15, delay_max = 35, \
            size = 2, walk_dist = 2, spread_rate= 35 }
: place_bazaar_portal(_G)
MAP
O
ENDMAP

#########################################
# Firewalk (Lemuel)
NAME:    bzr_firewalk
TAGS:    bzr_entry uniq_firewalk no_item_gen
SUBST:   $ : $ .
MARKER:  * = lua:fog_machine { cloud_type = "flame", \
             pow_min = 2, pow_max = 4, delay_min = 5, delay_max = 10, \
             size = 2, walk_dist = 0, spread_rate= 0 }
SUBST:   * = .
: place_bazaar_portal(_G)
MAP
c.@.$.@.c
c.*...*.c
c...$...c
c.......c
c.*.$.*.c
c.......c
c...$...c
c.*...*.c
c...O...c
ccccccccc
ENDMAP

###############################################################################
# Bazaar layouts.
#
# "encompass" levels are recommended, and can be as small or large as you like.
# No monsters are pre-placed in bazaars, and monsters do not spawn in bazaars,
# but you can place monsters in your maps if you know what you're doing.
#
# Every encompass bazaar level must have at least one downstair, which will be
# replaced with an exit from the bazaar. It's a good idea to also provide an
# upstair, which will be converted into a stone arch (and on which the player
# will be placed when entering the bazaar). If there's no upstair, the player
# will arrive on a random square.
#
# You can force a particular colour for the rock walls or floor using
# LROCKCOL and LFLOORCOL directives.
#
# Maps are sorted by WEIGHTs: common (200), rare (50), very rare (10).
# The weights are multiplied so the fallback can be WEIGHT: 1 without being
# massively overrepresented for farming Nemelexites.

default-depth: Bazaar

##########################################################################
# Common maps (weight 200)
##########################################################################

##########################################
# bazaar lakeside with goldfish (jpeg)
# 5 shops
NAME:    bazaar_lake
TAGS:    bazaar no_rotate
ORIENT:  encompass
WEIGHT:  200
MONS:    giant goldfish
SUBST:   a = W.
SHUFFLE: ABCDEF
SUBST:   A = Y
SHUFFLE: XY
SUBST:   X = <, Y = >
# high quality shops, pity they don't stay :p
KFEAT:   B = general shop
KFEAT:   C = wand shop / jewellery shop
KFEAT:   D = antique weapon shop
KFEAT:   E = antique armour shop
KFEAT:   F = scroll shop / distillery shop
# special cases for blue floor
: local colour = random_bazaar_colour()
: lfloorcol(colour)
: if colour == "blue" then
SUBST:   w = W
: end
#
MAP
xxxxxxxxxxxxxxxxxxxxxxxxxxxxxxxxxxxxxxxxxxxxxxxxxx
xxxxxxxxxxxxxxxxxxxxxxxxxxxxxxxxxxxxxxxxxxxxxxxxxx
xxxxxxxxxxxxxxxxxxxxxxxxxxxxxxxxxxxxxxxxxxxxxxxxxx
xxxxxxxxxxxxxxxxxxxxxxxxxxxxxxxxxxxxxxxxxxxxxxxxxx
xxxxxxxxxxxxxxxxxxxxxxxxxxxxxxxxxxxxxxxxxxxxxxxxxx
xxxxxxxxxxxxxxxxxxxxxxxxxxxxxxxxxxxxxxxxxxxxxxxxxx
xxxxxxxxxxxxxxxxxxxxxxxxxxxxxxxxxxxxxxxxxxxxxxxxxx
xxxxxxxxxxxxxxxxxxx.....X.....xxxxxxxxxxxxxxxxxxxx
xxxxxxxxxxxxxxxx.................xxxxxxxxxxxxxxxxx
xxxxxxxxxxxxx.......................xxxxxxxxxxxxxx
xxxxxxxxxxx......T......F......T......xxxxxxxxxxxx
xxxxxxxxxx.............................xxxxxxxxxxx
xxxxxxxxx...............................xxxxxxxxxx
xxxxxxxx..............aaaaa..............xxxxxxxxx
xxxxxxxx.....E.......awwwwwaa......A.....xxxxxxxxx
xxxxxxx............aawwwwwwwww............xxxxxxxx
xxxxxxx...........awwwwwWwwwwa............xxxxxxxx
xxxxxxx..........awwwww1WWwwwa............xxxxxxxx
xxxxxxxY.T........awwwwwwWWwwwa........T.Yxxxxxxxx
xxxxxxx............awwwwwwwwaX............xxxxxxxx
xxxxxxx.............aawwwwwwwwa...........xxxxxxxx
xxxxxxx...............aaaaaaaa............xxxxxxxx
xxxxxxxx.....D.....................B.....xxxxxxxxx
xxxxxxxx.................................xxxxxxxxx
xxxxxxxxx...............................xxxxxxxxxx
xxxxxxxxxx.............................xxxxxxxxxxx
xxxxxxxxxxx......T......C......T......xxxxxxxxxxxx
xxxxxxxxxxxxx.......................xxxxxxxxxxxxxx
xxxxxxxxxxxxxxxx.................xxxxxxxxxxxxxxxxx
xxxxxxxxxxxxxxxxxxx.....X.....xxxxxxxxxxxxxxxxxxxx
xxxxxxxxxxxxxxxxxxxxxxxxxxxxxxxxxxxxxxxxxxxxxxxxxx
xxxxxxxxxxxxxxxxxxxxxxxxxxxxxxxxxxxxxxxxxxxxxxxxxx
xxxxxxxxxxxxxxxxxxxxxxxxxxxxxxxxxxxxxxxxxxxxxxxxxx
xxxxxxxxxxxxxxxxxxxxxxxxxxxxxxxxxxxxxxxxxxxxxxxxxx
xxxxxxxxxxxxxxxxxxxxxxxxxxxxxxxxxxxxxxxxxxxxxxxxxx
xxxxxxxxxxxxxxxxxxxxxxxxxxxxxxxxxxxxxxxxxxxxxxxxxx
xxxxxxxxxxxxxxxxxxxxxxxxxxxxxxxxxxxxxxxxxxxxxxxxxx
ENDMAP

########################################
# bazaars in a row
# ~4 shops
NAME:    bazaar_short_row
TAGS:    bazaar no_rotate no_pool_fixup
ORIENT:  encompass
WEIGHT:  200
SHUFFLE: Aa/Bb/Cc/Dd/Ee/Ff
SHUFFLE: Aa/Zz, Bb/Yy, Cc/Rr, Dd/Ss
# two guaranteed shops, expected four shops
KFEAT:   A = any shop / antique weapon shop
KFEAT:   B = any shop / antique armour shop
KFEAT:   C = any shop / wand shop
KFEAT:   D = any shop / jewellery shop
KFEAT:   E = any shop / weapon shop / armour shop
KFEAT:   F = any shop / book shop / scroll shop
SUBST:   b=a, c=a, d=a, e=a, f=a, a=T
SUBST:   y=z, r=z, s=z, z=V, Y=Z, R=Z, S=Z
KFEAT:   Z = stone_arch
SHUFFLE: lw
# special cases for blue/red floor
: local colour = random_bazaar_colour()
: lfloorcol(colour)
: if colour == "red" then
SUBST: l = w
: else
: if colour == "blue" then
SUBST: w = l
: end
: end
#
SUBST:   w:wWx, l:lx
MAP
xxxxxxxxxxxxxxxxxxxxxxxxxxxxxxxxxxxxxxxxxxxxxxxxxxxxxxxxx
xxxxxxxxxxxxxxxxAxxxxxxxxxxxCxxxxxxxxxxxExxxxxxxxxxxxxxxx
xxx.....xxxxxxx...xxxxxxxxx...xxxxxxxxx...xxxxxxx.....xxx
xx..www..xxxxxx.a.xxxxxxxxx.c.xxxxxxxxx.e.xxxxxx..lll..xx
x<.wwwww..+...........+...........+...........+..lllll.>x
xx..www..xxxxxx.b.xxxxxxxxx.d.xxxxxxxxx.f.xxxxxx..lll..xx
xxx.....xxxxxxx...xxxxxxxxx...xxxxxxxxx...xxxxxxx.....xxx
xxxxxxxxxxxxxxxxBxxxxxxxxxxxDxxxxxxxxxxxFxxxxxxxxxxxxxxxx
xxxxxxxxxxxxxxxxxxxxxxxxxxxxxxxxxxxxxxxxxxxxxxxxxxxxxxxxx
ENDMAP

########################################
# bazaars in a row v2
# ~4.5 shops
NAME:    bazaar_long_row
TAGS:    bazaar no_rotate
ORIENT:  encompass
WEIGHT:  200
SHUFFLE: Aa/Bb/Cc/Dd/Ee/Ff/Gg/Hh
SHUFFLE: Aa/Zz, Bb/Yy, Cc/Rr, Dd/Ss, Ee/Jj, Ff/Kk
# two guaranteed shops, expected five shops
SUBST:   B=A, C=A, D=A, E=A, F=A, G=A, H=A
SUBST:   b=a, c=a, d=a, e=a, f=a, g=a, h=a
SUBST:   Y=Z, R=Z, S=Z, J=Z, K=Z, M=Z
SUBST:   y=z, r=z, s=z, j=z, k=z, m=z
KFEAT:   A = any shop
KFEAT:   Z = stone_arch
SUBST:   a=T, z=V
SHUFFLE: lw
# special cases for blue/red floor
: local colour = random_bazaar_colour()
: lfloorcol(colour)
: if colour == "red" then
SUBST: l = w
: else
: if colour == "blue" then
SUBST: w = l
: end
: end
#
SUBST:   w:wWx, l:lx
MAP
xxxxxxxxxxxxxxxxxxxxxxxxxxxxxxxxxxxxxxxxxxxxxxxxxxxxxxxxxxxxxxxxxxxxx
xxxxxxxxxxxxxxxxAxxxxxxxxxxxCxxxxxxxxxxxExxxxxxxxxxxGxxxxxxxxxxxxxxxx
xxx.....xxxxxxx...xxxxxxxxx...xxxxxxxxx...xxxxxxxxx...xxxxxxx.....xxx
xx..www..xxxxxx.a.xxxxxxxxx.c.xxxxxxxxx.e.xxxxxxxxx.g.xxxxxx..lll..xx
x<.wwwww..+...........+...........+...........+...........+..lllll.>x
xx..www..xxxxxx.b.xxxxxxxxx.d.xxxxxxxxx.f.xxxxxxxxx.h.xxxxxx..lll..xx
xx......xxxxxxx...xxxxxxxxx...xxxxxxxxx...xxxxxxxxx...xxxxxxx.....xxx
xxxxxxxxxxxxxxxxBxxxxxxxxxxxDxxxxxxxxxxxFxxxxxxxxxxxHxxxxxxxxxxxxxxxx
xxxxxxxxxxxxxxxxxxxxxxxxxxxxxxxxxxxxxxxxxxxxxxxxxxxxxxxxxxxxxxxxxxxxx
ENDMAP

NAME:    bazaar_jpeg_circle_common
WEIGHT:  200
TAGS:    bazaar no_rotate
ORIENT:  encompass
KFEAT:   A = any shop / antique armour shop
KFEAT:   B = any shop / antique weapon shop
KFEAT:   C = any shop / jewellery shop
KFEAT:   D = any shop / book shop
MAP
xxxxxxxxxxxxxxxxxxxxxxxxxxxxxxxxxxx
xxxxxxxxxxxxxxxxxxxxxxxxxxxxxxxxxxx
xxxxxxxxxxxxxxxx...xxxxxxxxxxxxxxxx
xxxxxxxxxxxxxxx.....xxxxxxxxxxxxxxx
xxxxxxxxxxxxxxx..D..xxxxxxxxxxxxxxx
xxxxxxxxxx....+.....+....xxxxxxxxxx
xxxxxxx....xxxxx...xxxxx....xxxxxxx
xxxxxx..xxxxxxxxxxxxxxxxxxx..xxxxxx
xxxxx..xxxxxxxxxx>xxxxxxxxxx..xxxxx
xxxxx+xxxxxxxxxx...xxxxxxxxxx+xxxxx
xxx...xxxxxxxx.......xxxxxxxx...xxx
xx.....xxxxxx.........xxxxxx.....xx
xx..A..xxxxxT....<....Txxxxx..B..xx
xx.....xxxxxx.........xxxxxx.....xx
xxx...xxxxxxxx.......xxxxxxxx...xxx
xxxxx+xxxxxxxxxx...xxxxxxxxxx+xxxxx
xxxxx..xxxxxxxxxx+xxxxxxxxxx..xxxxx
xxxxxx..xxxxxxxxx+xxxxxxxxx..xxxxxx
xxxxxxx....xxxxx...xxxxx....xxxxxxx
xxxxxxxxxx....+.....+....xxxxxxxxxx
xxxxxxxxxxxxxxx..C..xxxxxxxxxxxxxxx
xxxxxxxxxxxxxxx.....xxxxxxxxxxxxxxx
xxxxxxxxxxxxxxxx...xxxxxxxxxxxxxxxx
xxxxxxxxxxxxxxxxxxxxxxxxxxxxxxxxxxx
xxxxxxxxxxxxxxxxxxxxxxxxxxxxxxxxxxx
ENDMAP

# 2 good shops or 3 shops
NAME:    bazaar_jpeg_cross
TAGS:    bazaar no_rotate
WEIGHT:  200
ORIENT:  encompass
SHUFFLE: ABCD
: if crawl.coinflip() then
SUBST:   A = <, B = >
KFEAT:   C = jewellery shop / wand shop
KFEAT:   D = antique armour shop / book shop
: else
SUBST:   T = <, A = >
KFEAT:   B = antique weapon shop
KFEAT:   C = antique armour shop
KFEAT:   D = general shop / distillery shop
:end
: if crawl.coinflip() then
SUBST:   ' = .
SUBST:   G : G.
: else
SUBST:   ' = x
SUBST:   G = .
:end
MAP
xxxxxxxxxxxxxxxxxxxxxxxxxxxxxxx
xxxxxxxxxxxxxx...xxxxxxxxxxxxxx
xxxxxxxxxxxx.......xxxxxxxxxxxx
xxxxxxxxxxx....A....xxxxxxxxxxx
xxxxxxxxxxxx.......xxxxxxxxxxxx
xxxxxxxxxxxxxx...xxxxxxxxxxxxxx
xxxxxxxxxxxxxx...xxxxxxxxxxxxxx
xxxx...xxxxxxx...xxxxxxx...xxxx
xx......xxxx''.G.''xxxx......xx
x....B.......G.T.G.......D....x
xx......xxxx''.G.''xxxx......xx
xxxx...xxxxxxx...xxxxxxx...xxxx
xxxxxxxxxxxxxx...xxxxxxxxxxxxxx
xxxxxxxxxxxxxx...xxxxxxxxxxxxxx
xxxxxxxxxxxx.......xxxxxxxxxxxx
xxxxxxxxxxx....C....xxxxxxxxxxx
xxxxxxxxxxxx.......xxxxxxxxxxxx
xxxxxxxxxxxxxx...xxxxxxxxxxxxxx
xxxxxxxxxxxxxxxxxxxxxxxxxxxxxxx
ENDMAP

NAME:      bazaar_minmay_generic_island
TAGS:      bazaar no_rotate
ORIENT:    encompass
WEIGHT:    200
SUBST:     w : wl
SHUFFLE:   Aa/Bb/Cc/Dd, Cc/Ee, Dd/Ff
COLOUR:    EeFf = yellow
SUBST:     ab = !, AB = ., cd = !, CD = ., EeFf = $
KFEAT:     ! = any shop
KFEAT:     ? = any shop / T
LFLOORCOL: blue
MAP
xxxxxxxxxxxxxxxxxxxxxxxxxxxxxxxxxxxxxxxxxxxxxxx
xxxxxxxxxxxxxxxwwwwwwwwwwwwwwwwwxxxxxxxxxxxxxxx
xxxxxxxxxxxxxxwwwwwwwwwwwwwwwwwwwxxxxxxxxxxxxxx
xxxxxxxxxxxxxwwwwwwwwwwwwwwwwwwwwwxxxxxxxxxxxxx
xxxxxxxxxxxxwwwwwwwwwwwwwwwwwwwwwwwxxxxxxxxxxxx
xxxxxxxxxxxwwwwwwwwwwwwwwwwwwwwwwwwwxxxxxxxxxxx
xxxxxxxxxxwwwwwwwwwwwwwwwwwwwwwwwwwwwxxxxxxxxxx
xxxxxxxxxwwwwwwwwwwwwwwwwwwwwwwwwwwwwwxxxxxxxxx
xxxxxxxxwwwwwwwwwwwwwwwwwwwwwwwwwwwwwwwxxxxxxxx
xxxxxxxwwwwwwwwwwwwwwwwwwwwwwwwwwwwwwwwwxxxxxxx
xxxxxxwwwwwwwwwwwwwwwwwwwwwwwwwwwwwwwwwwwxxxxxx
xxxxxwwwwwwwwwwwwwwwwwwwwwwwwwwwwwwwwwwwwwxxxxx
xxxxwwwwwwwwwwwwwwwwwwwwwwwwwwwwwwwwwwwwwwwxxxx
xxxwwwwwwwwwwwwwwwwwwwwwwwwwwwwwwwwwwwwwwwwwxxx
xxwwwwwwwwwwwwwwwwwwwwwwwwwwwwwwwwwwwwwwwwwwwxx
xwwwwwwwwwwwwwwwwwwnnnnnnnnnwwwwwwwwwwwwwwwwwwx
xwwwwwwwwwwwwwwwwwnn.......nnwwwwwwwwwwwwwwwwwx
xwwwwwwwwwwwwwwwwnn....!....nnwwwwwwwwwwwwwwwwx
xwwwwwwwwwwwwwwwnn...........nnwwwwwwwwwwwwwwwx
xwwwwwwwwwwwwwwnn..AAA...BBB..nnwwwwwwwwwwwwwwx
xwwwwwwwwwwwwwwn...AaA...BbB...nwwwwwwwwwwwwwwx
xwwwwwwwwwwwwwwn...AAA...BBB...nwwwwwwwwwwwwwwx
xwwwwwwwwwwwwwwn.............<.nwwwwwwwwwwwwwwx
xwwwwwwwwwwwwwwn.>.............nwwwwwwwwwwwwwwx
xwwwwwwwwwwwwwwn...CCC...DDD...nwwwwwwwwwwwwwwx
xwwwwwwwwwwwwwwn...CcC...DdD...nwwwwwwwwwwwwwwx
xwwwwwwwwwwwwwwnn..CCC...DDD..nnwwwwwwwwwwwwwwx
xwwwwwwwwwwwwwwwnn...........nnwwwwwwwwwwwwwwwx
xwwwwwwwwwwwwwwwwnn....!....nnwwwwwwwwwwwwwwwwx
xwwwwwwwwwwwwwwwwwnn.......nnwwwwwwwwwwwwwwwwwx
xwwwwwwwwwwwwwwwwwwnnnnnnnnnwwwwwwwwwwwwwwwwwwx
xxwwwwwwwwwwwwwwwwwwwwwwwwwwwwwwwwwwwwwwwwwwwxx
xxxwwwwwwwwwwwwwwwwwwwwwwwwwwwwwwwwwwwwwwwwwxxx
xxxxwwwwwwwwwwwwwwwwwwwwwwwwwwwwwwwwwwwwwwwxxxx
xxxxxwwwwwwwwwwwwwwwwwwwwwwwwwwwwwwwwwwwwwxxxxx
xxxxxxwwwwwwwwwwwwwwwwwwwwwwwwwwwwwwwwwwwxxxxxx
xxxxxxxwwwwwwwwwwwwwwwwwwwwwwwwwwwwwwwwwxxxxxxx
xxxxxxxxwwwwwwwwwwwwwwwwwwwwwwwwwwwwwwwxxxxxxxx
xxxxxxxxxwwwwwwwwwwwwwwwwwwwwwwwwwwwwwxxxxxxxxx
xxxxxxxxxxwwwwwwwwwwwwwwwwwwwwwwwwwwwxxxxxxxxxx
xxxxxxxxxxxwwwwwwwwwwwwwwwwwwwwwwwwwxxxxxxxxxxx
xxxxxxxxxxxxwwwwwwwwwwwwwwwwwwwwwwwxxxxxxxxxxxx
xxxxxxxxxxxxxwwwwwwwwwwwwwwwwwwwwwxxxxxxxxxxxxx
xxxxxxxxxxxxxxwwwwwwwwwwwwwwwwwwwxxxxxxxxxxxxxx
xxxxxxxxxxxxxxxwwwwwwwwwwwwwwwwwxxxxxxxxxxxxxxx
xxxxxxxxxxxxxxxxxxxxxxxxxxxxxxxxxxxxxxxxxxxxxxx
ENDMAP

NAME:    bazaar_minmay_row
TAGS:    bazaar no_rotate
ORIENT:  encompass
WEIGHT:  200
SHUFFLE: T? / AB
SUBST:   A = !, B = T
KFEAT:   ! = any shop
KFEAT:   ? = any shop / T
SUBST:   T : Tc
MAP
       xxxxx
       x...x
       x.<.x
    xxxx...xxxx
  xxx.........xxx
 xx......c......xx
 x...............x
xx..c.........c..xx
x.................x
x.T.?.!.?.?.!.?.T.x
x.................x
xx..c.........c..xx
 x...............x
 xx......c......xx
  xxx.........xxx
    xxxx...xxxx
       x.>.x
       x...x
       xxxxx
ENDMAP

NAME:   bazaar_minmay_cross
TAGS:   bazaar no_rotate
ORIENT: encompass
WEIGHT: 200
KFEAT:  ! = any shop
SUBST:  T = TU
MAP
        xxxxx
        x...x
        x.!.x
        x...x
xxxxxxxxx...xxxxxxxxx
x...x...........x...x
x.>.+.!...T...!.+.<.x
x...x...........x...x
xxxxxxxxx...xxxxxxxxx
        x...x
        x.!.x
        x...x
        xxxxx
ENDMAP

##########################################################################
# Rare maps (weights 50-100)
##########################################################################

# 4 random shops
NAME:   bazaar_general_marketplace
TAGS:   bazaar no_rotate
WEIGHT: 50
ORIENT: encompass
KFEAT:  A = any shop
MAP
xxxxxxxxxxxxxxx
xxxxxxx>xxxxxxx
xxxxxx...xxxxxx
xxxxx.....xxxxx
xxxx...A...xxxx
xxx.........xxx
xx...........xx
x<..A.....A..>x
xx...........xx
xxx.........xxx
xxxx...A...xxxx
xxxxx.....xxxxx
xxxxxx...xxxxxx
xxxxxxx>xxxxxxx
xxxxxxxxxxxxxxx
ENDMAP

# 3 weapon/armour shops, potentially antique
NAME:    bazaar_outfitter
TAGS:    bazaar
ORIENT:  encompass
WEIGHT:  50
KFEAT:   A = any shop
SHUFFLE: ABC, de
KFEAT:   A = weapon shop / armour shop
KFEAT:   B = antique weapon shop / weapon shop
KFEAT:   C = antique armour shop / armour shop
ITEM:    any weapon / w:2 good_item any weapon
ITEM:    any armour / w:2 good_item any armour
MAP
xxxxxxxxx
xxxx>xxxx
xx.....xx
x.......x
x.AdBeC.x
x.......x
xx.....xx
xxxx<xxxx
xxxxxxxxx
ENDMAP

# 4 random shops
NAME:    bazaar_jpeg_oval
TAGS:    bazaar no_rotate
WEIGHT:  50
ORIENT:  encompass
SUBST:   A = TVBG
KFEAT:   B = any shop
MAP
xxxxxxxxxxxxx
xxxB.....Bxxx
xx.........xx
x<....A....>x
xx.........xx
xxxB.....Bxxx
xxxxxxxxxxxxx
ENDMAP

# 2 shops, some items.
NAME:    bazaar_mystics
<<<<<<< HEAD
TAGS:    bazaar no_pool_fixup
WEIGHT:  5
=======
TAGS:    bazaar
WEIGHT:  50
>>>>>>> 05346969
ORIENT:  encompass
SUBST:   w : wlx
SHUFFLE: AB, def
KFEAT:   A = scroll shop / book shop / book shop
KFEAT:   B = jewellery shop
ITEM:    any jewellery / good_item any jewellery
ITEM:    any book / good_item any book, any magical staff
SUBST:   d=.d, e=.e, f=.f
# special cases for blue/red floor
: local colour = random_bazaar_colour()
: lfloorcol(colour)
: if colour == "red" then
SUBST: l = w
: else
: if colour == "blue" then
SUBST: w = l
: end
: end
#
MAP
xxxxxxxxxxxxxxxxxxxxxxxx
xxxxxxxxxxxxxwwwwwxxxxxx
xxxxxxxxxxwwww...wwwxxxx
xwwwwwwwwww....A...wwxxx
xw<......d+....e....+f>x
xwwwwwwwwww....B...wwxxx
xxxxxxxxxxwwww...wwwxxxx
xxxxxxxxxxxxxwwwwwxxxxxx
xxxxxxxxxxxxxxxxxxxxxxxx
ENDMAP

# 2 wand shops, 2 potion shops
NAME:    dpeg_bazaar_wands
<<<<<<< HEAD
TAGS:    bazaar no_rotate no_pool_fixup
WEIGHT:  5
=======
TAGS:    bazaar no_rotate
WEIGHT:  50
>>>>>>> 05346969
ORIENT:  encompass
KFEAT:   A = wand shop
KFEAT:   B = distillery shop
ITEM:    any wand, ring of levitation
SHUFFLE: leAB/wdBA
# special cases for blue/red floor
: local colour = random_bazaar_colour()
: lfloorcol(colour)
: if colour == "red" then
SUBST: l = w
: else
: if colour == "blue" then
SUBST: w = l
: end
: end
#
MAP
xxxxxxxxxxxxxxxxxxxxxxxxxxxxxxxxx
xxxxxxxxxx......>......xxxxxxxxxx
xxxx.........................xxxx
xx.....l.................l.....xx
xx......l...............l.......x
xl....A.ll.............ll.A....lx
xl......l...............l......lx
xll...........................llx
xllll.......................llllx
xlllllll.................lllllllx
xllllllllllll.......llllllllllllx
xlllllllllllllllllllllllllllllllx
x...lllllllllllllllllllllllll...x
x........lllllllllllllll........x
x............lllllll............x
x..............lll..............x
xxxxx.......................xxxxx
x...x.......................x...x
x.B.+.......................+.B.x
x...x..........<e>..........x...x
xxxxxxxxxxxxxxxxxxxxxxxxxxxxxxxxx
ENDMAP

# 5 shops, total weight of jpeg's rare circle vaults is 50
NAME:    bazaar_jpeg_circle_rare_1
WEIGHT:  10
TAGS:    bazaar no_rotate
ORIENT:  encompass
SHUFFLE: ABCD, EFGH
SUBST:   H=>, A=T, B=T
KFEAT:   CDEFG = any shop
MAP
xxxxxxxxxxxxxxxxxxxxxxxxxxxxxxxxxxx
xx...xxxxxxxxxxxxxxxxxxxxxxxxx...xx
x.....xxxxxxxxxx...xxxxxxxxxx.....x
x..E..+.......+.....+.......+..H..x
x.....xxxxxxxxx..D..xxxxxxxxx.....x
xx...xxxxx....+.....+....xxxxx...xx
xxx+xxx....xxxxx...xxxxx....xxx+xxx
xxx.xx..xxxxxxxxx+xxxxxxxxx..xx.xxx
xxx.x..xxxxxxxxxx+xxxxxxxxxx..x.xxx
xxx+x+xxxxxxxxxx...xxxxxxxxxx+x+xxx
xxx...xxxxxxxx.......xxxxxxxx...xxx
xx.....xxxxxx.........xxxxxx.....xx
xx..A..xxxxxT....<....Txxxxx..B..xx
xx.....xxxxxx.........xxxxxx.....xx
xxx...xxxxxxxx.......xxxxxxxx...xxx
xxx+x+xxxxxxxxxx...xxxxxxxxxx+x+xxx
xxx.x..xxxxxxxxxx+xxxxxxxxxx..x.xxx
xxx.xx..xxxxxxxxx+xxxxxxxxx..xx.xxx
xxx+xxx....xxxxx...xxxxx....xxx+xxx
xx...xxxxx....+.....+....xxxxx...xx
x.....xxxxxxxxx..C..xxxxxxxxx.....x
x..G..+.......+.....+.......+..F..x
x.....xxxxxxxxxx...xxxxxxxxxx.....x
xx...xxxxxxxxxxxxxxxxxxxxxxxxx...xx
xxxxxxxxxxxxxxxxxxxxxxxxxxxxxxxxxxx
ENDMAP

NAME:    bazaar_jpeg_circle_rare_2
WEIGHT:  10
TAGS:    bazaar no_rotate
ORIENT:  encompass
SHUFFLE: EFGH
SUBST:   H=>, D=T, C=T
KFEAT:   ABEFG = any shop
MAP
xxxxxxxxxxxxxxxxxxxxxxxxxxxxxxxxxxx
xx...xxxxxxxxxxxxxxxxxxxxxxxxx...xx
x.....xxxxxxxxxx...xxxxxxxxxx.....x
x..H..xxxxxxxxx.....xxxxxxxxx..E..x
x.....xxxxxxxxx..D..xxxxxxxxx.....x
xx...xxxxx....+.....+....xxxxx...xx
xxx+xxx....xxxxx...xxxxx....xxx+xxx
xxx.xx..xxxxxxxxx+xxxxxxxxx..xx.xxx
xxx.x..xxxxxxxxxx+xxxxxxxxxx..x.xxx
xxx+x+xxxxxxxxxx...xxxxxxxxxx+x+xxx
xxx...xxxxxxxx.......xxxxxxxx...xxx
xx.....xxxxxx.........xxxxxx.....xx
xx..A..xxxxxT....<....Txxxxx..B..xx
xx.....xxxxxx.........xxxxxx.....xx
xxx...xxxxxxxx.......xxxxxxxx...xxx
xxx+x+xxxxxxxxxx...xxxxxxxxxx+x+xxx
xxx.x..xxxxxxxxxx+xxxxxxxxxx..x.xxx
xxx.xx..xxxxxxxxx+xxxxxxxxx..xx.xxx
xxx+xxx....xxxxx...xxxxx....xxx+xxx
xx...xxxxx....+.....+....xxxxx...xx
x.....xxxxxxxxx..C..xxxxxxxxx.....x
x..G..xxxxxxxxx.....xxxxxxxxx..F..x
x.....xxxxxxxxxx...xxxxxxxxxx.....x
xx...xxxxxxxxxxxxxxxxxxxxxxxxx...xx
xxxxxxxxxxxxxxxxxxxxxxxxxxxxxxxxxxx
ENDMAP

NAME:    bazaar_jpeg_circle_rare_3
WEIGHT:  10
TAGS:    bazaar no_rotate
ORIENT:  encompass
SHUFFLE: EFGH
SUBST:   A=>, D=T, C=T
KFEAT:   BHEFG = any shop
MAP
xxxxxxxxxxxxxxxxxxxxxxxxxxxxxxxxxxx
xx...xxxxxxxxxxxxxxxxxxxxxxxxx...xx
x.....xxxxxxxxxx...xxxxxxxxxx.....x
x..H..+.......+.....+.......+..E..x
x.....xxxxxxxxx..D..xxxxxxxxx.....x
xx...xxxxxxxxxx.....xxxxxxxxxx...xx
xxx+xxxxxxxxxxxx...xxxxxxxxxxxx+xxx
xxx.xxxxxxxxxxxxx+xxxxxxxxxxxxx.xxx
xxx.xxxxxxxxxxxxx+xxxxxxxxxxxxx.xxx
xxx+xxxxxxxxxxxx...xxxxxxxxxxxx+xxx
xxx...xxxxxxxx.......xxxxxxxx...xxx
xx.....xxxxxx.........xxxxxx.....xx
xx..A..xxxxxT....<....Txxxxx..B..xx
xx.....xxxxxx.........xxxxxx.....xx
xxx...xxxxxxxx.......xxxxxxxx...xxx
xxx+xxxxxxxxxxxx...xxxxxxxxxxxx+xxx
xxx.xxxxxxxxxxxxx+xxxxxxxxxxxxx.xxx
xxx.xxxxxxxxxxxxx+xxxxxxxxxxxxx.xxx
xxx+xxxxxxxxxxxx...xxxxxxxxxxxx+xxx
xx...xxxxxxxxxx.....xxxxxxxxxx...xx
x.....xxxxxxxxx..C..xxxxxxxxx.....x
x..G..+.......+.....+.......+..F..x
x.....xxxxxxxxxx...xxxxxxxxxx.....x
xx...xxxxxxxxxxxxxxxxxxxxxxxxx...xx
xxxxxxxxxxxxxxxxxxxxxxxxxxxxxxxxxxx
ENDMAP

NAME:    bazaar_jpeg_circle_rare_4
WEIGHT:  10
TAGS:    bazaar no_rotate
ORIENT:  encompass
SHUFFLE: ABCDEF
KFEAT:   ABCDE = any shop
SUBST:   F = T
MAP
xxxxxxxxxxxxxxxxxxxxxxxxxxxxxxxxxxx
xx...xxxxxxxxxxxxxxxxxxxxxxxxx...xx
x.....xxxxxxxxxx...xxxxxxxxxx.....x
x..C..+.......+.....xxxxxxxxx..T..x
x.....xxxxxxxxx..D..xxxxxxxxx.....x
xx...xxxxxxxxxx.....xxxxxxxxxx...xx
xxx+xxxxxx.xxxxx...xxxxxxxxxxxx+xxx
xxx.xxxxxxxxxxxxx+xxxxxxxxxxxxx.xxx
xxx.xxxxxxxxxxxxx+xxxxxxxxxxxxx.xxx
xxx+xxxxxxxxxxxx...xxxxxxxxxxxx+xxx
xxx...xxxxxxxx.......xxxxxxxx...xxx
xx.....xxxxxx.........xxxxxx.....xx
xx..A..xxxxxT....<....Txxxxx..>..xx
xx.....xxxxxx.........xxxxxx.....xx
xxx...xxxxxxxx.......xxxxxxxx...xxx
xxx+xxxxxxxxxxxx...xxxxxxxxxxxx+xxx
xxx.xxxxxxxxxxxxxTxxxxxxxxxxxxx.xxx
xxx.xxxxxxxxxxxxxxxxxxxxxxxxxxx.xxx
xxx+xxxxxx.xxxxx...xxxxxxxxxxxx+xxx
xx...xxxxxxxxxx.....xxxxxxxxxx...xx
x.....xxxxxxxxx..E..xxxxxxxxx.....x
x..T..+.......+.....+.......+..B..x
x.....xxxxxxxxxx...xxxxxxxxxx.....x
xx...xxxxxxxxxxxxxxxxxxxxxxxxx...xx
xxxxxxxxxxxxxxxxxxxxxxxxxxxxxxxxxxx
ENDMAP

NAME:    bazaar_jpeg_circle_rare_5
WEIGHT:  10
TAGS:    bazaar no_rotate
ORIENT:  encompass
KFEAT:   CDEFG = any shop
MAP
xxxxxxxxxxxxxxxxxxxxxxxxxxxxxxxxxxx
xx...xxxxxxxxxxxxxxxxxxxxxxxxx...xx
x.....xxxxxxxxxx...xxxxxxxxxx.....x
x..>..+.......+.....+.......+..E..x
x.....xxxxxxxxx..D..xxxxxxxxx.....x
xx...xxxxx....+.....+....xxxxx...xx
xxxxxxx....xxxxx...xxxxx....xxxxxxx
xxxxxx..xxxxxxxxxxxxxxxxxxx..xxxxxx
xxxxx..xxxxxxxxxxTxxxxxxxxxx..xxxxx
xxxxx+xxxxxxxxxx...xxxxxxxxxx+xxxxx
xxx...xxxxxxxx.......xxxxxxxx...xxx
xx.....xxxxxx.........xxxxxx.....xx
xx..T..+....+....<....+....+..T..xx
xx.....xxxxxx.........xxxxxx.....xx
xxx...xxxxxxxx.......xxxxxxxx...xxx
xxx+x+xxxxxxxxxx...xxxxxxxxxx+x+xxx
xxx.x..xxxxxxxxxxTxxxxxxxxxx..x.xxx
xxx.xx..xxxxxxxxxxxxxxxxxxx..xx.xxx
xxx+xxx....xxxxx...xxxxx....xxx+xxx
xx...xxxxx....+.....+....xxxxx...xx
x.....xxxxxxxxx..C..xxxxxxxxx.....x
x..G..xxxxxxxxx.....xxxxxxxxx..F..x
x.....xxxxxxxxxx...xxxxxxxxxx.....x
xx...xxxxxxxxxxxxxxxxxxxxxxxxx...xx
xxxxxxxxxxxxxxxxxxxxxxxxxxxxxxxxxxx
ENDMAP

# 4 shops
NAME:    bazaar_jpeg_honeycomb
WEIGHT:  100
TAGS:    bazaar no_rotate
ORIENT:  encompass
MONS:    plant
SHUFFLE: ABCDEF
SUBST:   A = >, B = >
SUBST:   . = .:1000 $
SUBST:   K = T:20 1 .:5
KFEAT:   C = any shop / distillery shop
KFEAT:   D = any shop / wand shop / food shop
KFEAT:   E = any shop / weapon shop / armour shop
KFEAT:   F = any shop / book shop / scroll shop
MAP
xxxxxxxxxxxxxxxxxxxxxxxxxxxxxxxxxxx
xxxxxxxxxxxxxxxxxxxxxxxxxxxxxxxxxxx
xxxxxxxxxxxxxxK.....Kxxxxxxxxxxxxxx
xxxxxxxxxxxxx.........xxxxxxxxxxxxx
xxxxxxxxxxxx.....B.....xxxxxxxxxxxx
xxxxxx....Kxx.........xxK....xxxxxx
xxxx........xx.......xx........xxxx
xxxK....A....xxxx+xxxx....C....Kxxx
xxxx........xxK.....Kxx........xxxx
xxxxx.....Kxx.........xxK....xxxxxx
xxxxxxx....+.....<.....+....xxxxxxx
xxxxx.....Kxx.........xxK....xxxxxx
xxxx........xxK.....Kxx........xxxx
xxxK....F....xxxx+xxxx....D....Kxxx
xxxx........xx.......xx........xxxx
xxxxxx....Kxx.........xxK....xxxxxx
xxxxxxxxxxxx.....E.....xxxxxxxxxxxx
xxxxxxxxxxxxx.........xxxxxxxxxxxxx
xxxxxxxxxxxxxxK.....Kxxxxxxxxxxxxxx
xxxxxxxxxxxxxxxxxxxxxxxxxxxxxxxxxxx
xxxxxxxxxxxxxxxxxxxxxxxxxxxxxxxxxxx
ENDMAP

# 4 shops
NAME:    bazaar_jpeg_ribbon
<<<<<<< HEAD
TAGS:    bazaar no_rotate no_pool_fixup
=======
WEIGHT:  100
TAGS:    bazaar no_rotate
>>>>>>> 05346969
ORIENT:  encompass
SHUFFLE: zZ
SUBST:   z = ., Z = w
SHUFFLE: wl, ABCD
# special cases for blue/red floor
: local colour = random_bazaar_colour()
: lfloorcol(colour)
: if colour == "red" then
SUBST: l = w
: else
: if colour == "blue" then
SUBST: w = l
: end
: end
#
SHUFFLE: AX
SUBST:   X = <, A = >
SUBST:   B : T G
KFEAT:   C = any shop
KFEAT:   D = weapon shop / book shop / jewellery shop
MAP
xxxxxxxxxxxxxxxxxxxxxxxxxxxxxxxxxxxxxxxxx
x.xxxxxxxxxxxxxxxxxx.xxxxxxxxxxxxxxxxxx.x
x....xxxxxxxxxxxxxx...xxxxxxxxxxxxxx....x
x..A..xxxxxxxxxxx.......xxxxxxxxxxx..A..x
x......xxxxxxxxx....B....xxxxxxxxx......x
xx......xxxxxx.............xxxxxx......xx
xxx......xxxx.....wwZww.....xxxx......xxx
xxxx.............ww...ww.............xxxx
xxxxx......D.....w..X..z.....D......xxxxx
xxxx.............ww...ww.............xxxx
xxx......xxxx.....wwwww.....xxxx......xxx
xx......xxxxxx.............xxxxxx......xx
x......xxxxxxxxx....B....xxxxxxxxx......x
x..C..xxxxxxxxxxx.......xxxxxxxxxxx..C..x
x....xxxxxxxxxxxxxx...xxxxxxxxxxxxxx....x
x.xxxxxxxxxxxxxxxxxx.xxxxxxxxxxxxxxxxxx.x
xxxxxxxxxxxxxxxxxxxxxxxxxxxxxxxxxxxxxxxxx
ENDMAP

# 5 shops, total weight of jpeg's nineroom vaults is 50
NAME:    bazaar_jpeg_ninerooms_1
TAGS:    bazaar no_rotate
WEIGHT:  10
ORIENT:  encompass
SUBST:   k : . x
NSUBST:  A = 2=T:30 V / *:C
NSUBST:  B = 1:< / >
KFEAT:   C = any shop
MAP
xxxxxxxxxxxxxxxxxxxxxxxxxxxxxxxxxxxxxxxxxxxxxxx
xk.......kxxxxxxxxxk.......kxxxxxxxxxk.......kx
x.........xxxxxxxxx....A....xxxxxxxxx.........x
x....A....+.........................+....A....x
xk.......kxxxxxxxxxk.......kxxxxxxxxxk.......kx
xxxxx+xxxxxxxxxxxxxxxxxxxxxxxxxxxxxxxxxxx+xxxxx
xxxxx.xxxxxxxxxxxxxxxxxxxxxxxxxxxxxxxxxxx.xxxxx
xxxxx.xxxxxxxxxxxxxxxxxxxxxxxxxxxxxxxxxxx.xxxxx
xxxxx.xxxxxxxxxxxxxxxxxxxxxxxxxxxxxxxxxxx.xxxxx
xxxxx.xxxxxxxxxxxxxxxxxxxxxxxxxxxxxxxxxxx.xxxxx
xk.......kxxxxxxxxxk.......kxxxxxxxxxk.......kx
x.........xxxxxxxxx.........xxxxxxxxx.........x
x....A............+....B....xxxxxxxxx....A....x
x.........xxxxxxxxx.........xxxxxxxxx.........x
xk.......kxxxxxxxxxk.......kxxxxxxxxxk.......kx
xxxxxxxxxxxxxxxxxxxxxxxxxxxxxxxxxxxxxxxxx.xxxxx
xxxxxxxxxxxxxxxxxxxxxxxxxxxxxxxxxxxxxxxxx.xxxxx
xxxxxxxxxxxxxxxxxxxxxxxxxxxxxxxxxxxxxxxxx.xxxxx
xxxxxxxxxxxxxxxxxxxxxxxxxxxxxxxxxxxxxxxxx.xxxxx
xxxxxxxxxxxxxxxxxxxxxxxxxxxxxxxxxxxxxxxxx+xxxxx
xk.......kxxxxxxxxxk.......kxxxxxxxxxk.......kx
x....B....+.........................+....A....x
x.........xxxxxxxxx....A....xxxxxxxxx.........x
xk.......kxxxxxxxxxk.......kxxxxxxxxxk.......kx
xxxxxxxxxxxxxxxxxxxxxxxxxxxxxxxxxxxxxxxxxxxxxxx
ENDMAP

NAME:    bazaar_jpeg_ninerooms_2
TAGS:    bazaar no_rotate
WEIGHT:  10
ORIENT:  encompass
SUBST:   k : . x
NSUBST:  A = 2=T:30 V / *:C
NSUBST:  B = 1:< / >
KFEAT:   C = any shop
MAP
xxxxxxxxxxxxxxxxxxxxxxxxxxxxxxxxxxxxxxxxxxxxxxx
xk.......kxxxxxxxxxk.......kxxxxxxxxxk.......kx
x....B....xxxxxxxxx.........xxxxxxxxx....A....x
x.........xxxxxxxxx....A............+.........x
xk.......kxxxxxxxxxk.......kxxxxxxxxxk.......kx
xxxxx+xxxxxxxxxxxxxxxxx.xxxxxxxxxxxxxxxxx+xxxxx
xxxxx.xxxxxxxxxxxxxxxxx.xxxxxxxxxxxxxxxxx.xxxxx
xxxxx.xxxxxxxxxxxxxxxxx.xxxxxxxxxxxxxxxxx.xxxxx
xxxxx.xxxxxxxxxxxxxxxxx.xxxxxxxxxxxxxxxxx.xxxxx
xxxxx.xxxxxxxxxxxxxxxxx+xxxxxxxxxxxxxxxxx.xxxxx
xk.......kxxxxxxxxxk.......kxxxxxxxxxk.......kx
x.........xxxxxxxxx.........xxxxxxxxx.........x
x....A....xxxxxxxxx....B....xxxxxxxxx....A....x
x.........xxxxxxxxx.........xxxxxxxxx.........x
xk.......kxxxxxxxxxk.......kxxxxxxxxxk.......kx
xxxxx.xxxxxxxxxxxxxxxxxxxxxxxxxxxxxxxxxxx.xxxxx
xxxxx.xxxxxxxxxxxxxxxxxxxxxxxxxxxxxxxxxxx.xxxxx
xxxxx.xxxxxxxxxxxxxxxxxxxxxxxxxxxxxxxxxxx.xxxxx
xxxxx.xxxxxxxxxxxxxxxxxxxxxxxxxxxxxxxxxxx.xxxxx
xxxxx+xxxxxxxxxxxxxxxxxxxxxxxxxxxxxxxxxxx+xxxxx
xk.......kxxxxxxxxxk.......kxxxxxxxxxk.......kx
x.........+............A............+.........x
x....A....xxxxxxxxx.........xxxxxxxxx....A....x
xk.......kxxxxxxxxxk.......kxxxxxxxxxk.......kx
xxxxxxxxxxxxxxxxxxxxxxxxxxxxxxxxxxxxxxxxxxxxxxx
ENDMAP

NAME:    bazaar_jpeg_ninerooms_3
TAGS:    bazaar no_rotate
WEIGHT:  10
ORIENT:  encompass
SUBST:   z = .:50 +
SUBST:   k : . x
NSUBST:  A = 1:< / 1=<TC / 2=T:30 V / *:C
NSUBST:  B = 1:> / 1=C>
KFEAT:   C = any shop
MAP
xxxxxxxxxxxxxxxxxxxxxxxxxxxxxxxxxxxxxxxxxxxxxxx
xk.......kxxxxxxxxxk.......kxxxxxxxxxk.......kx
x.........xxxxxxxxx.........xxxxxxxxx.........x
x....A....z.......z....A....xxxxxxxxx....B....x
xk.......kxxxxxxxxxk.......kxxxxxxxxxk.......kx
xxxxxzxxxxxxxxxxxxxxxxxzxxxxxxxxxxxxxxxxxzxxxxx
xxxxx.xxxxxxxxxxxxxxxxx.xxxxxxxxxxxxxxxxx.xxxxx
xxxxx.xxxxxxxxxxxxxxxxx.xxxxxxxxxxxxxxxxx.xxxxx
xxxxx.xxxxxxxxxxxxxxxxx.xxxxxxxxxxxxxxxxx.xxxxx
xxxxxzxxxxxxxxxxxxxxxxxzxxxxxxxxxxxxxxxxxzxxxxx
xk.......kxxxxxxxxxk.......kxxxxxxxxxk.......kx
x.........xxxxxxxxx.........xxxxxxxxx.........x
x....A....z.......z....A....z.......z....A....x
x.........xxxxxxxxx.........xxxxxxxxx.........x
xk.......kxxxxxxxxxk.......kxxxxxxxxxk.......kx
xxxxxxxxxxxxxxxxxxxxxxxzxxxxxxxxxxxxxxxxxzxxxxx
xxxxxxxxxxxxxxxxxxxxxxx.xxxxxxxxxxxxxxxxx.xxxxx
xxxxxxxxxxxxxxxxxxxxxxx.xxxxxxxxxxxxxxxxx.xxxxx
xxxxxxxxxxxxxxxxxxxxxxx.xxxxxxxxxxxxxxxxx.xxxxx
xxxxxxxxxxxxxxxxxxxxxxxzxxxxxxxxxxxxxxxxxzxxxxx
xk.......kxxxxxxxxxk.......kxxxxxxxxxk.......kx
x....B....z.......z....A....z.......z....A....x
x.........xxxxxxxxx.........xxxxxxxxx.........x
xk.......kxxxxxxxxxk.......kxxxxxxxxxk.......kx
xxxxxxxxxxxxxxxxxxxxxxxxxxxxxxxxxxxxxxxxxxxxxxx
ENDMAP

NAME:    bazaar_jpeg_ninerooms_4
TAGS:    bazaar no_rotate
WEIGHT:  10
ORIENT:  encompass
SUBST:   z = .:50 +
SUBST:   k : . x
NSUBST:  A = 1:< / 1=<TC / 2=T:30 V / *:C
NSUBST:  B = 1:> / 1=C>
KFEAT:   C = any shop
MAP
xxxxxxxxxxxxxxxxxxxxxxxxxxxxxxxxxxxxxxxxxxxxxxx
xk.......kxxxxxxxxxk.......kxxxxxxxxxk.......kx
x.........xxxxxxxxx.........xxxxxxxxx.........x
x....A....z.......z....A....xxxxxxxxx....B....x
xk.......kxxxxxxxxxk.......kxxxxxxxxxk.......kx
xxxxxzxxxxxxxxxxxxxxxxxzxxxxxxxxxxxxxxxxxzxxxxx
xxxxx.xxxxxxxxxxxxxxxxx.xxxxxxxxxxxxxxxxx.xxxxx
xxxxx.xxxxxxxxxxxxxxxxx.xxxxxxxxxxxxxxxxx.xxxxx
xxxxx.xxxxxxxxxxxxxxxxx.xxxxxxxxxxxxxxxxx.xxxxx
xxxxxzxxxxxxxxxxxxxxxxxzxxxxxxxxxxxxxxxxxzxxxxx
xk.......kxxxxxxxxxk.......kxxxxxxxxxk.......kx
x.........xxxxxxxxx.........xxxxxxxxx.........x
x....A....z.......z....A....z.......z....A....x
x.........xxxxxxxxx.........xxxxxxxxx.........x
xk.......kxxxxxxxxxk.......kxxxxxxxxxk.......kx
xxxxxzxxxxxxxxxxxxxxxxxzxxxxxxxxxxxxxxxxxzxxxxx
xxxxx.xxxxxxxxxxxxxxxxx.xxxxxxxxxxxxxxxxx.xxxxx
xxxxx.xxxxxxxxxxxxxxxxx.xxxxxxxxxxxxxxxxx.xxxxx
xxxxx.xxxxxxxxxxxxxxxxx.xxxxxxxxxxxxxxxxx.xxxxx
xxxxxzxxxxxxxxxxxxxxxxxzxxxxxxxxxxxxxxxxxzxxxxx
xk.......kxxxxxxxxxk.......kxxxxxxxxxk.......kx
x....B....xxxxxxxxx....A....z.......z....A....x
x.........xxxxxxxxx.........xxxxxxxxx.........x
xk.......kxxxxxxxxxk.......kxxxxxxxxxk.......kx
xxxxxxxxxxxxxxxxxxxxxxxxxxxxxxxxxxxxxxxxxxxxxxx
ENDMAP

NAME:    bazaar_jpeg_ninerooms_5
TAGS:    bazaar no_rotate
WEIGHT:  10
ORIENT:  encompass
SUBST:   k : . x
NSUBST:  A = 1:< / 1:> / 1:T C / 3=T:30 V / *:C
SUBST:   B = > C:20
KFEAT:   C = any shop
MAP
xxxxxxxxxxxxxxxxxxxxxxxxxxxxxxxxxxxxxxxxxxxxxxx
xk.......kxxxxxxxxxk.......kxxxxxxxxxk.......kx
x....A....xxxxxxxxx.........xxxxxxxxx....A....x
x......................A............+.........x
xk.......kxxxxxxxxxk.......kxxxxxxxxxk.......kx
xxxxx+xxxxxxxxxxxxxxxxx=xxxxxxxxxxxxxxxxx+xxxxx
xxxxx.xxxxxxxxxxxxxxxxx.xxxxxxxxxxxxxxxxx.xxxxx
xxxxx.xxxxxxxxxxxxxxxxx.xxxxxxxxxxxxxxxxx.xxxxx
xxxxx.xxxxxxxxxxxxxxxxx.xxxxxxxxxxxxxxxxx.xxxxx
xxxxx.xxxxxxxxxxxxxxxxx=xxxxxxxxxxxxxxxxx.xxxxx
xk.......kxxxxxxxxxk.......kxxxxxxxxxk.......kx
x.........xxxxxxxxx.........xxxxxxxxx.........x
x....A....=.......=....B....xxxxxxxxx....A....x
x.........xxxxxxxxx.........xxxxxxxxx.........x
xk.......kxxxxxxxxxk.......kxxxxxxxxxk.......kx
xxxxx.xxxxxxxxxxxxxxxxxxxxxxxxxxxxxxxxxxx.xxxxx
xxxxx.xxxxxxxxxxxxxxxxxxxxxxxxxxxxxxxxxxx.xxxxx
xxxxx.xxxxxxxxxxxxxxxxxxxxxxxxxxxxxxxxxxx.xxxxx
xxxxx.xxxxxxxxxxxxxxxxxxxxxxxxxxxxxxxxxxx.xxxxx
xxxxx+xxxxxxxxxxxxxxxxxxxxxxxxxxxxxxxxxxx+xxxxx
xk.......kxxxxxxxxxk.......kxxxxxxxxxk.......kx
x.........+............A............+.........x
x....A....xxxxxxxxx.........xxxxxxxxx....A....x
xk.......kxxxxxxxxxk.......kxxxxxxxxxk.......kx
xxxxxxxxxxxxxxxxxxxxxxxxxxxxxxxxxxxxxxxxxxxxxxx
ENDMAP

NAME:   bazaar_minmay_generic_box
TAGS:   bazaar no_rotate
WEIGHT: 50
ORIENT: encompass
KFEAT:  ! = any shop
KFEAT:  ? = any shop / T
MAP
xxxxxxxxx
x.......x
x.?.!.?.x
x.......x
x.<...>.x
x.......x
x.?.!.?.x
x.......x
xxxxxxxxx
ENDMAP

# This one's vertical edges look odd because
# it almost exceeds the maximum level size.
# Can't find a way to fix this without
# ruining the look of the vault.
NAME:      bazaar_minmay_generic_d
TAGS:      bazaar no_rotate
WEIGHT:    50
ORIENT:    encompass
LFLOORCOL: darkgrey
: if crawl.coinflip() then
SUBST:     "=l , '=. , A=l , B=!
: else
SUBST:     "=. , '=l , A=! , B=l
: end
KFEAT:     ! = jewellery shop / jewellery shop / wand shop / scroll shop / book shop
: set_border_fill_type("endless_lava")
MAP
lllllllllllllllllllllllllllllllllllll
ll...lllllllllllllllll'''llllllllllll
l.....lllllllllllllll'''''lllllllllll
l..<...lllllllllllll'''B''lllllllllll
l.......lllllllllll'''''''lllllllllll
ll.......lllllllll'''''''llllllllllll
lll.......lllllll'''''''lllllllllllll
llll.......lllll'''''''llllllllllllll
lllll.......lll'''''''lllllllllllllll
llllll.......''''''''llllllllllllllll
lllllll.......''''''lllllllllllllllll
llllllll.......''''lllllllllllll"""ll
lllllllll.......''lllllllllllll"""""l
lllllllll".......'llllllllllll"""A""l
lllllllll"".......lllllllllll"""""""l
llllllll"""".......lllllllll"""""""ll
lllllll"""""".......lllllll"""""""lll
llllll"""""""".......lllll"""""""llll
lllll"""""""lll.......lll"""""""lllll
llll"""""""lllll.......""""""""llllll
lll"""""""lllllll.......""""""lllllll
ll"""""""lllllllll.......""""llllllll
l"""""""lllllllllll.......""lllllllll
l""A"""llllllllllll'......."lllllllll
l"""""lllllllllllll''.......lllllllll
ll"""lllllllllllll''''.......llllllll
lllllllllllllllll''''''.......lllllll
llllllllllllllll''''''''.......llllll
lllllllllllllll'''''''lll.......lllll
llllllllllllll'''''''lllll.......llll
lllllllllllll...''''lllllll.......lll
llllllllllll.....''lllllllll.......ll
lllllllllll.......lllllllllll.......l
lllllllllll...!...lllllllllll.......l
lllllllllll.......lllllllllll.......l
llllllllllll.....""lllllllll.......ll
lllllllllllll...""""lllllll.......lll
llllllllllllll"""""""lllll.......llll
lllllllllllllll"""""""lll.......lllll
llllllllllllllll"""""""".......llllll
lllllllllllllllll"""""".......lllllll
ll'''lllllllllllll"""".......llllllll
l'''''lllllllllllll"".......lllllllll
l''B'''llllllllllll".......'lllllllll
l'''''''lllllllllll.......''lllllllll
ll'''''''lllllllll.......''''llllllll
lll'''''''lllllll.......''''''lllllll
llll'''''''lllll.......''''''''llllll
lllll'''''''lll.......lll'''''''lllll
llllll''''''''.......lllll'''''''llll
lllllll''''''.......lllllll'''''''lll
llllllll''''.......lllllllll'''''''ll
lllllllll''.......lllllllllll'''''''l
lllllllll'......."llllllllllll'''B''l
lllllllll.......""lllllllllllll'''''l
llllllll.......""""lllllllllllll'''ll
lllllll.......""""""lllllllllllllllll
llllll.......""""""""llllllllllllllll
lllll.......lll"""""""lllllllllllllll
llll.......lllll"""""""llllllllllllll
lll.......lllllll"""""""lllllllllllll
ll.......lllllllll"""""""llllllllllll
l.......lllllllllll"""""""lllllllllll
l..>...lllllllllllll"""A""lllllllllll
l.....lllllllllllllll"""""lllllllllll
ll...lllllllllllllllll"""llllllllllll
lllllllllllllllllllllllllllllllllllll
ENDMAP

NAME:      bazaar_minmay_trees
TAGS:      bazaar no_rotate
WEIGHT:    50
ORIENT:    encompass
MONS:      bush
KFEAT:     ! = any shop
KFEAT:     ? = any shop / .
LFLOORCOL: green
MAP
ttttttttttttttt
ttttttttttttttt
tttttt.>.tttttt
tttt.......tttt
ttt.........ttt
ttt..11.11..ttt
tt...1!.!1...tt
tt.?.1...1.?.tt
tt...1!.!1...tt
ttt..11111..ttt
ttt.........ttt
tttt.......tttt
tttttt.<.tttttt
ttttttttttttttt
ttttttttttttttt
ENDMAP

NAME:   bazaar_minmay_armour_weapon
TAGS:   bazaar no_rotate no_species_fe
WEIGHT: 50
ORIENT: encompass
KFEAT:  A = antique weapon shop
KFEAT:  B = antique armour shop
MAP
      xxxxx
     xx...xx
     x.....x
     x..<..x
     x.....x
     xx...xx
      x...x
 xxxxxx...xxxxxx
xx...xx...xx...xx
x.....x...x.....x
x..A..+...+..A..x
x.....x...x.....x
xx...xx...xx...xx
 xxxxx.....xxxxx
     x.....x
 xxxxx.....xxxxx
xx...xx...xx...xx
x.....x...x.....x
x..B..+...+..B..x
x.....x...x.....x
xx...xx...xx...xx
 xxxxxx...xxxxxx
      x...x
     xx...xx
     x.....x
     x..>..x
     x.....x
     xx...xx
      xxxxx
ENDMAP

NAME:   bazaar_minmay_snake
TAGS:   bazaar no_rotate
WEIGHT: 50
ORIENT: encompass
KFEAT:  ! = food shop
KFEAT:  ? = any shop / T
MAP
 xxxxx         xxxxx         xxxxx
xx...xxxxxxxxxxx...xxxxxxxxxxx...xx
x.................................x
x..<.............?.............!..x
x.................................x
xx...xxxxxxxxxxx...xxxxxxxxxxx...xx
 xxxxx         xxxxx         x...x
                             x...x
                             x...x
                             x...x
                             x...x
                             x...x
                             x...x
                             x...x
 xxxxx         xxxxx         x...x
xx...xxxxxxxxxxx...xxxxxxxxxxx...xx
x.................................x
x..?.............!.............?..x
x.................................x
xx...xxxxxxxxxxx...xxxxxxxxxxx...xx
 x...x         xxxxx         xxxxx
 x...x
 x...x
 x...x
 x...x
 x...x
 x...x
 x...x
 x...x         xxxxx         xxxxx
xx...xxxxxxxxxxx...xxxxxxxxxxx...xx
x.................................x
x..!.............?.............>..x
x.................................x
xx...xxxxxxxxxxx...xxxxxxxxxxx...xx
 xxxxx         xxxxx         xxxxx
ENDMAP

NAME:      bazaar_minmay_plants
TAGS:      bazaar no_rotate
WEIGHT:    50
ORIENT:    encompass
MONS:      plant / bush w:5
KFEAT:     ! = any shop
LFLOORCOL: green
SUBST:     " = ....111t
MAP
""""""""""""""""""""""""""""""""">
""""""""""""""""""""""""""""""""""
""""""""""""""""""""""""""""""""""
""""""""""""""""""""""""""""""""""
""""""""""""""""""""""""""""""""""
""""""""""""""""""""""""""""""""""
""""""""""""""""""""""""""""""""""
""""""""""""""""""""""""""""""""""
""""""""""""""""""""""""""""""""""
"""""""""mmmmm""""""mmmmm"""""""""
"""""""""m...mm""""mm...m"""""""""
"""""""""m.!..mm""mm..!.m"""""""""
"""""""""m.....mmmm.....m"""""""""
"""""""""mm............mm"""""""""
""""""""""mm..........mm""""""""""
"""""""""""mm....cc..mm"""""""""""
""""""""""""m..cc>c..m""""""""""""
""""""""""""m..c<c...m""""""""""""
"""""""""""mm..ccc...mm"""""""""""
""""""""""mm..........mm""""""""""
"""""""""mm............mm"""""""""
"""""""""m.....mmmm.....m"""""""""
"""""""""m.!..mm""mm..!.m"""""""""
"""""""""m...mm""""mm...m"""""""""
"""""""""mmmmm""""""mmmmm"""""""""
""""""""""""""""""""""""""""""""""
""""""""""""""""""""""""""""""""""
""""""""""""""""""""""""""""""""""
""""""""""""""""""""""""""""""""""
""""""""""""""""""""""""""""""""""
""""""""""""""""""""""""""""""""""
"""""""""""""""""""""""""""""""""
"""""""""""""""""""""""""""""""""
"""""""""""""""""""""""""""""""""
ENDMAP

##########################################################################
# Very rare maps, including dangerous maps (weight 10)
##########################################################################

# 4.4 shops
NAME:    bazaar_jpeg_triangles
TAGS:    bazaar no_rotate
ORIENT:  encompass
WEIGHT:  10
SHUFFLE: ACD
SUBST:   A = <
KFEAT:   B = any shop / antique armour shop / jewellery shop
SUBST:   C = >
SUBST:   D = T
MAP
xxxxxxxxxxxxxxxxxxxxxxxxxxxxxxxxxxxxxxx
xxxxxxxxxAxxxC............+...xxxxxxxxx
xxxxxxxx...xxx...........xxx...xxxxxxxx
xxxxxxx.....xxx....B....xxx.....xxxxxxx
xxxxxx.......xxx.......xxx.......xxxxxx
xxxxx....B....xxx.....xxx....B....xxxxx
xxxx...........xxx...xxx...........xxxx
xxxA............+...xxxD...........Dxxx
xxxxxxxxxxxxxxxxxxxxxxxxxxxxxxxxxxxxxxx
ENDMAP

NAME:    bazaar_jpeg_hexagon
TAGS:    bazaar no_rotate
ORIENT:  encompass
WEIGHT:  10
SHUFFLE: AC, BD
KFEAT:   A = armour shop / weapon shop / wand shop
KFEAT:   B = general shop / food shop
KFEAT:   C = scroll shop / book shop / distillery shop
SUBST:   D = >
MAP
xxxxxxxxxxxxxxxxxxxxxxxxxxxxxxxxxxxxxxx
xxxxxxxxx.................===.xxxxxxxxx
xxxxxxxx.............A...xxx...xxxxxxxx
xxxxxxx.................xxx.....xxxxxxx
xxxxxx........<........xxx.......xxxxxx
xxxxx.................xxx....B....xxxxx
xxxx...A.............xxx...........xxxx
xxx.................xxx.............xxx
xxx+xxxxxxxxxxxxxxx+xxxxxxxxxxxxxxx+xxx
xxx+xxxxxxxxxxxxxxxx+xxxxxxxxxxxxxx+xxx
xxx.............===.................xxx
xxxx...........xxx.............C...xxxx
xxxxx....D....xxx.................xxxxx
xxxxxx.......xxx........>........xxxxxx
xxxxxxx.....xxx.................xxxxxxx
xxxxxxxx...xxx...C.............xxxxxxxx
xxxxxxxxx.xxx.................xxxxxxxxx
xxxxxxxxxxxxxxxxxxxxxxxxxxxxxxxxxxxxxxx
ENDMAP

<<<<<<< HEAD
NAME:    bazaar_jpeg_triangle_bulge
TAGS:    bazaar no_rotate
ORIENT:  encompass
WEIGHT:  1
SHUFFLE: AB
SUBST:   A = <, B = >
KFEAT:   C = any shop
MAP
xxxxxxxxxxxxxxxxxxxxxxxxxxxxx
xxxxxxxxxxxxxxCxxxxxxxxxxxxxx
xxxxxxxxxxxx.....xxxxxxxxxxxx
xxxxxxxxxx.........xxxxxxxxxx
xxxxxxxx....B...B....xxxxxxxx
xxxxxx.................xxxxxx
xxxx....C.....B.....C....xxxx
xxA.......................Axx
xxxxxxxxxxxxx...xxxxxxxxxxxxx
xxxxxxxxxxxxx...xxxxxxxxxxxxx
xxxxxxxxxxxx.....xxxxxxxxxxxx
xxxxxxxxxxx...C...xxxxxxxxxxx
xxxxxxxxxxxx.....xxxxxxxxxxxx
xxxxxxxxxxxxxxxxxxxxxxxxxxxxx
ENDMAP

=======
>>>>>>> 05346969
# ~3.75 shops
NAME:     due_bazaar_butterfly
TAGS:     bazaar no_rotate
ORIENT:   encompass
WEIGHT:   10
SHUFFLE:  AEST
NSUBST:   A = 1:A / 1:B / 1:C / 1:D
SUBST:    E=>, S=T, T:TUV, D=ABC.
KFEAT:    A = armour shop / weapon shop / wand shop
KFEAT:    B = general shop / food shop
KFEAT:    C = scroll shop / book shop / distillery shop
SHUFFLE:  '"
SUBST:    '=+, "==
MAP
xxxxxxxxxxxxxxxxxxxxxxxxxxxxxxxxxxxxxxx
xE..xxxxxxx...xx.......xx...xxxxxxx..Ex
xxx...xxxxx.T.''...A...''.T.xxxxx...xxx
xxxxx.+...+...xx.......xx...+...+.xxxxx
xxxxxxx...xxxxxxxxx+xxxxxxxxx...xxxxxxx
xxxxxxxxx.".xxxxxxx.xxxxxxx.".xxxxxxxxx
xxxxxxxxxxx....xxxx.xxxxx...xxxxxxxxxxx
x...xx.S.xxxxx.."xx+xx"...xxx.S.xx...xx
x...xx...xxxxxxxx.....xxxxxxx...xx...xx
x...xxx+xxxxxxxxx.....xxxxxxxx+xxx...xx
x.A.+...........+..<..+..........+.A.xx
x...xxx+xxxxxxxxx.....xxxxxxxx+xxx...xx
x...xx...xxxxxxxx.....xxxxxxx...xx...xx
x...xx.S.xxxx..."xx+xx"...xxx.S.xx...xx
xxxxxxxxxxx...xxxxx.xxxxx...xxxxxxxxxxx
xxxxxxxxx...xxxxxxx.xxxxxxx...xxxxxxxxx
xxxxxxx.".xxxxxxxxx+xxxxxxxxx.".xxxxxxx
xxxxx...xxx...xx.......xx...xxx...xxxxx
xxx.+.....+.T.''...A...''.T.+.....+.xxx
xE..xxxxxxx...xx.......xx...xxxxxxx..Ex
xxxxxxxxxxxxxxxxxxxxxxxxxxxxxxxxxxxxxxx
ENDMAP

# You will either need to get through a rock wall (but there is a wand shop),
# or you will have to teleport into the room, possibly randomly. In that case,
# inner area=13*11=143, outer area=104 or 148, making chances for teleporation
# to land inside either 57% or 49%.
NAME:    bazaar_minmay_challenge
TAGS:    bazaar no_rotate
WEIGHT:  10
ORIENT:  encompass
: if crawl.coinflip() then
SUBST:   B=., N=., n=T, t=., '=., "=.
KFEAT:   ? = wand shop
: else
SUBST:   b=., m=., B=b, N=n, T=., t=T, ?=!, '=x, ":x.
:end
KFEAT:   ! = any shop
SUBST:   T = V T U:1
SHUFFLE: XY
SUBST:   X = T
NSUBST:  Y = 1:< / *:>
MAP
xxxxxxxxxxxxxxxxxxxxxxxxx
xxxxxxxx'''...'''xxxxxxxx
xxxxxxx''''.X.''''xxxxxxx
xxxxxx'''''...'''''xxxxxx
xxxxx"""""".Y.""""""xxxxx
xxxx.................xxxx
xxx".BBBBBBNnNBBBBBB."xxx
xx'".B.............B."'xx
x''".B..bbbmmmbbb..B."''x
x''".B..b.......b..B."''x
x''".B..b.!...!.b..B."''x
x....N..m.......m..N....x
x..!.NTtm...>...mtTN.?..x
x....N..m.......m..N....x
x''".B..b.!...!.b..B."''x
x''".B..b.......b..B."''x
x''".B..bbbmmmbbb..B."''x
xx'".B.............B."'xx
xxx".BBBBBBNnNBBBBBB."xxx
xxxx.................xxxx
xxxxx"""""".Y.""""""xxxxx
xxxxxx'''''...'''''xxxxxx
xxxxxxx''''.X.''''xxxxxxx
xxxxxxxx'''...'''xxxxxxxx
xxxxxxxxxxxxxxxxxxxxxxxxx
ENDMAP

NAME:   bazaar_minmay_oklob
TAGS:   bazaar no_rotate
WEIGHT: 10
ORIENT: encompass
KFEAT:  ! = any shop
SUBST:  . = 2 .:200
SUBST:  ' = .
SUBST:  3 = 2.
MONS:   oklob plant, plant
MAP
xxxxxxxxxxxxxxxxxxxxxxxxxxx
xxxxxxxxx.........xxxxxxxxx
xxxxxxxxx.!.....!.xxxxxxxxx
xxxxxxxxx.........xxxxxxxxx
xxx'''xxx.........xxx'''xxx
xxx'<''+...........+''>'xxx
xxx'''xxx.........xxx'''xxx
xxxxxxxxx.........xxxxxxxxx
xxxxxxxxx...222...xxxxxxxxx
xxxxxxxxx....1....xxxxxxxxx
xxxxxxxxx.........xxxxxxxxx
xxxxxxxxx.........xxxxxxxxx
xxxxxxxxx.........xxxxxxxxx
xxxxxxxxx.........xxxxxxxxx
xxxxxxxxx.........xxxxxxxxx
xxx'''xxx.........xxx'''xxx
xxx'!''+3.........3+''!'xxx
xxx'''xxx.........xxx'''xxx
xxxxxxxxx.........xxxxxxxxx
xxxxxxxxx.!..>..!.xxxxxxxxx
xxxxxxxxx.........xxxxxxxxx
xxxxxxxxxxxxxxxxxxxxxxxxxxx
ENDMAP

NAME:   bazaar_minmay_mutagenic_fog
TAGS:   bazaar no_rotate
ORIENT: encompass
WEIGHT: 10
KFEAT:  ! = general shop
MARKER: d = lua:fog_machine { cloud_type = "mutagenic fog", \
             pow_min = 1, pow_max = 3, delay_min = 5, delay_max = 10, \
             size = 16, walk_dist = 0, spread_rate= 0 }
ITEM:   nothing
NSUBST: < = 1:< / *:.
MAP
xxxxxxxxx     xxxxxxxxx
x.......x     x.......x
x.>...!.x     x.!...>.x
x.......x     x.......x
x...<...x     x...<...x
x.......x     x.......x
x.!.....xxx xxx.....!.x
x.......x.xxx.x.......x
xxxxxxxx.x.x.x.xxxxxxxx
      x.xx...xx.x
      xx.......xx
       xx..*..xx
      xx.......xx
      x.xx...xx.x
xxxxxxxx.x.x.x.xxxxxxxx
x.......x.xxx.x.......x
x.!.....xxx xxx.....!.x
x.......x     x.......x
x...<...x     x...<...x
x.......x     x.......x
x.>...!.x     x.!...>.x
x.......x     x.......x
xxxxxxxxx     xxxxxxxxx
ENDMAP

# Perhaps we should announce the number of shops when entering the vault?
NAME:   bazaar_minmay_jumpy
TAGS:   bazaar no_rotate
ORIENT: encompass
WEIGHT: 10
KFEAT:  ! = distillery shop / scroll shop / general shop
KFEAT:  ~ = teleport trap
MAP
xxxxx
x...xxx
x.!..~x      xxx
x...xxx      x~x
xxxxx       xx.xx
      xxxxx x...x
    xxx...x x.!.x
    x~..!.x x...x
    xxx...x xxxxx xxxxx
      xxxxx       x...x
                  x.>.x
  xxxxx           x...x
  x...x   xxxxx   xx.xx
  x.<.x   x...xxx  x~x
  x...x   x.!..~x  xxx
  xx.xx   x...xxx
   x~x    xxxxx
   xxx
ENDMAP

##########################################################################
# Fallback maps (weights 1, allow_dup)
##########################################################################
# Expect to never see them in regular games, but for long Nemelex games
# they'll drown out the competition.

NAME:    bazaar_jpeg_triangle_bulge
TAGS:    bazaar no_rotate allow_dup
ORIENT:  encompass
WEIGHT:  1
SHUFFLE: AB
SUBST:   A = <, B = >
KFEAT:   C = any shop
: bazaar_epilogue(_G)
MAP
xxxxxxxxxxxxxxxxxxxxxxxxxxxxx
xxxxxxxxxxxxxxCxxxxxxxxxxxxxx
xxxxxxxxxxxx.....xxxxxxxxxxxx
xxxxxxxxxx.........xxxxxxxxxx
xxxxxxxx....B...B....xxxxxxxx
xxxxxx.................xxxxxx
xxxx....C.....B.....C....xxxx
xxA.......................Axx
xxxxxxxxxxxxx...xxxxxxxxxxxxx
xxxxxxxxxxxxx...xxxxxxxxxxxxx
xxxxxxxxxxxx.....xxxxxxxxxxxx
xxxxxxxxxxx...C...xxxxxxxxxxx
xxxxxxxxxxxx.....xxxxxxxxxxxx
xxxxxxxxxxxxxxxxxxxxxxxxxxxxx
ENDMAP

# A generated bazaar map.
NAME:   bazaar_kb_twisted_cavern
TAGS:   bazaar allow_dup
ORIENT: encompass
WEIGHT: 1
{{
    -- Restricting the map to a smaller box might be good (more forks) but
    -- by allowing the whole level we mostly avoid straight borders.
    local gxm, gym = dgn.max_bounds()
    extend_map{width = gxm, height = gym}
    fill_area{fill = 'x', border = 'X'}

    -- 4th argument is the size of the cavern to be delved.
    delve(3, 3, 0, 100, 1)

    -- place one marker (shop / entrance / exit) at random
    _G.nsubst('. = 1:C / *:.')
    -- then add five more, using a greedy algorithm
    for i = 1, 5 do
      local x, y = farthest_from('C')
      mapgrd[x][y] = 'C'
    end
    _G.nsubst('C = 1:< / 1:> / *:C')
    _G.subst('X = x')
    _G.kfeat('C = any shop')
    bazaar_epilogue(_G)
}}<|MERGE_RESOLUTION|>--- conflicted
+++ resolved
@@ -725,13 +725,8 @@
 
 # 2 shops, some items.
 NAME:    bazaar_mystics
-<<<<<<< HEAD
 TAGS:    bazaar no_pool_fixup
-WEIGHT:  5
-=======
-TAGS:    bazaar
 WEIGHT:  50
->>>>>>> 05346969
 ORIENT:  encompass
 SUBST:   w : wlx
 SHUFFLE: AB, def
@@ -765,13 +760,8 @@
 
 # 2 wand shops, 2 potion shops
 NAME:    dpeg_bazaar_wands
-<<<<<<< HEAD
 TAGS:    bazaar no_rotate no_pool_fixup
-WEIGHT:  5
-=======
-TAGS:    bazaar no_rotate
 WEIGHT:  50
->>>>>>> 05346969
 ORIENT:  encompass
 KFEAT:   A = wand shop
 KFEAT:   B = distillery shop
@@ -1026,12 +1016,8 @@
 
 # 4 shops
 NAME:    bazaar_jpeg_ribbon
-<<<<<<< HEAD
 TAGS:    bazaar no_rotate no_pool_fixup
-=======
 WEIGHT:  100
-TAGS:    bazaar no_rotate
->>>>>>> 05346969
 ORIENT:  encompass
 SHUFFLE: zZ
 SUBST:   z = ., Z = w
@@ -1568,33 +1554,6 @@
 xxxxxxxxxxxxxxxxxxxxxxxxxxxxxxxxxxxxxxx
 ENDMAP
 
-<<<<<<< HEAD
-NAME:    bazaar_jpeg_triangle_bulge
-TAGS:    bazaar no_rotate
-ORIENT:  encompass
-WEIGHT:  1
-SHUFFLE: AB
-SUBST:   A = <, B = >
-KFEAT:   C = any shop
-MAP
-xxxxxxxxxxxxxxxxxxxxxxxxxxxxx
-xxxxxxxxxxxxxxCxxxxxxxxxxxxxx
-xxxxxxxxxxxx.....xxxxxxxxxxxx
-xxxxxxxxxx.........xxxxxxxxxx
-xxxxxxxx....B...B....xxxxxxxx
-xxxxxx.................xxxxxx
-xxxx....C.....B.....C....xxxx
-xxA.......................Axx
-xxxxxxxxxxxxx...xxxxxxxxxxxxx
-xxxxxxxxxxxxx...xxxxxxxxxxxxx
-xxxxxxxxxxxx.....xxxxxxxxxxxx
-xxxxxxxxxxx...C...xxxxxxxxxxx
-xxxxxxxxxxxx.....xxxxxxxxxxxx
-xxxxxxxxxxxxxxxxxxxxxxxxxxxxx
-ENDMAP
-
-=======
->>>>>>> 05346969
 # ~3.75 shops
 NAME:     due_bazaar_butterfly
 TAGS:     bazaar no_rotate
