##############################################################################
#
# The Sewer (Eino)
#
# The Sewer aspires to be an exciting place to go with a low level character.
#
# Flavour: drainage and sewer themed, so rats, kobolds, etc. Water is (dark
# and light) green.
# Gameplay: an early challenge, featuring monsters which are bland later but
# interesting when encountered at low level (river rat, bullfrog etc.) Loot
# consists of renewable items; the harder maps contain a few good items.
#
##############################################################################

{{

-- Sewer entry vaults should call this function to place the portal and have a
-- single `O' glyph for the portal location. Additionally, if they want the `1'
-- glyph to place a monster, they should define the `1' through KMONS (and not
-- the usual MONS statement).
function sewer_portal(e)
  local timeout_turns = crawl.random_range(600, 800)

  local messager =
    timed_msg {
       initmsg = { "You hear the sound of rushing water.",
                   "There is an entrance to a sewer on this level. "
                   .. "Hurry and find it before the portal rusts away!" },
      finalmsg = "You hear the drain falling apart.",

      verb = 'rusting',
      noisemaker = 'drain',
      ranges = {
        { 5000, 'slow ' },  { 4000, '' },
        { 2500, 'brisk ' }, { 1500, 'quick ' },
        { 0, 'rapid ' }
      }
    }

  e.lua_marker('O',
      timed_marker {
        disappear = "The drain falls to bits.",
        entity = 'drain',
        turns = timeout_turns,
        single_timed = true,
        floor = "expired_portal",
        feat_tile = "dngn_portal_sewer_rusted",
        msg = messager })
  e.tags("uniq_sewer no_monster_gen chance_sewer")
  e.chance(800)
  e.kfeat("O = enter_sewer")
  e.kfeat("1 = W")
  e.colour("1W = lightgreen / cyan w:5")
  e.colour("w = green")
  e.tile("x = wall_oozing")
  e.tile("c = wall_stone_mossy")
end

function sewer_setup(e)
  e.kfeat("< = exit_sewer")
  e.colour("w = green")
  e.colour("W = lightgreen")
end
}}

# Basic sewer entries ##########################################
# NOTE: See comments above regarding KMONS for the 1 glyph in these vaults.
default-depth: D:3-6

NAME:   portal_sewer_entry_a
: sewer_portal(_G)
SUBST:  1 = 2234..........
MONS:   nothing
MONS:   rat / river rat w:5
MONS:   ball python / adder w:2
MONS:   giant cockroach / worm w:3
MAP
.........
...111...
..1WWW1..
.1WWWWW1.
.1WWOWW1.
.1WWWWW1.
..1WWW1..
...111...
.........
ENDMAP

NAME:   portal_sewer_entry_b
ORIENT: float
: sewer_portal(_G)
SUBST:  ' = W. , W = WW1
KMONS:  1 = rat w:20 / river rat / ball python / adder w:2 / \
            giant cockroach / worm w:3
MAP
xxxxxx
xOWWW'
xWWWW.
xWWW'.
xWWW..
xW'...
ENDMAP

NAME:   portal_sewer_entry_c
WEIGHT: 4
: sewer_portal(_G)
NSUBST: W = 8 = 111W / *:W
NSUBST: n = 1:+ / 2:n / *:c
TILE:   c = wall_stone_mossy
KMONS:  1 = rat w:20 / river rat / ball python / adder w:2 / \
            giant cockroach / worm w:3
MAP
.........
.nnnnnnn.
.nWWWWWn.
.nWWOWWn.
.nWWWWWn.
.nWWWWWn.
.nnnnnnn.
.........
ENDMAP

NAME:   portal_sewer_entry_d
: sewer_portal(_G)
KMONS:  1 = patrolling adder
KFEAT:  1 = W
MAP
xxxxxxxxxx
xWOW1WWWWW@
xxxxxxxxxx
ENDMAP

NAME:   portal_sewer_entry_e
: sewer_portal(_G)
ORIENT: northwest
NSUBST: X = 2:+ / *:x
SUBST:  w = WW.
NSUBST: W = 8:111W / *:W
KMONS:  1 = rat w:20 / river rat / ball python / adder w:2 / \
            giant cockroach / worm w:3
MAP
xxxxxxxxx
xWWWXWww.
xWOWXWww.
xWWWXWww.
xXXXXWw..
xWWWWWw..
xwwwww...
xwww.....
x........
ENDMAP

NAME:   portal_sewer_entry_f
: sewer_portal(_G)
KMONS:  1 = quokka / giant cockroach / nothing w:5
NSUBST: W = 6:1 / *:W
COLOUR: W = green / cyan w:5
MAP
xxxxxxxxxxx
.WWWWWWWWW.
@WWWWOWWWW@
.WWWWWWWWW.
xxxxxxxxxxx
ENDMAP

NAME:   gup_sewer_entry_pipe
TAGS:   patrolling no_pool_fixup
: sewer_portal(_G)
KMONS:  2 = giant cockroach / quokka / nothing
SUBST:  W = WW.
MAP
@Wxxxxxxxxx
WWWWWWWWWWxx
xWWwwwwwwWWx
xxxxxxxxx22x
 xxwwwwww22x
xxWWW2O2WWxx
x22wwwwwwxx
x22xxxxxxxxx
xWWwwwwwwWWx
xxWWWWWWWWWW
 xxxxxxxxWW@
ENDMAP

NAME:   gup_sewer_entry_spiral
TAGS:   patrolling
: sewer_portal(_G)
KMONS:  1 = rat / river rat w:5 / adder w:5 / giant cockroach / \
            quokka / worm w:5 / nothing
NSUBST: - : 8:1 / 8:. / *:W
MAP
xxxxxxxxxx
x--------xx
@xxxxxxxx-x
xx-----xx-x
x-xxxxx-x-x
x-xx-Ox-x-x
x-x-xxx-x-x
x-xx----x-x
x-xxxxxxx-x
xx-------xx
 xxxxxxxxx
ENDMAP

NAME:   gup_sewer_entry_bubbles
TAGS:   patrolling
: sewer_portal(_G)
KMONS:  1 = rat / river rat w:5 / adder w:5 / giant cockroach / \
            quokka / worm w:5 / nothing
NSUBST: - = 8:1 / *:W
MAP
 xxx    xxx
xx-xxxxxx-xx
x----------x
x---xxxx---x
xx-xx--xx-xx
 x-x--O-x-x
 x-x----x-x
xx-xx--xx-xx
x---x--x---x
x---x------x
xx-xxxxxx-xx
 x@x    xxx
ENDMAP

NAME:   gup_sewer_entry_bowl
: sewer_portal(_G)
KMONS:  1 = rat / river rat w:5 / \
            giant cockroach / quokka / worm w:3 / nothing
MAP
..........
.xxx.xxxx..
.xWxxxWWxx+.
.xW+WW11WWx.
.xO+WW11WWx.
.xWxxxWWxx+.
.xxx.xxxx..
..........
ENDMAP

NAME:   gup_sewer_entry_glass
: sewer_portal(_G)
KMONS:  1 = adder / giant cockroach / nothing
MAP
..........
.mmmmmmm.
.mW1W1Wm.
.+W1O1Wm.
.mW1W1Wm.
.mmmmmmm.
.........
ENDMAP

NAME: lightli_sewer_entry_pipes
NSUBST: o = 1:O / *:W
SUBST: W = WWWWW1
KMONS: 1 = river rat / adder / rat / worm
: sewer_portal(_G)
MAP
vvvvvvvvvv
vovWovWvvv
vWvWvvWWWv
vWvWvvWvWv
vWvWWvWvWv
vWvvWvWvWv
vWWWWvWvWv
vvvvWvWvWv
vWWWWWWvov
vWvvvvvvvv
vWWWWWWWWW
vvvvWvWvWW
..WWWWW.W.
....W.....
..........
ENDMAP

NAME: cheibrodos_sewer_entry_bend
TAGS: no_monster_gen
ORIENT: northeast
KMONS: 1 = worm
NSUBST: - = 1:1 / 1=1.. / 1=1...
KFEAT: A = iron_grate
: sewer_portal(_G)
MAP
xxxxxxxxxxxxxx
xxAAxxxxxxxxxx
xxWWxxxxx---xx
...WWWWWWW--xx
....WWWWWWW-xx
 @..xxxxOWWxxx
  .....mxWWxxx
     @..xWWxxx
      @.xWWxxx
       .xWWxxx
       ...WWAx
       ....WAx
        @..xxx
         ..xxx
ENDMAP

NAME: cheibrodos_sewer_entry_drain
TAGS: no_monster_gen
ORIENT: float
KMONS: 1 = rat / ball python / giant cockroach / worm
NSUBST: 1 = 2:1 / 2=1.. / *:.
: sewer_portal(_G)
MAP
  ...@...
 ..x1.1x..
...WWWWW...
.xWWWWWWWx.
.1WWWWWWW1.
@.WWWOWWW.@
.1WWWWWWW1.
.xWWWWWWWx.
...WWWWW...
 ..x1.1x..
  ...@...
ENDMAP

NAME: cheibrodos_sewer_entry_sluice
TAGS: no_monster_gen
ORIENT: float
KMONS: 1 = ball python / worm / bat / w:5 river rat
SHUFFLE: AB
SUBST: A = w, B = .
NSUBST: . = 2:1 / 2=1.
: sewer_portal(_G)
MAP
.....@.....
.xxwwAwwxx.
.xxwwAwwxx.
.ww.....ww.
.ww.....ww.
.ww..O....@
.ww.....ww.
.ww.....ww.
.xxwwwwwxx.
.xxwwwwwxx.
...........
ENDMAP

# The actual portal vaults #####################################
# Currently, the total weight is 180
default-depth: Sewer

### KOBOLDS ################################################################
# Sewers with kobold settlements.

############################################################################
# Sewer with a small kobold camp, potion treasure and Ely/Zin altar.
#
NAME:     sewer_kobolds
TAGS:     no_item_gen no_monster_gen no_pool_fixup
ORIENT:   encompass
SUBST:    ' = .W
SUBST:    ? = .x
: sewer_setup(_G)
# some fresh water for the kobolds
KFEAT:    Y = deep_water
KFEAT:    y = shallow_water
KFEAT:    E = altar_zin / altar_elyvilon w:30
MONS:     jackal, kobold, kobold brigand
MONS:     rat w:15 / river rat w:7
ITEM:     potion of curing ident:type / potion of heal wounds ident:type
ITEM:     potion of flight ident:type
SHUFFLE:  de
SUBST:    1 = 1..., 2 = 2., 4 = 4.
NSUBST:   3 = 1:3 / *:3.
MAP
         ccc
         cwcc
        ccwwc
        cwwwc
        cwwwc
        cwwwc
        cWwwc
       ccWwWcc
       c.WwW.c
     ccc.WwW.c
     c<..WwW.c
     ccc.Www'c
       c.WwW.c
      cc'WwW'cc
      c.'WwW''cccccccccccccccccccccccccccccccccc
      c''WwWWWWWWWWWWWWWWWWWWWWWW44444.A<..4444c
      c''WwW''cccccccccccccccccccccccccccccccccc
      c.'WwW''c
      c.WWwWW'c
      c'WwwwW'c
      c'WwwwW'c
      c'WwwwW'c
      c1'WWW''c
      c.2''''1c
xxxxxxcccc1ccccx
xedExxxx11221..xx
xdexxxx.22322y..x
xx?.?xxx....yYy.x
 xx?.xxx?....y.xx
  x?x..?.?3...xx
  xx???.xxxxxxx
   xxxxxx
ENDMAP

############################################################################
# Water treatment center, staffed by kobolds
#
NAME:   sewer_minmay_treatment
TAGS:   no_item_gen no_monster_gen no_pool_fixup
ORIENT: encompass
MONS:   rat / river rat w:3
MONS:   kobold / kobold brigand w:1
MONS:   ball python / adder w:5 / frilled lizard w:2 / endoplasm w:1
SUBST:   y : yyyyyyW., Y : YYYYYYWw
SUBST:   y = W., Y = Ww
: item(dgn.loot_potions .. " / any scroll w:30 / any armour / any weapon")
: sewer_setup(_G)
: set_feature_name("clear_stone_wall", "large window")
KFEAT:  C = deep_water
SUBST:  1 = 1., 2 = 2.
NSUBST: - = 64 = 1... / 32 = 3... / *:., d = 4:d / *=d.
MAP
vvvvxxxxxxxxxxxxxxxxxxxxxxxxxxxxxxxxxxxxxxxxxxxxxxxxxxvvvv
vwwvxxxxxxxxxxxxxxxxxxxxxxxxxxxxxxxxxxxxxxxxxxxxxxxxxxvCCv
vwwvxxxxxxxxxxxxxxxxxxxxxxxxxxxxxxxxxxxxxxxxxxxxxxxxxxvCCv
vwwvxxxxxxxxxxxxxxxxxxxxxxxxxxxxxxxxxxxxxxxxxxxxxxxxxxvCCv
vwwvxxxxxxxxxxxxxxxxxxxxxxxxxxxxxxxxxxxxxxxxxxxxxxxxxxvCCv
vwwvxxxxxxxxxxxxxxxxxxxxxxxxxxxxxxxxxxxxxxxxxxxxxxxxxxvCCv
vwwvxxxxxxxxxxxxxxxxxxxxxxxxxxxxxxxxxxxxxxxxxxxxxxxxxxvCCv
vwwvxxxxxxxxxxxxxxxxxxxxxxxxxxxxxxxxxxxxxxxxxxxxxxxxxxvCCv
vwwvvvvvvvxxxxxxxxxxxxxxxxxxxxxxxxxxxxxxxxxxxxxxvvvvvvvCCv
vwwnddv..vxxxxxxxxxxxxxxxxxxxxxxxxxxxxxxxxxxxx--v.2vddnCCv
vwwnd222.v----xxxxxxx-----xxxxxxx--xxxxxx-------v.222dnCCv
vwwvv222.+------xxxx--------xxxx-----xxx--------+.222vvCCv
vwwnd222.v------------xxx-----------------------v.222dnCCv
vwwnddv2.vyyy----------xxx-------xx-----------yyv..vddnCCv
vwwvvvvvvvYYyy--xx-----xx--------xxxx------xxyyYvvvvvvvCCv
vwwwwwwwwwwYYyyxxxx...............xx....yyxxYYYYwcwcCcCCCv
vwwwwwwwwwwwYYYYYYxxyyyyyy.........yyyyyyYYYYwwwcwcwcCCCCv
vwwwwwwwwwwwwwwwwYYYYYYYYyyyyyyyyyyyYYYYYYwwwwwwwcwcCcCCCv
vwwwwwwwwwwwwwwwwwwwwwwwYYYYYYWYYYYYYwwwwwwwwwwwcwcwcCCCCv
vwwwwwwwwwwwwwwwwwwwwwwwwwYYYWYYYYYwwwwwwwwwwwwwwcwcCcCCCv
vwwwwwwwwwwwwwwwwwwwwwwwwYYyyyyyyyYYYYwwwwwwwwwwcwcwcCCCCv
vwwvvvvvvvwwwwwYYYYYYYYYYYyy.....yyyyYYYYwwwwwwwvvvvvvvCCv
vwwnd.v..vYYYYYYyyyyyyyyyyy........yyyyyYYYYYYYYv..v.dnCCv
vwwn.22..vyyyyyyy......................yyyyyyyyyv...22nCCv
vwwvv222.+......................................+.222vvCCv
vwwn..2..v...........xx.........................v..2..nCCv
vwwnd.v..vx..11111.xxxxx.......xx...............v..v.dnCCv
vwwvvvvvvvxxxx111xxxxxx...xx..xxxxx.11111xxx..xxvvvvvvvCCv
vwwvxxxxxxxxxxxxxxxxx<..xxxxx..xxxxxx111xxxxxxxxxxxxxxvCCv
vwwvxxxxxxxxxxxxxxxxxxxxxxxxxx..AxxxxxxxxxxxxxxxxxxxxxvCCv
vwwvxxxxxxxxxxxxxxxxxxxxxxxxxxxxxxxxxxxxxxxxxxxxxxxxxxvCCv
vwwvxxxxxxxxxxxxxxxxxxxxxxxxxxxxxxxxxxxxxxxxxxxxxxxxxxvCCv
vwwvxxxxxxxxxxxxxxxxxxxxxxxxxxxxxxxxxxxxxxxxxxxxxxxxxxvCCv
vwwvxxxxxxxxxxxxxxxxxxxxxxxxxxxxxxxxxxxxxxxxxxxxxxxxxxvCCv
vwwvxxxxxxxxxxxxxxxxxxxxxxxxxxxxxxxxxxxxxxxxxxxxxxxxxxvCCv
vvvvxxxxxxxxxxxxxxxxxxxxxxxxxxxxxxxxxxxxxxxxxxxxxxxxxxvvvv
ENDMAP

NAME:    kennysheep_pipe_town
TAGS:    no_item_gen no_monster_gen no_pool_fixup
ORIENT:  encompass
MONS:    kobold / kobold brigand w:2
MONS:    bat / rat / endoplasm w:5 / ball python / frilled lizard w:5 /\
         giant cockroach w:5 / adder w:1
KMONS:   . = plant w:1 / fungus w:1 / nothing w:80
KMONS:   p = plant
SUBST:   p = ppW
: item(dgn.loot_potions .. " / any scroll w:30 / any armour / any weapon")
SHUFFLE: DEFH
NSUBST:  D = 10 = 1! / 3:d / 1:d! / *:!
NSUBST:  F = 10 = 1! / 3:d / 1:d! / *:!
NSUBST:  E = 4 = 1! / 3 = d! / *:!
NSUBST:  H = 4 = 1! / 3 = d! / *:!
NSUBST:  . = 40 = 2... / *:.
KFEAT:   p = shallow_water
COLOUR:  p = lightgreen
KFEAT:   ! = floor
: sewer_setup(_G)
MAP
    xxxxxxxxxxxxxxxxxxxxxxxxxxxxxxxxxxxxxxxxxxxxxxx
    xxxxxxxxxxxxxxxxxxxxxxxxxxxxxxxxxxxxxxxxxxxxxxx
    xxxxxxxxxxxxxxxxxxxxxxxxxxxxxxxxxxxxxxxxxxxxxxx
    xxxxxxxxxxxxx..xxxx...xxxx..xxxxxxxxxxxxxxxxxxx
    xxxxxxx.........xx..........x...xxxxxxxxxxxxxxx
    xxxxxxx.....................x...xxxxxxxxxxxxxxx
    cccccc...........................xx......cccccc
    cDDDDc...................................cFFFFc
    cDDDD+......p.............pWpW.......W.pW+FFFFc
    cD<DD+.....WWWW..WWp..WWpWWWWWpWWW...WWWW+FF<Fc
    cDDDDc....pWpWWpWWp...pWWWpWWWWpWp...pWpWcFFFFc
cccccccccccccccccWWWccccccccccWWWWccccccccccWcccccc
cwWWWWWWWWWWWWWWWWWWWWWWWWWWWWWWWWWWWWWWWWWWWWWc
cwwWwwwwwWwwwwwWwwwwwWwwwwwWwwwwwWwwwwwWwwwwwWwc
cwWWWWWWWWWWWWWWWWWWWWWWWWWWWWWWWWWWWWWWWWWWWWWc
ccc+ccccccccWWccccccccccccWcWcccccccWcccccccccccccc
c!!!cEEEEc.pWWpW........pWWpWWp..pWpWWpWp.WWWcHHHHc
c!A!cE<EE+..WpWW.........WWWpW...WWWWWW....WW+HH<Hc
c!<!cEEEE+................p.W.......WWp...WW.+HHHHc
cccccEEEEc...................................cHHHHc
ccccccccccxx................................xcccccc
xxxxxxxxxxxx.xx.....xxxx....................xxxxxxx
xxxxxxxxxxxxxxxxxxxxxxxxx.................xxxxxxxxx
xxxxxxxxxxxxxxxxxxxxxxxxxx............xxxxxxxxxxxxx
xxxxxxxxxxxxxxxxxxxxxxxxxxxxx..xxxx.xxxxxxxxxxxxxxx
xxxxxxxxxxxxxxxxxxxxxxxxxxxxxxxxxxxxxxxxxxxxxxxxxxx
ENDMAP

### FROGS ##################################################################
# Giant frogs, specifically.

############################################################################
# Two fairly watery vaults with (usually) two bullfrogs in the end.
# Loot are good items, and often good scrolls or a scroll of blinking.
#
NAME:     sewer_frog_island_01
TAGS:     no_item_gen no_monster_gen no_pool_fixup
ORIENT:   encompass
SUBST:    - = WWW.
SHUFFLE:  |de
: item(dgn.loot_scrolls)
ITEM:     scroll of blinking ident:all
MONS:     frilled lizard w:20 / ball python / giant cockroach w:20 / \
          quokka / adder w:8
NSUBST:   . = 72 = 1.. / *:.
NSUBST:   ! = 1:! / 1:!!!!. / *:w
KFEAT:    ! = w
COLOUR:   ! = green
KMONS:    ! = bullfrog
SUBST:    ~ = .
: sewer_setup(_G)
MAP
ccccccccccccccccccccccccccccccccccc
c...---------.....................c
c.WWW-ccccccccccccccccccccccc.WWW.c
c.WwWWccccccccccccccccccccccc.WwW.c
c.WwwWccccccccccccccccccccccc.WwW.c
c.WwW.ccccccccccccccccccccccc.WwW-c
c.WwwWccccccc!!!!!!cccccccccc-WwW-c
c.Wwwwccccwwwwwwwww!!!ccccccc-WwW-c
c-WwwwccwwwWwwwwwwwwww!cccccc-WwW-c
c-WwwwcwwWW<-wwwwwwwwww!ccccc-WwW-c
c-Wwwwwwww-..-ww.--wwwww!cccc-WwW-c
c-WwWwwWww---.-e*.--wwwwwcccc-WwW-c
c-WwWWWwWww-.--***.wwwwwwcccc-WwW.c
c-WwWWwwwWww.---d-wwwwwwwcccc-WwW.c
c-WwWWWwwwW------wwwwwwwwcccc.WwW.c
c-WwWWWwwwwW---wwwwwwWwwccccc.WwW.c
c-WwW.WwwwwwwwwwwwwwWwwwccccc-WwW.c
c.WwW.WwwwwwWWwwwwwwwWccccccc-WwW-c
c.WwWW..WWWWwwWwWW.........---Www-c
c.WwwWWWWwwwWWwWWWWWWWWWWWWWWWWwW-c
c.WWwwwwwwwwwwwwwwwwwwwwwwwwwwwwW.c
c..WWWWWWWWWWWWWWWWWWWWWWWWWWWWwW-c
cc........................----WwW-c
 cccccccccccccccccccccccccccc-WwW-c
                     cccccccc-WwW-c
              cccccccc~----WWWWwW.ccccxxx
              c~<~A~~--W-WWWWWWwwwwwwwwwx
              cccccccc~-~~WW-.WWW.cccccxx
                     cccccccc.....c
                            ccccccc
ENDMAP

NAME:     sewer_frog_island_02
TAGS:     no_item_gen no_monster_gen no_pool_fixup
ORIENT:   encompass
SUBST:    - = WWWW.
KMONS:    1 = frilled lizard / ball python / giant cockroach / \
              quokka / endoplasm / adder w:4
NSUBST:   W = 160 = 1WWW / *:W
KFEAT:    1 = W
KFEAT:    W = W
NSUBST:   ! = 1:! / 1:!!!!. / *:w
KFEAT:    ! = w
COLOUR:   1! = green
KMONS:    ! = bullfrog
SHUFFLE:  ed|
: item(dgn.loot_scrolls)
ITEM:     scroll of blinking ident:all
: sewer_setup(_G)
MAP
           ccccccccccccc
        cccc-----------cccc
     cccc-----------------cccc
    cc-------ccccccccc-------cc
   cc-----cccc-------cccc-----cc
  cc----ccc-------------ccc----cc
  c----cc-----ccccccc-----cc----c
 cc---cc----ccc!!!!!ccc----cc---cc
 c----c----cc!w---ww!!cc----c----c
cc---cc---ccw--..---ww!cc---cc---c
c.---c----cw--.***.---w!c----c---c
c<.--c----c--.e*d.-----!c----c---c
c.---c----c----$------w!c----c---c
cc---cc---c---.------w!cc---cc---c
 c----c---c--.------w!cc----c----c
 cc---cc--cc--c---wwccc----cc---cc
  c----cc--c--ccccccc-----cc----c
  cc----c--cc-..--------ccc----cc
   cc-------c..------cccc-----cc
    cccc---ccccccc-<-c-------cc
       cc--c-----ccccc----ccccc
        cccc-----------cccc--<c
           c---ccccccccc-...-cc
           c-----------..A.ccc
           c----------.ccccc
           ccccccccccccc
ENDMAP

############################################################################
# Sewer in the shape of the letter W. Sort of. Frogs at the end.
#
# Harder than the two other frog maps. Frogs are guaranteed, and neither
# exit nor chokepoints are reachable when one sees them.
#
# XXX: An outlier in size, openness, and minimal land as a map.
NAME:    sewer_minmay_w
TAGS:    no_item_gen no_monster_gen no_pool_fixup
ORIENT:  encompass
SHUFFLE: de
MONS:    rat / river rat w:2
MONS:    ball python / adder w:5 / frilled lizard w:2 / endoplasm w:1
MONS:    bullfrog
NSUBST:  - = 108 = 1... / *:.
SUBST:   2 = 2.
: item(dgn.loot_potions)
: item(dgn.loot_scrolls)
ITEM:    any scroll / any potion
SUBST:   y : yyyyyyW., Y : YYYYYYWw, z = x., Z = wwwxx
SUBST:   y = W., Y = Ww
SUBST:   c = c x:1
NSUBST:  d = 2:d / *=d..., e = 2:e / *=e...
: sewer_setup(_G)
MAP
xxxxxxxxxxxxxxxxxxxxxcccccxxxxxxxxxxxxxxxxxxxxx
xxxxxxxxxxxxxxxxcccccc2-2ccccccxxxxxxxxxxxxxxxx
xccccccxxxxxxxxcc2--22---22--2ccxxxcccccccccccx
cc....ccxxxxxxcc---------------ccxxcdedcc32.3cc
c......cxxxxxxc-------c---------cxxce<e+22.222c
c..<A..cxxxxxcc------cc+cc------ccxcdedc22..22c
c......cxxxxxc------cccffcc------cxccccc222..2c
czyyyyzcxxxxxczyyyyzcxcddcczyyyyzcxxxxxczyyyyzc
cYYWYYYcxxxxxcYYWYYYcxcccccYYYYWYcxxxxxcYYZWYYc
cwYWYYwcxxxxxcwYWYwwcxxxxxcwwwYWYcxxxxxcYYWYwYc
cwYYWYwcxxxxxcwYWYYwcxxxxxcwwYYWYcxxxxxcwYWYYwc
cwwYWYwcxxxxxcwwYWYwcxxxxxcwYYWYYcxxxxxcwYWWYwc
cwwYWYwcxxxxxcwwYWZYcxxxxxcYWWYYwcxxxxxcwYYWZYc
cwYZWYwcxxxxxcwwYZWYcxxxxxcWYYYwwcxxxxxcwwYZWYc
cwYWZYwcxxxxxcwwwYWYcxxxxxcWWYYwwcxxxxxcwwwY.Yc
cw.WYwwcxxxxxcwwwYYWcxxxxxcZyyyyZcxxxxxcwwwY.Yc
cwYWZYwcxxxxxcwwwZY.cxxxxxcyy%%ywcxxxxxcwwYZWYc
cwYZW.wcxxxxxcwwwYYWcxxxxxcZyyyyZcxxxxxcwwYWZYc
cwwYWYwcxxxxxcwwwYWYcxxxxxcwwYYWWcxxxxxcwYYWYwc
cwwYWYwcxxxxxcwwYZWYcxxxxxcwwwYYWcxxxxxcwYWWYwc
cwwYWYwcxxxxxcwwYWZYcxxxxxcwYYWWYcxxxxxcwYWYYwc
cwwYWYwcxxxxxcwYYWYwcxxxxxcwYWYYwcxxxxxcwYWYwYc
cYYYWYYcxxxxxcwYWYwwcxxxxxcYYWYYYcxcccccYYWYYYc
czyyyyzcxxxxxczyyyyzcxxxxxczyyyyzcxceecczyyyyzc
c------ccxxxcc------cxxxxxc2-----cccffcc-----2c
cc------ccxcc------ccxxxxxcc------cc+cc2-----cc
xc-------ccc-------cxxxxxxxc2------c2-------2cx
xcc------2-2------ccxxxxxxxcc2-------------2ccx
xxcccc---------ccccxxxxxxxxxcccc-2------2ccccxx
xxxxxcccc2-2ccccxxxxxxxxxxxxxxxcccc2-2ccccxxxxx
xxxxxxxxcccccxxxxxxxxxxxxxxxxxxxxxcccccxxxxxxxx
ENDMAP

<<<<<<< HEAD
## BIG BADDIE (Purgy) ######################################################
# Threat is mostly a single larger creature, often Purgy.
=======
## BIG BADDIE (Pargi) ######################################################
# Threat is mostly a single larger creature, often Pargi. Combined weight 40.
>>>>>>> 826d19b2

NAME:     sewer_big_baddie
TAGS:     no_item_gen no_monster_gen no_pool_fixup
ORIENT:   encompass
: sewer_setup(_G)
SUBST:    2 = 23
KMONS:    2 = water moccasin
KMONS:    3 = Pargi, water moccasin
ITEM:     potion of berserk rage ident:type / potion of haste ident:type w:5
MONS:     bat
SUBST:    - = 1....
MAP
 ccccccc
cc$***$cc
c..$*$..c
c.......c
c...2...c
c.......c
c.......c
cc.....cc
 ccc.ccc     ccccccc
   cdc      cc---..cc
   c.c     cc---w...cc
   c.ccccccc---www...cc
   c.......---wwwww.A<c
   c.ccccccc---www...cc
   c.c     cc---w...cc
   c-c      cc---..cc
   c-c       ccccccc
   c-c
   c-c
   c<c
   ccc
ENDMAP

###############################################################################
# Another one with a big bad monster.
#
NAME:   sewer_the_moccasin
TAGS:   no_item_gen no_monster_gen no_pool_fixup
ORIENT: encompass
SUBST:  - = WW...
MONS:   kobold, jackal
SUBST:  3 = 334
KMONS:  3 = water moccasin
<<<<<<< HEAD
KMONS:  4 = Purgy, water moccasin
NSUBST: ! = 8 = 2..., 9 = 1..
: item(dgn.loot_potions .. " / " .. dgn.loot_scrolls .. " / nothing w:300")
=======
KMONS:  4 = Pargi, water moccasin
: item(dgn.loot_potions .. " / " .. dgn.loot_scrolls .. " / nothing w:400")
>>>>>>> 826d19b2
: sewer_setup(_G)
MAP
   ccccccccc
   c%*c3c*%c
   c*-c-c-*c
   ccc---ccc
    cc---cc
    c-----c
   cc.---.cc
   c..-c-..c
  cc.-ccc-.cc
  c.--ccc--.c
  c--ccccc--c
  c.-ccccc-.c
  c.-ccccc-.c
  c--ccccc--c
  c.--ccc--.c
  cc--ccc--cc
   c.--c--.c
   cc-----cc
    c..-..c
    cc---cc
     c.-.c
     cc-cc
     cc-cc
   cccc-cccc
cccc..---..ccccc
cWWWWWWWWWWWWWWc
cccc...c...ccccc
  ccc..c....cccxxxx
  c....c!!!!!!cdddx
  c.A<.c!!!!!!!dddx
  c....c!!!!!!cxxxx
  ccccccccccccc
ENDMAP

############################################################################
# Pargi island. by co
# Pargi lives on this island, he appears in one of three places, if he is
# outside the loot room, you can get the loot without fighting him
# (if you are sneaky enough). Not much to walk on here, if you manage to
# confuse Purge he will probably drown.
#
NAME:    sewer_co_pargi_island
TAGS:    no_item_gen no_monster_gen no_pool_fixup
ORIENT:  encompass
# Placing Pargi, he appears in one of three places. The water moccasin serves
# as the back-up, in case Pargi was already placed in the Dungeon.
SHUFFLE: PQR
KMONS:   P = Pargi, water moccasin
SUBST:   Q = .
SUBST:   R = .
#      lesser monsters.
SUBST:   1 = 1w
KFEAT:   1 = w
COLOUR:  1 = green
KMONS:   1 = frilled lizard / ball python w:5 / adder w:2
#      loot
SUBST:   e = !!!!????%
: kitem("? = " .. dgn.loot_potions)
: kitem("! = " .. dgn.loot_scrolls)
#      Randomized environment
SUBST:   . = .WW
SUBST:   X = xx.
SUBST:   Y = xw
: sewer_setup(_G)
MAP
xxxxxxxxxxxxxxxxxxxxxxxxxxxxxxxxxxxxxxxxxxx
xxxxxxxxxxxxxxxxxxxxxxxxxxxxxxxxxxxxxxxxxxx
xxxxxxxxxxxxxxxxxxxxxxxxxxxxxxxxxxxxxxxxxxx
xxxxxxxxxxxxxxYYxxxYYYxxxxxxxxxxxxxxxxxxxxx
xxxxxxxxxxxxxYwwYYwwwwwYYwwxxxxxxxxxxxxxxxx
xxxxxxxxxxYwwwwwwwwwwwwwwwwwxxxxxxxxxxxxxxx
xxxxxxxxxxYwwwwwwwwwwwwwwwwwwxxxxxxxxxxxxxx
xxxxxxxxYYwwwwwwwww1wwwwwwwwwwYxxxxxxxxxxxx
xxxxxxxYwwwwwwwwwwwwwwwwwww1wwwYxxxxxxxxxxx
xxxxxxYwwwwwwwwwwwwwwwwwwwwwwwwwwxxxxxxxxxx
xxxxxxwwwww1wwwww....wwwwwwwwwwwwYxxxxxxxxx
xxxxxYwwwwwwwww..XXXX..wwwwwwwwwwwYxxxxxxxx
xxxxxwww1wwwww.XXxxxxXXQ.wwwwwww1wwwYxxxxxx
xxxxYwwwwwww...XxxxxxxxxX..wwwwwwwwwwxxxxxx
xxxxYwwwwww.XXXxxxxxxxxxxxX..wwwwwwwwYxxxxx
xxxYwwwwww.XxxxxxxxxxxxxxxxxX.www1wwwwYxxxx
xxxYwwwww.XxxxxxxxxxxxxxxxxxxX.wwwwwwwwYxxx
xxxxYwwww.XxxxxxxxxxxxxxxxxxxX.wwwwwwwwYxxx
xxxxYwwwww.XxxxxxxxcccccxxxxxX.wwwwwwwYxxxx
xxxYwwwwww.Xxxxxxxxceeeccccccc.wwwwwwwYxxxx
xxxYwwwwwww.Xxxxxxxce<....P...wwwwwwwwYxxxx
xxYwwwwwwwwwAXxxxxxceeeccccccc.wwww1wwYxxxx
xxYwwww1wwww<XxxxxxcccccxxxxxX.wwwwwwwYxxxx
xxxYwwwwwww.XxxxxxxxxxxxxxxxxxX.wwwwwwYxxxx
xxxxwwwwww.XxxxxxxxxxxxxxxxxxxX.wwwwwwYxxxx
xxxxYwwwwww.XXxxxxxxxxxxxxxxxX.wwwwwwwwYxxx
xxxYwwwwwwww..XXxxxxxxxxxxxxX.wwwwwwwwYxxxx
xxxYwwwwwwww..XXxxxxxxxxxxXXX.wwwwwwwwYxxxx
xxxxwwwwwwwwww..XxxxxxxxxX...wwwww1wwwwYxxx
xxxxYwwww1wwwwww.XxxxxxXX.wwwwwwwwwwwwwYxxx
xxxxxwwwwwwwwwww.XxxxxXR.wwwwwwwwwwwwwYxxxx
xxxxYwwwwwwwwwwww.XXXX.wwwwwww1wwwwwYYxxxxx
xxxxxYwwwwwwwwwwww....wwwwwwwwwwwwwYxxxxxxx
xxxxxxYwwwww1wwwwwwwwwwwwwwwwwwwwwYxxxxxxxx
xxxxxxYwwwwwwwwwwwwwwwwww1wwwwwwwYxxxxxxxxx
xxxxxxYwwwwwwwwww1wwwwwwwwwwwwwYYxxxxxxxxxx
xxxxxxxYwwwwwwwwwwwwwwwwwwwwwwYxxxxxxxxxxxx
xxxxxxxYwwwwwwwwwwwwwwwwwwwwwYxxxxxxxxxxxxx
xxxxxxxxYxYwwwwwwYYwwwwwwwYYwYxxxxxxxxxxxxx
xxxxxxxxxxxxYYYYxxxYYYxYYYxxYYxxxxxxxxxxxxx
xxxxxxxxxxxxxxxxxxxxxxxxxxxxxxxxxxxxxxxxxxx
xxxxxxxxxxxxxxxxxxxxxxxxxxxxxxxxxxxxxxxxxxx
ENDMAP

NAME:   kennysheep_door_sewer
TAGS:   no_item_gen no_monster_gen no_pool_fixup
ORIENT: encompass
MONS:   kobold w:40 / bat / frilled lizard / giant cockroach / \
        adder w:5 / kobold brigand w:1
<<<<<<< HEAD
KMONS:  2 = purgy, water moccasin
: item(dgn.loot_potions .. " / " .. dgn.loot_scrolls .. " / any armour")
NSUBST: e = 4:* / 6=d.. / *:.
NSUBST: 0 = 10=1. / 1:2 / *:.
=======
KMONS:  2 = pargi, water moccasin
: item(dgn.loot_potions .. " / " .. dgn.loot_scrolls .. " / nothing w:400")
NSUBST: e = 3:* / 9:d / *:.
NSUBST: 0 = 5:1 / 1:2 / *:.
>>>>>>> 826d19b2
KFEAT:  ' = deep_water
COLOUR: ' = green
KFEAT:  " = shallow_water
COLOUR: " = lightgreen
KPROP:  "' = no_tele_into
: sewer_setup(_G)
MAP
        ccccccccccccccccccccc
        cecceccecceccecceccec
        c0cc0cc0cc0cc0cc0cc0c
        c+cc+cc+cc+cc+cc+cc+c
ccccccccc...................ccccccccc
c"""""""nWWWWWWWWW.WWWWWWWWWn"""""""c
c'''''''nwwwwwwwwwAwwwwwwwwwn'''''''c
c"""""""nWWWWWWWWW.WWWWWWWWWn"""""""c
ccccccccc...................ccccccccc
        c+cc+cc+cc.cc+cc+cc+c
        c0cc0cc0cc.cc0cc0cc0c
        cecceccecc<ccecceccec
        ccccccccccccccccccccc
ENDMAP

###############################################################################
# This one places a hell rat. It also gives the player a door with which to
# avoid the hell rat. Seven items, many of which are random potion/scroll.
#

NAME:   sewer_hellmonk_bad_rat
TAGS:   no_item_gen no_monster_gen no_pool_fixup
ORIENT: encompass
ITEM:   any potion / any scroll
: item(dgn.loot_potions)
: item(dgn.loot_scrolls)
MONS:   rat, river rat
KMONS:  3 = hell rat
NSUBST: - = 20 = 1... / 8 = 2... / *:.
SUBST:  . = WWW..
SUBST:  d = ddddef*
KFEAT:  3 = shallow_water
COLOUR: 3 = lightgreen
: sewer_setup(_G)
MAP
    xxxxxxx
  xxxx---xxxx
  xx-------xx
 xxx-------xxx
 xx---ccc---xx
xxx..cc.cc--xxx
xx...c...c---xx
xx..ccd.Wcc--xx
xx..cddWW.c--xx
xxA<c<d3WW+--xx
xx..cddWW.c--xx
xx..ccd.Wcc--xx
xx...c...c---xx
xxx..cc.cc--xxx
 xx---ccc---xx
 xxx-------xxx
  xx-------xx
  xxxx---xxxx
    xxxxxxx
ENDMAP

### OTHER #####################################################################
# Other sorts of Sewer maps

###############################################################################
# No longer requires crossing deep water to reach the center, but still provides
# flight potions for later use.
#
NAME:     sewer_fruit_machine
TAGS:     no_item_gen no_monster_gen no_pool_fixup
ORIENT:   encompass
SHUFFLE:  QEDS
SUBST:    Q = 222., E = 333., D : fgh, S = $
NSUBST:   f = 1:f / *:'
NSUBST:   g = 2:g / *:'
NSUBST:   h = 2:h / *:'
#       some random monsters I: bat
NSUBST:   w = 10 = "w / *:w
KFEAT:    " = w
KMONS:    " = bat
COLOUR:   " = green
#       some random monsters II: standard Sewers set
NSUBST:   W = 48 = ?WWW / *:W
KFEAT:    ? = W
KMONS:    ? = bat / frilled lizard / ball python / giant cockroach / \
              quokka / endoplasm w:4 / worm w:4 / adder w:2
COLOUR:   ? = lightgreen
#       a little more random shallow water
SUBST:    - = W..
: sewer_setup(_G)
MONS:     worm w:2 / ball python / jackal / adder w:5 / river rat w:5
MONS:     adder, river rat
NSUBST:   ! = 36 = 1... / *:.
SHUFFLE:  de
ITEM:    any scroll
ITEM:    potion of flight ident:type
: item(dgn.aux_armour)
: item(dgn.loot_potions)
: item(dgn.loot_scrolls)
KITEM:    ' = scroll of noise ident:type w:50 / \
              potion of degeneration ident:type w:100 / \
              potion of mutation ident:type w:30
MAP
xxxxxxxxxxxxxxxxxxxxxxxxxxxxxxxxxxxxxxxxxxxxxxxxxxxxxxxxxxxxx
xwwwwwwwwwwwWWW-WW-W--WWWWW-WWW--W--WW-WW-WW-W-WWwwwwwwwwwwwx
xwwwwwwwwwww-wwwwwwwwwwwwwwwwwwwwwwwwwwwwwwwwwww-wwwwwwwwwwwx
xwwwwwwwwwwwWwWW----WWWWWWWW-W-WWW-W-WW-WW-W-WWwWwwwwwwwwwwwx
xxxxxxxxxxxxWwWxxxxxxxxxxxxxxxxxxxxxxxWwWxxxxxWwWxxxxxxxxxxxx
           xWwWxxxxxxxxxxxxxxxxxxxxxxxWwWxxxxxWwWxxxxxxxx!!.xx
           x-wWxxxxQQQQxxxDDDDxxxxxxxxWwWxxxxx-wWxxxx!xx!!...xx
           xWwWxxxxx++xxxxx++xxxxxxxxx-wWxxxxxWwW--W-!!.......x
           x-WWW-W..............<xxxxxWw-xxxxxWwWWW-!!........x
           x-WWWW--.............<xxxxxWwWxxxxxWwWW-!xxxx.....Ax
           xWwWxxxxx++xxxxx++xxxxxxxxxWwWxxxxx-wWxxxxxxxxx.<xxx
           x-wWxxxxEEEExxxSSSSxxxxxxxx-w-xxxxxWw--xxxxxxxxxxx
   xxxxxxx x-wWxxxxxxxxxxxxxxxxxxxxxxxWwWxxxxxWw-xxxxxxxxxxxx
 xxx!d!!dxxxWwWxxxxxxxxxxxxxxxxxxxxxxxWwWxxxxx-wWxxxxxxxxx!exx
xx!!!!!d!dxxWwWWWWWW---WW-W-WW-W-WWWW--wWxxxxxWwWxxxxxxxx-!!ex
x!!!!!!dxxxx-w-wwwwwwwwwwwwwwwwwwwwwww-w-xxxxxWwWWWWWWWW---!!ex
xx!!!!xxxxxxWwWW-W-WWW-W-W-WWWWW-WWWWWWw-xxxxxWw-wwwwwwww---!!x
 x!-!!!-xxxx-w-xxxxxxxxxxxxxxxxxxxxxxxWwWxxxxx-wWWWWWWW-----!!x
 xxx------xxWwWxxxxxxxxxxxxxxxxxxxxxxxWwWxxxxxWwWxxxxxxxxx-!exx
xxxxxx------WwWxxxxxxxxxxxxxxxxxxxxxxxWwWxxxxxWwWxxxxxxxxxxxxx
xwwwwww--WWwwwWWWW-W-W-W-W-WWWW-W-W-W-W-WW---WWwwwwwwwwwwwwwx
xwwwwwwwwwwwwwwwwwwwwwwwwwwwwwwwwwwwwwwwwwwwwwwwwwwwwwwwwwwwx
xwwwwwwwwwwwwwwwwwwwwwwwwwwwwwwwwwwwwwwwwwwwwwwwwwwwwwwwwwwwx
xxxxxxxxxxxxxxxxxxxxxxxxxxxxxxxxxxxxxxxxxxxxxxxxxxxxxxxxxxxxx
ENDMAP

###############################################################################
# A sewer opening to sea by st_.
#
NAME:   sewer_sea
TAGS:   no_item_gen no_monster_gen no_rotate no_pool_fixup
ORIENT: encompass
WEIGHT: 5
MONS:   rat, rat / river rat w:5
KMONS:  G = merfolk siren hd:3 name:sickly name_adjective name_species
KMONS:  H = merfolk avatar hd:3 name:malarious name_adjective name_species
KMONS:  hJ = frilled lizard / ball python / adder
KMONS:  g = frilled lizard / ball python / giant cockroach / quokka
SUBST:  1 = 1., 2 = 2., J = Jn, h = hW, g = gggW
KFEAT:  gsh = W
KFEAT:  O = open_sea
COLOUR: gh = lightgreen
COLOUR: HJ = blue
KFEAT:  GnHJ = w
COLOUR: G = green
COLOUR: s = cyan
KITEM:  M = potion of flight q:4 ident:type
KITEM:  N = scroll of teleportation q:2 ident:type
: sewer_setup(_G)
MAP
OOOOOOOOOOOOOOOOOOOOOOOOOOOOOOOOOOOO
OOOOOOOOOOOOOOOOOOOOOOOOOOOOOOOOOOOO
OOOOOOOOOOOOOOOOOOOOOOOOOOOOOOOOOOOO
OOOOOOOOOOOOOOOOOOOOOOOOOOOOOOOOOOOO
OOOOOOOOOOOOOOOOOOOOOOOOOOOOOOOOOOOO
OOOOOOOOOOOOOOOOOOOOOOOOOOOOOOOOOOOO
OOOOOOOOOOOOOOOOOOOOOOOOOOOOOOOOOOOO                        cccc       cccccccc
OOOOOOOOOOOOOOOOOOOOOOOOOOOOOOOOOOOO                       ccW.cc      cWW1.21c
OOOnnnnnnnnnnnnnnnnnnnOOOOOOOOOOOOOO                     cccWWW.ccccccccW..c..c
OOOnnnnnnnnnJnnnJnnnnnOOOOOOOOOOOOOO                     c<AWWWW...12....1.cc.c
OOOnnnnnnnnnnnnnnnnnnnOOOOOOOOOOOOOO                     cccccccccccccccccccc.c
OOOnnnJnnnnnJnnnscccccccccccccc  cccccccccccccccc ccccccccccwhwwwwwwwWwwwww2.1c
OOOnnnnnnnnnnnns.+.....+...%Wwc  c1....1cc$$$.1McccwwWWWgWWhWWWWW..W..WW.Www2.c
OOOnnnnnnnnHnnsW.ccccccc...%*Wc  c2ccccc.c.1.W.NcccwWWccccccccccccc11cccc.gwWwcc
OOOnnnnnJnnnnnsW.ccc.1cc...%*Wc  c2cwwcc.ccccWcccwwwc.c           cccc  cc1.WWwc
OOOnnnnnnnnnJnsW.ccc.1cc...*WWc ccwWgcwc.cGwwWWWWWWcc1c                  ccccccc
OOOnnnnnnnnnnssWWccc1.cc<..WwccccwgWccwc.chwgWW..1...1c
OOOnnnnnnnnsssWWhWWc.1ccccccccwwwhW.1cwWWcWWW..2ccccccc
OOOnnnnnnnsssWWWWWWWWsswwwwwwwcWh..1ccccWWgW1.2cc
OOOnnnnnnnnssshWWWWc.2cccccccccW.1.cc  cch11.ccc
OOOnnnnnnnnnnssWgccc12c  cwg22.11ccc    cccccc
OOOnnnnnnnnnnnssWcccc1cc cgWcccccc
OOOnnnnnnnnnnnnsccccc.1ccc.1c
OOOnnnnnnnnnnnnnsccccc1.11.cc
OOOnnnnnnnnnnnnnnnnnnccccccc
OOOnnnnnnnnnnnnnnnnnnnOOOOOOOOOOOOOO
OOOnnnnnnnnnnnnnnnnnnnOOOOOOOOOOOOOO
OOOnnnnnnnnnnnnnnnnnnnOOOOOOOOOOOOOO
OOOOOOOOOOOOOOOOOOOOOOOOOOOOOOOOOOOO
OOOOOOOOOOOOOOOOOOOOOOOOOOOOOOOOOOOO
OOOOOOOOOOOOOOOOOOOOOOOOOOOOOOOOOOOO
OOOOOOOOOOOOOOOOOOOOOOOOOOOOOOOOOOOO
OOOOOOOOOOOOOOOOOOOOOOOOOOOOOOOOOOOO
OOOOOOOOOOOOOOOOOOOOOOOOOOOOOOOOOOOO
OOOOOOOOOOOOOOOOOOOOOOOOOOOOOOOOOOOO
OOOOOOOOOOOOOOOOOOOOOOOOOOOOOOOOOOOO
ENDMAP

############################################################################
# 15 rooms, by co
# All rooms will always be accessible, except the room in the center, which
# is surrounded by deep water.
#
NAME:    sewer_co_15_rooms
TAGS:    no_item_gen no_monster_gen no_pool_fixup
ORIENT:  encompass
MONS:    kobold / w:7 kobold brigand
MONS:    kobold / adder / ball python / w:7 worm / w:7 endoplasm / \
         rat / river rat w:5
SUBST:   . = W..
SUBST:   X = xx.
SUBST:   1 = 1.
SUBST:   2 = 222..
#      generate path to center
SHUFFLE: BC/DE/GF/IH
SUBST:   B = w, C = W
SUBST:   DGI = c, EFH = x
#      generate path to the first cave.
SHUFFLE: JK/LM
SUBST:   JK = .
SUBST:   M = x, L = c
#      generate path to the second cave.
SHUFFLE: PN/QR
SUBST:   PN = .
SUBST:   Q = x, R = c
#      generate a paths between the big rooms.
SHUFFLE: yZzSsUuTgY
SUBST:   y = w
SUBST:   hVZzSsUuTgY = W
#      loot
SUBST:   e = !!???-----
KITEM:  - = any potion / any scroll
: kitem("? = " .. dgn.loot_potions)
: kitem("! =  " .. dgn.loot_scrolls)
: sewer_setup(_G)
MAP
xxxxxxxxxxxxcccxxxxxxxcccxxxxxxxxxxxx
xxxxxxxxxxxcccccxxxxxcccccxxxxxxxxxxx
xxxxxxxxxxcc.1.ccxxxcc...ccxxxxXXXxxx
xxxxxxxxxxc.2...ccccc...2.cxxxx.11Xxx
xxxxxxxxxxc..2..yyyyy..2..NPPP.e.1Xxx
xxxxxxxxxxc...2.ccccc.2...cxxxX.e.Xxx
xxxxxxxxxxcc...ccxxxcc...ccxxxxX.xxxx
xxxxxxxxxxxccZccxxxxxcczccxxxxxxQxxxx
xxxxxxxxxxxxcZcxxxxxxxczcxxxxxxxQxxxx
xxxxxxxxxxxxcZcxxxxxxxczcxxxxxxxQxxxx
xxcccccxxxxccZccxxxxxcczccxxxxccRccxx
xcc...ccxxcc...ccxxxcc...ccxxcc...ccx
cc.2...cccc.A...ccccc.e...cccc...2.cc
cc..2..SSSS..<.WwwwwwW....ssss..2..cc
cc...2.cccc.....ccBcc...e.cccc.2...cc
xcc...ccxxcc.W.ccxCxcc.W.ccxxcc...ccx
xxccUccxxxxccwccxx.xxccwccxxxxccuccxx
xxxcUcxxxxxxcwcxx1e1xxcwcxxxxxxcucxxx
xxxcUcxxxxxxcwDE.e<e.FGwcxxxxxxcucxxx
xxxcUcxxxxxxcwcxx1e1xxcwcxxxxxxcucxxx
xxccUccxxxxccwccxx.xxccwccxxxxccuccxx
xcc...ccxxcc.W.ccxHxcc.W.ccxxcc...ccx
cc...2.cccc.e...ccIcc.....cccc.2...cc
cc..2..TTTT....WwwwwwW.<..gggg..2..cc
cc.2...cccc...e.ccccc.....cccc...2.cc
xcc...ccxxcc...ccxxxcc...ccxxcc...ccx
xxccJccxxxxccVccxxxxxcchccxxxxcccccxx
xxxxKxxxxxxxcVcxxxxxxxchcxxxxxxxxxxxx
xxxxKxxxxxxxcVcxxxxxxxchcxxxxxxxxxxxx
xxxxKxxxxxxccVccxxxxxcchccxxxxxxxxxxx
xxxx.Xxxxxcc...ccxxxcc...ccxxxxxxxxxx
xxX.e.Xxxxc...2.ccccc.2...cxxxxxxxxxx
xxX1.e.MMML..2..YYYYY..2..cxxxxxxxxxx
xxX11.xxxxc.2...ccccc...2.cxxxxxxxxxx
xxxXXXxxxxcc...ccxxxcc.1.ccxxxxxxxxxx
xxxxxxxxxxxcccccxxxxxcccccxxxxxxxxxxx
xxxxxxxxxxxxcccxxxxxxxcccxxxxxxxxxxxx
ENDMAP

############################################################################
# Tree sewer. by co
# This sewer is structured as a tree, in the sense that there are no loops.
# At each endpoint there is  monster or loot.
# At least you won't go in circles...
#
NAME:   sewer_co_tree
TAGS:   no_item_gen no_monster_gen no_pool_fixup
ORIENT: encompass
MONS:   kobold / kobold brigand
MONS:   adder / ball python / worm
MONS:   endoplasm / rat / river rat w:5
# less water in the middle, more at the endpoints.
SUBST:  ~ = WWWW.
SUBST:  - = WW...
SUBST:  " = W...
NSUBST: ? = 4=ef / *=112233
: kitem("e = " .. dgn.loot_potions)
: kitem("f =  " .. dgn.loot_scrolls)
: sewer_setup(_G)
MAP
xxxxxxxxxxxxxxcccccccccccccccccccccxxxxxxxxxxxxxx
xxxxxxxxxxxxxxc?c?c?c?cxxxc?c?c?c?cxxxxxxxxxxxxxx
xxxxxxxxxxxxxxcWcWcWcWcxxxcWcWcWcWcxxxxxxxxxxxxxx
xxxxxxxxxxxxxxcWcWcWcWcxxxcWcWcWcWcxxxxxxxxxxxxxx
xxxxxxxxxxxxxxcWcWcWcWcxxxcWcWcWcWcxxxxxxxxxxxxxx
xxxxxxxxxxxxxxx~~~x~~~xxxxx~~~x~~~xxxxxxxxxxxxxxx
xxxxxxxxxxxxxxxx~xxx~xxxxxxx~xxx~xxxxxxxxxxxxxxxx
xxxxxxxxxxxxxxxx~xxx~xxxxxxx~xxx~xxxxxxxxxxxxxxxx
xxxxxxxxxxxxxxxx~xxx~xxxxxxx~xxx~xxxxxxxxxxxxxxxx
xxxxxxxxxxxxxxxx~~~~~xxxxxxx~~~~~xxxxxxxxxxxxxxxx
xxxxxxxxxxxxxxxxx~~~xxxxxxxxx~~~xxxxxxxxxxxxxxxxx
xxxxxxxxxxxxxxxxx-~-xxxxxxxxx-~-xxxxxxxxxxxxxxxxx
xxxxxxxxxxxxxxxxx-~-xxxxxxxxx-~-xxxxxxxxxxxxxxxxx
xxxxxxxxxxxxxxxxx-~-xxxxxxxxx-~-xxxxxxxxxxxxxxxxx
cccccxxxxxxxxxxxx-~--xxxxxxx--~-xxxxxxxxxxxxccccc
c?WWW~xxxxxxxxxxx-~~--xxxxx--~~-xxxxxxxxxxx~WWW?c
ccccc~~~~~xxxxxxxx--~-~~~~~-~--xxxxxxxx~~~~~ccccc
c?WWW~xxx~~-----xxxx-~~~~~~~-xxxx-----~~xxx~WWW?c
cccccxxxx~~~~~~~-xxxx---~---xxxx-~~~~~~~xxxxccccc
c?WWW~xxx~~----~-xxxx~--~--~xxxx-~----~~xxx~WWW?c
ccccc~~~~~xxxx--~-xx~---~---~xx-~--xxxx~~~~~ccccc
c?WWW~xxxxxxxxx--~-~----~----~-~--xxxxxxxxx~WWW?c
cccccxxxxxxxxxxx~~-----"""-----~~xxxxxxxxxxxccccc
cxxxxxxxxxxxxxxx~~----"..."----~~xxxxxxxxxxxxxxxc
cxxxxxxxxxxxxxxx~~~~~~"A.<"~~~~~~xxxxxxxxxxxxxxxc
cxxxxxxxxxxxxxxx~~----"..."----~~xxxxxxxxxxxxxxxc
cccccxxxxxxxxxxx~~-----"""-----~~xxxxxxxxxxxccccc
c?WWW~xxxxxxxxx--~-~----~----~-~--xxxxxxxxx~WWW?c
ccccc~~~~~xxxx--~-xx~---~---~xx-~--xxxx~~~~~ccccc
c?WWW~xxx~~----~-xxxx~--~--~xxxx-~----~~xxx~WWW?c
cccccxxxx~~~~~~~-xxxx~--~---xxxx-~~~~~~~xxxxccccc
c?WWW~xxx~~-----xxxx-~~~~~~~-xxxx-----~~xxx~WWW?c
ccccc~~~~~xxxxxxxx--~-~~~~~-~--xxxxxxxx~~~~~ccccc
c?WWW~xxxxxxxxxxx-~~--xxxxx--~~-xxxxxxxxxxx~WWW?c
cccccxxxxxxxxxxxx-~--xxxxxxx--~-xxxxxxxxxxxxccccc
xxxxxxxxxxxxxxxxx-~-xxxxxxxxx-~-xxxxxxxxxxxxxxxxx
xxxxxxxxxxxxxxxxx-~-xxxxxxxxx-~-xxxxxxxxxxxxxxxxx
xxxxxxxxxxxxxxxxx-~-xxxxxxxxx-~-xxxxxxxxxxxxxxxxx
xxxxxxxxxxxxxxxxx~~~xxxxxxxxx~~~xxxxxxxxxxxxxxxxx
xxxxxxxxxxxxxxxx~~~~~xxxxxxx~~~~~xxxxxxxxxxxxxxxx
xxxxxxxxxxxxxxxx~xxx~xxxxxxx~xxx~xxxxxxxxxxxxxxxx
xxxxxxxxxxxxxxxx~xxx~xxxxxxx~xxx~xxxxxxxxxxxxxxxx
xxxxxxxxxxxxxxxx~xxx~xxxxxxx~xxx~xxxxxxxxxxxxxxxx
xxxxxxxxxxxxxxx~~~x~~~xxxxx~~~x~~~xxxxxxxxxxxxxxx
xxxxxxxxxxxxxxcWcWcWcWcxxxcWcWcWcWcxxxxxxxxxxxxxx
xxxxxxxxxxxxxxcWcWcWcWcxxxcWcWcWcWcxxxxxxxxxxxxxx
xxxxxxxxxxxxxxcWcWcWcWcxxxcWcWcWcWcxxxxxxxxxxxxxx
xxxxxxxxxxxxxxc?c?c?c?cxxxc?c?c?c?cxxxxxxxxxxxxxx
xxxxxxxxxxxxxxcccccccccccccccccccccxxxxxxxxxxxxxx
ENDMAP

############################################################################
# Cracked pipes. by co
# Most of the time the player will move between the pipes through cracks,
# these will be filled with rats. Only two of the paths will be generated
# each map, but all three pipes will be accessible on all instances.
#
NAME:    sewer_co_cracked_pipes
TAGS:    no_item_gen no_monster_gen no_pool_fixup no_rotate no_vmirror
ORIENT:  encompass
#      water creatures
MONS:    frilled lizard / ball python w:5 / adder w:5
SUBST:   1 = 1.
KMONS:   2 = adder
KFEAT:   2 = W
COLOUR:  2 = lightgreen
#      generate first path.
SHUFFLE: BC/DE/FG
NSUBST:  B = 1:. / *:c
NSUBST:  C = 1:. / *:c
SUBST:   DEFG = c
#      generate second path.
SHUFFLE: HI/JK/LM
NSUBST:  H = 1:. / *:c
NSUBST:  I = 1:. / *:c
SUBST:   LMKJ = c
#      randomize environment
KPROP:   V2 = no_tele_into
SUBST:   . = .W
SUBST:   V = .WWWW
SUBST:   X = xx"
#      rat path
KPROP:   " = no_tele_into
KMONS:   " = nothing w:50 / rat w:15 / river rat w:7
KPROP:   w = no_tele_into
#      loot
SUBST:   e = !!!!!?????%
KITEM:   ? = any potion
KITEM:   ! = any scroll
: sewer_setup(_G)
MAP
 xxxxxxxxxxxxxxxxxxxxxxxxxxxxxxxxxxxxxxxxxxxxxxxxx
 xcccccccccccccccccccccccccccccccccccccccccccccccx
 xwwwwwwwwmwWe.....1.....1VVVVVVVVV......1.....<cx
 xwwwwwwwwmwWe..1......1..VVVVVVVVV.1......1...ecx
 xccccccccccccIIIIIIccccccccccKccccccMMMcccccMMMcx
 xxxxxxxxxxxxxx"xx"xxxxxxxxxxcVcxxxxxx"xxxxxxx"xxx
             xxx""xxxxxxxxxxxcVcxxxxxxx"xXxxx"xx
             xXxx"xxxxxxxxxxxcVcxxxxxxxx"xX""Xx
             xx""x"xxxxxxxxxxc2cxxxxxxxxx"x"xxx
             x"xxXxxxXxXxxxxxcVcxxxxxxxxxX"x"xx
             xx""""x"x"xxxxxxcVcxxxxxxxxx"xXx"xx
             xXxxxx"x"x"xxxxxcVcxxxxxxxxxx"xxx"x
 xxxxxxxxxxxxxxxxx"xxxxx"xxxxcVcxxxxxxxxxxx"Xx"xxxxxxxxxxxxx
 xcccccccccccccccHHHcccHHHccccJcccccccccccLLLLLLcccccccccccx
 xwwwwwwwwmwWe....1..1....VVVVVVVVV....1...1...eWwmwwwwwwwwx
 xwwwwwwwwmwWe.1.......1..VVVVVVVVV..1.......1.eWwmwwwwwwwwx
 xccccccccccCCCccCCCccccccccccEccccccccccGGGcGGGcccccccccccx
 xxxxxxxxxxxx"xxxx"xxxxxxxxxxcVcxxxxxxxxxx"xxx"xxxxxxxxxxxxx
          xxxx"xx"xxxxxxxxxxxcVcxxxxxxxxxxx"x"xx
          xxxx"x"xxxxxxxxxxxxcVcxxxxxxxxxxxx""Xx
          xX""x"xXxxxxxxxxxxxc2cxxxxxxxXx"xX"xxx
          xxxx"xxxxxxxxxxxxxxcVcxxxxxxxx"xx"x"xx
           xxx""xXxXxxxxxxxxxcVcxxxxxxxx"x"xxx"x
           xxXxx"""xxxxxxxxxxcVcxxxxxxxxx"xxxXxx
           xxxx"xxx"xxxxxxxxxcVcxxxxxxxx"x"xxxxxxxxxxxxxxxxx
           xccBBBcBBBcccccccccDccccccccFFFFFcccccccccccccccx
           xc<...........1VVVVVVVVV.1.......1..eWwmwwwwwwwwx
           xcA........1...VVVVVVVVV.....1......eWwmwwwwwwwwx
           xcccccccccccccccccccccccccccccccccccccccccccccccx
           xxxxxxxxxxxxxxxxxxxxxxxxxxxxxxxxxxxxxxxxxxxxxxxxx
ENDMAP

############################################################################
# Scattered pipes. by co
# The loot is often at the end of the pipes, with guarding monsters.
#
NAME:    sewer_co_scattered_pipes
TAGS:    no_item_gen no_monster_gen no_pool_fixup
ORIENT:  encompass
KMONS:   P = plant / nothing
#      pipe monsters.
KFEAT:   1 = W
COLOUR:  1 = lightgreen
KMONS:   1 = kobold brigand w:5 / river rat / adder
SUBST:   1 = 1111W
#      other monsters
KMONS:   2 = jackal / kobold / frilled lizard / ball python / rat
#      loot
SUBST:   e = !!!???%%%WWW
KFEAT:   !?% = W
COLOUR:  !?% = lightgreen
: kitem("? = " .. dgn.loot_potions)
: kitem("! =  " .. dgn.loot_scrolls)
NSUBST:   . = 60 = 2... / *:.
SUBST:   . = .W
SUBST:   X = x.
SUBST:   Y = xxw
SUBST:   - = .
#
NSUBST:  B = 1:< / *:.
: sewer_setup(_G)
MAP
xxxxxxxxxxxxxxxxxxxxxxxxxxxxxxxxxxxxxxxxxxxx
xxxxxxxxxxxxxxxxxxxxxxxxxxxxxxxxxxxxxxxxxxxx
xxxxxxxxYxcccxxcccYYYxxxxxYYYxxxxxxxxxxxxxxx
xxxxxxYYwwcecwwcccwwwwYYYwwwwwYYYYwYxxxxxxxx
xxxxxYwwwwcWcwwcccwwwwwwwwwwwwwwwwwwwYxxxxxx
xxxxYwwwwwcWcwwcccwwwwwwwwwwwwwwwwwwwwYxxxxx
xxxxwwwww-cWcPPcccwwwwwwwwwwwwwwwwwwwwwYxxxx
xxxxww----cWcPPcecwwwwwwwwwwwwwwwwwwwwwYxxxx
xxxX---A<-PPPPxcWcccccccc.wwwwwwwwwwwwwwYxxx
xxx--------PxxxcWceW1WWWW..wwwwwwwwwwwwwYxxx
xxx--Pcccccccccc1cccccccc..wwwwwww...wwwwYxx
xxxPPPWWWWW1WWecWPxxexxxX..wwwwww..e..wwwYxx
xxxPPPccccccccccWcPx.xxx...wwwwww..B..wwwYxx
xxx.....XxxxxxxcWc..xxxX...wwwwww..P..wwwYxx
xxxX.....XxxxxxcWcxxxxX....wwwwww.PPP.wwwYxx
xxxxX.....XxxxxcWcxxxX....wwwwwww.cWc.wwwYxx
xxxxX........XxcWcxxX.....wwwwwwwwcWcwwwwYxx
xxxx....cWc....cWcX.......wwwwwwwwcWcwwwwYxx
xxxP....cWc.............Pccccccccwc1cwwwYxxx
xxxPP...c1c...P........P.PwwwwwwwwcWcwwwYxxx
xxxPPP..cWc..PPP.......PPccccccccwcWcwwwwYxx
xxxXPPP.cec..cWc.......P.wwwwwwwwwcWcwwwYxxx
xxxX.cccccccccWc.......P.wwwwwwwwwcWcwwwwYxx
xxxX.WWWW1WWecWc......P..wwwwwwwwwcWcwwwwxxx
xxxX.cccccccccWc.....P..wwwwwwwwwPcWc.wwwYxx
xxxXXxxX...xPP1c....P...wwwwwwwwPPPPPP..wYxx
xxxxxxx.e.xPxcWc...PPPccccccccccccPPP...Xxxx
xxxxxxxxXXxxxcWc....PPWWWWW1WWW1WWPP....Xxxx
xxxxxxxxxxxxxcWc.....PccccccccccccP..e..Xxxx
xxxX...XxxxxxcWc........wwwwwwww........Xxxx
xxX.....Xxxx............wwwwwwww....PP..Xxxx
xxX...PcccccccccccPP....wwwwwwww...PPP.Xxxxx
xxX.ePPWWWWW1WWWWWP...wwwwwwwww....cWcXxxxxx
xxX..P.ccccccccccc.Pwwwwwwwwwww..XXcWcxxxxxx
xxxX....wwwwwwwwwwwwwwwwwwwwwww.XxxcWcxxxxxx
xxxYwwwwwwwwwwwwwwwwwwwwwwwwwwYxxxxc1cxxxxxx
xxxYwwwwwwwwwwwwwwwwwwwwwwwwwwxxxxxcWcxxxxxx
xxxYwwwwwwwwwwwwwwwwwwwwwwwwwYxxxX.cWc.Xxxxx
xxxxYwwwwwwwwwwwwwwwwwwwwwwwYxxxX..PPP..Xxxx
xxxxxwwwwwwwwwwwwwwwwwwwwwwxxxxxX..PB...Xxxx
xxxxxYwwwwwwwwwwwwwwwwwwwwYxxxxxX....e..Xxxx
xxxxxxYwwwwwwYYYYwwwYYYwwYxxxxxxxX.....Xxxxx
xxxxxxxYYYxYYxxxxYYYxxxYYxxxxxxxxxxXXXxxxxxx
ENDMAP

#############################################################
# Kobolds who escaped to the sewers to worship evil in peace
# The temple has 3 sealed chambers at the end, each with loot and a
# boss monster.
# Total loot: 8 ok items (mostly consumables), 4 star items
NAME:    kennysheep_sewer_church
TAGS:    no_item_gen no_monster_gen no_pool_fixup
ORIENT:  encompass
WEIGHT:  5
# Placed monsters.
MONS:    kobold w:35 / shadow imp / ufetubus w:15 / nothing w:5
# Randomly generated monsters.
MONS:    kobold w:50 / kobold zombie / endoplasm / giant cockroach / \
         giant cockroach zombie w:3 / ball python / adder zombie w:3 / \
         bat / bat zombie w:3
SUBST:   1 = 1.
NSUBST:  . = 20 = 2. / *:.
# Bosses and features for the temple
:if crawl.random2(2) == 0 then
KMONS:   3 = kobold brigand / quasit
KMONS:   4 = kobold brigand
KMONS:   5 = quasit
KFEAT:   B = altar_makhleb
MARKER:  F = lua:fog_machine { cloud_type = "flame", pow_min = 100, \
                               pow_max = 100, delay = 10, size = 1, \
                               walk_dist = 0, excl_rad = 0 }
:else
KMONS:   34 = kobold brigand / wight
KMONS:   5 = phantom / necrophage
KFEAT:   B = altar_kikubaaqudgha
SUBST:   F : VY
:end
KMONS:   6 = Grinder, shadow imp
SHUFFLE: 456
KITEM:   456 = star_item
KFEAT:   - = deep_water
KPROP:   W- = no_tele_into
SUBST:   W = WWWw.
SUBST:   - = wwwW-
COLOUR: - = green
: item(dgn.loot_potions .. " / any scroll w:30 / any armour / any weapon")
NSUBST:  d = 1:*
: sewer_setup(_G)
MAP
                                          ccc
                                          c<c
                                         ccdcc
                                        ccd4dcc
                                        c-111-c
               xxxxxxxxxxxxxxxxxxxxxxxxxc-.1.-c
               x---wwwwwwwwwwwww-W.+1W-xc-...-c
               x---wwwwwwwwwwwww-W.x1W-xc-...-c
               x----wwwwwwwwwwww-W.x1W-xc-...-c
               xWWW-wwwwwwwwwww--W.x1W-xc-...-c
               xWWW-wwwwwwwwww--W..x1W-xcc+++cc
               xWWW------------W...x.W-xc.....ccccccccc
               xxWxxxx-xx-xx-xxx1xxxx.xcc..F...c------cc
               x-W.x............1w-x...c..2.2F.+.....1dccc
               x-W.............1www-...+.F.B3..+....115d<c
               x-W.x............1w-x...c..2.2F.+.....1dccc
               x-W.xxxx-x--xxx-x1xxxx.xcc..F...c------cc
               x-W.x-----------W...x.W-xc.....ccccccccc
               x-W.xwwwwwwwwww--W..x1W-xcc+++cc
               x-W.xwwwwwwwwwww--W.x1W-xc-...-c
               x-W.xwwwwwwwwwwww-W.x1W-xc-...-c
               x-W.xwwwwwwwwwwww-W.x1W-xc-...-c
               x-W1xwwwwwwwwwwww-W.+1W-xc-...-c
xxxxxxxxxxxxxxxx-W.xxxxxxxxxxxxxxxxxxWxxc-.1.-c
x----------------W1x-------------WWWWW-xc-111-c
xWWWWWWWWWWWWWWWWW.W---wwwwwww---WWWWW-xccd6dcc
x...............1.1x---wwwwwww---------x ccdcc
xxx.xxxxxxxxxxxxxxxxxxxxxxxxxxxxxxxxxxxx  c<c
xx...xx                                   ccc
x.....x
x..A..x
x..<..x
xx...xx
 xxxxx
ENDMAP

#############################################################
# Jelly sewer
# Up to 5 jellies (avg 3), plus typical small sewer mobs and endoplasms
# There is usually a jiyva altar in addition to ~8 loot items.
# Unfortunately, sewer is too early to mess around with slime walls.
#
NAME:   sewer_hellmonk_slimy_pipes
TAGS:   no_item_gen no_monster_gen no_pool_fixup
ORIENT: encompass
: item(dgn.loot_potions .. " / any scroll w:30 / any armour / any weapon")
MONS:   endoplasm w:25 / rat / ball python / giant cockroach / adder w:5 /\
        river rat w:5 / frilled lizard / worm w:2
KMONS:  2 = jelly
SUBST:  . = W..
NSUBST: - = 32 = 1W.. / * = W..
NSUBST: ! = 60 = 1WW. / * = W.
NSUBST: 2 = 1:2 / *= 2W
NSUBST: d = 4:d / *= d..
KFEAT:  B = altar_jiyva / altar_xom w:1
: sewer_setup(_G)
MAP
              ccccc
             ccdddcc
           ccc!!2!!ccc
          cc!!!!!!!!!cc
         cc!!!!!c!!!!!ccc
  ccccc  c!!!ccccccc!!!!c
 cc!!!cc c!!ccccccccc!!!c
cc!!!!!cc!!!c!!!!ccccc!!ccccc
c!!!c!!!c!!!!!!!!<cccc!!!2ddc
c!!!cc!!!!!!!!cc!!!ccc!!!!dBc
cc!!!cc!!!!!!!!cc!!ccc!!!2ddc
ccc!!dc!!!!cc!ddc!!cc!!!!!ccc
ccd!2cc!!!!!ccdcc!!!!!!cccc
ccd!cc!!!!!!!ccc!!!!!!cc
ccccc!!!!cc!!!!!!!!cccc
ccc!!!!!cccc!!!!!!cc
cc!!!!!ccddcc!!cccc
cc!!!cccc2!!c!!c
cc--cccccc!!!!!c
c---ccccccc!!!cc
c--cccccccccccc
c--ccccccccccccccc
c--cccccc--------c
c--cccccc--------c
c--cccccc--cccc--c
c--cccccc--cccc..c
c--cccccc--cccc..c
c--cccccc--cccc..c
c--cccccc--cccc..c
c---ccccc--cccc..c
cc--ccccc--cccc..c
 c---cccc--cccc..c
 c---------cccc..ccc
 cc--------ccww..wwc
  cccccccccccw....wc
            cwA..<wc
            cw....wc
            cwwwwwwc
            cccccccc
ENDMAP<|MERGE_RESOLUTION|>--- conflicted
+++ resolved
@@ -667,13 +667,9 @@
 xxxxxxxxcccccxxxxxxxxxxxxxxxxxxxxxcccccxxxxxxxx
 ENDMAP
 
-<<<<<<< HEAD
-## BIG BADDIE (Purgy) ######################################################
-# Threat is mostly a single larger creature, often Purgy.
-=======
+
 ## BIG BADDIE (Pargi) ######################################################
 # Threat is mostly a single larger creature, often Pargi. Combined weight 40.
->>>>>>> 826d19b2
 
 NAME:     sewer_big_baddie
 TAGS:     no_item_gen no_monster_gen no_pool_fixup
@@ -719,14 +715,9 @@
 MONS:   kobold, jackal
 SUBST:  3 = 334
 KMONS:  3 = water moccasin
-<<<<<<< HEAD
-KMONS:  4 = Purgy, water moccasin
+KMONS:  4 = Pargi, water moccasin
 NSUBST: ! = 8 = 2..., 9 = 1..
 : item(dgn.loot_potions .. " / " .. dgn.loot_scrolls .. " / nothing w:300")
-=======
-KMONS:  4 = Pargi, water moccasin
-: item(dgn.loot_potions .. " / " .. dgn.loot_scrolls .. " / nothing w:400")
->>>>>>> 826d19b2
 : sewer_setup(_G)
 MAP
    ccccccccc
@@ -843,17 +834,10 @@
 ORIENT: encompass
 MONS:   kobold w:40 / bat / frilled lizard / giant cockroach / \
         adder w:5 / kobold brigand w:1
-<<<<<<< HEAD
-KMONS:  2 = purgy, water moccasin
+KMONS:  2 = pargi, water moccasin
 : item(dgn.loot_potions .. " / " .. dgn.loot_scrolls .. " / any armour")
 NSUBST: e = 4:* / 6=d.. / *:.
 NSUBST: 0 = 10=1. / 1:2 / *:.
-=======
-KMONS:  2 = pargi, water moccasin
-: item(dgn.loot_potions .. " / " .. dgn.loot_scrolls .. " / nothing w:400")
-NSUBST: e = 3:* / 9:d / *:.
-NSUBST: 0 = 5:1 / 1:2 / *:.
->>>>>>> 826d19b2
 KFEAT:  ' = deep_water
 COLOUR: ' = green
 KFEAT:  " = shallow_water
