###
# V for Volcano!
#
# A combined effort of ideas, execution and tweaking by Jude, dpeg, and Zaba!
###
#
# i. Threats
#
# Initial threat is the volcano itself; while there is quite a
# delay between explosions, the flame clouds are quite powerful
# and cover quite a large area; this could kill an early level
# character easily, so beware!
#
# Loot-guard threats are defined in the fiery_guardians function.
# Please see the comments there for explanations, and lists of
# possible threats.
#
# Extra threats will be listed as MONS: lines.
#
# ii. Loot
#
# All volcanoes have a combination of the following items, though
# the amounts of each usually vary. In addition, they also have
# whatever armour or weapons have been created for the monsters that
# populate the level.
#
#   Fire resistance ego armour (any type of armour; this also
#                               includes dragon armour, which is not
#                               given extra rF+)
#   Flaming ego weapons        (a selection of high-damage weapons)
#   Gold
#   "Good" potions with fire themes (see setup_loot() for the list)
#
# In addition, some volcanos have extra items taken from:
#   "Random item"
#   "Bad items"                (see setup_loot() for the list)
#   "Fruit"
#
# See setup_loot() for more information.
#
###
# Index:
#   volcano_grotto   - forgotten grotto "temple" volcano; a temple to
#                      the side of a volcano, line 472-523
#   volcano_lake     - lava lake "temple" volcano; a temple suspended
#                      in the middle of a volcano, line 531-591
#   volcano_pools    - many pools "pyramid"; some caves off a central
#                      chamber, but no pyramid?, line 599-658
#   volcano_tomb     - volcano "tomb"; based of Tutankhamun's burial
#                      chamber, has mummies and fire. Line 666-709.
#   volcano_aerie    - "aerie"; two paths to the loot, including lindwurm
#                      island! Line 717-775.
#   volcano_bunker   - "hidden bunker"; "science"-ish portal vault with
#                      golems and a "conservatory". Line 783-823.
#   volcano_caves    - "collapsing caverns", you can choose which one you
#                      want! maybe more than one? Line 830-902.
#   volcano_village  - by zaba! villagerrs are kinda scary, actually!
#                      Line 912-967.
#   volcano_overflow - overflowing lava! idea by dpeg, code by Jude.
#                      Line 1034+.
###

{{
-- ####
-- # General setup and design functions: (head to line 382 for the maps)

function volcano_portal (e)
    local desc_long = "Leading directly into the rock is a dark and " ..
                      "forbidding tunnel. Every so often air, hot enough " ..
                      "to singe your face, blasts from within, and, as " ..
                      "though triggered by the air, rocks fall from the roof " ..
                      "and sides of the tunnel, slowly filling the entry."

    local timeout_turns_long = crawl.random_range(2700, 3300)
    local timeout_turns_short = timeout_turns_long/10

    local messager =
        timed_msg {
            visible = true,
            -- $F{xxx} will be substituted with the 'entity' property of the timed
            -- marker, or with the desc property (if entity is not set).
            messages = time_messages(timeout_turns_short,
                            "Rocks fall inside $F{the}.",
                            "Debris falls inside $F{the}, filling the entry.",
                            "More rocks fall inside $F{the}, blocking the entry.",
                            "Rocks have almost completely blocked $F{the}.")
    }

    e.lua_marker('O',
      timed_marker {
        disappear = "There is a deep roar from within the tunnel. Moments " ..
                    "later, a river of lava pours forth, sealing it permanently.",
        desc = "dark tunnel",
        desc_long = desc_long,
        entity = 'tunnel',
        dst = "Volcano",
        overview = "dark tunnel",
        turns = timeout_turns_long,
        turns_short = timeout_turns_short,
        floor = "expired_portal",
        feat_tile = "dngn_portal_volcano_gone",
        msg = messager })
    e.kfeat("O = enter_portal_vault")
    e.tile("O = dngn_portal_volcano")
    e.kfeat("S = .")
    e.colour("O = red")
    e.rtile("X = wall_pebble_red")
    e.ftile("OS = floor_rough_red")
end

function volcano_feat_descs()
    dgn.set_feature_desc_short("gate leading back to the Dungeon",
                               "rocky tunnel leading out of this place")
    dgn.set_feature_desc_short("empty arch of ancient stone",
                               "rock-blocked tunnel")
end

dgn.set_lt_callback("volcano", "volcano_feat_descs")

-- Destinations:
function volcano_setup (e)
    setup_loot(e)
    e.kfeat("< = exit_portal_vault")
    e.kfeat("I = exit_portal_vault")
    e.tile("< = dngn_exit_volcano")
    e.tile("I = dngn_exit_volcano")
    e.kfeat("^ = known alarm trap")
    e.subst("L : LLL.l")
    e.subst("L = lll.")
    e.subst("y : yyy.x")
    e.subst("y = xxx.")
    e.colour("< = red")
    e.colour("c = lightred")
    e.colour("G = lightred")
    e.colour("= = lightred")
end

-- "Volcano" functions. While the sizes may appear extreme, they are carefully
-- weighted and balanced and have been tested extensively.
function callback.volcano_in_radius_12(x, y)
  return dgn.point_in_radius(dgn.point(x, y), dgn.point(you.pos()), 12)
end

local large_warning = tw_machine(3, "The air gets thick with the scent of sulphur.",
                                 "In the distance, the volcano erupts with a roar.",
                                 "The volcano comes to life with a roar!")

local small_warning = tw_machine(3, nil, nil, nil, "The volcano roars to life, " ..
                                 "belching forth lava!", "The air gets thick with " ..
                                 "the scent of sulphur.",
                                 "callback.volcano_in_radius_12")

function place_large_volcano(e)
    e.kfeat("V = l")
    e.lua_marker('V', fog_machine { cloud_type = "flame", walk_dist=15, pow_max=6,
                                   delay = 300, size = 10000, spread_rate = 30,
                                   listener = large_warning, excl_rad = -1 })
end

function place_chained_volcano(e)
    e.kfeat("V = l")
    e.lua_marker('V', chained_fog_machine { cloud_type = "flame", walk_dist=15, pow_max=6,
                                            delay = 300, size = 100, spread_rate = 30,
                                            listener = large_warning, excl_rad = -1 } )
end


function place_small_volcano(e)
    e.kfeat("V = l")
    e.lua_marker('V', fog_machine { cloud_type = "flame", walk_dist=15, pow_max=6,
                                   delay = 300, size = 800, spread_rate = 30,
                                   listener = small_warning, excl_rad = -1 })
end

function place_lake_volcanoes (e, glyphs)
    for _, glyph in ipairs(glyphs) do
        place_lake_volcano(e, glyph)
    end
end

function place_lake_volcano (e, glyph)
    e.kfeat(glyph .. " = l")
    e.lua_marker(glyph, chained_fog_machine { cloud_type = "flame", walk_dist=0,
                            pow_max=6, delay_min = 300, delay_max = 800,
                            size = 125, spread_rate = 5,
                            listener = small_warning, excl_rad = -1 })
end

function place_tiny_volcano(e)
    e.kfeat("V = l")
    e.lua_marker('V', fog_machine { cloud_type = "flame", walk_dist=10, pow_max=6,
                                   delay = 800, size = 80, spread_rate = 10,
                                   listener = large_warning, excl_rad = -1 })
end
-- #
-- ###

-- ###
-- # Loot functions:

function make_fiery_armour (e, armour)
    local armour_string = ""
    for _, at in ipairs(armour) do
        armour_string = armour_string .. " / " .. at .. " ego:fire_resistance good_item"
    end
    return string.gsub(armour_string, "%s*\/$", "")
end

function make_fiery_weapon (e, weapon)
    local weapon_string = ""
    for _, wt in ipairs(weapon) do
        if string.find(wt, "bow") == nil
          then weapon_string = weapon_string .. " / " .. wt .. " ego:flaming good_item"
          else weapon_string = weapon_string .. " / " .. wt .. " ego:flame good_item"
        end
    end
    local n_weapon = string.gsub(weapon_string, "%s*\/$", "")
    e.item(n_weapon)
end

function setup_loot (e)
    e.item(make_fiery_armour(e,  {"robe w:30", "animal skin w:30", "leather armour w:30",
                                  "ring mail w:30", "scale mail w:20", "chain mail w:20",
                                  "splint mail w:20", "plate armour w:10", "pair of gloves w:5",
                                  "helmet w:6", "pair of boots w:3", "cap w:2", "wizard hat w:2",
                                  "shield w:1", "buckler w:3"}) ..
                                  " / fire dragon armour w:5")
    e.item([[potion of berserk rage w:20 / potion of poison w:2 / potion of might w:5 / potion of brilliance w:5 /
             potion of agility w:5 / potion of experience w:1 / potion of resistance]])
    e.item(make_fiery_weapon(e, {"demon whip w:2", "dire flail w:4", "ankus w:20", "dagger w:20",
                                 "sabre w:20", "scimitar w:20", "demon blade w:2",
                                 "triple sword w:1", "broad axe w:20", "battleaxe w:10",
                                 "executioner's axe w:1", "spear w:20", "trident w:20", "demon " ..
                                 "trident w:1", "glaive w:1", "halberd w:10", "lajatang w:10",
                                 "longbow w:5", "crossbow w:5"}))
    e.item("any")
    e.item([[potion of decay / potion of degeneration / potion of mutation /
             scroll of immolation / scroll of curse weapon / scroll of curse armour /
             potion of confusion / potion of paralysis / scroll of random uselessness]])
end

-- #
-- ###

-- ###
-- # Monster functions:

-- This function sets up two slots of monsters: in general, the first
-- slot (say, 1) is the "surrounding" guardians, while the third slot
-- is a "levelled" up version of the 1s. It's currently balanced for
-- two or three 1s, and one 2.
--
-- Packs are basically as follows:
--  ("intelligent" packs; packs involving uniques)
--  orc warrior, orc warrior, orc warrior, Urug; orc warrior, orc warrior,
--  orc warrior, Blork the orc; orc warrior, orc warrior, orc warrior,
--  orc warrior/orc knight.
--  human, human, human, Edmund; human, human, human, human.
--  big kobold, big kobold, big kobold, Sonja; big kobold, big kobold,
--  big kobold, big kobold.
--  gnoll, gnoll, gnoll, Grum + war dogs; gnoll, gnoll, gnoll, gnoll.
--  (in "Tomb") mummy, mummy, mummy, Menkaure; mummy, mummy, mummy,
--  guardian mummy.
--  (no-unique packs, but still "intelligent")
--  deep elf fighter, deep elf fighter, deep elf fighter, deep elf
--  knight;
--  nothing, minotaur (all on its lonesome)
--
-- Natural "packs" usually consist of a few fire/red-themed monsters
-- surrounding either a lindwurm, fire drake, or manticore.
--
-- Demonic "packs" usually consist high chance of imps, toenail golems
-- and pulsating lumps, lower chance of red devils and hell hounds
-- which are then surrounding either a hell hog, a hell knight (with
-- watered-down equipment), flayed ghost or flaming corpse.
--
-- Mixed demonic/natural packs consist of mixes of the above.
--
-- Non-living packs consist of fire vortices and elementals, and are usually
-- mixed in with the above demonic packs.

local urug = "Urug ; spear ego:flaming race:orcish . leather armour ego:fire_resistance race:orcish"
local blork = "Blork the orc ; short sword race:orcish ego:flaming . leather armour ego:fire_resistance race:orcish"
local edmund = "Edmund ; flail ego:flaming . leather armour ego:fire_resistance"
local grum  = "Grum ; animal skin ego:fire_resistance"
local hellknight = "hell knight w:1 ; hand axe ego:flaming . ring mail ego:fire_resistance"

function fiery_humans (e)
    -- This is for the village! Wargs and orcs if you came from orc
    if you.in_branch("orc") then
        local orc = "orc warrior ; ring mail ego:fire_resistance race:orcish | leather armour ego:fire_resistance \
                     race:orcish"
        e.mons("warg / " .. orc)
        e.mons(orc)
    -- But hogs and humans if you came from anywhere else.
    else
        local human = "human ; short sword ego:flaming | long sword ego:flaming . ring mail ego:fire_resistance"
        e.mons("hog / " .. human)
        e.mons(human)
    end
end

function fiery_guardians (e)
    local guard_type = ""
    local main_guard = ""
    -- If we came from orc, we expect to only see orcs.
    if you.in_branch("orc") then
        -- We did, and maybe we'll place a unique.
        if crawl.one_chance_in(9) then
            e.mons("orc warrior ; spear race:orcish ego:flaming . leather armour ego:fire_resistance")
            e.mons(urug .. " / " .. blork .. " / orc warrior ; trident race:orcish ego:flaming . ring mail ego:fire_resistance")
            return
        end
    -- We didn't, and maybe we'll place a unique.
    elseif crawl.one_chance_in(9) then
        -- We decided to use a unique.
        local unq_weight = crawl.random2(40)
        if unq_weight < 10 then
            e.mons("human ; scimitar ego:flaming . leather armour ego:fire_resistance")
            e.mons(edmund .. " / human ; falchion ego:flaming . scale mail ego:fire_resistance")
        elseif unq_weight < 20 then
            e.mons("big kobold ; short sword ego:flaming . leather armour ego:fire_resistance")
            e.mons("Sonja / big kobold ; long sword ego:flaming . ring mail ego:fire_resistance")
        elseif unq_weight <= 40 then
            e.mons("gnoll ; halberd ego:flaming | w:2 scythe ego:flaming . scale mail ego:fire_resistance | \
                    splint mail ego:fire_resistance")
            e.mons(grum .. " / gnoll ; glaive ego:flaming . splint mail \
                            ego:fire_resistance | plate armour ego:fire_resistance")
        end
    end

    -- No unique, orcs!
    if you.in_branch("orc") then
        e.mons("orc warrior ; spear race:orcish ego:flaming . leather armour ego:fire_resistance")
        e.mons("orc warrior ; trident race:orcish ego:flaming . ring mail ego:fire_resistance / \
                orc knight ; scythe race:orcish ego:flaming . splint mail ego:fire_resistance")
        return
    end

    -- No unique, minotaur!
    if crawl.one_chance_in(10) then
        -- It's a lone minotaur! labyrinth-esque.
        e.mons("nothing")
        e.mons("minotaur ; trident ego:flaming . splint mail ego:fire_resistance")
        return
    end

    if crawl.one_chance_in(4) then
        if crawl.coinflip() then
            e.mons("big kobold ; short sword ego:flaming . leather armour ego:fire_resistance")
            e.mons("big kobold ; long sword ego:flaming . ring mail ego:fire_resistance / kobold demonologist w:2")
        else
            e.mons("deep elf fighter ; sabre ego:flaming race:elven")
            e.mons("deep elf fighter ; sabre ego:flaming race:elven . chain mail ego:fire_resistance \
                    race:elven / deep elf knight w:3 ; sabre ego:flaming race:elven . chain mail \
                    ego:fire_resistance race:elven")
        end
        return
    end

    -- Unintelligent map!
    -- We are now going to use a mixed pack.
    if crawl.one_chance_in(3) then
        -- "Lair"-esque fire-themed monster pack.
        e.mons("hog / worker ant / redback w:1 / bumblebee w:1 / manticore")
        e.mons("fire drake / lindwurm w:1")
        return
    end

    if crawl.one_chance_in(3) then
        -- "Demonic" fire-themed monster pack.
        e.mons("crimson imp w:20 / pulsating lump / toenail golem / hell hound w:9 / \
                / red devil ; trident ego:flaming")
        e.mons("efreet / flaming corpse / flayed ghost / hell hog / vampire / " .. hellknight)
        return
    end

    if crawl.coinflip() then
        -- Demonic/unliving themed pack.
        e.mons("crimson imp / fire elemental / toenail golem / pulsating lump / hell hound / fire vortex")
        e.mons("efreet / vampire / " .. hellknight)
        return
    end

    -- Finally, if we reach this stage, let's go all out.
    e.mons("hell hound / hog / toenail golem / fire elemental / crimson imp")
    e.mons(hellknight)
    return
end

function volcano_caves_collapse_doorways(data, triggerable, triggerer,
                                         marker, ev)
  if triggerer.type ~= "turn" or triggerer.sub_type ~= "countdown" then
    return
  end

  local x, y = marker:pos()
  local you_x, you_y = you.pos()

  if you_x == x and you_y == y then
    crawl.mpr("There is a rumble as the volcano erupts. The roof shakes.",
              "warning")
    return
  end

  if you.see_cell(marker:pos()) then
    crawl.mpr("The volcano erupts! Nearby, a roof collapses.", "warning")
  else
    crawl.mpr("There is a rumble as the volcano erupts. The roof shakes.",
              "warning")
  end
  dgn.terrain_changed(x, y, "stone_wall", false, false, false)
  dgn.colour_at(x, y, "lightred")
  dgn.apply_area_cloud(x, y, 1, 6, 1, 10, "grey smoke", "other", -1)

  -- Don't collapse same doorway twice.
  triggerable:remove(marker)
end


function volcano_overflow_convert_lava(data, triggerable,
                                       triggerer, marker, ev)
  if triggerer.type ~= "turn" or triggerer.sub_type ~= "countdown" then
    return
  end

  data.lava_phase = data.lava_phase + 1
  local lp = data.lava_phase
  local my_slaves = {}

  -- So we don't have to duplicate code too much.
  local function convert_slaves_to_lava (mslaves, opposite)
   local yp = dgn.point(you.pos())
    for _, pos in ipairs(mslaves) do
      if pos ~= yp then
        if opposite then
          dgn.terrain_changed(pos.x, pos.y, "floor", false, false, false)
        else
          dgn.terrain_changed(pos.x, pos.y, "lava", false, false, false)
        end
      end
    end
  end

  if lp == 1 then
    crawl.mpr("The ground shudders ominously.", "warning")
  elseif lp == 2 then
    my_slaves = dgn.find_marker_positions_by_prop("lava_phase", 2)
    crawl.mpr("In the distance, the volcano explodes with a roar! Lava spreads "
               .. "onto the path.", "warning")
    convert_slaves_to_lava(my_slaves)
  elseif lp == 3 then
    crawl.mpr("The air is thick with the scent of sulphur.", "warning")
  elseif lp == 4 then
    my_slaves = dgn.find_marker_positions_by_prop("lava_phase", 4)
    crawl.mpr("There is another distant roar. More lava overflows!", "warning")
    convert_slaves_to_lava(my_slaves)
  elseif lp == 5 then
    crawl.mpr("The ground moves violently!", "warning")
  elseif lp == 6 then
    my_slaves = dgn.find_marker_positions_by_prop("lava_phase", 6)
    crawl.mpr("The volcano erupts again! A thin layer of lava overflows to " ..
              "fill the cavern.", "warning")
    convert_slaves_to_lava(my_slaves)
  elseif lp == 7 then
    my_slaves = dgn.find_marker_positions_by_prop("lava_phase", 6)
    crawl.mpr("The ground shudders. Some of the lava has hardened enough to walk " ..
              "over!", "warning")
    convert_slaves_to_lava(my_slaves, true)
  end
end

}}

default-depth: Lair:1-8, Orc:1-4, Hive:1

###############################################################################
# Entries:

# [ds] A dummy entry that's a proof-of-concept for synchronized fog machines
# that trigger at multiple places at the same instant, but still have a random
# delay.
NAME: enter_volcano_snarktest101
TAGS: uniq_volcano
ORIENT: float
WEIGHT: 0
{{
  local fog = chained_fog_machine {
                            cloud_type = 'flame',
                            size = 3, pow_min=2,
                            pow_max = 5, delay_min = 22, delay_max = 120
                          }
  lua_marker('m', fog)
}}
SUBST: m = .
:           volcano_portal(_G)
MAP
.......
...m...
.......
.m.O.m.
.......
...m...
.......
ENDMAP

NAME:       enter_volcano_1
TAGS:       uniq_volcano chance_volcano
CHANCE:     5%
ORIENT:     float
COLOUR:     X = red
COLOUR:     S = red
:           volcano_portal(_G)
MAP
 xx
xXX..
XXS..@
XOSS...
XXSS...
xXXx.xx
 xxxxxx
ENDMAP

NAME:       enter_volcano_2
TAGS:       uniq_volcano chance_volcano
CHANCE:     5%
ORIENT:     float
COLOUR:     X = red
COLOUR:     S = red
:           volcano_portal(_G)
MAP
xxxxx
xXXXx
xXOXx
xSSSx
xx.Sxx
 x.S.xx
 xx.@.x
ENDMAP

NAME:       enter_volcano_3
TAGS:       uniq_volcano chance_volcano
CHANCE:     5%
ORIENT:     float
MONS:       patrolling fire drake
#           His name is Robby.
COLOUR:     X = red
COLOUR:     S = red
:           volcano_portal(_G)
MAP
  xxxxx
 xxXXXxx
 xXXOXXx
 xxSSSxx
 xx.1xx
xx...x
x..xxx.
xx....@
 xxxxx.
ENDMAP

# This is the "large" one. You might get a clear path, but then again...
NAME:       enter_volcano_4
TAGS:       uniq_volcano chance_volcano
CHANCE:     5%
ORIENT:     float
COLOUR:     X = red
COLOUR:     S = red
NSUBST:     L = 4:. / *:l
:           volcano_portal(_G)
MAP
 xxxxx
 xXXXx
 xXOXx
xxSSSxx
xxxSxxx
 xxx.xx
  xxx.x
   xxLxx
  xxLlLxx
 xxLlllLxx
 xLlllllLx
 xxLlllLxx
  xxLlLxx
   x.@.x
ENDMAP
###############################################################################

default-depth: Volcano

###############################################################################
# "Forgotten grotto Temple"
#
# In the bowels of a volcano, some renegade priests of
# makhleb/trog/vehumet have built a temple, which has
# since been forgotten... the temple guardians still remain
# and are ready to fight to the death.
NAME:       volcano_grotto
WEIGHT:     60
ORIENT:     encompass
TAGS:       no_item_gen no_monster_gen
SUBVAULT:   B : volcano_grotto_subvault
KMONS:      l = lava snake w:2 / lava fish w:5 / nothing w:120
KFEAT:      l = l
:           volcano_setup(_G)
:           place_tiny_volcano(_G)
MAP
                         xxxx
                    xxxxxxyyxxxx
                 xxxxy......yyyxx
              xxxxyyy.LLLLL....yxxx
            xxxyyy...LlllllL.....Gxxxxxxxx
          xxxyy....LLlllllllL...........yxxx
        xxxyy....LLlllllllllL....Gxxxyy..yyxx
       xxyy.....LllllllllllllL..yxx xxy.y..yxx
      xxy......LlllllllllllllL..yxxx xxyxx.yyx
     xxy......LlllllllllllllllL..yyxx xxy..yxx
    xxy.....LllllllllllllllllllL..yyxxxxxy.xx
   xxy.....LllllllllllllllllllllL....yx xxy.xx
  xxy....LllllllllllVlllllllllllL...yxx  xxy.x
  xy....LlllllllllllllllllllllLL...yxx    xx.x
  xxy....LlllllllllllllllllllL....yxx    xx.xx
   xy.....LlllllllllllllllllLL...yxx     xx.x
   xy.y...LllllllllllllllllLL...yxx      x.yx
   xxyxy...LllllllllllllllL...yyxBBBBBBBBBBBBBBBBBBB
    xxxxy...LllllllllllllL...yxxxBBBBBBBBBBBBBBBBBBB
       xxy...LL....LlllllL..yxx  BBBBBBBBBBBBBBBBBBB
        xxy....xxx..LlllL...yx   BBBBBBBBBBBBBBBBBBB
         xy.yxxx<xxy.LLL...yxx   BBBBBBBBBBBBBBBBBBB
         xx.xx....xxx.....yxx    BBBBBBBBBBBBBBBBBBB
          x.xxx.....xxy....yx    BBBBBBBBBBBBBBBBBBB
          xx..xxxAxx.xxy..yxx    BBBBBBBBBBBBBBBBBBB
           xxx..xxx.xxxx..xx     BBBBBBBBBBBBBBBBBBB
             xxx.x.xx  xxxx      BBBBBBBBBBBBBBBBBBB
               x...x             BBBBBBBBBBBBBBBBBBB
               xxxxx
ENDMAP

NAME:  vgs_original
TAGS:  volcano_grotto_subvault no_item_gen no_monster_gen no_rotate no_vmirror
KFEAT: _ = altar_makhleb / altar_trog / altar_vehumet
#      Sets up the temple guardians.
:      fiery_guardians(_G)
MONS:  clay golem w:50 / molten gargoyle w:2
#      Loot: 9 items, 8 gold.
:      volcano_setup(_G)
MAP
xxxxxxxxx+xxxxxxxxx
xcccccxx...xxcccccx
xc...cx.....xc....x
ccd$ecc..<..ccd$fcc
c.$f$.c.....c.$e$.c
c.g$g.ccc+ccc.g$g.c
cc.3.ccc...ccc.3.cc
xc...=..111..=...cx
xcccccccG_Gcccccccx
xxxxxxxc.2.cxxxxxxx
xxxxxxxcccccxxxxxxx
ENDMAP

NAME:   vgs_dualism
TAGS:   volcano_grotto_subvault no_item_gen no_monster_gen no_rotate no_vmirror
KFEAT:  B = altar_makhleb / altar_trog / altar_vehumet
KFEAT:  C = altar_makhleb / altar_trog / altar_vehumet
#       Place the secret door.
NSUBST: X = 1:= / *:x
#       Sets up the temple guardians.
:       fiery_guardians(_G)
#       Loot: 8 items.
:       volcano_setup(_G)
COLOUR: = = red
MAP
xxxxxxxxx+xxxxxxxxx
x...xxxx...xxxx...x
x.B.xxx..<..xxx.C.x
x...xx..xXx..xx...x
xx.xx.1xXdXx1.xx.xx
xx.x..xXefgXx..x.xx
x....xXdexfgXx....x
x....xXXXGXXXx....x
x......1...1......x
xxx......2......xxx
xxxxxxxxxxxxxxxxxxx
ENDMAP

NAME:   vgs_hot_hot_hot
TAGS:   volcano_grotto_subvault no_item_gen no_monster_gen no_rotate no_vmirror
KFEAT:  _ = altar_makhleb / altar_trog / altar_vehumet
#       Place the secret doors.
NSUBST: X = 1:= / 1:G / *:x
NSUBST: Y = 1:= / 1:G / *:x
#       Sets up the temple guardians.
:       fiery_guardians(_G)
KMONS:  l = lava snake / lava fish w:20 / lava worm w:20 / nothing w:70
KFEAT:  l = l
#       Loot: 8 items.
:       volcano_setup(_G)
COLOUR: = = red
MAP
xxxxxxxxx.xxxxxxxxx
xxx..xxxx.xcccccccc
xx.xx..x.xxc.l.ldlc
x.xXXXx.xxccl1l.lec
x.xXgXxxxxGc.l.l.lc
xx.XXX..<...l2l.l.c
xx.xx.xxxxGc.l.l.lc
xx.xxx.xccccl1l.lfc
x.xx..YYc....l.lelc
xx..xxYgc._.l.ldlfc
xxxxxxxxccccccccccc
ENDMAP

NAME:   vgs_many_chambers
TAGS:   volcano_grotto_subvault no_item_gen no_monster_gen no_rotate no_vmirror
KFEAT:  _ = altar_makhleb / altar_trog / altar_vehumet
#       Place the secret doors.
NSUBST: X = 1:= / *:x
NSUBST: Y = 1:= / *:x
#       Sets up the temple guardians.
:       fiery_guardians(_G)
MONS:   clay golem w:50 / molten gargoyle w:2
#       Loot: 8 items, 10 gold.
:       volcano_setup(_G)
COLOUR: = = red
MAP
xxxxxxxxx+xxxxxxxxx
xx....xx...xx....xx
x$...1.+.<.+.1...$x
x$G..T.x...x.T..G$x
x$.....xx+xx.....$x
xx....xx...xx....xx
xxxxGxxx121xxxGxxxx
xxxxdefX._.Ydefxxxx
xxx3g$$X...Y$$g3xxx
xxxxxxxxx.xxxxxxxxx
xxxxxxxxxxxxxxxxxxx
ENDMAP

NAME:   vgs_firespitter
TAGS:   volcano_grotto_subvault no_item_gen no_monster_gen no_rotate no_vmirror
KFEAT:  _ = altar_makhleb / altar_trog / altar_vehumet
#       Sets up the temple guardians.
:       fiery_guardians(_G)
#       Not sure if this one should be an actual_spellcaster - the caster
#       statues in statue_cache aren't, so I'm taking that as a precedent.
KMONS:  G = statue name:firespitter name_adjective \
        tile:mons_firespitter_statue generate_awake \
        spells:throw_flame;sticky_flame_range;.;bolt_of_magma;fireball;.
MARKER: G = lua:MonPropsMarker:new { description = "Statue of a large head of a humanoid. Its mouth is blackened with scorch-marks. There is a faint ember glow in its empty eyes." }
#       Loot: 12 items, 6 gold.
:       volcano_setup(_G)
MAP
xxxxxxxxc+cxxxxxxxx
xcccccccc.ccccccccx
xc$$$gggc.......<cx
xc...defc....cccccx
xcll...cc...1.1.ccx
xcGl....+....2._.cx
xcll...cc...1.1.ccx
xc...defc....cccccx
xc$$$gggc.......<cx
xcccccccccccccccccx
xxxxxxxxxxxxxxxxxxx
ENDMAP

NAME:   vgs_trial_of_fire_spitters
TAGS:   volcano_grotto_subvault no_item_gen no_monster_gen no_rotate no_vmirror
KFEAT:  _ = altar_makhleb / altar_trog / altar_vehumet
#       Sets up the temple guardians.
:       fiery_guardians(_G)
KMONS:  F = statue name:firespitter name_adjective \
        tile:mons_firespitter_statue generate_awake \
        spells:throw_flame;sticky_flame_range;.;bolt_of_magma;fireball;.
MARKER: F = lua:MonPropsMarker:new { description = "Statue of a large head of a humanoid. Its mouth is blackened with scorch-marks. There is a faint ember glow in its empty eyes." }
#       Loot: 10 items.
:       volcano_setup(_G)
MAP
xxxxxxxxx+xxxxxxxxx
xcccccccc.........x
xc.....cccccccccc.x
xc...c.cFcFcFcFcc.x
xc121c.c.c.c.c.cc.x
xcdgdc.c.c.c.c.c..x
xceCecc.c.c.c.c.cGx
xcfgfcc.c.c.c.c.cxx
xcg<gccFcFcFcFcFcxx
xccccccccccccccccxx
xxxxxxxxxxxxxxxxxxx
ENDMAP

NAME:   vgs_trial_of_fire_lashers
TAGS:   volcano_grotto_subvault no_item_gen no_monster_gen no_rotate no_vmirror
KFEAT:  _ = altar_makhleb / altar_trog / altar_vehumet
#       Sets up the temple guardians.
:       fiery_guardians(_G)
KMONS:  G = statue name:lasher name_adjective \
        generate_awake ; whip ego:flaming
KMONS:  l = lava fish / lava worm / nothing
KFEAT:  l = l
#       Loot: 10 items.
:       volcano_setup(_G)
MAP
xcccccccx+xxxxxxxxx
xc.....cc.cxxxxxxxx
xc...cc.c.cccccxxxx
xc...c.cc..cGccxxxx
xc...c.lccc.cGcccxx
xc121c.llcGc.ccGcxx
xcdgdc.llccGc..ccxx
xceCec.lllccccc.cxx
xcfgfc.lllllc...cxx
xcg<gc.......cGccxx
xcccccccccccccccxxx
ENDMAP

###############################################################################

###############################################################################
# "Lava lake Temple"
#
# Somehow, some priests have constructed a temple right over the lava! Who kows
# what magic spells keep this structure afloat, and its occupants from roasting
# to death!
NAME:       volcano_lake
WEIGHT:     60
ORIENT:     encompass
TAGS:       no_item_gen no_monster_gen no_rotate
KFEAT:      _ = altar_makhleb / altar_trog / altar_vehumet
KMONS:      l = lava snake w:2 / lava fish w:5 / nothing w:900
KFEAT:      l = l
#           Let's choose a path from m, u, z, i, r, n
SHUFFLE:    m/u/z/i/r/n
SUBST:      m = .
SUBST:      u = l, z = l, i = l, r = l, n = l
#           Sets up the temple guardians.
:           fiery_guardians(_G)
MONS:       clay golem w:50 / molten gargoyle w:2
#           Loot: 10 items, 6 gold.
:           volcano_setup(_G)
:           place_lake_volcanoes(_G, {"M", "E", "V", "Q", "T", "S"})
<<<<<<< HEAD
=======
KFEAT:      o = n
epilogue{{
volcano_milestone(_G)
}}
>>>>>>> a2c335eb
MAP
                      xxxx     xxxxx xxxxx xxxxxx
                    xxxyyxxx  xxyyxxxxyyyxxxyyyyxx
             xxxx  xxx....xxxxx....xx.....xxx...xxxxxx
             xyyxxxxyyy.yyyyyyyy.y....yyy...yyyy...yyxx
           xxxx..yyy.................................yxx
         xxxyyy.......................................yxxx
       xxxyyy...........................................yxxx
    xxxxy...............LLLllLLllLLLllllLLllLLlllL........yxxxx
    xy..............LllllllllllllllllllllllllllllllLL........yxxx
   xxxy............LlllllllllllllllllllllllMiiilllllliL........yxxx
  xxy............LLllllllllllllllllllllllliiMlliilliilllLLL......<x
  xy............Lmmllllllllllllllllllllliillllllliilllllll.......yxx
  xxxy........LllllmmlEllllllllllllllliillllllllllllllllllL.......yx
 xxy...........Llllllmmllllllllllllllilllllllllllllllllllll.....yxxx
  xxy.........LlllllEllmmllLlLLllLLlillLLLllLllllllllllllLL......yx
   xxy.....LlllllllllllllmL..................LlllllllllllllL.....yxxxx
   xy......Lllllllllllllll.ccccccccccccccccc.lllllllllllllllL.......yx
   xy.......LllllllllllllL.c....+.111.+....c.LllllllllllllllL......yxx
   xxy.....Lrrllllllllllll.c.<1.c.G_G.c.1<.c.llllllllllllllLL.......yx
   xy......LllrrVllllllllL.c....c..2..c....c.Lllllllllllluuu.......yxx
   xxy.....Lllllrrllllllll.ccc==ccc+ccc==ccc.LllllllllluullL......yxx
   xy.....LlllllllrllllllL.o......c.c......o.lllllllQuullllL.....yxx
   xxy.....LllllllVrllllll.cccccc.c.c.cccccc.LllllluulllllllL.....yxx
   xy......LllllllllrrlllL.c.$f$c.c.c.cgd$.c.lllluulQlllllllL......yxx
   xxy......Lllllllllrllll.c.$gec.c.c.c$e$.c.LluulllllllllllL......yxx
   xxy.......LllllllllrllL.c.3dgc.c.c.cfg3.c.uullllllllllllL.....yxxx
   xy........LlllllllllrlL.c......c.c......c.LllllllllllllL......yxx
   xxy.....Lllllllllllllrr.cccccccc+cccccccc.llllllllllllllL......yxx
    xy.....LllllllSnnnllnnL.................LLllllllllllllL.....yxxx
    xxxy....LllllnnSllnnlllLllLlLllllLllLlLlzlllllllllllllL.......yxx
     xA.<.....nnnllllllllllLlllllllllllllllllzzllllllllllllL.......yxx
     xxxxy.....LllllllllllllllllllllllllllllllTzzTllllllllllL.....yxx
       xy........LLllllllllllllllllllllllllllllllzzllllllllL.....yxx
       xxxy..........LllllllllllllllllllLllllllllllzlllllLL......yxx
         xxxy.........LLlllllllllllllLL...LLllllllllzzzL......yxxxx
           xxxy.........LLlLLlLllllLL.......LLllLlLlLL.......yxxx
             xxxxxxxy...................yy.................yxxx
                   xxxxy..............yxxxxxy.............yxxx
                      xxxyyy.yy.yy.yyyxx   xxy..........yxxx
                        xxxxxxxxxxxxxxx     xxyyyy.yyy.yxxx
                                             xxxxxxxxxxxx
ENDMAP
###############################################################################

###############################################################################
# "Many pools Pyramid"
#
# There's no pyramid as such, but it was originally supposed to be a pyramid!
# Instead, we have randomly placed loot in little rooms off the central chamber.
# Nice place to take a holiday, wouldn't want to live here...
NAME:       volcano_pools
WEIGHT:     60
ORIENT:     encompass
TAGS:       no_item_gen no_monster_gen no_rotate
#           Sets up the temple guardians.
:           fiery_guardians(_G)
MONS:       clay golem w:50 / molten gargoyle w:2
#           Loot: 10 items, 6 gold; done in volcano_setup.
SHUFFLE:    T/Q/B/Y/R
#           Do the loot first, 10 objects: two monsters (1, 2)
NSUBST:     T = 2:1 / 1:2 / 1:d / 1:e / 2:$ / 2:f / 2:g
NSUBST:     Q = 2:1 / 1:1 / 2:d / 2:e / 2:$ / 1:f / 1:g
#           Now the entrance:
NSUBST:     B = 1:A / *:.
#           Loot + 10 trashy items.
SUBST:      R = h
NSUBST:     Y = 2:1 / *:.
:           volcano_setup(_G)
:           place_tiny_volcano(_G)
KFEAT:      J = l
MARKER:     J = lua:fog_machine { size = 3, pow_min = 7, pow_max = 7, delay = 80, \
                                  start_clouds = 1, cloud_type = "flame", excl_rad = -1 }
MAP
          xxx
         xxyxx
        xxyTyxx  xxx
       xxTTTTyxxxxxxxx
      xxlLTTTy.xx...yxx                                xxx
     xxlllTT<.y..yxx.xxx                              xxyxx
     xxllllLTLxxxxxy.x.xx                    xxxxxxxxxxyQyxx
      xxJlllllxx  xxy..yxx                  xxy...xyQyQQ.LLxx
       xxxxllxx    xxxy..xx              xxxy..yxx.QQQQ.LllLxx
          xxxx       xxyy.x            xxxy..yxxxxlLQQ<Llllllxx
                      xyy.x          xxxy..yxxxxxlllLlLllllllJxx
                     xx..xxxxx      xxy..yxxxx xxlllllllllllxxx
                     x.yxxxxyxxxxxxxxy.yxxxxx   xxlllllllxxxx
                     x...xy..xxy..yxx.yx         xxxJllxxx
                    xx.............y.xxx           xxxxx
                   xxy...LlLlLlL....xyxx          xxx
                  xxy...LllllllllL....yx          xJx
                  xy...LllllllllllL....x         xxllx
                 xy...LlllllVllllL....xx        xxlllxx
                 xy...LlllllllllllL....x       xxlLLllx
               xxx....LlllllllllL....yxxxx    xxlLRRLlx
            xxxxy.xy....LllLlLlL.......xyxx  xxy<RRRRyx
           xxy...yxxyy..............yxx..yxxxxy.RRRRyxx
         xxxy.xxxxxxxxyyxxxyyxy.yyyxxxxxx..xy..yy.Ryxx
      xxxxx..yx      xxxx xxxxxx.xxxxxx xxy..yxxxxxxx
     xxyxy.Lyxxxxx            xx.y<yYyx  xxyxxx
     xyByy.LllllJx           xxyyYYYyyx   xxx
    xy<BBB.Lllllx           xxyYYYYYyxx
    xLBBBBLlllllx           xxllLYYlLLx
    xxLBBBLllllxx            xxllLlllxx
    xlllLLlllxx               xxllllxx
    xlllllllxx                 xxxllx
    xxllllxxx                    xJxx
     xxxJlxx                     xxx
       xxxx
ENDMAP
###############################################################################

###############################################################################
# "Volcano tomb"
#
# Some forgotten emperor was buried here! His tomb is guarded by mummies, flying
# skulls and clouds of flame. Perhaps there is loot!
NAME:       volcano_tomb
WEIGHT:     30
ORIENT:     encompass
TAGS:       no_item_gen no_monster_gen no_rotate
SUBVAULT:   B : volcano_tomb_subvault
#           The flying skulls on lava.
KFEAT:      u = lava
KMONS:      u = flying skull
:           volcano_setup(_G)
:           place_tiny_volcano(_G)
MAP
                 xxxx
            xxxxxxyyxxxxx
          xxxy..yy.....yxxxx
         xxy........yyx...yxxx        BBBBBBBBBBBBBBBBBBBBBBBBBBB
       xxxy.................yxxx      BBBBBBBBBBBBBBBBBBBBBBBBBBB
     xxxy.........LLLL........yxxx    BBBBBBBBBBBBBBBBBBBBBBBBBBB
    xxy.........LLllllLL........yxxx  BBBBBBBBBBBBBBBBBBBBBBBBBBB
   xxy..<..A...LllllllllLLL.......yxxxBBBBBBBBBBBBBBBBBBBBBBBBBBB
  xxy.........LlllllllllllllLLL.....yxBBBBBBBBBBBBBBBBBBBBBBBBBBB
 xxy........LLlllllllllllllllllLLL...lBBBBBBBBBBBBBBBBBBBBBBBBBBB
xxy....LLlLlllllllllllllllllllllllL...BBBBBBBBBBBBBBBBBBBBBBBBBBB
xy....LlllllllllllllllllllllllllL....lBBBBBBBBBBBBBBBBBBBBBBBBBBB
xLl.LllllllllllllllllllllllllllllL..yxBBBBBBBBBBBBBBBBBBBBBBBBBBB
xlllllllllllllllllGlllllllllllllllLLxxBBBBBBBBBBBBBBBBBBBBBBBBBBB
xxlllllllllllllGlllllGlllllllllllllxx BBBBBBBBBBBBBBBBBBBBBBBBBBB
 xxlllllllllllllllllllllllllllllllxx  BBBBBBBBBBBBBBBBBBBBBBBBBBB
  xxullllllllGllllVllllGlllllllluxx   BBBBBBBBBBBBBBBBBBBBBBBBBBB
   xxxlllllllllllllllllllllllllxxx    BBBBBBBBBBBBBBBBBBBBBBBBBBB
     xxllllllllGlllllGlllllllxxx      BBBBBBBBBBBBBBBBBBBBBBBBBBB
      xxllllllllllGlllllllllxxx       BBBBBBBBBBBBBBBBBBBBBBBBBBB
       xxllllllllllllllllllxxx        BBBBBBBBBBBBBBBBBBBBBBBBBBB
        xxxllllllllllllllxxx
          xxxlxxlxxxxlxxxx
            xxxxxx  xxx
ENDMAP

NAME:    vts_original
TAGS:    volcano_tomb_subvault no_item_gen no_monster_gen no_rotate no_hmirror
TAGS:    no_vmirror
#        We have a specific monster set for this vault.
MONS:    mummy
MONS:    menkaure / guardian mummy
MONS:    fire drake skeleton w:5 / lindwurm skeleton w:1 / hog skeleton / hound skeleton
MONS:    mummy
#        Loot: 4 gold, 8 items.
:        volcano_setup(_G)
SHUFFLE: 12K
KFEAT:   JK = l
MARKER:  J = lua:fog_machine { size = 3, pow_min = 7, pow_max = 7, delay = 80, \
                               start_clouds = 1, cloud_type = "flame", excl_rad = -1 }
MARKER:  K = lua:fog_machine { size = 3, pow_min = 7, pow_max = 7, delay = 80, \
                               start_clouds = 1, cloud_type = "flame", excl_rad = -1 }
MAP
xxxxxxxxxxxxxxxxxxxxxxxxxxx
xxxxxxxxxxxxxxxxxxxxxxyyxxx
xxxxxxxxxxxxxxxxxxxy.y..Lxx
xxxxxxxxxxcccccccxy.y.3Lllx
xxxxxxxxxxc..Y..cy.xxxLlllx
cxxxxxxxccc.....=.xxxxxllJx
cccccccccGc..3..cccxxxxxxxx
.....+....+.3<3.+Kcxxxxxxxx
cccccccccGc..3..cccxxxxxxxx
cxxxxxxxccc.....cxxxxxxxxxx
xxxxxxxxc1c..Y..cxxxxxxxxxx
xxxxxxxcc+ccccc+ccxvvvvvvxx
xxxxxccc.........ccv$defvxx
xxxxxc2+.lllllll.+4=ge$fvxx
xxxxxccc.........ccv$defvxx
xxxxxxxcc+ccccc+ccxvvvvvvxx
xxxxxxxxc1cxxxcKcxxxxxxxxxx
xxxxxxxxcccxxxcccxxxxxxxxxx
ENDMAP

NAME:    vts_chambers
TAGS:    volcano_tomb_subvault no_item_gen no_monster_gen no_rotate no_hmirror
TAGS:    no_vmirror
#        Traps and doors.
NSUBST:  X = 1:= / *:v
NSUBST:  Y = 1:+ / *:c
NSUBST:  t = 1:! / *:.
KFEAT:   ! = alarm trap
NSUBST:  r = 2:r / *:.
NSUBST:  s = 2:s / *:.
KFEAT:   r = bolt trap
KFEAT:   s = axe trap
#        The monsters. The patrolling tag seems to keep them from wandering
#        around, opening the secret doors. It might also be keeping them from
#        "answering" the alarm traps though.
MONS:    patrolling mummy
MONS:    human skeleton / elf skeleton / dwarf skeleton / merfolk skeleton / \
         tengu skeleton
MONS:    ogre skeleton / troll skeleton / draconian skeleton / naga skeleton / \
         minotaur skeleton
MONS:    patrolling menkaure / patrolling guardian mummy
#        Loot: 21 gold, 10 items.
:        volcano_setup(_G)
MAP
xxxxxxxxxxxxxxxxxxxxxxxxxxx
xxxxxcccccxxxxxxxxxxxxxxxxx
xxxxxc...cxxxxxxxxxxxxxxxxx
xxxxcc.<.cccxxxccccvvvvvxxx
xxccc......ccccc..$X$$$vxxx
cxc1.........3....$X$$$vxxx
ccccc.c2.c.ccccc..$X$$$vxxx
....+...2..cxxxccccvv=vvxxx
ccccc.c2.c.ccccc..$Xsssvxxx
cxc1.........3....$Xsssvxxx
xxccc......ccccc..$Xsssvxxx
xxxxcc.cc.ccddeccYvvvv=vxxx
xxxxxc3cc3c1eeg+!.=4Yttvvvx
xxxccc.cc.cccccccYvvvtt=1vx
xxxc...cc...crrrc..3v=vvvvx
xxxc...cc...crrr+.3.vffvxxx
xxxc$$$cc$$$+rrrc3..=fgvxxx
xxxcccccccccccccccccvvvvxxx
ENDMAP

###############################################################################

###############################################################################
# Lava "aerie".
#
# It doesn't look much like an aerie these days, but it still has some of
# the "aerie"-ish effects: flame clouds, flame elementals, lava and vortices!
NAME:       volcano_aerie
WEIGHT:     30
ORIENT:     encompass
MONS:       lindwurm
MONS:       toenail golem / molten gargoyle
MONS:       fire elemental / fire vortex
NSUBST:     R = 1:1 / 1:L / 1:l / 1:.
NSUBST:     Y = 8:3 / 6:J / *:.
SUBST:      X = lx
KPROP:      l = no_cloud_gen
COLOUR:     m = blue
TAGS:       no_item_gen no_monster_gen
:           volcano_setup(_G)
:           place_small_volcano(_G)
MARKER:     J = lua:fog_machine { size = 3, pow_min = 7, pow_max = 7, delay = 80, \
                                  start_clouds = 1, cloud_type = "flame", excl_rad = -1 }
KFEAT:      K = l
MARKER:     K = lua:fog_machine { size = 3, pow_min = 7, pow_max = 7, delay = 80, \
                                  start_clouds = 1, cloud_type = "flame", excl_rad = -1 }
# Sides:    Lindwurm # Vortex/elemental
MAP
                 xxxxxxxxx
                xxKlllllKxx
               xxllLLLLLllxx
              xxXl.d$$ef.lXxx
             xxy...$f<g$...yxx
              xxy..g$de$..yxx
               xxy..yyy..yxx
                xxx+mxm+xxxx
               xxy.xxllLYyxx
              xxy.yxXlllLYyxx
             xxy.2yxXllllLYyx
              xxy2yxXlllLYyxx
               xxy.xxllLYyxx
                xxy.xxLYyxx
                 xxy.xYyxx
                xxxx+x+xxxx
              xxxy..xxxYYyxxx
            xxxy..LlXxXlLYYyxxx
           xxy..LlllXxXlllLYYyxx
           xy.LlllRRXxXlVlllLYyx
           xy.LlllRRXxXlllllLYyx
           xxy..LlllXxXlllLYYyxx
            xxxy..LLXxXlLYYyxxx
              xxxy..xxxYYyxxx
               xxxxx+x+xxxx
                 xxy.xYyxx
                xxy.xxlYyxx
               xxy.xxllLYyxx
              xxy.yxXlllLYyxx
             xxy.2yxXKlllLYyx
              xxy2yxXlllLYyxx
               xxy.xxllLYyxx
                xxx+mxm+xxx
               xxy..yyy..yxx
              xxy.........yxx
             xxy...<...A...yxx
              xxy...LLL...yxx
               xxllLlllLllxx
                xxKlllllKxx
                 xxxxxxxxx
ENDMAP
###############################################################################

###############################################################################
# Hidden bunker!
#
# There are scientists about; beware, as they may wish to experiment on you! The
# idea was by Zaba, and the execution by due!
NAME:       volcano_bunker
WEIGHT:     30
ORIENT:     encompass
TAGS:       no_item_gen no_monster_gen no_rotate
#           Loot: 11 items, 8 gold.
:           volcano_setup(_G)
ITEM:       apple / choko
COLOUR:     m = blue
COLOUR:     = = cyan
COLOUR:     + = cyan
MONS:       human ; robe ego:fire_resistance
MONS:       toenail golem
:           place_chained_volcano(_G)
:           dgn.set_feature_desc_short("translucent rock wall",
:                                      "glass window")
:           dgn.set_feature_desc_long("translucent rock wall",
:                                     "A pockmarked, ultra-hard glass window.")
KFEAT:      K = .
MARKER:     K = lua:fog_machine ( { cloud_type = "rain", walk_dist=3, pow_max=2, \
                                    delay=300, size=3 } )
MAP
      xxxx                  vvvvvvvvvvvvv
   xxxxllxxx xxx            v...........v
 xxxlllllllxxxlxxx          v.vvvvvvvvv.v
xxlllVlllllllllllxxxx       v.v22$e$$fv.v
 xxlllllllllllllllllxxx     v.v$$$gddgv.v
xxllllllllllllllllllllxx    v.+ggdf$$ev.v
 xxllllllllvmvmvmvmvmvvvvvvvvvvvvvvvvvv.v
 xxllllllllm.....vKiii...1...v.....=....v
  xxlllllllv.121.viWtWW......+.<.vvvvvvvv
   xxllllllm.....vllttW..1...v...vxxx
    xxxllllvvv+vvvvvvvvvvvvvvvv+vv.yxx
      xxlllm.....v.v..1v1.....v..m..yxx
     xxllllv.<.A.+.v+vvvvv+v+vvv.=..Lyxxx
    xxlllllm.....v...............mLLllllxx
    xxlllllvmvmvmvmvmvmvmvmvmvmvmvlllllxxx
   xxllVlllllllllllllllllllllllllllllllllxx
    xxxlllllllllllllllllllllllllllllVlllxx
      xxllllllllllllllllxxllxxxllllllllxx
       xxxxlllllVllllllxxxxxx xxxlllllxx
          xxxllllllllxxx        xxxllxx
            xxxlllllxx            xxxx
              xxxxxxxx
ENDMAP
###############################################################################

###############################################################################
# Collapsing caverns! These don't actually have flame clouds. Wow!
# idea by dpeg, execution by due. One entrance will close when you enter the
# portal, leaving you with 7 to discover. Quickly, now!
NAME:       volcano_caves
WEIGHT:     30
ORIENT:     encompass
TAGS:       no_item_gen no_monster_gen no_rotate
LFLAGS:     no_tele_control
{{
local collapse_marker = TriggerableFunction:new (
  {
    func="volcano_caves_collapse_doorways",
    repeated=true,
    props = {
      -- Only collapse one doorway at a time, randomly.
      single_random_slave="true"
    }
  }
)

collapse_marker:add_triggerer(DgnTriggerer:new {
  type="turn",
  delay_min=50,
  delay_max=200
})

}}
KPROP:      RXZ12< = no_rtele_into
SUBST:      X = .
SUBST:      ZY = c.
SUBST:      R = defg$
:           fiery_guardians(_G)
:           lua_marker("M", Triggerable.synchronized_markers(collapse_marker))
:           volcano_setup(_G)
#           There are eight oportunities for loot! Seven single threat (1) plus two items,
#           and one triple threat (121), plus six items. items can be any of: 1 armour,
#           1 weapon, 1 potion, 1 any, 1 gold)
MAP
               cccc ccc
             cccXXcccZcccccc
           cccZccc<RRX1ccZZccc
           cXX<ZZccXXZccZ1XXcc
           ccc1RRZcZXccXRR<cccc
          ccXccZXXccMcXZZXccZZcc
         ccZ<ZccZMcY.cMccccZ1<Xc
        ccZ121ZcccY...ccMXXRRccc
       ccZXRRRRccY....Y.cccccc
       cZXXXXXccY..A<....ccZZccc
       ccZRRXXXM.....YcccMXRR1Zcc
        cccZXcccMY..YMc1ccZXXX<Xc
          ccccXXccYcccZXXcccZZccc
           ccZXXZccccZXRRXZcccc
          ccZRRX1<XXcccZZ<Zcc
           ccZXZXZccc cccMcc
            ccccXcc     ccc
             ccccc
ENDMAP
###############################################################################

###############################################################################
# Zaba's village!
#
# These stupid humans have built their village right next to a dormant volcano.
# It has erupted! Most have fled, but some have stayed behind to guard their
# hard-earned loot. Idea kinda by dpeg, execution by Zaba.
NAME:       volcano_village
WEIGHT:     30
ORIENT:     encompass
TAGS:       no_item_gen no_monster_gen no_rotate
SUBST:      S = lw
SUBST:      W = wW.
SUBST:      L = ll.
SUBST:      R = lx
KFEAT:      # = open_sea
SHUFFLE:    MIN
SUBST:      I = $def
NSUBST:     M = 4:1 / 1:2 / *:.
NSUBST:     N = 6:1 / *:.
SUBST:      " = ..'
KFEAT:      ' = alarm trap
:           set_border_fill_type("open_sea")
:           fiery_humans(_G)
:           volcano_setup(_G)
:           place_chained_volcano(_G)
MAP
###########################################
#wwwwwwwwwwwwwwwwwwwwwwwwwwwwwwwwwwwwwwwww#
#wwwwwwwwwwwwwwwwwwwwwwwwwwwwwwwwwwwwwwwww#
#wwwwwwwwwwwwwwwwwwwwwwwwwwwwwwwwwwwwwwwww#
#wwwwwwwwwwwwwwwwwwwwwwwwwwwwwwwwwwwwwwwww#
#wwwwwwwwwwwwwwwwwwwwwwwwwwwwwwwwwwwwwwwww#
#wwwwwwwwwwwwwwwwwwwwwwwwwwwwwwwwwwwwwwwww#
#wwwwwwwwwwwwwwwwwwwwwwwwwwwwwwwwwwwwwwwww#
#wwwwwwwwWwWwWwWwWwWwWwWwWwWwWwWwWwwwwwwww#
#wwwwwwwWWWWWWWWWWWWWWWWWWWWWWWWWWWwwwwwww#
#wwwwwwx...."""....."""....."""....xxwwwww#
#wwwxxxx...xx+xx...xxxxx...xx+xx...'xxwwww#
#wwxx.xx..xxMMMxx.xxIIIxx.xxNNNxx..x.xxxww#
#SSx.x.x..xMMMMMx.xIIIIIx.xNNNNNx..x.xAxSS#
xSSx<x.x..xMMMMMx.xIIIIIx.xNNNNNx..x.x<xSSx
xlRxxx.x..xxMMMxx.xxIIIxx.xxNNNxx..xx.xxRlx
xRlllxx....xxxxx...xx+xx...xxxxx...xxxxllRx
xlRlllxx...."""....."""....."""....xllllRlx
xRllllllLLLLLLLLLLLLLLLLLLLLLLLLLLLllllllRx
xlRllllllLlLlLlLlLlLlLlLlLlLlLlLlLllllllRlx
xRlllVllllllllllllllllllllllllllllllVllllRx
xlRlllllllllllVllllllVllllllllVlllllllllRlx
xRlRlllllllllllllllllllllllllllllllllllRlRx
xRlllRlllRlllRlllRlllRlllRlllRlllRlllRlllRx
xlRlRlRlRlRlRlRlRlRlRlRlRlRlRlRlRlRlRlRlRlx
xRlRlRlRlRlRlRlRlRlRlRlRlRlRlRlRlRlRlRlRlRx
xRRRRRRRRRRRRRRRRRRRRRRRRRRRRRRRRRRRRRRRRRx
xxxxxxxxxxxxxxxxxxxxxxxxxxxxxxxxxxxxxxxxxxx
ENDMAP
###############################################################################

###############################################################################

###############################################################################
# Let's go, Overflow!
#
# You don't have much time to get the loot, as the Volcano is spitting out lava
# like there's no tomorrow! Of course, if you can levitate or fly, you've got a
# good chance of getting everything. If you get stuck, you can just wait it out.
#
# No monsters, only lava and loot. Original idea by dpeg.
#
# TODO: Come up with a better way to indicate to the player that the lava does
#       eventually recede.
NAME:       volcano_overflow
WEIGHT:     10
ORIENT:     encompass
TAGS:       no_item_gen no_monster_gen no_rotate
MONS:       nothing, nothing, nothing
{{
-- So we know what to convert.
lua_marker("1", portal_desc { lava_phase=2 })
lua_marker("2", portal_desc { lava_phase=4 })
lua_marker("3", portal_desc { lava_phase=6 })

-- And finally, let's convert it
local sink_marker = TriggerableFunction:new {
  func = "volcano_overflow_convert_lava",
  repeated = true,
  data = {lava_phase=0}
}

sink_marker:add_triggerer(DgnTriggerer:new {
  type="turn",
  delay_min=50,
  delay_max=200, })

lua_marker("M", sink_marker)
}}
SUBST:      M = c
NSUBST:     123 = 8:d / 8:e / 8:f / 8:g / 8:h / *:.
:           volcano_setup(_G)
MAP
                xxxx         xxx xxx                   xxx
        xxxxx  xx33xxx     xxx3xxx3xxxx xxxxx xxx     xx3xx
       xx333xxxx32233xxx xxx3323332333xxxx33xxx3xxx xxx323xx
     xxx321133332112233xxx332211221121333322333233xxx332123xx
   xxx3321l122221ll11133333311ll111l111222212211223332211123xx
 xxx3321llll1111llllll111111lllllllllll11111111111222111123xx
xx3321llllllllllllllllllllllllllllllllllll11233321111ll123xx
 xx3321lllllllllllllllllllllllllllllllllll123xxx3321lll123xx
  xxx321lllllllllllllllllllllllllllllllll123xxAxxx321lll123xx
    xx321lllllllllllllllll111lllllllllll123xx<...xx3211ll123xx
     xx321lll11llllllll122333221lllllllll123xxx...xx321lll123x
      x321ll1221llllll1223xxx3211llllllll11233x....3321llll13xx
    xxx321l133321llll1233xx xx3221llllllll123xx...xx321ll1123xx
   xx3321133xxx33211123xxx   xx3321llll11233333.xxx322111233xx
   x332233xxx xxx33233xx      xxx332111233xxxxxxx xx332233xxx
   xxx33xxx     xxx3xxx    M    xxx33233xxx        xxx33xxx
     xxxx         xxx             xxx3xxx            xxxx
                                    xxx
ENDMAP
###############################################################################<|MERGE_RESOLUTION|>--- conflicted
+++ resolved
@@ -838,13 +838,7 @@
 #           Loot: 10 items, 6 gold.
 :           volcano_setup(_G)
 :           place_lake_volcanoes(_G, {"M", "E", "V", "Q", "T", "S"})
-<<<<<<< HEAD
-=======
 KFEAT:      o = n
-epilogue{{
-volcano_milestone(_G)
-}}
->>>>>>> a2c335eb
 MAP
                       xxxx     xxxxx xxxxx xxxxxx
                     xxxyyxxx  xxyyxxxxyyyxxxyyyyxx
