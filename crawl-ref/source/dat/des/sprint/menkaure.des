--- conflicted
+++ resolved
@@ -234,11 +234,8 @@
 KFEAT:  u = altar_qazlal
 KFEAT:  v = altar_ru
 KFEAT:  w = altar_pakellas
-<<<<<<< HEAD
 KFEAT:  x = altar_ukayaw
-=======
 KFEAT:  y = altar_hepliaklqana
->>>>>>> e85a3524
 MAP
 ..u.d...
 .t.g.h..
