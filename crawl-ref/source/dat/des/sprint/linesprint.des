--- conflicted
+++ resolved
@@ -100,9 +100,9 @@
                Xtahua / Jory / Mennas / Mara
 NSUBST:    c = 2:c. / 2:cb. / 2:cb.. / 2:cbb.. / * = .:69 c:2
 MAP
-xxxxAAAAAAAAAAAAABBBBBBBBBBBBBBBBBBBBBBBBCCCCCCCCCCDDDDDDDDDDDDDDxxxxx
-x{..AAAAAAAAAAAAABBBBBBBBBBBBBBBBBBBBBBBBCCCCCCCCCCDDDDDDDDDDDDDD&...x
-xxxxAAAAAAAAAAAAABBBBBBBBBBBBBBBBBBBBBBBBCCCCCCCCCCDDDDDDDDDDDDDDxxx.x
+xxxxAAAAAAAAAAAAABBBBBBBBBBBBBBBBBBBBBBBBBCCCCCCCCCCDDDDDDDDDDDDDDxxxx
+x{..AAAAAAAAAAAAABBBBBBBBBBBBBBBBBBBBBBBBBCCCCCCCCCCDDDDDDDDDDDDDD&..x
+xxxxAAAAAAAAAAAAABBBBBBBBBBBBBBBBBBBBBBBBBCCCCCCCCCCDDDDDDDDDDDDDDxx.x
 x..........a.........a..........a.........a.............a............x
 x.xxxxxxEEEEEEEEEEEEEEFFFFFFFFFFFFFFFFFFFFGGGGGGGGGGGGGHHHHHHHHHxxxxxx
 x.......EEEEEEEEEEEEEEFFFFFFFFFFFFFFFFFFFFGGGGGGGGGGGGGHHHHHHHHH&....x
@@ -201,23 +201,16 @@
 KFEAT:    t = altar_gozag
 KFEAT:    u = altar_ru
 KFEAT:    v = altar_pakellas
-<<<<<<< HEAD
 KFEAT:    w = altar_ukayaw
-=======
 KFEAT:    y = altar_hepliaklqana
->>>>>>> e85a3524
 : line_setup(_G)
 : lua_marker('~', props_marker {
 :           door_description_suffix=" to the Temple",
 :           })
 MAP
-xxxxxxxxxxxxxxxxxxxxxxxx
-<<<<<<< HEAD
-~abcdefghijklmnopqrstuvw
-=======
-~abcdefghijklmnopqrstuvy
->>>>>>> e85a3524
-xxxxxxxxxxxxxxxxxxxxxxxx
+xxxxxxxxxxxxxxxxxxxxxxxxx
+~abcdefghijklmnopqrstuvwy
+xxxxxxxxxxxxxxxxxxxxxxxxx
 ENDMAP
 
 
