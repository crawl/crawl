###############################################################################
# shoals.des: All maps and branch endings relating to the Shoals.
#
# <<1>>      Entries
# <<2>>      Decorative vaults
# <<3>>      Monster-placing vaults
# <<4>>      End vaults
#
###############################################################################
###############################################################################

: crawl_require("dlua/ghost.lua")

{{

function shoals_finale_setup(e, qualifier, decoy_count)
  qualifier = "_" .. qualifier
  if not decoy_count then
    decoy_count = crawl.random_range(6, 7)
  end
  e.hook('post_place', function ()
    -- one rune hut, one ilsuiw hut, maybe a mimic hut, and a bunch of decoys.
    dgn.place_maps{tag=("shoal_rune" .. qualifier), count=1, die_on_error=true}
    if crawl.one_chance_in(5) then
        dgn.place_maps{tag="shoal_guardian", count=1, die_on_error=true}
    end
    if crawl.one_chance_in(10) then
        dgn.place_maps{tag=("shoal_mimic" .. qualifier), count=1,
                       die_on_error=true}
        -- place fewer decoys if you have a fake rune hut, to compensate for
        -- increased threat
        decoy_count = decoy_count - 2
    end
    dgn.place_maps{tag=("shoal_hut" .. qualifier), count=decoy_count,
                   die_on_error=true}
  end)
end

function shoals_vault_is_mimic(e)
  local params = dgn.map_parameters()
  if params == nil then
    return false
  end

  local tag, tag2 = unpack(params)
  return tag2 ~= nil and string.find(tag2, "mimic")
end

-- When the kraken dies, the tides will control the water, so the items will
-- be accessible!
function shoals_atoll_kraken_death(data, triggerable, triggerer, marker, ev)
    crawl.mpr("The surface of the water froths suddenly, and then rushes away.",
              "warning")

    local points = dgn.find_marker_positions_by_prop("water_marker", 1)
    for _, point in ipairs(points) do
        dgn.fprop_changed(point.x, point.y, "no_tide")
    end
    -- Force tide effects to be applied immediately.
    dgn.apply_tide()
end

function shoals_atoll_place_items(data, triggerable, triggerer, marker, ev)
    local points = dgn.find_marker_positions_by_prop("tide_seed", 1)
    for _, point in ipairs(points) do
        for i = 1, 5 do
            dgn.create_item(point.x, point.y, "star_item")
        end
    end
end

function shoals_ice_setup(e)
  e.subst("- = xxxW.")
  e.rtile("x = wall_zot_cyan")
  e.colour(".x@01eO| = white")
  e.ftile(".x@+01eO| = floor_ice")
end
}}

###############################################################################
#
# <<1>> Shoals entries.
#       All must have the shoals_entry tag and place an enter_shoals feature.
#
###############################################################################

NAME:  shoals_dummy_entry
TAGS:  shoals_entry transparent
KFEAT: O = enter_shoals
MAP
O
ENDMAP

NAME:   minmay_shoals_entry_lonely_mermaid
TAGS:   shoals_entry no_monster_gen transparent
ORIENT: float
KMONS:  1 = merfolk siren
KFEAT:  1 = w
SUBST:  Y = W.
SUBST:  y = Ww
KFEAT:  O = enter_shoals
MAP
     xx...@...xx
   xxxWY.....YWxxx
 xxxyWWWY...YWWWyxxx
xxwyWWWWxxxxxWWWWywxx
xwwyOWyxx   xxyW1ywwx
xwwwyyxx     xxyywwwx
xxwwwxx       xxwwwxx
 xxxxx         xxxxx
ENDMAP

NAME:  minmay_shoals_entry_hut
TAGS:  shoals_entry transparent
MONS:  snapping turtle
SUBST: w = wwwW
TILE:  x = wall_pebble_lightgray
KFEAT: O = enter_shoals
MAP
  WWWWWWW
 WWwwwwwWW
WWwxxxxxwWW
Wwxx1..xxwW
Wwx.....xwW
Wwx..O..+.@
Wwx.....xwW
Wwxx...xxwW
WWwxxxxxwWW
 WWwwwwwWW
  WWWWWWW
ENDMAP

NAME:  minmay_shoals_entry_centaurs
TAGS:  shoals_entry transparent
MONS:  centaur / nothing w:5, plant / nothing w:20
KFEAT: O = enter_shoals
MAP
   .......
  .2222222.
 .222...222.
.222.222...2.
.22.2222222.2
.2.22.112222.
.2.221O1222.2
.2.22.12.22.2
.22.2222.222.
.222....2222.
 .222222222.
  .22.2..2.
   ..2.22.
ENDMAP

NAME:    minmay_shoals_entry_beasts
TAGS:    shoals_entry transparent
MONS:    wind drake, manticore
NSUBST:  1 = 1 / 2 / .
KFEAT:   O = enter_shoals
MAP
111
1O1
111
ENDMAP

NAME:   elwin_shoals_entry_rocks
TAGS:   shoals_entry transparent
KFEAT:  O = enter_shoals
MAP
.WW...W..
WxxW..xWW
WWxxWxxx.
.WW..WW..
.WW.O.xW.
W..W...WW
.xWW.WWW.
Wxx.WxxW.
.x....xx.
ENDMAP

NAME:   elwin_shoals_entry_stream
TAGS:   shoals_entry transparent
KFEAT:  O = enter_shoals
NSUBST: Z = 4:1 / *:W
KFEAT:  1 = W
KMONS:  1 = merfolk / merfolk siren
MAP
..xxx
xZ..x
x.Z.xx
xxZ..x
 xZZ.xx
 xxZx.x
  xZO.x
 xxZx.x
 xZZ.xx
xxZ..x
x.Z.xx
xZ..x
..xxx
ENDMAP

NAME:   elwin_shoals_entry_rooms
TAGS:   shoals_entry transparent
KFEAT:  O = enter_shoals
NSUBST: 1 = 4:1 / *:W
KFEAT:  1 = W
KMONS:  1 = merfolk / merfolk siren / nothing w:40
validate {{ return has_exit_from_glyph('O') }}
MAP
@...xxxxxxx....
.+xxxWWwWWxxxx.
.xWwWxWwWxWWWx.
.xW1WxW1Wxw1Wx.
.xWWWxxxxxWWWx.
.xxxxxWWW+xxxx.
...xWW1O1WWx...
.xxxx+WWWxxxxx.
.xWWWxxxxxWWWx.
.xW1wxW1WxW1Wx.
.xWWWxWwWxWwWx.
.xxxxWWwWWxxx+.
....xxxxxxx...@
ENDMAP

###############################################################################
#
# <<2>> Decorative vaults.
#
###############################################################################

default-depth: Shoals

NAME:   overgrown_tower
TAGS:   transparent extra
WEIGHT: 2
MONS:   plant, fungus
SUBST:  x = x:60 . '
SUBST:  ' = ' 1:5
SUBST:  . = . 2:1
SUBST:  ' = .
MAP
 '''''''''
'''xx+xx'''
''xx...xx''
'xx.....xx'
'x.......x'
'x.......x'
'x.......x'
'xx.....xx'
''xx...xx''
'''xxxxx'''
 '''''''''
ENDMAP

NAME:   shoals_oasis
TAGS:   transparent extra
WEIGHT: 1
MONS:   plant
SUBST:  . = 1:1 .
SUBST:  W = W .
SUBST:  w = W w
SUBST:  _ = w
MAP
  ...
 ..W..
..WwW..
.Ww_wW.
..WwW..
 ..W..
  ...
ENDMAP

NAME: nicolae_shoals_seven_spires
TAGS: transparent water_ok extra
MAP
     .....
   ....c....
  ....ccc....
 ..c...c...c..
 .ccc.....ccc.
...c..   ..c...
.....     .....
..c..     ..c..
.ccc.     .ccc.
..c...   ...c..
 .............
 ....c...c....
  ..ccc.ccc..
   ..c...c..
     .....
ENDMAP

NAME: nicolae_shoals_square_sea_wall
TAGS: water_ok transparent extra
MAP
..............
.cc..cccc..cc.
.c..........c.
...        ...
...        ...
.c.        .c.
.c.        .c.
.c.        .c.
.c.        .c.
...        ...
...        ...
.c..........c.
.cc..cccc..cc.
..............
ENDMAP

NAME: nicolae_shoals_circle_sea_wall
TAGS: water_ok transparent extra
MAP
      .....
    ..cc.cc..
   .cc.....cc.
  ....     ....
 .c..       ..c.
 .c.         .c.
.c.           .c.
.c.           .c.
...           ...
.c.           .c.
.c.           .c.
 .c.         .c.
 .c..       ..c.
  ....     ....
   .cc.....cc.
    ..cc.cc..
      .....
ENDMAP

NAME:  nicolae_shoals_cliffside_cave
TAGS:  water_ok no_pool_fixup transparent extra
KPROP: ~' = no_tide
SUBST: X = x., W = w.
KFEAT: ~ = w
MAP
    xxxx
  xxxxxxxx
@XxxxxxxxxX@
.Xxxx~~xxxX.
.xxx''~~xxx.
.xxx'''~~xx.
.Xxxx'''~xX.
.Xxxxx'~xx.W
W.xxx'~xxx.w
w.xx'~xxxX.w
w.Xx'~xxxX.w
w..xx'~xx.Ww
ww.Xxx'~~.ww
wwW......~ww
 wwwwwwwwww
ENDMAP

NAME:    nicolae_shoals_stone_sculpture_thing
TAGS:    water_ok transparent extra
SHUFFLE: abde
SUBST:   ab = @, de = ., C : .c, y : .wc, z : .wc
MAP
    CbbC
   cc..cc
  ccz..zcc
 ccyc..cycc
Cczc....czcC
a....ww....d
a....ww....d
Cczc....czcC
 ccyc..cycc
  ccz..zcc
   cc..cc
    CeeC
ENDMAP

NAME:    nicolae_shoals_arrival_archipelago
TAGS:    transparent
SHUFFLE: {[(<, abc, def
SUBST:   a:@, de:., bcf:W
MAP
     wwwwb
    www...b
 wwwww..{..b
wwwwwd.....w
ww..dd....ww
c....dwwffww
c..(.wwwffww
c....ee....w
ww..eee.[..w
wwwwwee....a
  wwww....a
    wwwwwa
ENDMAP

NAME:    nicolae_shoals_c_island
TAGS:    water_ok no_pool_fixup
DEPTH:   Shoals, !Shoals:$
KPROP:   .wW}xtD = no_tide
KFEAT:   D = any shop
SHUFFLE: }])
SUBST:   y = Ww, z = w
MAP
       xxxxxx
    xtttttttxx
  xtt.........xz
 xx....WWWWW...xz
 x...xwwwWwww...z
 x..xwwwwWwwwww.z
yx..xwwwWWWwwwwwz
x..xxwwwW}Wwwwwwz
xDx..wwwWWWwwww.z
x..t.twwwwwwwww.z
yttt.ttwwwwwww..z
 tt....xxwwww...z
  ttt..........yz
   yyy........yz
     yyy....yyz
       yyyyyy
ENDMAP

NAME:  nicolae_shoals_dead_sea_scrolls
SUBST: Z = PWs., p = P.., s = sW
KITEM: d = any scroll w:30 / nothing w:20 / any randbook w:1
KMONS: Ps = plant
KPROP: .WwpPsd = no_tide
KFEAT: y = w
KFEAT: s = W
MAP
 xxxxx
xxxxdxxxx
xxddxPxxxxx
xxddxpPxxxx
xxxxxppppxx
xxxpp...ppxx
xxpp..ZZZZZxy
xxpp.ZZwwwwwyy
xxxp.ZZwwwwwyy
xxxx..Zwwwwyyy
 xxx..Zwwwwyyy
  xx..Zwwwyyy
    @@Zwwwyy
ENDMAP

NAME:    nicolae_shoals_island_circles
TAGS:    transparent
ORIENT:  float
SHUFFLE: abc/xyz
SUBST:   Z = Ww, ab = ., c = sG, xy = xx., z = x
: if you.depth() == 1 then
SUBST:   s = ]})
: elseif you.depth() == dgn.br_depth(you.branch()) then
SUBST:   s = [{(
: else
SUBST:   s = ]})[{(
: end
MAP
              wwwwwww
             wwwZZZwww
     wwwwwwwwwwZ...Zwww
    wwwZZZwwwwZ.....Zww
   wwZZ...ZZwZ...a...Zw
  wwZ.......ZZ..aaa..Zwwwww
  wwZ...a...WW...a...ZZZZwww
  wZ...aba...ZZ.....WZ...Zww
  wZ..abcba..ZwZ...ZW.....Zw
  wZ...aba...ZwwZZZwZ..a..Zw
  wwZ...a...ZwwwwwwwZ.....Zw
  wwZ.......ZwwwwwwwwZ...Zww
  wwwZW...ZZwwwwwwwwwwZZWWwww
 wwwZZWZZZwwwwwwwwwwwwwwZ.Zww
wwwZ...ZwwwwwwwwwwwwwwwZ...Zw
wwZ.....ZwwwwwwwwwwwwwwwZ.Zww
wZ...a...ZwwwwwwwwwwwwwwwWwww
wZ..aaa..ZwwwwwwwwwwwwwwZWZw
wZ...a...Zwwwwwwwwwwwww  @
wwZ.....Zwwwwwwwwwwww
wwwZ...WWZZwwwwwwwww
 wwwZZZZ...Zwwwwwww
  wwwwZ.....Zwwwwww
     wZ..a..ZwZwww
     wZ.....WZ.ZwZ
     wwZ...ZW...WW@
     wwwZZZwwZ.ZwZ
      wwwwwwwwZwww
            wwwww
ENDMAP

NAME:  nicolae_shoals_loop_pool
TAGS:  transparent
KPROP: w- = no_tide
SUBST: Y = yZ, y = x___, Z = w.___, - = .
CLEAR: _
MAP
 yxxxyyY
yxx-----Y
yx--www--YZZZ
yx-wwwww-....@
yx-wwwwwxxxxxxy
yx-wwwww-----xxy
yx--www--www--xy
yxx-----wwwww-xy
 yxxxxxxwwwww-xy
  @....-wwwww-xy
   ZZZY--www--xy
       Y-----xxy
        Yyyxxxy
ENDMAP

NAME:    nicolae_shoals_land_atoll
TAGS:    extra no_pool_fixup no_tide transparent water_ok
SUBST:   a = DE, p = EF, q = FH, r = HJ, s = KJ, y = KL, z = LM, - = MD
SUBST:   R = NO, S = OP, Z = PQ, ! = QN, _ = NOPQ
SHUFFLE: DEFHJKLM
SUBST:   D : ', E : 'wx, FH : w, JK : x, L : wx, M : wx, N : wx', O : wx'
SUBST:   P : wx', Q : wx', ' = W., x = x:50 c
MAP
   pppFFFqqq
  EEppFFFqqHH
 EEEp.....qHHH
aEE.........HHr
aaa...OOO...rrr
aa...ROOOS...rr
DD..NNROSPP..JJ
DD..NNN_PPP..JJ
DD..NN!QZPP..JJ
--...!QQQZ...ss
---...QQQ...sss
-MM.........KKs
 MMMz.....yKKK
  MMzzLLLyyKK
   zzzLLLyyy
ENDMAP

NAME:  nicolae_shoals_lost_giant_amphitheater
TAGS:  extra no_exits water_ok luniq_nicolostgiant
SUBST: c = c:50 _
CLEAR: _
MAP
      cccccccc
      cccccccc
  cccc        cccc
  cccc        cccc
  cc            cc
  cc   cccccc   cc
cc     cccccc     cc
cc   cc      cc   cc
cc   cc      cc   cc
cc   cc      cc   cc
cc   cc      cc   cc
cc   cc      cc   cc
cc   cc      cc   cc
cc     cccccc     cc
  cc   cccccc   cc
  cc            cc
  cccc        cccc
  cccc        cccc
      cccccccc
      cccccccc
ENDMAP

NAME:  nicolae_shoals_lost_giant_baths
TAGS:  extra no_exits no_pool_fixup luniq_nicolostgiant
SUBST: c = c:50 _, w = w:50 _
CLEAR: _
MAP
cccc  cccc  cccc
cccc  cccc  cccc
cc            cc
cc  ww    ww  cc
   wwww  wwww
   wwww  wwww
cc  ww    ww  cc
cc     cc     cc
cc     cc     cc
cc  ww    ww  cc
   wwww  wwww
   wwww  wwww
cc  ww    ww  cc
cc            cc
cccc  cccc  cccc
cccc  cccc  cccc
ENDMAP

NAME:  nicolae_shoals_lost_giant_hut
DEPTH: Shoals
TAGS:  extra no_exits water_ok luniq_nicolostgiant
SUBST: c = c:50 _
CLEAR: _
MAP
  ccc    ccc
 cccc    cccc
ccc        ccc
cc          cc
cc    cc    cc
      cc
    cccccc
    cccccc
      cc
cc    cc    cc
cc          cc
ccc        ccc
 cccc    cccc
  ccc    ccc
ENDMAP

NAME:  nicolae_shoals_lost_giant_pillars
DEPTH: Shoals
TAGS:  extra no_exits water_ok luniq_nicolostgiant
SUBST: c = c:50 _
CLEAR: _
MAP
cccccccccccccccc  cccccccccccccccc
cccccccccccccccc  cccccccccccccccc
cc                              cc
cc                              cc
    cc  cc  cc  cc  cc  cc  cc
    cc  cc  cc  cc  cc  cc  cc
cc                              cc
cc                              cc
    cc  cc  cc  cc  cc  cc  cc
    cc  cc  cc  cc  cc  cc  cc
cc                              cc
cc                              cc
cccccccccccccccc  cccccccccccccccc
cccccccccccccccc  cccccccccccccccc
ENDMAP

NAME:  nicolae_shoals_lost_giant_temple
TAGS:  extra no_exits water_ok luniq_nicolostgiant
SUBST: c = c:50 _
CLEAR: _
MAP
cccccc  cc    cc  cccccc
cccccc  cc    cc  cccccc
cc                    cc
cc                    cc
cc  cc  cccccccc  cc  cc
cc  cc  cccccccc  cc  cc
_
_
cc  cc  cc    cc  cc  cc
cc  cc  cc    cc  cc  cc
    cc     cc     cc
    cc    cccc    cc
    cc    cccc    cc
    cc     cc     cc
cc  cc  cc    cc  cc  cc
cc  cc  cc    cc  cc  cc
_
_
cc  cc  cccccccc  cc  cc
cc  cc  cccccccc  cc  cc
cc                    cc
cc                    cc
cccccc  cc    cc  cccccc
cccccc  cc    cc  cccccc
ENDMAP

NAME:  nicolae_shoals_nautilus_by_nature
TAGS:  extra transparent water_ok
: if you.depth() == 1 then
SUBST: S = )}]
: elseif you.depth_fraction() < 1 then
SUBST: S = (){}[]
: else
SUBST: S = ({[
: end
MAP
       ccccccc
     ccc.....ccc
     c.........c
 @..cc.........cc
 ...c...ccccc...c
 ...c...c...c...c
c...c...c.S.c...c
c...c.......c...c
c...c.......c...c
cc..cc.....cc..cc
 c...ccccccc...c
 cc...........cc
  cc.........cc
   ccc.....ccc
     ccccccc
ENDMAP

###############################################################################
#
# <<3>> Monster-placing vaults.
#
###############################################################################

# Shoal Ruins - nothing special, just some flavor (Enne)
# Appear rarely.
#
NAME:   overgrown_hall
WEIGHT: 2
MONS:   plant, fungus
MONS:   cyclops / stone giant w:2
SUBST:  x = x:20 .
SUBST:  G = G:40 .
SUBST:  . = .:90 1:19 x:1
SUBST:  1 = 1 2:1
MAP
xxxxxxxxxxx
x.........x
x.G.G.G.G.x
+....3....+
x.G.G.G.G.x
x.........x
xxxxxxxxxxx
ENDMAP

NAME:   overgrown_statue
TAGS:   transparent
WEIGHT: 1
MONS:   plant
MONS:   ice statue / orange crystal statue / obsidian statue
SUBST:  . = 1:1 .:30
SUBST:  p = 1:2 .
SUBST:  P = 1:20 .
SUBST:  G = G 2
MAP
  ........
 ..........
....ppp.....
...ppppp....
..ppPPPpp...
..ppPGPpp...
..ppPPPpp...
...ppppp....
....ppp.....
 ..........
  ........
ENDMAP

NAME:   yaktaur_hedge
TAGS:   transparent
MONS:   bush
MONS:   yaktaur
MAP
.......
.11111.
.1...1.
.1.1.1.
.1.121.
.1.111.
.......
ENDMAP

NAME:    hangedman_shoal_volcano
TAGS:    no_monster_gen no_item_gen patrolling transparent
KMONS:   12 = merfolk ; trident ego:flaming | spear ego:flaming . \
             robe ego:fire_resistance | robe w:5 . \
             buckler ego:fire_resistance | buckler | nothing w:30
KMONS:   3 = merfolk siren ; trident ego:flaming | spear ego:flaming . \
             robe ego:fire_resistance | robe w:5 . \
             buckler ego:fire_resistance w:20 | buckler | nothing w:70
KMONS:   4 = merfolk avatar
KMONS:   67 = fire bat
KMONS:   8 = fire crab
KITEM:   67 = % w:15 / *
KITEM:   8 = * w:15 / |
KPROP:   l = no_cloud_gen
KPROP:   .1234"x = no_tide
: if crawl.random2(you.depth()+4) <= you.depth() then
SUBST:   3 = 4
SHUFFLE: 12 / 4"
: else
SHUFFLE: 12 / 3"
: end
: if crawl.random2(you.depth()+4) <= you.depth() then
SUBST:   7 = 8
: end
SUBST:   6 = 66*, X = xx., x : x:9 .:1
FTILE:   '678 = floor_pebble_red
COLOUR:  '678 = red
MAP
   WWWWWWWW
 WWWW.xx.WWWW
 WW..x..x..WW
WW.x2x''x"x.WW
WW.1''''''3.WW
W.xx'8ll6'xx.W
Wx.''llll''.xW
Wx.''llll''.xW
W.xx'6ll7'xx.W
WW.3''''''2.WW
WW.x"x''x1x.WW
WWW..x..x..WWW
 WWWW.xx.WWWW
   WWWWWWWW
ENDMAP

NAME:    st_cyclops
DEPTH:   Shoals, !Shoals:$
MONS:    cyclops, stone giant / frost giant
KMONS:   P = plant
KMONS:   f = fungus
SHUFFLE: 23
SUBST:   p = p., p = Pf, y = xP., x = x:20 c:2 P:2
SUBST:   2 = 21, 3 = 1
MAP
   ppppp
  yyyyyyy
 pyxxyxyyy.
pyxypppxx.1.
pyxpp1.px...
pyxp2.1..1.3
pyypp1.px...
pyxxpppyx.1.
 ypxxyxxyy.
  yyyyyyy
   ppppp
ENDMAP

NAME:    st_shoals_ruin
DEPTH:   Shoals, !Shoals:$
TAGS:    no_pool_fixup
MONS:    cyclops, frost giant, stone giant
KMONS:   P = plant
KMONS:   f = fungus
KFEAT:   Pfp = shallow_water
KFEAT:   5 = deep_water
SUBST:   p = ppWw, p = Pf, y = xxxxcccPPPfw, f = PPwW, x = x:10 c:1
SHUFFLE: 23
SUBST:   2 = 2:15 1:10, 3 = 3:15 1:10
MAP
   ppp  @ ppp
  pppxx..xxppp
 ppxxx.3.wfxxpp
ppxxpxx..xwfxxpp
ppxpppxxxWWffxpp
pxx**ppyfWWWfxxp
pxp1..pyfW..ffxp
pxp.21pyf..1.wxp
pxp1..yyy1...pxp
pxxp.1pyp..1pxxp
ppxp.......ppxpp
ppxxp..p.fppxxpp
 ppxxpyyyyfxxpp
  ppxxxxxxxxpp
   pppppppppp
ENDMAP

NAME:    st_sunken_huts
DEPTH:   Shoals, !Shoals:$
KMONS:   1 = merfolk javelineer
KMONS:   2 = merfolk impaler
KMONS:   3 = merfolk aquamancer
KMONS:   4 = merfolk
KMONS:   5 = merfolk siren / merfolk avatar
KFEAT:   12345 = deep_water
SHUFFLE: 1235
NSUBST:  V = 1:w / *:x
NSUBST:  U = 1:w / *:x
NSUBST:  Y = 1:w / *:x
NSUBST:  X = 1:w / *:x
NSUBST:  Z = 1:w / *:x
SUBST:   W = wWW
MAP
      WWWWWWWWWWWWWWW
   WWWwwwwwwwxxxxwwwwWWW
 WWwxxxxwwwwwxw2xwwwwwwwWW
Wwwwx1wVww4wwUwwUww4wxYxxwW
WwwwxwwVwwwwwxUUxwwwwYwwxwW
WwwwxVVxwwwwwwwwwwwwwYw2xwW
WwwwwwwwwxZZxwwxXXxwwxYxxwW
Wwwww4wwwZwwZw5XwwxwwwwwwwW
 WWwwwwwwxw1xwwXw3xwwwwwWW
   WWWwwwxxxxwwxxxxwwWWW
      WWWWWWWWWWWWWWW
ENDMAP

NAME:    st_sunken_temple
DEPTH:   Shoals, !Shoals:$
TAGS:    no_pool_fixup
KMONS:   1 = merfolk javelineer
KMONS:   2 = merfolk impaler
KMONS:   3 = merfolk aquamancer
KMONS:   4 = merfolk
KMONS:   5 = merfolk siren / merfolk avatar
KMONS:   6 = cyclops
KMONS:   7 = stone giant
KMONS:   8 = frost giant
KMONS:   9 = titan
KFEAT:   123456789 = deep_water
KITEM:   | = |
KITEM:   * = *
KFEAT:   |* = shallow_water
SHUFFLE: 12345 / 86769
NSUBST:  Z = 1:w / *:c
SUBST:   G = GGGwwW, 7 = 667, 8 = 688, 9 = 7899, x = c
MAP
   xxxxxxxxxxx
  xxGxGxGxGxGxx
 xxwwwwwwwwwwwxx
 xwww1wwwww1wwwx
xxwwxxxxZxxxxwwxx
xGwwx|wwwww*xwwGx
xxwwxw2www4wxwwxx
xGwwZwww5wwwZwwGx
xxwwxw4www2wxwwxx
xGwwx*wwwww*xwwGx
xxwwxxxxZxxxxwwxx
 xwww3wwwww3wwwx
 xxwwwwwwwwwwwxx
  xxGxGx+xGxGxx
   xxxxx@xxxxx
ENDMAP

NAME:   nicolae_shoals_undead_eyrie
TAGS:   transparent
SUBST:  y = ..xx1
NSUBST: . = 4:1 / *:.
MONS:   harpy zombie w:30 / manticore zombie / bat zombie w:5
MAP
 .....
...y...
..yxy..
.yxxxy.
..yxy..
...y...
 .....
ENDMAP

NAME:    nicolae_shoals_mertower
FHEIGHT: ;'b123 = 40
KPROP:   ;'b123 = no_tide
KMONS:   1 = merfolk
KMONS:   2 = merfolk impaler / nothing w:4
KMONS:   3 = merfolk javelineer / nothing w:4
KFEAT:   ' = W
KFEAT:   ;23 = w
KFEAT:   b = .
MAP
  wwwwwwww
 wwwxxxxxww
 wwxx;22xxw
.b1x';;;3xw
.bb+';;;3xw
.b1x';;;3xw
 wwxx;22xxw
 wwwxxxxxww
  wwwwwwww
ENDMAP

NAME:   nicolae_shoals_aquamancer_cove
TAGS:   no_monster_gen
KMONS:  123 = merfolk aquamancer
SUBST:  X = x.
KFEAT:  1 = w
KFEAT:  2 = .
KFEAT:  3 = W
NSUBST: 1 = 1:1 / 1:w / * = 1www
MAP
     xxxX.@
    xx...2.
  xxxX.Xxx.
xxxXX...Xxxx
xXXX..*..XXxx
xX...3W3...Xxx
x..WWwwwWW..Xx
x.Ww1www1wW.Xx
Xw1wwwwwww1wXx
  wwwwwwwww
    wwwww
ENDMAP

NAME:  nicolae_shoals_kraken_intersection
TAGS:  transparent no_pool_fixup water_ok no_trap_gen
SUBST: b = .w, z = x.
KPROP: w1. = no_tide
KPROP: c = no_tele_into
SUBST: c = xw
KFEAT: 1 = w
KMONS: 1 = kraken
MAP
 ccxx@@xxcc
ccxxz..zxxcc
cxxz.bb.zxxc
xxz.bwwb.zxx
xz.bwwwwb.zx
@.bwww1wwb.@
@.bwwwwwwb.@
xz.bwwwwb.zx
xxz.bwwb.zxx
cxxz.bb.zxxc
ccxxz..zxxcc
 ccxx@@xxcc
ENDMAP

NAME:    hangedman_shoals_cup_caves
TAGS:    water_ok
MONS:    cyclops / stone giant w:2
MONS:    merfolk siren, harpy, snapping turtle, centaur / centaur warrior
MONS:    sea snake
SHUFFLE: 234560, ABC
SUBST:   A : x:6 .:1, B : xxw., C : xw.., c = c:29 .:1, x = x:9 c:1
SUBST:   % = %:8 *:1 .:1
MAP
 xxxx        xxxxx  xxxx
xxxcxxxxW@Wxxxxcxxxxxcxxx
xW..%xxWABAWxx414xxx5..Wx
WA...2x.....x%...%x%...AW
@B.C.1c..C..c..C..c1.C.B@
WA...2x3...3x.....x%...AW
xW..%xxx%1%xxWABAWxx5..Wx
xxxcxxxxxcxxxxW@Wxxxxcxxx
 xxxx  xxxxx        xxxx
ENDMAP

NAME:   nicolae_shoals_so_close
TAGS:   no_pool_fixup water_ok no_item_gen no_trap_gen no_monster_gen
DEPTH:  Shoals, !Shoals:$
KPROP:  YycfZ. = no_tide
KPROP:  ZYcf. = no_tele_into
KMONS:  c = patrolling wraith
NSUBST: f = 1:g / 2:f / *:.
KITEM:  g = gold
KITEM:  f = gold / nothing w:10
: dgn.delayed_decay(_G, 'c', 'human skeleton')
SUBST:  Z = yY
KFEAT:  y = w
KFEAT:  Y = W
MAP
    wwwwwww
   wwwwwwwww
  wwwyyyyywww
 wwwyyyyyyywww
wwwyyZZZZyyywww
wwyyZZYYYZyyywww
wwyyZY...YZyyyww
wwyyZY.c.Yyyyyyw
wwyyZY..Yyyffyyw
 wwyyZYYyyyffyyw
  wwyyyyyyyyyyww
   wwyyyyyyyyww
    wwwwwwwwww
ENDMAP

NAME:  nicolae_shoals_siren_and_animal_friends
TAGS:  patrolling no_monster_gen
SUBST: w = f:4 w W
KMONS: f = bat w:5 / harpy / manticore w:5 / \
       kraken w:1 / sea snake / sky beast w:1 / \
       snapping turtle / steam dragon w:1 / alligator w:5 / \
       alligator snapping turtle / anaconda w:1 / \
       water moccasin w:5 / electric eel w:1
KMONS: s = merfolk avatar
KFEAT: sf = w
MAP
  www
 wwwww
wwwwwww
wwwswww
wwwwwww
 wwwww
  www
ENDMAP

NAME:  nicolae_shoals_hunting_party
TAGS:  no_item_gen no_monster_gen
DEPTH: Shoals:2-
KMONS: i = merfolk impaler band / merfolk javelineer band
SUBST: : = .:3 h:1, W = .W
: dgn.delayed_decay(_G, 'h', 'snapping turtle corpse')
MAP
WWWWWWW
WW:::WW
W:::::W
W:i:i:W
W:::::W
WW:::WW
WWWWWWW
ENDMAP

NAME:    nicolae_shoals_isolated_beach
TAGS:    water_ok no_pool_fixup
DEPTH:   Shoals:2-
NSUBST:  { = 1:{ / *:.
SUBST:   b = .wW, r = ..Wxx
KPROP:   wW.{x1 = no_tide
SHUFFLE: {([
KMONS:   1 = merfolk / merfolk impaler w:5 / merfolk siren w:5 / nothing w:20
KFEAT:   : = . / W
KFEAT:   y = w
MAP
    yyyyyyyy
   yywwwwwwyy
  yywwbbbbwwyy
 yyywb{.1.bwwyy
yyxxxxxrr.bwwwyy
yxxr{.1.1rbbww::
yxr{rr.rr..bww:@
yxr{rr{rr1.bww:@
yxr{rr.rr..bww:@
yxxr{.1.1rbbww::
yyxxxxxrr.bwwwyy
 yyywb{.1.bwwyy
  yywwbbbbwwyy
   yywwwwwwyy
    yyyyyyyy
ENDMAP

NAME:  nicolae_shoals_wave_tunnel
TAGS:  water_ok transparent
SUBST: b = .W, + = .++
KMONS: m = merfolk / nothing w:5
MAP
    xxxxxxxxxwwwwwwwxxxxx
   xx.......xxbbbbbxx...@
  xx....m....xx.m.xx...m@
xxx.m.......m.xx+xx.m...@
@...m.xx+xx.m.......m.xxx
@m...xx.m.xx....m....xx
@...xxbbbbbxx.......xx
xxxxxwwwwwwwxxxxxxxxx
ENDMAP

NAME:    nicolae_shoals_flooded_hall
TAGS:    transparent
DEPTH:   Shoals, !Shoals:$
SHUFFLE: }}]]))>
KPROP:   .123wqx = no_tide
SUBST:   . = ....W, w = wWW..., q = w, x = xxxc
KFEAT:   123 = . w:40 / W
KMONS:   1 = merfolk / nothing w:5
KMONS:   2 = merfolk / merfolk aquamancer / merfolk javelineer \
             / merfolk impaler / nothing w:45
KMONS:   3 = merfolk siren / merfolk avatar w:5 / nothing w:5
MAP
     .......
   ...xxxxx...
  .1..x.3.x..1..
 ....xx.2.xx........
..xxxx..w..xxxxxxxx.
.xx..2.www.2..1..1.@
.x}1wwwwqwwwwwwwwww@
.x]1wwwwqwwwwwwwwww@
.xx..2.www.2..1..1.@
..xxxx..w..xxxxxxxx.
 ....xx.2.xx........
  .1..x.3.x..1..
   ...xxxxx...
     .......
ENDMAP

NAME:   nicolae_shoals_water_elemental_grotto
TAGS:   no_pool_fixup no_monster_gen no_trap_gen no_item_gen water_ok
DEPTH:  Shoals, !Shoals:$
KPROP:  .xrR-Ww = no_tide
NSUBST: - = 1:] / *:-
NSUBST: - = 3:z / *:-
SUBST:  r = xx:, R = xxW, ] = ]}):
KMONS:  - = nothing w:20 / plant w:5 / water elemental w:1
KMONS:  z = water elemental
KFEAT:  -z = . / W
KMONS:  W = nothing w:50 / plant
KFEAT:  m = w
MARKER: m = lua:fog_machine { cloud_type = "thin mist", pow_min = 1, \
        pow_max = 3, delay = 10, start_clouds = 1, size_min = 2, \
        size_max = 3, spread_rate = 33 }
MAP
   xxxx.......
  xxxx...xxxx@
 xx.....xxrrxx
 x..x..xxwWrrxx
xx..xxxxmwW--Rxx
xm--r-WwwWW--Rwx
xr----WWWW---rRx
xr------------rx
xr------WWWW--rx
xxr----WWmwW--rx
 xrRWWWWWWWW-rxx
 xxRWmWW-----rxx
 xxRwWW-----rrx
  xxRRR----rmxx
  xxxxrrrrrrxx
     xxxxxxxx
ENDMAP

NAME:  wheals_shoals_ruined_temple
TAGS:  water_ok
DEPTH: Shoals, !Shoals:$
KPROP: c.GWuw1 = no_tide
KMONS: 1 = kraken
KFEAT: 1 = w
SUBST: u = Ww
SUBST: . = .:500 0
MAP
ccccccccccccccccccccccccccccccccc
c...c.................WWWWWWuwwwc
@.c...c..G....G...G...GWWWWWuwwwc
c...c.................WWWWWWuwwwc
@.c...c..G....G...G...GWWCWWuw1wc
c...c.................WWWWWWuwwwc
@.c...c..G....G...G...GWWWWWuwwwc
c...c.................WWWWWWuwwwc
ccccccccccccccccccccccccccccccccc
ENDMAP

NAME:    cheibrodos_shoals_oceanic_diplomacy
TAGS:    water_ok no_item_gen no_monster_gen
DEPTH:   Shoals, !Shoals:$
ORIENT:  float
SHUFFLE: 1Ww / 2DD
MONS:    merfolk, faun
MONS:    merfolk impaler ; demon trident good_item | trident good_item . gold
MONS:    satyr ; fustibalus good_item . sling bullet good_item . gold / \
         satyr ; longbow good_item . arrow good_item . gold
COLOUR:  c = white
COLOUR:  1234'D = cyan
FTILE:   1234'D+WwG = floor_pebble_cyan
MAP
      cccccccccccc
     ccGcGccccGcGcc
  .cccwWWWW11WWWWwccc.
@.ccwwWWWW1''1WWWWwwcc.@
..cwWWWWccc++cccWWWWwc..
.c+WWWWcc''''''ccWWWW+c.
.ccccccc''''''''ccccccc.
.ccccccG3''''''4Gcccccc.
.ccccccc''''''''ccccccc.
.c+DDDDcc''''''ccDDDD+c.
..cDDDDDccc++cccDDDDDc..
@.ccDDDDDD2''2DDDDDDcc.@
  .cccDDDDD22DDDDDccc.
     ccGcGccccGcGcc
      cccccccccccc
ENDMAP

NAME:   cheibrodos_shoals_roost
TAGS:   water_ok no_monster_gen
DEPTH:  Shoals, !Shoals:$
ORIENT: float
MONS:   harpy, manticore
NSUBST: - = 6:12 / 3:%*
MAP
    ..ccc..
   .cccGccc.
  .ccc---ccc.
 .cc---W---cc.
 .cc-WWWWW-cc.
.cc--WWWWW--cc.
.cG-WWWWWWW-Gc.
.cc--WWWWWW-cc.
 .cc-WWWWWWWc.
 .cc---WWWWWW.
  .ccc---WWWW.
   .cccGccWW@
    ..ccc...
ENDMAP

NAME:   nicolae_shoals_this_corrosion
TAGS:   water_ok no_item_gen
NSUBST: % = 1:d / *:%%%%%*
KMONS:  1 = oklob plant
KMONS:  2 = merfolk siren
KMONS:  p = plant
KITEM:  d = any ring w:24 / any ring good_item w:5
MAP
 xxxxxx
xx1WW.xx
x%.ww.pp@
x%2ww.pp@
x%.ww.pp@
xx1WW.xx
 xxxxxx
ENDMAP

# XXX: Rare teleport islets possibilities.
NAME:  nicolae_shoals_kraken_party
TAGS:  no_monster_gen no_trap_gen water_ok
DEPTH: Shoals:2-
SUBST: { = {[(, . = ......wW, - = ...W
KFEAT: 1 = w
KMONS: 1 = kraken
MAP
      --.@.--
 xxxxxxx---xxxxxxx
 x1w-.........-w1x
 xw--.........--wx
 x--%.........%--x
 x...............x
-x...............x-
-x...............x-
.-...............-.
@-.......{.......-@
.-...............-.
-x...............x-
-x...............x-
 x............%--x
 x--%........%--wx
 xw--........--1xx
 x1w-........-wxx
 xxxxxxx---xxxxx
      --.@.--
ENDMAP

NAME:   nicolae_shoals_water_shrine
TAGS:   water_ok no_monster_gen no_item_gen
NSUBST: 1 = 3:A / 3:E / 1:AWW / 1:EWW, 2 = 2:N / 1:Nww / *:w
KMONS:  A = merfolk aquamancer
KMONS:  N = water nymph
KMONS:  E = water elemental
KFEAT:  AE = W
KFEAT:  N = w
CLEAR:  _
MAP
     c c
   c     c
      _
 c   1W1   c
    WWWWW
c  1W2w2W1  c
   WWw2wWW
c  1W2w2W1  c
    WWWWW
 c   1W1   c
      _
   c     c
     c c
ENDMAP

NAME:   nicolae_shoals_drake_roost
TAGS:   water_ok no_monster_gen no_tide patrolling
SUBST:  W = WWW w:6
NSUBST: . = 2:s / 2:f / 2:i / 1:sfi / 2:sfi.. / *:.
KMONS:  s = steam dragon
KMONS:  f = rime drake
KMONS:  i = wind drake
MAP
   WWWWWWWW
 WWWWWWWWWWWW
 WWWWWWWWWWWW
WWWWWWWWWWWWWW
WWWWW....WWWWW
WWWW......WWWW
WWWW..xx..WWWW
WWWW..xx..WWWW
WWWW......WWWW
WWWWW....WWWWW
WWWWWWWWWWWWWW
 WWWWWWWWWWWW
 WWWWWWWWWWWW
   WWWWWWWW
ENDMAP

NAME:    regret_index_shoals_crete
TAGS:    no_monster_gen
MONS:    snapping turtle / elephant
MONS:    faun, satyr, meliai, minotaur
KMONS:   _ = merfolk javelineer
KMONS:   b = bush
KMONS:   p = plant
ITEM:    any potion, longbow good_item, fustibalus good_item
# Bacchus-approved.
KFEAT:   _ = altar_uskayaw
SHUFFLE: 35, ABC, FGHI
SUBST:   0 = 24., X : xp.., Y : xp..
SUBST:   A = x, B : p., F = x, G = p., CHI = .
: dgn.delayed_decay(_G, 'g', 'snapping turtle corpse')
: dgn.delayed_decay(_G, 'h', 'elephant corpse')
MAP
    ccccccxxxxxxxcccccc
    c3dd*xxxg_hxxx*dd5c
    c..2xx2.b0b.4xx4..c
    cex+xWWx...xWWx+xfc
    cxx...WW.1.WW...xxc
   xxx2.CBAWX.XWABC.4xxx
  xx...1..WWW1WWW..1...xx
xxx...IHGFWYWWWYWFGHI..xxx
.........WW..W..WW........
 ....xxxWW...W...WWxxx....
       xxx...W...xxx
         xxxx@xxxx
ENDMAP

NAME:   argonaut_golden_fleece
TAGS:   no_pool_fixup no_trap_gen no_monster_gen no_item_gen
DEPTH:  Shoals, !Shoals:$
ORIENT: northwest
# Fudging the myth a bunch, due to it being weak
# to use only one "drakon" by this branch depth.
KMONS:  1 = patrolling generate_awake fire dragon / \
            patrolling generate_awake ice dragon
KMONS:  BF = bush
KITEM:  F = animal skin randart good_item, gold, gold
KFEAT:  F = >
KFEAT:  X = open_sea
MAP
XXXXXXXXXXXXXXXXXXXXX
Xwwwwwwwwwwwwwwwwwwww
Xwwwwwwwwwwwwwwwwwwww
Xwwww11www..wwwwwwwww
Xwwwww.B.B.wwwwwwwwww
Xwwww.BB.BB.wwwwwwwwW
Xwwww...F....BwwwwwwW
Xwwww.BB.BB.wwwwwwwwW
Xwwwww.B.B.wwwwwwwww@
Xwwww..w.w..wwwwwwwwW
XwwwwwwwBwwwwwwwwwwwW
Xwwwwwwwwwwwwwwwwwww
XwwwwwwwwwwwwwwwwwwW
XwwwwwwwwwwwwwwwwwW
XwwwwwwwwwwwwwwwwW@
XwwwwwwwwwwwwwwwW
Xwwwwwwwwwwwwww
XwwwwwwwWWW@WW
ENDMAP

NAME: cheibrodos_shoals_epimethial_gifts
TAGS: no_item_gen no_monster_gen
ORIENT: float
KPROP: . = no_tide
MONS: sea snake, wind drake, manticore, alligator snapping turtle
MONS: snapping turtle, merfolk impaler / merfolk aquamancer / merfolk javelineer
SHUFFLE: -'"
NSUBST: - = 2:1 / 2=1.., ' = 1:2 / 3=3., " = 1:4 / 2=5., ` = 1=|* / 2=*%
NSUBST: _ = 2:6 / *=6...
MAP
       .cccccc
cccccc.tc_..`c
c`.._ct.c.''.c
c.--.c..c.''.c
c.--.c..c..._c
c_...+..+ccccc
cccccc......t.
...........t.
...t...c+cccc
.......c..._c
.t.G.t.c."".c
.......c."".c
...t...c_..`c
@......cccccc
ENDMAP

NAME: cheibrodos_shoals_gigantism
TAGS: no_item_gen no_monster_gen
ORIENT: float
MONS: titan, cyclops / w:3 stone giant / w:3 frost giant
SUBST: " = .:2 W, x = c:1 x
NSUBST: - = 1=|* / 1=|*% / 2=*%
MAP
     xxxxxxxxx
   xxxxxxxxxxxx
  xxx..x..""xxxx
 xxx2..+...."xxxx
 xxG...xx....""xxx
 xxx".xxxx"...."xxx
  xx"..xxxx"..."xxx
 xxxx"..xxx"...."xx
@xxxxx".2xx"...."xx
@+..xxx..xxx...."xx
@xx".xxx."mm...."xx
 xxx".xx."mm..1..xx
  xx".Gx."xxG.-.Gxx
  xx"....xxxx---xxx
   xx".."xxxxxxxxx
   xxx2xxxx xxxxx
    xxxxx    xxx
     xxx
ENDMAP

NAME: cheibrodos_shoals_satyrical_garden
TAGS: no_monster_gen no_tide no_trap_gen
DEPTH: Shoals, !Shoals:$
ORIENT: float
KMONS: P = bush
MONS: faun, satyr, centaur
# One of two garden designs
SHUFFLE: AB / CD
SUBST: A = P, B = _, C = _, D = P, c = cccccc.
NSUBST: - = 3:1 / 2=1_ / 1:2 / 1=23 / 1=3_
FTILE: -_TP123 = floor_grass
COLOUR: -_P123 = green
COLOUR: c = white
MAP
....................
.cc..cc..cc..cc..cc.
.cc..cc..cc..cc..cc.
....................
....-------A----....
.cc.BA-AB----BA-.cc.
.cc.--T--A-B---B.cc.
@...BA--B---AB--...@
@...--BA---B--AB...@
.cc.B---B-A--T--.cc.
.cc.-AB----BA-AB.cc.
....----A-------....
....................
.cc..cc..cc..cc..cc.
.cc..cc..cc..cc..cc.
....................
ENDMAP

NAME: cheibrodos_shoals_three_sisters
TAGS: no_item_gen no_monster_gen
DEPTH: Shoals, !Shoals:$
ORIENT: float
KMONS: P = plant
MONS: sea snake, merfolk aquamancer
ITEM: buckler ego:reflection / kite shield ego:reflection \
      / tower shield ego:reflection
KPROP: . = no_tide
NSUBST: " = 1:2 / 1:1 / 3=1., _ = 1:2 / 1:1 / 3=1.
NSUBST: ' = 1:2 / 2:1 / 3=1., ` = 1=d* / 2:* / 3:% / 5=%.
SUBST: P = PPPPP.
MAP
   P..............P
   .xxxxxxxxxxxxxx.
   .x``x.''''.x``x.
   .x``+.''''.+``x.
   .x``x.''''.x``x.
   .xxxxxx++xxxxxx.
P....................P
.xxxxx..........xxxxx.
.x"""x..PPPPPP..x___x.
.x"""............___x.
.x"""...PPPPPP...___x.
.x"""x..........x___x.
.xxxxx..PPPPPP..xxxxx.
P....................P
      ..........
        ..@@..
ENDMAP

NAME:   cheibrodos_shoals_baths
TAGS:   no_monster_gen no_tide no_pool_fixup
DEPTH:  Shoals, !Shoals:$
ORIENT: float
KMONS:  " = merfolk siren / w:5 merfolk
KMONS:  ' = merfolk aquamancer
KMONS:  ` = water elemental
KFEAT:  " = w
KFEAT:  ' = w
KFEAT:  ` = w
FTILE:  - = floor_marble
COLOUR: c- = white
KPROP:  .- = no_tide
# Should probably be less cloudy but idk what these numbers mean
MARKER: " = lua:fog_machine { \
                pow_max = 3, delay_min = 10, delay_max = 40, \
                size = 3, size_buildup_amnt = 4, \
                size_buildup_time = 25, cloud_type = "thin mist" \
            }
MARKER: ' = lua:fog_machine { \
                pow_max = 3, delay_min = 10, delay_max = 40, \
                size = 3, size_buildup_amnt = 4, \
                size_buildup_time = 25, cloud_type = "thin mist" \
            }
MARKER: _ = lua:fog_machine { \
                pow_max = 3, delay_min = 10, delay_max = 40, \
                size = 3, size_buildup_amnt = 4, \
                size_buildup_time = 25, cloud_type = "thin mist" \
            }
NSUBST: ' = 1:' / *:_, w = 3:` / 1=`w / *:w
MAP
.......
.c---c.
.-www-.   ........
.-w"w-.   .c----c.
.-www-.   .-wwww-.
.c---c.   .-ww'w-.
...........-w'ww-.
          .-wwww-.
          .c----c.
          ........
          .
    .......
    .c---c.
    .-www-.
    .-w"w-.
    .-www-.
    .c---c.
    .......
ENDMAP

NAME:  nzn_prometheus_bound
MONS:  patrolling harpy
KITEM: e = book of fire
KPROP: nd = bloody
KFEAT: n = iron_grate
: dgn.delayed_decay(_G, 'd', 'demigod corpse')
MAP
 1e1
xndnx
 @1@
ENDMAP

NAME:   nicolae_shoals_abyss_on_the_beach
TAGS:   transparent
KPROP:  =aDPQ'_ = no_tide
KITEM:  _ = *
KITEM:  P = |
KMONS:  p = plant
KMONS:  1P_ = thrashing horror / wretched star / chaos spawn / zombie / \
              small abomination / large abomination / ancient zyme / neqoxec / \
              apocalypse crab / spatial vortex / worldbinder / shining eye
KMONS:  2 = apocalypse crab
KFEAT:  D = demonic_tree
KFEAT:  P = enter_abyss
KFEAT:  _ = altar_lugonu
KFEAT:  q = x
NSUBST: 2 = 2 / 2=2.
SUBST:  z = wx, M = w., . = p...., 1 = 1', a = q:80 c:40 D:20 vb'
FTILE:  =aD1P'_ = floor_nerves
TILE:   q = wall_abyss
MAP
   wwwwwwwww
  wwwwwwwwwww
 wwwzzzzzzzwww
wwwzxxxxxxxzwww
wwzxxaaaaaxxzww
wwzxaa1P1aaxzww
wwzxa1'1'1axzww
wwzxa1'_'1axzww
MMzxa1'''1axzMM
.MMxaa'''aaxMM.
..Mxxxc=cxxxM..
....2.....2....
 ......2......
  ...........
   .........
ENDMAP

NAME:   nicolae_shoals_beach_cooler
TAGS:   no_pool_fixup water_ok transparent no_trap_gen
KPROP:  =KLFSn = no_tide
KITEM:  2 = * / |
KMONS:  12 = harpy simulacrum / cyclops simulacrum / death yak simulacrum / \
        centaur simulacrum / merfolk simulacrum / snapping turtle simulacrum / \
        alligator snapping turtle simulacrum / manticore simulacrum / \
        faun simulacrum / satyr simulacrum / sea snake simulacrum
KMONS:  3 = patrolling frost giant
KMONS:  4 = kraken simulacrum
KFEAT:  123 = W
KFEAT:  4 = w
NSUBST: 1 = 3 / 2=13 / 1
MAP
.........
.nn===nn.
.n11111n.
.n11111n.
.n11411n.
.n11111n.
.n22222n.
.nnnnnnn.
.........
ENDMAP

NAME:  nicolae_shoals_beach_house_on_fowls_legs
TAGS:  transparent patrolling
MONS:  fenstrider witch
KITEM: d = any potion / any scroll / any wand / any book / any jewellery
SUBST: M = w.
MAP
    .....
   .......
  ...MwM...
 ...MwwwM...
...MwwwwwM..xxxx
..MwwwwwwwM.x.dx
..wwwwwwwww.+1dx
..MwwwwwwwM.x.dx
...MwwwwwM..xxxx
 ...MwwwM...
  ...MwM...
   .......
    .....
ENDMAP

NAME:    nicolae_shoals_elemental_ambush
TAGS:    transparent water_ok
DEPTH:   Shoals:2-
KPROP:   '{` = no_tide
KMONS:   1 = water elemental
KFEAT:   1 = w
SHUFFLE: {[(
SUBST:   ' = x., 1 = 1wwwww, M = wWWW., - = www_
CLEAR:   _
MAP
  ---www@www---
 --www1M.M1www--
 -ww11wMWMw11ww-
--w11MM...MM11w--
-ww1MM.'''.MM1ww-
-w1wM.'```'.Mw1w-
-w1wM'`````'Mw1w-
-w1wM'``{``'Mw1w-
-w1wM'`````'Mw1w-
-w1wM.'```'.Mw1w-
-ww1MM.'''.MM1ww-
--w11MMMMMMM11w--
 -ww11wwwww11ww-
 --www11111www--
  ---wwwwwww---
    ---------
ENDMAP

# Usually it's more of an Enchanted Peninsula.
NAME:    nicolae_shoals_enchanted_isle
TAGS:    no_tide no_pool_fixup water_ok
ITEM:    * / |
ITEM:    book of hexes / book of misfortune / book of debilitation / \
         randbook disc:hexes / shortbow good_item / longbow good_item / \
         hunting sling good_item / fustibalus good_item
ITEM:    wand of charming / wand of paralysis / phial of floods / any wand
ITEM:    scroll of vulnerability / scroll of fear / any scroll / any potion
KMONS:   1 = eleionoma
KMONS:   2 = faun w:20 / centaur / nothing
KMONS:   3 = water nymph
KMONS:   4 = satyr band
KFEAT:   3 = w
NSUBST:  a = x / ., p = w / t, q = w / t, r = w / t, d = e / f / g / d
SUBST:   D = t., R = xw, M = W., P = w.
FTILE:   @124defgt. = floor_grass
MAP
          wwwwwww
  wwwwwwwwwxxxxxwww
  wxxxxxxxxxtttxwww
 wwxRRRwwwwR.1.xxwww
wwxxR.PPwwwP...Dxwww
wxx..2.Pw3ww..2Dxxww
wxD....PwwwPD2..Dxwww
wxx.4..MWWWM2DD..xwww
xxx....DpppDxxxx2xwww
xaxP...ttwttxdd..xwww
@x....Dtqtqtxdd4.xxwww
xaxP.Dtttwttxdd...xwww
xxx...DtrrrDxxxxx2xwww
wxxD..DPwwwP.2....xwww
wxxD.2.wwwww......xwww
wxD.2.Pww3ww..4..Dxwww
wxD2..MMwwwwM...xxxwww
wxD.1.xMWWWMMRxxxwwwww
wxxtttxxxxxxxxxwwwwww
wwxxxxxwwwwwwwwwwww
 wwwwwwwwwwwwwww
ENDMAP

NAME:  nicolae_shoals_goliath_grotto
TAGS:  transparent water_ok patrolling
MONS:  goliath frog
MONS:  snapping turtle / alligator snapping turtle / alligator
SUBST: M = w., N = x., - = w_, ' = x_, r = 1 .:40 2:50
CLEAR: _
MAP
   '''xxxxxxxx@Mwwww-
  'xxxxxxxxxxx..Mwwww-
 'xxxN..r..NxxN..Mwwww-
'xxxNr..MM.rNxxN.Mwwww-
'xxN...MwwM..Nxx.Mwwwww-
'xxF.rMwwwwMr....wwwwww-
'xN..Mwwwwwwwwwwwwwwwww-
'xN..Mwwwwwwwwwwwwwwwww-
'xxF.rMwwwwMr....wwwwww-
'xxN...MwwM..Nxx.Mwwwww-
'xxxNr..MM.rNxxN.Mwwww-
 'xxxN..r..NxxN..Mwwww-
  'xxxxxxxxxxx..Mwwww-
   '''xxxxxxxx@Mwwww-
ENDMAP

NAME:   nicolae_shoals_hidden_pirate_stash
TAGS:   no_trap_gen no_monster_gen
DEPTH:  Shoals, !Shoals:$
ITEM:   gold good_item
ITEM:   rapier good_item w:70 / captain's cutlass
ITEM:   cloak / scarf / nothing
ITEM:   pair of boots / pair of gloves / hat
ITEM:   scroll of magic mapping / any scroll
MONS:   shadow wraith
NSUBST: ' = d / e / f / g / h / 1 / z / } / .
SUBST:  } = }]), - = x_, x = x:70 c
CLEAR: _
: dgn.delayed_decay( _G, "z", "human skeleton" )
MAP
  -xx-
 -xxxx-
-xx''xx-
xx''''xx
xx''''xx
-xx''xx-
 -xxxx-
  -xx-
ENDMAP

NAME:   nicolae_shoals_lighthouse
TAGS:   no_pool_fixup no_trap_gen water_ok
DEPTH:  Shoals, !Shoals:$
ORIENT: northwest
KPROP:  123DL*n'} = no_tide
KITEM:  L = phantom mirror
KMONS:  K = kraken
# Two glyphs for merfolk: 1 gets no_tide (inside), M doesn't (outside)
KMONS:  1M = merfolk / nothing w:2
KMONS:  2 = merfolk siren / merfolk impaler / merfolk javelineer / \
            merfolk aquamancer / nothing w:5
KMONS:  3 = merfolk avatar
KFEAT:  ~ = open_sea
KFEAT:  D = closed_clear_door
KFEAT:  R = runed_clear_door
KFEAT:  K = w
FTILE:  123DRL*n'} = floor_limestone
SUBST:  } = }]), * = **|
NSUBST: . = Q / *=% M:30 .:150, ' = Q / '
MARKER: L = lua:fog_machine { cloud_type = "flame", pow_min = 10, \
            pow_max = 10, delay = 10, size = 1, walk_dist = 0, \
            start_clouds = 1, excl_rad = 0 }
: dgn.delayed_decay( _G, "Q", "human skeleton" )
MAP
~~~~~~~~~~~~~~~~~~~~~~~
~wwwwwwwwwwwwwwwwwwwwww
~wwwwwwwwwwwwwwwwwwwwww
~wwKwwwwwwwwwwwwwKwwwww
~wwwww.........wwwwwwww
~wwww..nnnnnnn..wwwwwww
~www..Dn'11''nn..wwwwww
~www.nn}'11'21nn.wwwwww
~www.n''''''12'n.wwwwww
~www.n11'nnn''1n.wwwwww
~www.n11'nLn'2*n.wwwwww
~www.n'''nnR21*n.wwwwww
~www.n'21''232*n.wwwwww
~www.nn12'212*nn.wwwwww
~www..nn'1***nn..wwwwww
~wwww..nnnnnnn..wwwwwww
~wwwww.........wwwwwwww
~wwKwwwwwwwwwwwwwKwwwww
~wwwwwwwwwwwwwwwwwwwww
~wwwwwwwwwwwwwwwwwwwww
~wwwwwwwwwwwwwwwwwwwww
~wwwwwwwwwwwwwwwwwwww
~wwwwwwwwwwwwwwwww
ENDMAP

NAME:    nicolae_shoals_mermall
TAGS:    water_ok no_tide no_pool_fixup
ORIENT:  northwest
KPROP:   DEF = no_tele_into
KMONS:   1 = merfolk
KMONS:   2 = water nymph
KMONS:   3 = merfolk avatar / merfolk javelineer / merfolk impaler / \
             merfolk aquamancer / merfolk siren
{{
-- They're all owned by the same person.
local owner = string.gsub(crawl.make_name(), " ", "_")
kfeat("D = weapon shop name:" .. owner .. " type:Merfolk suffix:Weapons ; \
      spear | trident | halberd | scythe | demon trident | bardiche | glaive | \
      dagger | quick blade | short sword | rapier | dart | javelin | \
      throwing net | boomerang" )
kfeat("E = armour shop name:" .. owner .. " type:Merfolk suffix:Armours ; \
      robe | leather armour | helmet | hat | pair of boots | cloak | scarf | \
      pair of gloves | buckler" )
kfeat("F = general shop name:" .. owner .. " type:Merfolk suffix:Magic ; \
      ring of dexterity | ring of evasion | ring of ice | ring of protection | \
      ring of see invisible | ring of willpower | amulet of reflection | \
      amulet of the acrobat | randbook disc:poison | randbook disc:hexes | \
      randbook disc:ice | randbook disc:summoning | phial of floods | \
      condenser vane | lightning rod | wand of charming | wand of iceblast | \
      randbook disc:transmutation" )
-- If you're not a merfolk and can't get to the shops on your own, the owner
-- will be more than happy to help make arrangements. With an additional
-- convenience fee, of course. (The scroll is for if you get stuck.)
kfeat("J = general shop name:" .. owner .. " type:Visitors' suffix:Centre \
      greed:100 count:2 use_all ; potion of flight q:1 | \
      scroll of teleportation q:1" )
}}
KFEAT:   ~ = open_sea
KFEAT:   123 = w
SHUFFLE: DEF
SUBST:   M = W., S = Ww, a = 1:30 2:15 3 w:35
MAP
~~~~~~~~~~~~~~~
~wwwwwwwwwwwwww
~wwwwwwwwwwwwww
~wwwwwwwwwwwwww
~wwwawawwawawww
~wwwwEwwwwFwwww
~wwwawawwawawww
~wwwwwwwwwwwwww
~wwwwwwwwwwwwww
~wwwawawwawSSww
~wwwwDwwwwJMSSw
~wwwawawwSM.MSS
~wwwwwwwwSSM.MS
~wwwwwwwwwSSM.M
~wwwwwwwwwwSSM@
ENDMAP

NAME:    nicolae_shoals_nymph_descending_staircase
TAGS:    transparent water_ok
DEPTH:   Shoals, !Shoals:$
KMONS:   12 = water nymph
# 2/5 chance of having all three downstairs, 3/5 of just two of them.
SHUFFLE: }])>>
SUBST:   1 = 1 .:13
MAP
cccc...cccc
c.........c
c.1..1..1.c
c.........c
....}.]....
..1..2..1..
....).>....
c.........c
c.1..1..1.c
c.........c
cccc...cccc
ENDMAP

NAME:  nicolae_shoals_pincushion_passage
TAGS:  transparent no_pool_fixup
MONS:  merfolk javelineer
MONS:  merfolk impaler
MONS:  manticore
SUBST: E = D., D = c:50 w, 1 = 1., 2 = 2., 3 = 3.
MAP
     DDDDD
  DDDDE.EDDDD
DDDE...231.EDDDD       DDDD
@.....2...3..1EDDDD DDDDE.@
@....2.....13....EDDDE2...@
@...2EDDDE....31.....2....@
@.EDDDD DDDDE1..3...2.....@
DDDD       DDDDE.132...EDDD
              DDDDE.EDDDD
                 DDDDD
ENDMAP

NAME:  nicolae_shoals_raging_river
TAGS:  transparent no_tide patrolling
KMONS: 1 = water elemental
KMONS: 2 = elemental wellspring
KITEM: L = * w:20 / |
KFEAT: L = W / .
KFEAT: 12 = w
SUBST: M = Wx, w = W x 1:5 2:5 w:70, W = . W:70, ~ = w:90 1
SUBST: ' = L', x = x:60 c
MAP
 xxxxxxxx xxxxxx
xxccccccxxxMMMMxxx
xccLW2wccxMWWWWWMxxx
xcL''WWwcxWW~~~WWWMxx
xc'...WwcxWwwWW~~WWMx
xc'...WwcxWwWxxW~~WMx
xcc..Ww2cxWwwWxWW~WMx
xxccWwWccxxWwWxxW~WMx
 xxxWwWxxxWwwWxxW~WMx
  xMWwWxxxWwWxxMW~Wxx
 xxWwwWxxxWwWxxW~WWx
xxWwwWxxxWwwWxMW~W..
xWwwWxxxWwwWxxWW~W.@
xWwWxxxWwwWxxxW~WW..
xWwWxxxWwWMxxxx~xxxx
xWwwWxxWwWMxx~~~~~xx
xxWwWMMWwWMx~~~~~~x
xxWwwWWWwWxx~~~~~~
 xxWwwwwWWxxx~~~~
  xxWWWWWxxxxxxx
   xxxxxxxxx
ENDMAP

NAME:  nicolae_shoals_secluded_bog
TAGS:  no_pool_fixup transparent water_ok patrolling
KPROP: .'Ww = no_tide
KITEM: 1 = % w:15 / $ / * / | w:5
KMONS: p = plant
KMONS: 1 = bog body
KFEAT: ~ = w
KFEAT: M = W
KFEAT: t = mangrove
SUBST: - = ., . = p.., t = tx, ' = % 1:20 .:80
MAP
         xx
      ~~xx---@@xxxx
    ~~~xx---xxxxxxxx
  ~~~xxx---xxttttttxx
 ~~~~~xM-.xxx'''''ttxx
~~~~~~xM-.WWwwwww''ttx
~~~~~~~MM..Wwwwwww''tx
~~~~~~~MMM.WWwwwwww'tx
~~~~~~~MMM.WWwwwwww'tx
~~~~~~~~MM..Wwwwwww'tx
~~~~~~x~Mxx.WWwwww''tx
 ~~~~~xxxxxxxWWww''ttx
  ~~~xxx~xxxxt''''ttxx
   ~~~~~~~~xxxtttttxx
    ~~~~     xxxxxxx
ENDMAP

NAME:   nicolae_shoals_shepherds
TAGS:   transparent water_ok no_tide patrolling
: if crawl.coinflip() then
KMONS:  1 = centaur
KMONS:  2 = centaur warrior
: else
KMONS:  1 = faun / nothing w:5
KMONS:  2 = satyr
: end
KMONS:  p = plant
KMONS:  3 = dream sheep band
SUBST:  - = ._
NSUBST: . = 2 / 3. / *=1 p:50 .:100
CLEAR:  _
MAP
    ------
  ---....---
 --........--
 -..........-
--..........--
-............-
-.....S......-
-............-
-............-
--..........--
 -..........-
 --........--
  ---....---
    ------
ENDMAP

NAME:   nicolae_shoals_spectral_cove
TAGS:   transparent patrolling
KMONS:  p = withered plant
KMONS:  1 = spectral thing
KMONS:  2 = ghost crab
KMONS:  3 = spectral kraken
KFEAT:  123 = w
SUBST:  M = w., . = p...., ' = p., - = x_
NSUBST: w = 3 / 3w / 2=2 / 2w / 1www
CLEAR:  _
MAP
     -------
   --xxxxxxx--
  -xxxwwwwwxxx-
 -xxwwwwwwwwwxx-
-xxwwwMMMMMwwwxx-
-xwwMM.....MMwwx-
-xMM...'''...MMx-
-x'...     ...'x-
-x'...     ...'x-
-x'@..     ..@'x-
ENDMAP

NAME:   nicolae_shoals_spring_well_temple
TAGS:   no_pool_fixup patrolling water_ok
DEPTH:  Shoals, !Shoals:$
KPROP:  +>FLMWcw = no_tide
KITEM:  L> =  * w:20 / | / % w:5
KMONS:  1 = elemental wellspring
KMONS:  2 = water nymph
KFEAT:  > = >
KFEAT:  12 = w
KFEAT:  L = W
NSUBST: F = 1 / 2=1. / F
SUBST:  F = 2 w:75, M = wW
MAP
       c c c c
     c         c
...c    ccccc    c
.c.....ccwFFcc     c
...cccccwwFFFccccc
.c.cWWMwwFFFFFMLLc c
...+WWMwFFFFFFML>c
.c.cWWMwwFFFFFMLLc c
...cccccwwFFFccccc
.c.....ccwFFcc     c
...c    ccccc    c
     c         c
       c c c c
ENDMAP

NAME:   nicolae_shoals_sun_and_surf
TAGS:   transparent water_ok patrolling
MONS:   water nymph
MONS:   sun demon
SUBST:  - = w_, ' = x., ` = x_
NSUBST: . = 2=1 / 2=2 / *=12 .:240
CLEAR:  _
MAP
    ----
----wwww----
wwwwwwwwwwww
wwww----wwww
----....----
@..........@
''''....''''
xxxx''''xxxx
xxxxxxxxxxxx
````xxxx````
    ````
ENDMAP

NAME:    nicolae_shoals_water_booths
TAGS:    no_pool_fixup transparent
KMONS:   1 = merfolk / merfolk siren / merfolk impaler
KMONS:   2 = merfolk javelineer / merfolk aquamancer / merfolk avatar
KFEAT:   12 = w
SHUFFLE: DEFH, JKLM
SUBST:   DJ = ., EFHKLM = c, w = w:50 1:20 2
MAP
ccccDDEEFF
cww......F
cww......H
cccc..c..H
cww...cwwc
cww...cwwc
cccc..c..M
cww......M
cww......L
ccccJJKKLL
ENDMAP

<<<<<<< HEAD
NAME:   dreamdust_from_the_deep
TAGS:   no_monster_gen no_item_gen no_tide
DEPTH:  Shoals, !Shoals:$
ORIENT: northwest
WEIGHT: 3
KFEAT:  X = open_sea
SUBST:  # = xxx~
NSUBST: ~ = 8:z / 2:Z / *:w
KFEAT:  wzZ = deep_water
NSUBST: - = 6:1 / 2:2 / *:-
KFEAT:  -12 = shallow_water
TILE:   -12 = dngn_shallow_water_murky
: set_feature_name("shallow_water", "some foul and slimy water")
FTILE:  .3G?x = floor_slime
TILE:   x = wall_oozing
TILE:   G = dngn_gravestone
: set_feature_name("granite_statue", "a stone stele inscribed with bizarre and terrifying symbols")
KMONS:  z = octopode zombie
KMONS:  Z = kraken zombie
KMONS:  1 = octopode ; trident ego:chaos | dagger ego:chaos
KMONS:  2 = apocalypse crab / great orb of eyes
KMONS:  3 = tentacled monstrosity
KITEM:  ? = ring of the octopus king, \
            randbook title:Mad_Ravings spells:malign_gateway&summon_horrible_things numspells:2
MAP
XXXXXXXXXXXXXXXXXXXXX
X~~~~~~~~~~~~~~~~~
X~~~~~~~~~~~~~~~~~~
X~~~~~~~####~~~~~~~~
X~~~~~~-xxxxx~~~~~~~
X~~~~~xx----xx~~~~~~
X~~~~xx------xx--~~~
X~~~xx--xxxx------~~
X~~#x--xx..xx--x#~~~
X~~#x---..3Gx--x#~~~
X~~#x-----.?x--x#~~~
X~~#x--xx--xx--x#~~~
X~~~xx--xxxx------~~
X~~~~xx------xx--~~~
X~~~--------xx~-~~~~
X~~~~--xxxxxx~~~~~~~
X~~~~~~~####~~~~~~~~
X~~~~~~~~~~~~~~~~~~
X~~~~~~~~~~~~~~~~~
X
=======
NAME:    ebering_ghost_davey_jones
ORIENT:  float
TAGS:    water_ok
KMONS:   O = player_ghost
KITEM:   O = any ring randart w:20 / ring of the octopus king w:1
KMONS:   1 = snapping turtle / sea snake / alligator snapping turtle w:2
KMONS:   2 = spectral snapping turtle / spectral sea snake \
             / spectral alligator snapping turtle w:2
KMONS:   E = water elemental
{{
kmons("F = merfolk ; " .. dgn.monster_weapon("merfolk", "draining") ..
      "    . throwing net w:3 | nothing w:9")
local quality = crawl.one_chance_in(3) and "randart" or "good_item"
kmons("3 = merfolk aquamancer ; " ..
      dgn.monster_weapon("blademaster", "electrocution", quality) ..
      "    . robe good_item")
kmons("4 = merfolk impaler ; " ..
      dgn.monster_weapon("impaler", "draining", quality) ..
      "    . robe good_item | leather armour good_item")
}}
KMONS:   5 = kraken
KMONS:   6 = spectral kraken
KFEAT:   O = W
KFEAT:   123456EF = w
# Place 2-6 corpses around the perimiter. Place monsters on D, excluding the
# merfolk leader's band, which goes on the E.
NSUBST:  - = 2=- / 4=-s / s, D = 2=1 / 4=1w / 2=E / 3=Ew / 3 / w
# Either the normal or spectral set. Also randomize wall patterns.
SHUFFLE: 1E35 / 2F46, pq
SUBST:   d = |*, r = wW, p = x, q = s, s = W.
TILE:    G = dngn_statue_mermaid
MARKER:  P = lua:transp_loc("davey_jones_entry")
MARKER:  Q = lua:transp_dest_loc("davey_jones_entry")
MARKER:  R = lua:transp_loc("davey_jones_exit")
MARKER:  S = lua:transp_dest_loc("davey_jones_exit")
{{
dgn.delayed_decay(_G, "-", "minotaur skeleton / elf skeleton" ..
  " / dwarf skeleton / human skeleton / kobold skeleton" ..
  " / felid skeleton / orc skeleton / ogre skeleton")
ghost_setup(_G)
}}
MAP
 WWssssSssssWW
WWcccccccccccWW
WccG---Q---GccW
WcGspqpqpqpsGcW
Wc-sqqrprqqs-cW
Wc-srDDDDDrs-cW
Wn-prDDDDDrp-nW
Wn-qpDD5DDpq-nW
Wn-prDDDDDrp-nW
Wc-srDDDDDrs-cW
Wc-sqqrprqqs-cW
WcGspqpOpqpsGcW
WccG-ddRdd-GccW
WWccccnnnccccWW
 WWssssPssssWW
>>>>>>> 84cb2ea7
ENDMAP

###############################################################################
#
# <<4>> Shoals ending vaults
#
# Note that the Shoals usually have a randomised end map, by placing many
# copies of the same cave structures. Pre-made, non-encompass maps could also
# work, though they're not used yet.
#
###############################################################################

default-depth:

NAME: shoals_end_simple
ORIENT: float
PLACE: Shoals:$
: shoals_finale_setup(_G, 'simple')

# HangedMan's alternative Shoals ending
NAME: shoals_end_hangedman
ORIENT: float
PLACE: Shoals:$
WEIGHT: 8
: shoals_finale_setup(_G, 'hangedman', crawl.random_range(5,6))

# Grunt's icy Shoals ending
NAME: shoals_end_grunt_ice
ORIENT: float
PLACE: Shoals:$
WEIGHT: 8
: shoals_finale_setup(_G, 'grunt_ice', crawl.random_range(5,6))

# Grunt's garden Shoals ending
# Weighted lower on account of being more open and nasty.
NAME: shoals_end_grunt_garden
ORIENT: float
PLACE: Shoals:$
WEIGHT: 4
: shoals_finale_setup(_G, 'grunt_garden', crawl.random_range(5,6))

################################################################################
# Shoal huts.

NAME:      shoalhut_rune
TAGS:      shoal_rune_simple shoal_mimic_simple water_ok no_dump transparent \
           allow_dup
NSUBST:    A = 1:+ / 1 = x:19 +:1 / *:x
SUBST:     0 = 0.
SUBST:     e = e.
KMONS:     ge = merfolk impaler / merfolk javelineer / merfolk aquamancer
: if shoals_vault_is_mimic() then
KITEM:     O = barnacled rune of Zot mimic
: else
KITEM:     O = barnacled rune of Zot
: end
KPROP:     O = no_tide
LROCKTILE: wall_pebble_lightgray
MAP
 xxAxx
xx.0.xx
xe0g0ex
A0gOg0A
xe0g0ex
xx.0.xx
 xxAxx
ENDMAP

# Shoal decoy hut
NAME:   shoalhut
TAGS:   shoal_hut_simple water_ok no_dump allow_dup transparent
NSUBST: A = 1 = x:14 +:1 / *:x
NSUBST: 0 = 2:. / 2:0 / * = 0.
MAP
 xxAxx
xx.0.xx
x.0.0.x
A0.|.0A
x.0.0.x
xx.0.xx
 xx+xx
ENDMAP

# Shoal hangout of Ilsuiw.
# The hut itself may not contain Ilsuiw if she had other engagements.
NAME:    shoal_ilsuiw
TAGS:    shoal_guardian
KMONS:   1 = Ilsuiw, merfolk avatar
KMONS:   2 = merfolk impaler / merfolk javelineer
KMONS:   3 = merfolk aquamancer / merfolk impaler / merfolk javelineer
KMONS:   A = Ilsuiw band
KMONS:   B = merfolk aquamancer / merfolk javelineer
KFEAT:   123ABC = w
SHUFFLE: 123 / 123 / 123 / ABC / ABC
MAP
 wxwxw
wxw2wxw
xwwwwwx
w3w1w3w
xwwwwwx
wxw2wxw
 wxwxw
ENDMAP

################################################################################
# HangedMan's alternative Shoals:$

NAME:      shoals_rune_alternative
TAGS:      shoal_rune_hangedman shoal_mimic_hangedman water_ok allow_dup \
           transparent no_dump
KMONS:     12 = merfolk impaler / merfolk javelineer / merfolk aquamancer
KMONS:     3 = kraken / harpy band w:15
KMONS:     d = merfolk avatar / water nymph w:5
: if shoals_vault_is_mimic() then
KITEM:     d = barnacled rune of zot mimic
: else
KITEM:     d = barnacled rune of zot
: end
KFEAT:     123 = w
KPROP:     d = no_tide
SHUFFLE:   AB / AB / BA, CD / CD / DC
NSUBST:    2 = 2 = 22w / * = 22www, 0 = 2:0 / 1:. / * = 00...
SUBST:     AC = x, B = w, D = .
LROCKTILE: wall_pebble_lightgray
FHEIGHT: .d0@ = 15
MAP
  xxxxxxx
 xx12wwwxx
xx2x..00Wxx
x1xd02w..Wx
x2.03Awx..x
xw.2AxBw..x
xw0wwBw.D.x
xw0.xw..C.x
xxW...DC.x@
 xxW....x..
  xxxxxx@.
ENDMAP

NAME:    shoals_rune_alternative_decoy
TAGS:    shoal_hut_hangedman water_ok allow_dup transparent no_dump
SHUFFLE: AB / AB / BA, CD / CD / DC
NSUBST:  0 = 2:0 / 2:. / * = 00...
SUBST:   AC = x, B = w, D = .
FHEIGHT: .d0@ = 15
MAP
  xxxxxxx
 xxwwwwwxx
xxwx00.0Wxx
xwx|0ww..Wx
xw00wAwx..x
xw0wAxBw..x
xw.wwBw.D.x
xw0.xw..C.x
xxW...DC.x@
 xxW....x..
  xxxxxx@.
ENDMAP

# Deliberately separated from the styles of branch end;
# it's good randomization and balancing material.
NAME:    shoals_ilsuiw_alternative
TAGS:    shoal_guardian water_ok
WEIGHT:  8
KMONS:   1 = Ilsuiw, merfolk avatar
KMONS:   2 = merfolk impaler / merfolk javelineer
KMONS:   3 = merfolk aquamancer / merfolk impaler / merfolk javelineer
KMONS:   4 = Ilsuiw band
KMONS:   5 = merfolk aquamancer / merfolk javelineer
KFEAT:   123456 = w
SHUFFLE: 123 / 123 / 123 / 456 / 456
SHUFFLE: AB / AB / BA, CD / CD / DC
SUBST:   AC = x, B = w, D = .
MAP
  .@xxxx
 .x....xx
.x.CD..2xx
@.C..wxw3xx
x.D.wAwx..x
x..wA1Bw..x
x..xwBw.D.x
xx3wxw..C.@
 xx2..DC.x.
  xx....x.
   xxxx@.
ENDMAP

################################################################################
# Shoal icebergs (Grunt).

NAME:   shoals_iceberg_rune
TAGS:   shoal_rune_grunt_ice shoal_mimic_grunt_ice water_ok no_dump
TAGS:   transparent allow_dup
MONS:   merfolk impaler ; trident ego:freezing good_item . robe w:7 / \
        merfolk impaler ; demon trident ego:freezing good_item . robe w:1 / \
        merfolk impaler w:2 / merfolk javelineer / merfolk aquamancer
KMONS:  K = kraken simulacrum / frost giant w:20
: if shoals_vault_is_mimic() then
KITEM:  O = barnacled rune of Zot mimic
: else
KITEM:  O = barnacled rune of Zot
: end
KFEAT:  K = deep_water
NSUBST: A = 1:. / 1:xxxx. / *:x
NSUBST: 1 = 4:1 / 4 = 1., 0 = 2:0 / 2:. / * = 00...
NSUBST: w = 1:K / *:w
: shoals_ice_setup(_G)
KPROP:  O = no_tide
MAP
   .......
  .-------.
 ..xxxxxxx..
.-xA.---.Ax-.
.-x.10w01.x-.
.-x-0x1x0-x-.
.-x-w1O1w-x-.
.-x-0x1x0-x-.
.-x.10w01.x-.
.-xA.---.Ax-.
 ..xxxxxxx..
  .-------.
   .......
ENDMAP

# Shoal iceberg
NAME:   shoals_iceberg
TAGS:   shoal_hut_grunt_ice water_ok no_dump allow_dup transparent
NSUBST: A = 1:. / 1:xx. / *:x
NSUBST: 0 = 2:. / 2:0 / * = 0.
: shoals_ice_setup(_G)
MAP
   .......
  .-------.
 ..xxxxxxx..
.-xA.---.Ax-.
.-x..0w0..x-.
.-x-0x.x0-x-.
.-x-w.|.w-x-.
.-x-0x.x0-x-.
.-x..0w0..x-.
.-xA.---.Ax-.
 ..xxxxxxx..
  .-------.
   .......
ENDMAP

# Ilsuiw's winter home.
NAME:   shoals_ilsuiw_ice
TAGS:   shoal_guardian
KMONS:  e = Ilsuiw band, merfolk avatar
MONS:   merfolk aquamancer / merfolk javelineer
NSUBST: 1 = 2:1 / *:.
NSUBST: A = 1:. / 1:x. / *:x
: shoals_ice_setup(_G)
MAP
   .......
  ..-----..
 ...xxxxx...
...A.---.A...
.-x..1w1..x-.
.-x-1x.x1-x-.
.-x-w.e.w-x-.
.-x-1x.x1-x-.
.-x..1w1..x-.
...A.---.A...
 ...xxxxx...
  ..-----..
   .......
ENDMAP

################################################################################
# Shoal gardens (Grunt).
# This theme doesn't have a guardian vault - Ilsuiw doesn't hang around in
# gardens. If we get another satyr unique at some point, that would be a
# good candidate for this.

NAME:    shoals_garden_rune
TAGS:    shoal_rune_grunt_garden shoal_mimic_grunt_garden water_ok
TAGS:    no_dump allow_dup transparent
MONS:    satyr w:18 / merfolk impaler / merfolk javelineer / merfolk aquamancer
MONS:    faun w:6 / 0
KMONS:   P = plant
: if shoals_vault_is_mimic() then
KITEM:   O = barnacled rune of Zot mimic
: else
KITEM:   O = barnacled rune of Zot
: end
NSUBST:  1 = 4:1 / 2:1. / 2:1. / 2:2 / 2:2. / 2:2. / *:.
SHUFFLE: abcdefghijk, ABCDEFGH
SUBST:   abAB = x, cdeCDE = P, g : xP, h : P., ijkGH = .
KPROP:   O = no_tide
MAP
   abcbd
 kkaBAAdee
 jCCB1HHGf
ijD11111Gfg
iED11111FFg
hE111O111Eh
gFF11111DEi
gfG11111Dji
 fGHH1BCCj
 eedAABakk
   dbcba
ENDMAP

NAME:    shoals_garden
TAGS:    shoal_hut_grunt_garden water_ok no_dump allow_dup transparent
MONS:    faun w:6 / 0
KMONS:   P = plant
NSUBST:  1 = 2:1 / 2:1. / 2:1. / *:.
SHUFFLE: abcdefghijk, ABCDEFGH
SUBST:   abAB = x, cdeCDE = P, g : xP, h : P., ijkGH = .
MAP
   abcbd
 kkaBAAdee
 jCCB1HHGf
ijD11111Gfg
iED11111FFg
hE111|111Eh
gFF11111DEi
gfG11111Dji
 fGHH1BCCj
 eedAABakk
   dbcba
ENDMAP

###############################################################################
#
# Encompass endings
# These do not place huts in favor of a more standard vault structure and
# more themed/unusual monsters. Please keep the total weight of these
# endings low relative to the traditional endings.
#
###############################################################################

NAME:   shoals_end_hellmonk_lost_city
: set_border_fill_type("open_sea")
ORIENT: encompass
PLACE:  Shoals:$
WEIGHT: 4
KITEM:  O = barnacled rune of Zot
MONS:   faun w:15 / manticore / harpy, satyr, minotaur, sphinx
KMONS:  O = sphinx
KMONS:  P = plant
SUBST:  1 = 1.., 2 = 2.., 3 = 334, G = G.
SUBST:  ; : W.., p : W.., q : W.., r : W.., s : W.., y : W.., z : W..
NSUBST: | = 1:O / *:|, . = 16 = 0. / *=.........W
SUBST:  D = x., c = ccc.
NSUBST: ' = 1:( / 1:[ / 1:{ / 2 = <.. / *=P......
MAP
wwwwwwwwwwwwwwwwwwwwwwwwwwwwwwwwwwwwwwwwwwwwwwwwwwwwwwwwwwwwww
wwwwwwwwwwwwwwwwwwwwwwwwwwwwwwwwwwwwwwwwwwwwwwwwwwwwwwwwwwwwww
wwwwwwwwwwwwwwwwwwwwwwwwwwwwwwwwwwwwwwwwwwwwwwwwwwwwwwwwwwwwww
wwwwwwwwwwwwwwwwwwwwwwwwwwwwwwwwwwwwwwwwwwwwwwwwwwwwwwwwwwwwww
wwwwwwwwwwwwwwwwwwwwwwwwwwwwwwwwwwwwwwwwwwwwwwwwwwwwwwwwwwwwww
wwwwwwwwwwwwwwwwwwwwwwwwwwwwwwxDDDxxwwwwwwwwwwwwwwwwwwwwwwwwww
wwwwwwwwwwwwwwwwwwwwwwwwwwwwxDx1112xxxxwwwwwwwwwwwwwwwwwwwwwww
wwwwwwwwwwwwwwwwwwwwwwwwwwxDx2.....rrrxwwwwwwwwwwwwwwwwwwwwwww
wwwwwwwwwwwwwwwwwwwwwwwwxxD...xxxrrrccccccwwwwwwwwwwwwwwwwwwww
wwwwwwwwwwwwwwwwwwwwwwxxDpppDDxrrrccc1..1cccwwwwwwwwwwwwwwwwww
wwwwwwwwwwwwwwwwwwwwxDDpppxDDrrrrcc.......|ccDDDwwwwwwwwwwwwww
wwwwwwwwwwWWWWWWWWWDDpppxDD...xrr+...2...3.cc1.xxwwwwwwwwwwwww
wwwwwwwwwWWWWWWWWWDxpppxD...xxxrrcc.......|cc...xxwwwwwwwwwwww
wwwwwwwwWWWWWWWWWDxpppxx...xxxxrrrccc1..1ccc.....xDwwwwwwwwwww
wwwwwwwWWWWWWWWWDxpppxx...xxxxxxxrrrcccccc....2..2Dwwwwwwwwwww
wwwwwwWWW'''WWWDxpppxx.....yyyy2DDDrrrr......2GD..Dwwwwwwwwwww
wwwwwwWW''''''WDxpppDxxxDDDxxyyyDxrrr1.....1DxxD..Dwwwwwwwwwww
wwwwwwW'''''''WDD..pDxD1..1DxyyyyxrrxxDDxx..xxxx..Dwwwwwwwwwww
wwwwwwW''cc''.WDD..pDx......Dyyyxxxxx2..2x..DxxD..Dwwwwwwwwwww
wwwwwwW''cc''.WDD..pDx1....1+yy...2xD....D...2.2.1Dwwwwwwwwwww
wwwwwwW''''''.W+...pDx......Dyy.....D....D...ccccccccwwwwwwwww
wwwwwwW'''''..W+...ppxD1..1DxyyDD1..x1..2x.ccc1....1cccwwwwwww
wwwwwwW''''..ccccc..pxDDDDxxxxxDD...xD++Dxcc1.........ccwwwwww
wwwwwwW'''..cc..1cc..G....G.....G....G....Gc.....2.....|cwwwww
wwwwwwW'''..+....2+;;;;;;;;;;;;;;;;;;;;;;;;+..2......3.|cwwwww
wwwwwwW'''..cc..1cc..G....G.....G....G....Gc.....2.....|cwwwww
wwwwwwW''''..ccccc..qxDDDDxxxxxDD...xD++Dxcc1.........ccwwwwww
wwwwwwW'''''..W+...qqxD1..1DxzzDD1..x1..2x.ccc1....1cccwwwwwww
wwwwwwW''''''.W+...qDx......Dzz.....D....D...ccccccccwwwwwwwww
wwwwwwW''cc''.WDD..qDx1....1+zz...2xD....D...2.2.1Dwwwwwwwwwww
wwwwwwW''cc''.WDD..qDx......Dzzzxxxxx2..2x..DxxD..Dwwwwwwwwwww
wwwwwwW'''''''WDD..qDxD1..1DxzzzzxssxxDDxx..xxxx..Dwwwwwwwwwww
wwwwwwWW''''''WDxqqqDxxxDDDxxzzzxxsss......1DxxD..Dwwwwwwwwwww
wwwwwwWWW'''WWWDxqqqxx.....zzzz2DDDssss1.....2GD..Dwwwwwwwwwww
wwwwwwWWWWWWWWWWDxqqqxx...xxxxxxxssscccccc....2..2Dwwwwwwwwwww
wwwwwwwWWWWWWWWWWDxqqqxx...xxxxsssccc1..1ccc.....xDwwwwwwwwwww
wwwwwwwwWWWWWWWWWWDxqqqxD...xxxsscc.......|cc...xxwwwwwwwwwwww
wwwwwwwwwWWWWWWWWWWDDqqqxDD...xss+...2...3.cc1.xxwwwwwwwwwwwww
wwwwwwwwwwwwwwwwwwwwxDDqqqxDDsssscc.......|ccDDDwwwwwwwwwwwwww
wwwwwwwwwwwwwwwwwwwwwwxxD...DDxsssccc1..1cccwwwwwwwwwwwwwwwwww
wwwwwwwwwwwwwwwwwwwwwwwwxxD2..xxxsssccccccwwwwwwwwwwwwwwwwwwww
wwwwwwwwwwwwwwwwwwwwwwwwwwxDx......sssxwwwwwwwwwwwwwwwwwwwwwww
wwwwwwwwwwwwwwwwwwwwwwwwwwwwxDx1112xxxxwwwwwwwwwwwwwwwwwwwwwww
wwwwwwwwwwwwwwwwwwwwwwwwwwwwwwxDDDxxwwwwwwwwwwwwwwwwwwwwwwwwww
wwwwwwwwwwwwwwwwwwwwwwwwwwwwwwwwwwwwwwwwwwwwwwwwwwwwwwwwwwwwww
wwwwwwwwwwwwwwwwwwwwwwwwwwwwwwwwwwwwwwwwwwwwwwwwwwwwwwwwwwwwww
wwwwwwwwwwwwwwwwwwwwwwwwwwwwwwwwwwwwwwwwwwwwwwwwwwwwwwwwwwwwww
wwwwwwwwwwwwwwwwwwwwwwwwwwwwwwwwwwwwwwwwwwwwwwwwwwwwwwwwwwwwww
wwwwwwwwwwwwwwwwwwwwwwwwwwwwwwwwwwwwwwwwwwwwwwwwwwwwwwwwwwwwww
ENDMAP

NAME: shoals_end_hellmonk_storm_palace
: set_border_fill_type("open_sea")
ORIENT: encompass
PLACE:  Shoals:$
WEIGHT: 4
MONS:   water elemental / air elemental w:5, wind drake / water nymph
MONS:   merfolk impaler / merfolk javelineer w:5 / merfolk aquamancer w:5
SUBST:  + : ++., p : ccc+., q : ccc+., r : ccc+., s = W.c
SUBST:  1 = 011..., 2 = 2., 3 = 33.
NSUBST: ; = 1:{ / 1:[ / 1:( / * = <.
SUBVAULT: D : storm_palace_rune
SUBVAULT: E : storm_palace_corner
SUBVAULT: F : storm_palace_corner
SUBVAULT: H : storm_palace_corner
SUBVAULT: J : storm_palace_corner
MAP
cccccccccccccccccccccccccccccccccccccccccccccccc
cccccccccccccccccccccccccccccccccccccccccccccccc
ccEEEEEEEEEEE.....1...1..1...2.....FFFFFFFFFFFcc
ccEEEEEEEEEEE.....2...1..1...1.....FFFFFFFFFFFcc
ccEEEEEEEEEEEcccccccccc22ccccccccccFFFFFFFFFFFcc
ccEEEEEEEEEEEcG1................1GcFFFFFFFFFFFcc
ccEEEEEEEEEEEc1....ssWWWWWWss....1cFFFFFFFFFFFcc
ccEEEEE;EEEEEc..sWWWWWsWWsWWWWWs..cFFFFF;FFFFFcc
ccEEEEEEEEEEEc1sWWWssssssssssWWWs1cFFFFFFFFFFFcc
ccEEEEEEEEEEEc..sWWWWWssssWWWWWs..cFFFFFFFFFFFcc
ccEEEEEEEEEEEc1....ssWWWWWWss....1cFFFFFFFFFFFcc
ccEEEEEEEEEEEcG3.......23.......3GcFFFFFFFFFFFcc
ccEEEEEEEEEEcccccccccccppcccccccccccFFFFFFFFFFcc
cc..cccccccccDDDDDDDDDDDDDDDDDDDDDDccccccccc..cc
cc..cG1.1.1GcDDDDDDDDDDDDDDDDDDDDDDcG1.1.1Gc..cc
cc..c1..s..3cDDDDDDDDDDDDDDDDDDDDDDc3..s..1c..cc
cc..c..sWs..cDDDDDDDDDDDDDDDDDDDDDDc..sWs..c..cc
cc..c..WWW..cDDDDDDDDDDDDDDDDDDDDDDc..WWW..c..cc
cc21c..WWW..cDDDDDDDDDDDDDDDDDDDDDDc..WWW..c21cc
cc..c.sWsWs.cDDDDDDDDDDDDDDDDDDDDDDc.sWsWs.c..cc
cc..c.sWsWs.cDDDDDDDDDDDDDDDDDDDDDDc.sWsWs.c..cc
cc..c.WWsWW.cDDDDDDDDDDDDDDDDDDDDDDc.WWsWW.c..cc
cc11c.WsssW.cDDDDDDDDDDDDDDDDDDDDDDc.WsssW.c11cc
cc..2.WWssW3rDDDDDDDDDDDDDDDDDDDDDDq2WssWW.2..cc
cc..2.WWssW2rDDDDDDDDDDDDDDDDDDDDDDq3WssWW.2..cc
cc11c.WsssW.cDDDDDDDDDDDDDDDDDDDDDDc.WsssW.c11cc
cc..c.WWsWW.cDDDDDDDDDDDDDDDDDDDDDDc.WWsWW.c..cc
cc..c.sWsWs.cDDDDDDDDDDDDDDDDDDDDDDc.sWsWs.c..cc
cc..c.sWsWs.cDDDDDDDDDDDDDDDDDDDDDDc.sWsWs.c..cc
cc12c..WWW..cDDDDDDDDDDDDDDDDDDDDDDc..WWW..c12cc
cc..c..WWW..cDDDDDDDDDDDDDDDDDDDDDDc..WWW..c..cc
cc..c..sWs..cDDDDDDDDDDDDDDDDDDDDDDc..sWs..c..cc
cc..c1..s..3cDDDDDDDDDDDDDDDDDDDDDDc3..s..1c..cc
cc..cG1.1.1GcDDDDDDDDDDDDDDDDDDDDDDcG1.1.1Gc..cc
cc..cccccccccDDDDDDDDDDDDDDDDDDDDDDccccccccc..cc
ccHHHHHHHHHHccccccccccc++cccccccccccJJJJJJJJJJcc
ccHHHHHHHHHHHcG3.......32.......3GcJJJJJJJJJJJcc
ccHHHHHHHHHHHc1....ssWWWWWWss....1cJJJJJJJJJJJcc
ccHHHHHHHHHHHc..sWWWWWssssWWWWWs..cJJJJJJJJJJJcc
ccHHHHHHHHHHHc1sWWWssssssssssWWWs1cJJJJJJJJJJJcc
ccHHHHH;HHHHHc..sWWWWWsWWsWWWWWs..cJJJJJ;JJJJJcc
ccHHHHHHHHHHHc1....ssWWWWWWss....1cJJJJJJJJJJJcc
ccHHHHHHHHHHHcG1................1GcJJJJJJJJJJJcc
ccHHHHHHHHHHHcccccccccc22ccccccccccJJJJJJJJJJJcc
ccHHHHHHHHHHH.....1...1..1...2.....JJJJJJJJJJJcc
ccHHHHHHHHHHH.....2...1..1...1.....JJJJJJJJJJJcc
cccccccccccccccccccccccccccccccccccccccccccccccc
cccccccccccccccccccccccccccccccccccccccccccccccc
ENDMAP

NAME:   storm_palace_center_square
TAGS:   storm_palace_rune
KITEM:  O = barnacled rune of Zot
KITEM:  | = superb_item
MONS:   merfolk aquamancer / merfolk javelineer / merfolk impaler
KMONS:  O = patrolling storm dragon / patrolling titan
KFEAT:  |O = shallow_water
NSUBST: | = 1:O / *:|, 1 = 4 = 8. / * = 1..
SUBST:  p : W., q : W., r : W., S : W.
MAP
cccc..pppppppppp..cccc
cWW..ppppccccpppp..WWc
cW1...ppppccpppp...1Wc
c..ccccppppppppcccc..c
...cWW..pppppp..WWc...
.r.cW.1...pp...1.Wc.s.
rrrc.1ccccWWcccc1.csss
rrrr..ccWWWWWWcc.sssss
rrrrr.cWWWWWWWWc.sssss
rcrrr1cWWc||cWWc1ssscs
rccrrrWWWW||WWWWsssccs
rccrrrWWWW||WWWWsssccs
rcrrr1cWWc||cWWc1ssscs
rrrrr.cWWWWWWWWc.sssss
rrrr..ccWWWWWWcc..ssss
rrrc.1ccccWWcccc1.csss
.r.cW.1...qq...1.Wc.s.
...cWW..qqqqqq..WWc...
c..ccccqqqqqqqqcccc..c
cW1...qqqqccqqqq...1Wc
cWW..qqqqccccqqqq..WWc
cccc..qqqqqqqqqq..cccc
ENDMAP

NAME:   storm_palace_center_circular
TAGS:   storm_palace_rune no_pool_fixup
KITEM:  O = barnacled rune of Zot
MONS:   merfolk aquamancer / merfolk javelineer / merfolk impaler
KMONS:  O = patrolling storm dragon / patrolling titan
KMONS:  P = plant
NSUBST: | = 1:O / *:|, 1 = 4 = 8. / * = 1..
SUBST:  . = P......
MAP
c....................c
1.cccccccccccccccccc.1
.cc1......1.......1cc.
....WWWWWWWWWWWWWW....
...WWccccccccccccWW...
...Wcc.....1....ccW...
...Ww............wW...
.c.Ww...cccccc...wW.cW
...Wc..cc|..|cc..cW.WW
...Wc..1....1ww..cWWWW
.c.Ww.....||.wwWWWWWcW
.c.Ww.....||.wwWWWWWcW
...Wc..1....1ww..cWWWW
...Wc..cc|..|cc..cW.WW
.c.Ww...cccccc...wW.cW
...Ww............wW...
...Wcc....1.....ccW...
...WWccccccccccccWW...
....WWWWWWWWWWWWWW....
.cc1.......1......1cc.
1.cccccccccccccccccc.1
c....................c
ENDMAP

NAME:   storm_palace_center_ruins
TAGS:   storm_palace_rune
KITEM:  O = barnacled rune of Zot
MONS:   merfolk aquamancer / merfolk javelineer / merfolk impaler
KMONS:  O = patrolling storm dragon / patrolling titan
NSUBST: | = 1:O / *:|, 1 = 4 = 8. / * = 1..
SUBST:  p : W., q: W., . = W..., c = cc.
MAP
c....................c
1.cccccccccccccccccc.1
.cc................cc.
..cccc.cc1cc1cc.cccc..
.....cccqqccqqccc.....
....ccqqqqccqqqqcc....
.c....GqqccccqqG....c.
.cccc1..cccccc..1cccc.
....ccccc||||cccccppc.
.cppc.......1cc..cppc.
.cppc.ccccc.cccc.1ppc.
.cpp1.cccc.ccccc.cppc.
.cppc..cc1.......cppc.
.cppccccc||||ccccc....
.cccc1..cccccc..1cccc.
.c....GqqccccqqG....c.
....ccqqqqccqqqqcc....
.....cccqqccqqccc.....
..cccc.cc1cc1cc.cccc..
.cc................cc.
1.cccccccccccccccccc.1
c....................c
ENDMAP

NAME:   storm_palace_corner_pillars
TAGS:   storm_palace_corner allow_dup no_pool_fixup
SUBST:  ; = AGG..., W : wWW
MAP
...........
.WWWW;WWWW.
.WccW.WccW.
.WccW.WccW.
.WWWW.WWWW.
.;... ...;.
.WWWW.WWWW.
.WccW.WccW.
.WccW.WccW.
.WWWW.WWWW.
..........
ENDMAP

NAME:   storm_palace_corner_reverse_hut
TAGS:   storm_palace_corner allow_dup
KMONS:  P = plant
SUBST:  ; : W., . = P.......
MAP
cccccc.....
c..........
c..ccccc...
c.cc;;;cc..
c.c;;;;;c..
c.c;; ;;c..
..c;;;;;c..
..cc;;;cc..
...cc+cc...
...........
..........
ENDMAP

NAME:   storm_palace_corner_grid
TAGS:   storm_palace_corner allow_dup
SUBST:  . = WW., c = cc., c : ccbG
MAP
...........
.c.c.c.c.c.
...........
.c.c.c.c.c.
...........
.c.c. .c.c.
...........
.c.c.c.c.c.
...........
.c.c.c.c...
..........
ENDMAP

NAME:   storm_palace_corner_altar
TAGS:   storm_palace_corner allow_dup no_pool_fixup
KFEAT:  _ = altar_qazlal / altar_fedhas w:5
SUBST:  _ = __C, t : ttG
MAP
cccccccW...
cccccccW...
ccccWWWW...
ccccW......
ccWWW......
ccW.. ..t..
ccW........
WWW....WWW.
....t..W_W.
.......WWW.
..........
ENDMAP

NAME:   storm_palace_corner_narrow
TAGS:   storm_palace_corner allow_dup no_pool_fixup
SUBST:  . = W.., ; : wWW., + : ++.
MAP
G.........+
.W........+
..WWccc...c
..WWWWcc++c
..cWWWWc;;c
..cWW Wc;;c
..ccWWcc;;c
...ccccc;;c
...+;;;;;;c
...+;;;;;;c
++cccccccc
ENDMAP

#don't allow_dup this one to avoid disconnects
NAME:   storm_palace_corner_blocked
TAGS:   storm_palace_corner no_pool_fixup
KMONS:  P = plant
SUBST:  . = P......., G = GG., W : wW
MAP
WWWW.......
WWW........
WW........c
W..G...G..c
..........c
..... ....c
..........c
...G...G..c
..........c
.........Gc
cccccccccc
ENDMAP<|MERGE_RESOLUTION|>--- conflicted
+++ resolved
@@ -2112,53 +2112,6 @@
 ccccJJKKLL
 ENDMAP
 
-<<<<<<< HEAD
-NAME:   dreamdust_from_the_deep
-TAGS:   no_monster_gen no_item_gen no_tide
-DEPTH:  Shoals, !Shoals:$
-ORIENT: northwest
-WEIGHT: 3
-KFEAT:  X = open_sea
-SUBST:  # = xxx~
-NSUBST: ~ = 8:z / 2:Z / *:w
-KFEAT:  wzZ = deep_water
-NSUBST: - = 6:1 / 2:2 / *:-
-KFEAT:  -12 = shallow_water
-TILE:   -12 = dngn_shallow_water_murky
-: set_feature_name("shallow_water", "some foul and slimy water")
-FTILE:  .3G?x = floor_slime
-TILE:   x = wall_oozing
-TILE:   G = dngn_gravestone
-: set_feature_name("granite_statue", "a stone stele inscribed with bizarre and terrifying symbols")
-KMONS:  z = octopode zombie
-KMONS:  Z = kraken zombie
-KMONS:  1 = octopode ; trident ego:chaos | dagger ego:chaos
-KMONS:  2 = apocalypse crab / great orb of eyes
-KMONS:  3 = tentacled monstrosity
-KITEM:  ? = ring of the octopus king, \
-            randbook title:Mad_Ravings spells:malign_gateway&summon_horrible_things numspells:2
-MAP
-XXXXXXXXXXXXXXXXXXXXX
-X~~~~~~~~~~~~~~~~~
-X~~~~~~~~~~~~~~~~~~
-X~~~~~~~####~~~~~~~~
-X~~~~~~-xxxxx~~~~~~~
-X~~~~~xx----xx~~~~~~
-X~~~~xx------xx--~~~
-X~~~xx--xxxx------~~
-X~~#x--xx..xx--x#~~~
-X~~#x---..3Gx--x#~~~
-X~~#x-----.?x--x#~~~
-X~~#x--xx--xx--x#~~~
-X~~~xx--xxxx------~~
-X~~~~xx------xx--~~~
-X~~~--------xx~-~~~~
-X~~~~--xxxxxx~~~~~~~
-X~~~~~~~####~~~~~~~~
-X~~~~~~~~~~~~~~~~~~
-X~~~~~~~~~~~~~~~~~
-X
-=======
 NAME:    ebering_ghost_davey_jones
 ORIENT:  float
 TAGS:    water_ok
@@ -2216,7 +2169,6 @@
 WccG-ddRdd-GccW
 WWccccnnnccccWW
  WWssssPssssWW
->>>>>>> 84cb2ea7
 ENDMAP
 
 ###############################################################################
