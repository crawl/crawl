##############################################################################
# mini_features.des: This is the place for minivaults without monsters.
#           So all vaults in this file should have neiter ORIENT nor MONS or
#           KMONS lines. Exceptions are made for vaults which generally have
#           no monsters or are supposed to look as if they had no monsters.
#
#           Vaults with ORIENT lines are stored in float.des or large.des.
#           Minivaults with monsters go to mini_monsters.des.
#           Maps for the Vaults branch, including Vaults:$ are in vaults.des.
#
# <<1>> Flavour vaults           (no items, no monsters)
# <<2>> Inaccessible items
# <<3>> Supply closet vaults     (vaults with items and no risk).
# <<4>> Fog generator vaults
# <<5>> Classical minivaults     (don't touch)
#
# Sometimes, a vault will fit in two categories (for examples, it can have both
# hidden and revealed items). Choose at your own discretion.
#
# For serial vaults, read dat/des/serial/serial_guide.txt.
############################################################################

: crawl_require('dlua/vault.lua')

default-depth: D, Depths, Elf, Crypt

############################################################################
#
# <<1>> Flavour vaults
#       no items, no monsters. Statues, glass, fountains, water...
#
############################################################################

NAME:   glass_columns_a
DEPTH:  D, Depths, Elf, Crypt, Dis
TAGS:   serial_glass transparent extra allow_dup decor
: if you.in_branch("Dis") then
SUBST:  m = b
: end
WEIGHT: 5
MAP
.....
.m.m.
.....
.m.m.
.....
ENDMAP

NAME:   glass_columns_b
DEPTH:  D, Depths, Elf, Crypt, Dis
TAGS:   serial_glass transparent extra allow_dup decor
: if you.in_branch("Dis") then
SUBST:  m = b
: end
WEIGHT: 3
MAP
.......
.m.m.m.
.......
.m.m.m.
.......
.m.m.m.
.......
ENDMAP

NAME:   glass_columns_c
DEPTH:  D, Depths, Elf, Crypt, Dis
TAGS:   serial_glass transparent extra allow_dup decor
: if you.in_branch("Dis") then
SUBST:  m = b
: end
WEIGHT: 2
MAP
.........
.m.m.m.m.
.........
.m.m.m.m.
.........
.m.m.m.m.
.........
.m.m.m.m.
.........
ENDMAP

NAME: columned_hall_lemuel
TAGS: transparent extra ruin_lair decor
DEPTH: D, Depths, Lair, Elf, Crypt
MAP
xxxxxxxxxxxxxxxxxxxxxxxxxxxxx
@...........................@
..x..x..x..x..x..x..x..x..x..
@...........................@
..x..x..x..x..x..x..x..x..x..
@...........................@
xxxxxxxxxxxxxxxxxxxxxxxxxxxxx
ENDMAP

# Small statue alley (Eino)
NAME:   small_statue_alley_a
TAGS:   uniq_statue_alley transparent extra decor
DEPTH:  D:10-
WEIGHT: 7
SUBST:  F = G:99 F:1
KMONS:  F = orange crystal statue / obsidian statue / ice statue
MAP
  xxxxxxx
xxxcccccx
...G...G@
.G.F.G.G.
.G.G.F.G.
@G...G...
xcccccxxx
xxxxxxx
ENDMAP

NAME:   small_statue_alley_b
TAGS:   uniq_statue_alley transparent extra decor
DEPTH:  D:3-10
WEIGHT: 2
MAP
  xxxxxxx
xxxcccccx
...G...G@
.G.G.G.G.
.G.G.G.G.
@G...G...
xcccccxxx
xxxxxxx
ENDMAP

NAME:   small_statue_alley_c
TAGS:   uniq_statue_alley transparent extra
DEPTH:  Orc
WEIGHT: 1
MAP
  xxxxxxx
xxxcccccx
...I...I@
.I.I.I.I.
.I.I.I.I.
@I...I...
xcccccxxx
xxxxxxx
ENDMAP

# Small intersection with statues (Eino)
NAME:    small_statue_intersection
DEPTH:   D:2-, Depths:2-, !Depths:$, Elf, Crypt, Lair, Abyss
TAGS:    transparent allow_dup no_hmirror no_vmirror extra
TAGS:    ruin_lair ruin_abyss decor
MAP
xx.xx
xG.Gx
.....
xG.Gx
xx.xx
ENDMAP

NAME:  fungi_pond_lemuel
DEPTH: D:8-, Lair
TAGS:  allow_dup extra transparent
MONS:  fungus
SUBST: 1 = 1.
SUBST: ? : w..
SUBST: ! : ww.
MAP
..1...?.....
....1???1...
..1...??ww1.
....1wwwwww.
.11wwwwwwww.
..www!!wwww.
..ww!!www1..
..1ww!ww11..
1..1w!!w1...
....!!1.....
.1...1!.1...
...........1
ENDMAP

# This is an ancient vault.
NAME:  solitary_fountain
DEPTH: D, Depths, Elf
TAGS:  transparent allow_dup extra decor
SUBST: ?=TUV
KMASK: TU = no_monster_gen
MAP
.....
.....
..?..
.....
.....
ENDMAP

# Another very classical vault.
NAME:  fountainhead
DEPTH: D, Depths, Elf, Crypt
TAGS:  transparent allow_dup extra decor
SUBST: ?=TUV
MAP
..............
..xxxw..wxxx..
.x...xwwx...x.
.x.?.xwwx.?.x.
.x...xwwx...x.
..xxxwwwwxxx..
....wwwwww....
....wwwwww....
..xxxwwwwxxx..
.x...xwwx...x.
.x.?.xwwx.?.x.
.x...xwwx...x.
..xxxw..wxxx..
..............
ENDMAP

NAME:  patterned_corridor
DEPTH: D, Depths, Elf, Lair, Abyss
TAGS:  transparent ruin_abyss ruin_lair decor
SUBST: x : xxccv
MAP
xxxxxxxxxxxxxxxxxxxxxxx
x.......x.......x.....@
x.xxxxx.x.xxxxx.x.xxxxx
x.x...x.x.x...x.x.x...x
x...x.x.x...x.x.x...x.x
xxxxx.x.xxxxx.x.xxxxx.x
@.....x.......x.......x
xxxxxxxxxxxxxxxxxxxxxxx
ENDMAP

NAME:   corexii_leaking_fountain
DEPTH:  D, Depths, Elf, Crypt
TAGS:   transparent no_monster_gen no_item_gen extra decor
NSUBST: W = 5:W / *:.
MAP
.....
.WWW.
.WTW.
.WWW.
.....
ENDMAP

# A random pit of shallow or deep water or lava,
# with a chance of a secret bypass, by Core Xii.
NAME:   corexii_corridor_pit
DEPTH:  D, Depths
TAGS:   no_pool_fixup no_monster_gen no_item_gen transparent
TAGS:   allow_dup extra decor
: if crawl.random2(5) == 0 then
:   subst("l = W")
:   subst("= = x")
:   subst("# = x")
: else
:   if crawl.random2(3) == 0 then
:     subst("l = w")
:     subst("= = +")
:   end
:   if crawl.random2(50) == 0 then
:     subst("= = +")
:     subst("# = .")
:   elseif crawl.random2(5) == 0 then
:     subst("# = .")
:     subst("= = +")
:   else
:     subst("= = x")
:     subst("# = x")
:   end
: end
MAP
xxxxxxx
x#####x
x=xxx=x
@.lll.@
xxxxxxx
ENDMAP

NAME:  nrook_mini_backslash
# "transparent" for connectivity checks, so neither side is isolated.
TAGS:  transparent extra decor
DEPTH: D, Depths, Elf
MAP
..xxx....
....xx....
 ....xx....
  ....xx....
   ....xx....
    ....xx....
     ....xxx...
ENDMAP

NAME:  nrook_mini_vaults
TAGS:  transparent extra decor
DEPTH: D, Depths
MAP
.........
.vvvvvvv.
.v.....v.
.v.....v.
.v.....+.
.v.....v.
.vvvvvvv.
.........
ENDMAP

NAME:  nrook_uturn
TAGS:  transparent extra decor
DEPTH: D, Depths, Elf
MAP
 xxxxxxxxxxxxxxxx
 x..............xx
@+...............xx
 x................xx
 xxxxxxxxxxxxxx....x
 xxxxxxxxxxxxxxx...x
 xxxxxxxxxxxxxx....x
 x................xx
@+...............xx
 x..............xx
 xxxxxxxxxxxxxxxx
ENDMAP

NAME:  nrook_pool_corridor
TAGS:  transparent extra decor
DEPTH: D:5-, Depths
MAP
 cccccccccccccccc
 c..............c
 c.wwwwwwwwwwww.c
@+.wwwwwwwwwwww.+@
 c.wwwwwwwwwwww.c
 c.wwwwwwwwwwww.c
 c..............c
 cccccccccccccccc
ENDMAP

NAME:   minmay_crystal_room
TAGS:   extra decor transparent
DEPTH:  D, Depths, Elf
NSUBST: ? = 1:b / 1:@ / *:?
SUBST:  ? = bbbbb@
MAP
b?b?b?b?b
?.......?
b.......b
?.......?
b.......b
?.......?
b?b?b?b?b
ENDMAP

NAME:    minmay_hedge_maze
TAGS:    extra decor transparent
DEPTH:   D, Depths, Lair
MONS:    bush
SHUFFLE: ABC
SUBST:   A=. , BC=1
MAP
1111111@111
@...C.1.B.1
1A1.1.1.1.1
1.1.1.B.A.@
1.1B1.1.1C1
1.....A...1
1C1.111A1C1
1.A.B.C.1.1
1.1B1.1.1.1
1...A.B...1
1.1A1C111B1
1.C.......1
1111111@111
ENDMAP

NAME:  minmay_strange_pillars
TAGS:  serial_glass_rare transparent allow_dup extra decor
DEPTH: D, Depths, Elf, Crypt, Dis
: if you.in_branch("Dis") then
SUBST:  m = b
: end
MAP
 ...   ...
..m.. ..m..
.mbm...mbm.
..m.. ..m..
 ...   ...
  .     .
 ...   ...
..m.. ..m..
.mbm...mbm.
..m.. ..m..
 ...   ...
ENDMAP

NAME:  minmay_door_square
TAGS:  transparent extra decor
DEPTH: D, Depths
MAP
.................
.xxxxxxx+xxxxxxx.
.xxxxxxx.xxxxxxx.
.xxxxxxx.xxxxxxx.
.xxx...+.+...xxx.
.xxx.xxx.xxx.xxx.
.xxx.xxx.xxx.xxx.
.xxx+xxx.xxx+xxx.
.+.............+.
.xxx+xxx.xxx+xxx.
.xxx.xxx.xxx.xxx.
.xxx.xxx.xxx.xxx.
.xxx...+.+...xxx.
.xxxxxxx.xxxxxxx.
.xxxxxxx.xxxxxxx.
.xxxxxxx+xxxxxxx.
.................
ENDMAP

NAME:  minmay_liquid_box
TAGS:  extra no_monster_gen
DEPTH: D, Depths
SUBST: w : wWWl
MAP
xx+xx
xwwwx
+www+
xwwwx
xx+xx
ENDMAP

NAME:  minmay_fountain_box
TAGS:  transparent extra decor
DEPTH: D, Depths, Elf
KMASK: TU = no_monster_gen
SUBST: x : xxxxccbv
MAP
xxxx+xxxx
x.......x
x.T...T.x
x.......x
+...U...+
x.......x
x.T...T.x
x.......x
xxxx+xxxx
ENDMAP

NAME:  minmay_tree_intersection
TAGS:  transparent extra decor
DEPTH: D, Depths
MAP
xxx@xxx
xxt.txx
xtt.ttx
@.....@
xtt.ttx
xxt.txx
xxx@xxx
ENDMAP

NAME:  minmay_misc_feat_pillars
TAGS:  transparent extra decor
DEPTH: D, Depths, Elf, Crypt
SUBST: x : xxxxcvbmG
MAP
.............
.x.x.x.x.x.x.
.............
 .x.x.x.x.x.
 ...........
ENDMAP

NAME:  minmay_misc_feat_square
TAGS:  transparent extra decor
DEPTH: D, Depths
SUBST: x = x.
KPROP: x = no_tele_into
MAP
.......
.xxxxx.
.xxxxx.
.xxxxx.
.xxxxx.
.xxxxx.
.......
ENDMAP

NAME:  minmay_misc_feat_plants
TAGS:  transparent extra decor
MONS:  plant, bush, fungus
DEPTH: D, Depths
SUBST: x : xxxxcvbmGt123
MAP
    ....
  ........
 ...x..x...
 ..........
..x......x..
............
............
..x......x..
 ..........
 ...x..x...
  ........
    ....
ENDMAP

NAME:  minmay_misc_feat_rows
TAGS:  transparent extra decor
DEPTH: D, Depths, Elf, Crypt
MAP
.......
.xxxxx.
.......
.xxxxx.
.......
.xxxxx.
.......
.xxxxx.
.......
.xxxxx.
.......
ENDMAP

NAME:  minmay_misc_feat_diagonals
TAGS:  transparent extra decor
DEPTH: D, Depths, Elf
SUBST: x : xmb
MAP
...............
.x..x..x..x..x.
..x..x..x..x...
...x..x..x..x..
.x..x..x..x..x.
..x..x..x..x...
 ............
ENDMAP

NAME:  minmay_misc_feat_doors
TAGS:  transparent extra decor
DEPTH: D, Depths
MAP
x.x.x.x.x
.........
x.xx+xx.x
..x...x..
x.+...+.x
..x...x..
x.xx+xx.x
.........
x.x.x.x.x
ENDMAP

NAME:  minmay_misc_feat_encased
TAGS:  transparent extra decor
DEPTH: D, Depths
SUBST: c : bcvm
SUBST: @ : +@
MAP
xxxxx@x
@.....x
x.ccc.x
x.cbc.x
x.ccc.x
x.....@
x@xxxxx
ENDMAP

NAME:  minmay_misc_feat_rugged
TAGS:  transparent extra decor
DEPTH: D, Depths
SUBST: A = x..., B = x.., C = x., D = xx.
MAP
xxxxxxxxxxxxxxxxxxxx
xDDDDDDD.DDD.DDDDDDx
xC.C.CC.CCC.C.CC.C.x
xBB.BBBB.BBBBB.BB.Bx
xAAA.AAAA.AAA.AAAA.x
@..................@
xxxxxxxxxxxxxxxxxxxx
ENDMAP

NAME:  minmay_misc_feat_five
TAGS:  transparent extra decor
DEPTH: D, Depths, Elf, Crypt
SUBST: x : xxxxcvbm
MAP
...   ...
.x.....x.
....x....
.x.....x.
...   ...
ENDMAP

NAME:  minmay_misc_feat_chi
TAGS:  transparent extra decor
DEPTH: D, Depths
MAP
..........
.xx.....x.
...x....x.
....x..x..
....xxx...
...xxx....
..x..x....
.x....x...
.x.....xx.
..........
ENDMAP

NAME:   minmay_misc_feat_tower
TAGS:   transparent extra decor
DEPTH:  D, Depths
NSUBST: ? = 1:@ / *:?
SUBST:  ? = @...
SUBST:  X : xcvbmGT
KMASK:  T = no_monster_gen
MAP
xx?xx   xx?xx
x...xxxxx...x
?.X.......X.?
x...xxxxx...x
xx.xxxxxxx.xx
 x.xxxxxxx.x
 x.xxxxxxx.x
 x.xxxxxxx.x
xx.xxxxxxx.xx
x...xxxxx...x
?.X.......X.?
x...xxxxx...x
xx?xx   xx?xx
ENDMAP

NAME:   minmay_misc_feat_enclosed
TAGS:   transparent extra decor
DEPTH:  D, Depths
NSUBST: X = 1:. / *=xx.
MAP
.........
.xxxXxxx.
.xx...xx.
.x.....x.
.X.....X.
.x.....x.
.xx...xx.
.xxxXxxx.
.........
ENDMAP

NAME:   minmay_misc_feat_room
TAGS:   transparent extra decor
DEPTH:  D, Depths
SUBST:  ? = GGGTUV
KMASK:  TU = no_monster_gen
MAP
.......
.xxxxx.
.x...x.
.+.?.+.
.x...x.
.xxxxx.
.......
ENDMAP

NAME:   minmay_misc_feat_iff
TAGS:   transparent extra decor
DEPTH:  D, Depths
SUBST:  X : xcvb.
MAP
  ........
 ...xxxx...
..xxx..xxx..
.xx......xx.
.....XX.....
....XXXX....
....XXXX....
.....XX.....
.xx......xx.
..xxx..xxx..
 ...xxxx...
  ........
ENDMAP

NAME:   minmay_misc_feat_columns
TAGS:   transparent extra decor
DEPTH:  D, Depths, Elf, Crypt
MAP
...
.x.
.x....
.x..x.
....x....
   .x..x.
   ....x.
      .x.
      ...
ENDMAP

NAME:   minmay_misc_feat_cross
TAGS:   transparent extra decor
DEPTH:  D, Depths, Elf, Crypt
SUBST:  X : x.
MAP
...........
.xxx.X.xxx.
.xxx.X.xxx.
.xxx.X.xxx.
.....X.....
.XXXXXXXXX.
.....X.....
.xxx.X.xxx.
.xxx.X.xxx.
.xxx.X.xxx.
...........
ENDMAP

NAME:   minmay_misc_feat_ornament
TAGS:   transparent extra decor
DEPTH:  D, Depths, Elf, Crypt
MAP
x@xxxxxxx@x
x.x.....x.x
x.x.x.x.x.x
x...x.x...x
xxxxx.xxxxx
x...x.x...x
x.x.x.x.x.x
x.x.....x.x
x@xxxxxxx@x
ENDMAP

NAME:   minmay_misc_feat_hallway
TAGS:   transparent extra decor
DEPTH:  D, Depths, Crypt
SUBST:  G : ..GGxb
MAP
xxxxxxxxx
xGxGxGxGx
x.x.x.x.x
@.......@
x.x.x.x.x
xGxGxGxGx
xxxxxxxxx
ENDMAP

NAME:   minmay_misc_feat_alley
TAGS:   transparent extra decor
DEPTH:  D, Depths, Elf, Crypt
MAP
xx@xx@xx
x......x
xxx..xxx
x......x
xx.xx.xx
x......x
x.xxxx.x
x......x
xx.xx.xx
x......x
xxx..xxx
x......x
xx@xx@xx
ENDMAP

NAME:   minmay_misc_feat_nine_boxes
TAGS:   transparent extra decor
DEPTH:  D, Depths
NSUBST: A = 1:. / *:x, B = 1:. / *:x, C = 1:. / *:x
NSUBST: D = 1:. / *:x, E = 1:. / *:x, F = 1:. / *:x
NSUBST: G = 1:. / *:x, H = 1:. / *:x, I = 1:. / *:x
MAP
...............
.xAx..xBx..xCx.
.A.A..B.B..C.C.
.xAx..xBx..xCx.
...............
.xDx..xEx..xFx.
.D.D..E.E..F.F.
.xDx..xEx..xFx.
...............
.xGx..xHx..xIx.
.G.G..H.H..I.I.
.xGx..xHx..xIx.
...............
ENDMAP

NAME:   minmay_misc_feat_four_crosses
TAGS:   transparent extra decor
DEPTH:  D, Depths
SUBST:  c : ccx
SUBST:  G : GGGb
MAP
... ... ...
.G...G...G.
...c...c...
 .ccc.ccc.
...c...c...
.G...G...G.
...c...c...
 .ccc.ccc.
...c...c...
.G...G...G.
... ... ...
ENDMAP

NAME:   minmay_misc_feat_roman
TAGS:   transparent extra decor
DEPTH:  D, Depths
MAP
.............
.x.xxx.xxx.x.
.x...x.x...x.
.xxx.x.x.xxx.
.............
.xxx.x.x.xxx.
.x.x.....x.x.
.x.xxx.xxx.x.
.............
ENDMAP

NAME:   minmay_misc_feat_more_columns
TAGS:   transparent extra decor
DEPTH:  D, Depths
SUBST:  X : x.
MAP
......   ......
.x...........x.
.X.x.......x.X.
.X.X.x...x.X.X.
.X.X.X.x.X.X.X.
.X.X.X.x.X.X.X.
.X.X.x...x.X.X.
.X.x.......x.X.
.x...........x.
......   ......
ENDMAP

NAME:   minmay_misc_feat_x
TAGS:   transparent extra decor
DEPTH:  D, Depths
MAP
........    ........
.xxxx....  ....xxxx.
...xxxx......xxxx...
 ....xxxx..xxxx....
  .....xxxxxx.....
  .....xxxxxx.....
 ....xxxx..xxxx....
...xxxx......xxxx...
.xxxx....  ....xxxx.
........    ........
ENDMAP

NAME:   minmay_misc_feat_secret_circle
TAGS:   transparent extra decor
DEPTH:  D, Depths
SUBST:  Y : x.
MAP
....................
.x................x.
..xx............xx..
..x.x..........x.x..
...x.xx......xx.x...
....xx.x....x.xx....
....x.x.xYYx.x.x....
.....x.xx..xx.x.....
......xx....xx......
....................
....................
......xx....xx......
.....x.xx..xx.x.....
....x.x.xYYx.x.x....
....xx.x....x.xx....
...x.xx......xx.x...
..x.x..........x.x..
..xx............xx..
.x................x.
....................
ENDMAP

NAME:   minmay_misc_feat_tiny
TAGS:   transparent extra decor
DEPTH:  D, Depths
MAP
......
.xx.x.
.x.xx.
.xx.x.
.x.xx.
......
ENDMAP

NAME:   minmay_stone_trees_small
TAGS:   transparent extra decor
DEPTH:  D, Depths, Lair
WEIGHT: 6
MAP
.......
..ttt..
.tccct.
.tccct.
.tccct.
..ttt..
.......
ENDMAP

NAME:   minmay_stone_trees_medium
TAGS:   transparent extra decor
DEPTH:  D, Depths, Lair
WEIGHT: 3
MAP
.............
..ttt...ttt..
.tccct.tccct.
.tccct.tccct.
.tccct.tccct.
..ttt.t.ttt..
.....ttt.....
..ttt.t.ttt..
.tccct.tccct.
.tccct.tccct.
.tccct.tccct.
..ttt...ttt..
.............
ENDMAP

NAME:   minmay_stone_trees_large
TAGS:   transparent extra decor
DEPTH:  D, Depths, Lair
WEIGHT: 1
SHUFFLE: TR
SUBST:  T = t., R = .
MAP
...................
..ttt...ttt...ttt..
.tccct.tccct.tccct.
.tccctRtccctTtccct.
.tccct.tccct.tccct.
..ttt...ttt...ttt..
...T.....R.....T...
..ttt...ttt...ttt..
.tccct.tccct.tccct.
.tccctRtccctTtccct.
.tccct.tccct.tccct.
..ttt...ttt...ttt..
...T.....R.....T...
..ttt...ttt...ttt..
.tccct.tccct.tccct.
.tccctTtccctRtccct.
.tccct.tccct.tccct.
..ttt...ttt...ttt..
...................
ENDMAP

NAME:   minmay_crystal_water
TAGS:   extra decor
DEPTH:  D, Depths
MAP
wwwwwwwww
wbwwwwwbw
wbwbbbwbw
wbwwwwwbw
wwwwwwwww
ENDMAP

NAME:   minmay_holes
TAGS:   transparent extra decor
DEPTH:  D:5-, !D:$, Depths, !Depths:$, Lair, !Lair:$
KFEAT:  ^ = shaft trap
SUBST:  . = . ^:1, ' = . ^:2, " = . ^:4
WEIGHT: 15
MAP
     ....
   ........
  ..........
 ....''''....
 ...''''''...
...'''""'''...
...''""""''...
...''""""''...
...'''""'''...
 ...''''''...
 ....''''....
  ..........
   ........
     ....
ENDMAP

NAME:   minmay_splitting_lines
TAGS:   transparent extra decor
DEPTH:  D, Depths
WEIGHT: 5
MAP
.....................
.....x...x.x...x.....
......x.x...x.x......
...x...x.....x...x...
....x..x.....x..x....
.x...xxx.....xxx...x.
..x..x..x...x..x..x..
...xxx...x.x...xxx...
..x...x...x...x...x..
.x.....x..x..x.....x.
........xxxxx........
.x.....x..x..x.....x.
..x...x...x...x...x..
...xxx...x.x...xxx...
..x..x..x...x..x..x..
.x...xxx.....xxx...x.
....x..x.....x..x....
...x...x.....x...x...
......x.x...x.x......
.....x...x.x...x.....
.....................
ENDMAP

NAME:   minmay_curled_crystal
TAGS:   transparent extra decor
DEPTH:  D, Depths, Elf
WEIGHT: 3
MAP
................
..bb........bb..
.b..b......b..b.
.b............b.
..bbbbbbbbbbbb..
................
ENDMAP

NAME:    minmay_parallelograms
TAGS:    transparent extra decor
DEPTH:   D, Depths
WEIGHT:  2
SHUFFLE: EFGH
SUBST:   B : xx., C : xx., D : xx., E : xx., F : xx., G : xx., H : xx.
MAP
...........         ...........
.xx.xxxxxx..       ..BBBBBB.BB.
..xx.....xx..     ..BB.....BB..
 ..xx.EEE.xx..   ..BB.FFF.BB..
  ..xx.EEE.xx.. ..BB.FFF.BB..
   ..xx.....xx...BB.....BB..
    ..xxxxxx.xx.BB.BBBBBB..
     .....................
    ..CCCCCC.CC.DD.DDDDDD..
   ..CC.....CC...DD.....DD..
  ..CC.HHH.CC.. ..DD.GGG.DD..
 ..CC.HHH.CC..   ..DD.GGG.DD..
..CC.....CC..     ..DD.....DD..
.CC.CCCCCC..       ..DDDDDD.DD.
...........         ...........
ENDMAP

NAME:    minmay_large_rounded_square
TAGS:    transparent extra decor
DEPTH:   D, Depths, Crypt
WEIGHT:  1
SUBST:   x : x c:2 v:1 b:1
MAP
     ..............
   ...xxxxxxxxxxxx...
  ..xxxxxxxxxxxxxxxx..
 ..xxxxxxxxxxxxxxxxxx..
 .xxxxxxxxxxxxxxxxxxxx.
..xxxxxxxxxxxxxxxxxxxx..
.xxxxxxxxxxxxxxxxxxxxxx.
.xxxxxxxxxxxxxxxxxxxxxx.
.xxxxxxxxxxxxxxxxxxxxxx.
.xxxxxxxxxxxxxxxxxxxxxx.
.xxxxxxxxxxxxxxxxxxxxxx.
.xxxxxxxxxxxxxxxxxxxxxx.
.xxxxxxxxxxxxxxxxxxxxxx.
.xxxxxxxxxxxxxxxxxxxxxx.
.xxxxxxxxxxxxxxxxxxxxxx.
.xxxxxxxxxxxxxxxxxxxxxx.
.xxxxxxxxxxxxxxxxxxxxxx.
.xxxxxxxxxxxxxxxxxxxxxx.
..xxxxxxxxxxxxxxxxxxxx..
 .xxxxxxxxxxxxxxxxxxxx.
 ..xxxxxxxxxxxxxxxxxx..
  ..xxxxxxxxxxxxxxxx..
   ...xxxxxxxxxxxx...
     ..............
ENDMAP

NAME: bh_walls_and_bars
TAGS: decor transparent
DEPTH: D, Depths
KFEAT: b = iron_grate
NSUBST: B = 1:b / *:.
MAP
   cxcxcxcxc
   x.B.x.B.x
   c.cBcBc.c
 xcx.x.B.x.xcx
@....cxcxc....@
@....xcxcx....@
 cxc.c.B.c.cxc
   x.xBxBx.x
   c.B.c.B.c
   xcxcxcxcx
ENDMAP

NAME:  roderic_roman_lattice
TAGS:  transparent extra decor
DEPTH: D, Depths, Elf
MAP
xxxxxxxxxxxxxxxxxxxxxxxxx
ccccccccccccccccccccccccc
vcxcvcxcvcxcvcxcvcxcvcxcv
@c.c.c.c.c.c.c.c.c.c.c.c@
v.c.v.c.v.c.v.c.v.c.v.c.v
@cvc.cvc.cvc.cvc.cvc.cvc@
v.c.v.c.v.c.v.c.v.c.v.c.v
@c.c.c.c.c.c.c.c.c.c.c.c@
vcxcvcxcvcxcvcxcvcxcvcxcv
ccccccccccccccccccccccccc
xxxxxxxxxxxxxxxxxxxxxxxxx
ENDMAP

#squared St Hans cross, ancient Viking symbol
NAME:   roderic_st_hans_cross
TAGS:   transparent extra decor
DEPTH:  D, Depths
WEIGHT: 1
MAP
+xxxxxxxxxx+
x...xxxx...x
x.x.xxxx.x.x
x..........x
xxx.xxxx.xxx
xxx.xxxx.xxx
xxx.xxxx.xxx
xxx.xxxx.xxx
x..........x
x.x.xxxx.x.x
x...xxxx...x
+xxxxxxxxxx+
ENDMAP

#cross filled (sun sumbol) in ancient Mid East and Greece
NAME:   roderic_filled_cross
TAGS:   transparent extra decor
DEPTH:  D, Depths
WEIGHT: 1
SUBST:  ? = x+
MAP
   .......
   .xx+xx.
   .x...x.
....x.x.x....
.xxxx.x.xxxx.
.x....x....x.
.?.xxxxxxx.?.
.x....x....x.
.xxxx.x.xxxx.
....x.x.x....
   .x...x.
   .xx?xx.
   .......
ENDMAP

#cross of infinity
NAME:   roderic_cross_of_infinity
TAGS:   transparent extra decor
DEPTH:  D, Depths
WEIGHT: 1
MAP
.............
.xx+xxxxx+xx.
.xxx.....xxx.
.+xxx.x.xxx+.
.x.xxx.xxx.x.
.x..x.x.x..x.
.x.x.xxx.x.x.
.x..x.x.x..x.
.x.xxx.xxx.x.
.+xxx.x.xxx+.
.xxx.....xxx.
.xx+xxxxx+xx.
.............
ENDMAP


#nine men's morris (Roderic)
NAME:    roderic_nine_men_s_morris
TAGS:    transparent extra decor
DEPTH:   D, Depths, Elf
WEIGHT:  1
ITEM:    q:1 $, stone q:1
NSUBST:  ' = 2:d / 1:e / 2:f / *:.
SHUFFLE: ddeff
MAP
'.......'.......'
.xxxxxxx.xxxxxxx.
.xxxxxxx.xxxxxxx.
.xx'....'....'xx.
.xx.xxxx.xxxx.xx.
.xx.xxxx.xxxx.xx.
.xx.xx'.'.'xx.xx.
.xx.xx.xxx.xx.xx.
'..'..'xxx'..'..'
.xx.xx.xxx.xx.xx.
.xx.xx'.'.'xx.xx.
.xx.xxxx.xxxx.xx.
.xx.xxxx.xxxx.xx.
.xx'....'....'xx.
.xxxxxxx.xxxxxxx.
.xxxxxxx.xxxxxxx.
'.......'.......'
ENDMAP

# Three-in-row (Roderic)
NAME:   roderic_three_in_a_row
TAGS:   transparent extra decor
DEPTH:  D, Depths, Elf
WEIGHT: 1
ITEM:   q:1 $, stone
SUBST:  ' : TTUUddeff
MAP
@xxxx@xxxx@
x'...'...'x
x..xx.xx..x
x.x.x.x.x.x
x.xx...xx.x
@'...'...'@
x.xx...xx.x
x.x.x.x.x.x
x..xx.xx..x
x'...'...'x
@xxxx@xxxx@
ENDMAP

NAME:  roderic_lattice_a
TAGS:  transparent extra decor
DEPTH: D, Depths
MAP
...........................................
.xxxxxxxxxxxxx.xxxxxxxxxxxxx.xxxxxxxxxxxxx.
.x...........x.x...........x.x...........x.
.x.xxxx.xxxx.x.x.xxxx.xxxx.x.x.xxxx.xxxx.x.
.x....x.x....x.x....x.x....x.x....x.x....x.
.xxxx.x.x.xxxx.xxxx.x.x.xxxx.xxxx.x.x.xxxx.
......x.x...........x.x...........x.x......
.xxxxxx.xxxxxxxxxxxxx.xxxxxxxxxxxxx.xxxxxx.
...........................................
ENDMAP

NAME:  roderic_serpentine_path
TAGS:  transparent extra decor
DEPTH: D, Depths
MAP
 xxxxxxxxxxxxxxxxxxxxxxxxxxxxxxx
 x...........x...........x.....+@
 x.xxxxxxxxx.x.xxxxxxxxx.x.xxxxx
 x.....x.....x.....x.....x.....x
 xxxxx.x.xxxxxxxxx.x.xxxxxxxxx.x
@+.....x...........x...........x
 xxxxxxxxxxxxxxxxxxxxxxxxxxxxxxx
ENDMAP

# Malta's cross
NAME:   roderic_malta_cross
TAGS:   transparent allow_dup extra decor
WEIGHT: 1
DEPTH:  D, Depths
MAP
 .........
...ccccc...
....ccc....
.c...c...c.
.cc..c..cc.
.ccccccccc.
.cc..c..cc.
.c...c...c.
....ccc....
...ccccc...
 .........
ENDMAP

NAME:   roderic_lattice_octagonal_star
TAGS:   transparent extra decor
ORIENT: float
MAP
  .......     .......
 ....x..... .....x....
....xxx.........xxx....
....xxx.........xxx....
..xxxxxxx.....xxxxxxx..
.xxxxxxxxx...xxxxxxxxx.
..xxxxxxx..x..xxxxxxx..
....xxx...xxx...xxx....
....xxx.xxxxxxx.xxx....
 ....x..xxxxxxx..x....
 ......xxxxxxxxx......
  ....xxxxxxxxxxx....
 ......xxxxxxxxx......
 ....x..xxxxxxx..x....
....xxx.xxxxxxx.xxx....
....xxx...xxx...xxx....
..xxxxxxx..x..xxxxxxx..
.xxxxxxxxx...xxxxxxxxx.
..xxxxxxx.....xxxxxxx..
....xxx.........xxx....
....xxx.........xxx....
 ....x..... .....x....
  .......     .......
ENDMAP

NAME:  hex_tiny
TAGS:  transparent extra decor
MAP
  ...
 .x.x.
 .....
.x.x.x.
 .....
 .x.x.
  ...
ENDMAP

NAME:  hex_medium
TAGS:  transparent extra decor
MAP
    .......
   .x.x.x.x.
   .........
  .x.x.x.x.x.
  ...........
 .x.x.x.x.x.x.
 .............
.x.x.x.x.x.x.x.
 .............
 .x.x.x.x.x.x.
  ...........
  .x.x.x.x.x.
   .........
   .x.x.x.x.
    .......
ENDMAP

NAME:  hex_large
TAGS:  transparent extra
MAP
      ...........
     .x.x.x.x.x.x.
     .............
    .x.x.x.x.x.x.x.
    ...............
   .x.x.x.x.x.x.x.x.
   .................
  .x.x.x.x.x.x.x.x.x.
  ...................
 .x.x.x.x.x.x.x.x.x.x.
 .....................
.x.x.x.x.x.x.x.x.x.x.x.
 .....................
 .x.x.x.x.x.x.x.x.x.x.
  ...................
  .x.x.x.x.x.x.x.x.x.
   .................
   .x.x.x.x.x.x.x.x.
    ...............
    .x.x.x.x.x.x.x.
     .............
     .x.x.x.x.x.x.
      ...........
ENDMAP

NAME:  abandoned_shop
TAGS:  transparent extra allow_dup decor
DEPTH: D:4-, Depths, Orc, Elf, Shoals, Snake
KFEAT: O = abandoned_shop
MAP
O
ENDMAP

NAME:   hex_intersection
TAGS:   transparent extra allow_dup luniq layout_rooms decor
DEPTH:  D, Depths, Elf, Crypt
MAP
  @xxxxx@
  x.xxx.x
  xx.x.xx
xxxx...xxxx
@.........@
xxxx...xxxx
  xx.x.xx
  x.xxx.x
  @xxxxx@
ENDMAP

NAME:   interstate_on_off
TAGS:   transparent extra layout_rooms decor
DEPTH:  D, Depths
MAP
     x@x
  xxxx.xxxxx
 xxx.....xxx
xx..xx.xx..xx
x.xxxx+xxxx.x
@...........@
xxxxxx+xxxxxx
@...........@
x.xxxx+xxxx.x
xx..xx.xx..xx
 xxx.....xxx
 xxxxx.xxxx
     x@x
ENDMAP

NAME:   moated_statue
DEPTH:  D, Depths, Elf, Crypt
TAGS:   transparent extra allow_dup decor
MAP
xxxxxxx
.WWGWW.
..WWW..
 .....
ENDMAP

NAME:    hangedman_glass_teeth
TAGS:    transparent extra no_rotate decor
DEPTH:   D, Depths, Elf
MAP
@xx                 xx@
@.xx               xx.@
@..xxxxxxxxxxxxxxxxx..@
x..mxmm...mxm...mmxm..x
x..mmm....mmm....mmm..x
x..mmm....mmm....mmm..x
x..mm..m...m...m..mm..x
xx..m..mm.....mm..m..xx
 xx....mmm...mmm....xx
  xx...mxm...mxm...xx
   xxxxxxm...mxxxxxx
       xxxxxxxxx
ENDMAP

NAME:   wad_floor_pattern_1
TAGS:   transparent extra decor
WEIGHT: 2
FTILE:  ' = floor_volcanic
COLOUR: ' = red
FTILE:  ; = floor_pebble
FTILE:  " = floor_pebble_brown
COLOUR: " = brown
MAP
';;;;;;;;;";;;;;;;;;'
;'''''''''"''''''''';
;''"""""""""""""""'';
;'"';;;;;;";;;;;;'"';
;'";';;;;;";;;;;';"';
;'";;'''''"''''';;"';
;'";;''"""""""'';;"';
;'";;'"';;";;'"';;"';
;'";;'";';";';"';;"';
;'";;'";;'"';;"';;"';
""""""""""'""""""""""
;'";;'";;'"';;"';;"';
;'";;'";';";';"';;"';
;'";;'"';;";;'"';;"';
;'";;''"""""""'';;"';
;'";;'''''"''''';;"';
;'";';;;;;";;;;;';"';
;'"';;;;;;";;;;;;'"';
;''"""""""""""""""'';
;'''''''''"''''''''';
';;;;;;;;;";;;;;;;;;'
ENDMAP

NAME:   wad_floor_pattern_2
TAGS:   transparent extra decor
WEIGHT: 2
FTILE:  ' = floor_pebble_cyan
COLOUR: ' = green
FTILE:  ; = floor_pebble_brown
FTILE:  " = floor_pebble_darkgray
COLOUR: " = cyan
MAP
'.;.;.;.;;";;.;.;.;.'
.'.'''''''"'''''''.'.
;.'"""""'"""'"""""'.;
.'"';;;';".";';;;'"'.
;'";';';.;";.;';';"';
.'";;'''''"''''';;"'.
;'";'''"""."""''';"';
.'"';'"';""";'"';'"'.
;'';.'";';";';"'.;'';
;'"";'"";'"';""';""';
"".""".""".""".""".""
;'"";'"";'"';""';""';
;'';.'";';";';"'.;'';
.'"';'"';""";'"';'"'.
;'";'''"""."""''';"';
.'";;'''''"''''';;"'.
;'";';';.;";.;';';"';
.'"';;;';".";';;;'"'.
;.'"""""'"""'"""""'.;
.'.'''''''"'''''''.'.
'.;.;.;.;;";;.;.;.;.'
ENDMAP

NAME: wad_floor_pattern_untrapped
TAGS: transparent extra decor
WEIGHT: 4
KFEAT:  ~ = floor
FTILE:  GT = floor_pebble_darkgray
FTILE:  ;" = floor_pebble_brown
COLOUR: "~ = brown
MAP
xxx.".xxx
xx;""";xx
x;G;~;G;x
.";""";".
""~"T"~""
.";""";".
x;G;~;G;x
xx;""";xx
xxx.".xxx
ENDMAP

NAME:    hangedman_decor_diamond_cutter
TAGS:    transparent extra decor
DEPTH:   D, Depths
WEIGHT:  5 (D:1-3), 10
SHUFFLE: AB, CD
SUBST:   Z : z:9 .:1, z : xxB, AC = .
: init_hm_decor_walldepth(_G, "BD")
MAP
xxxxxxxxxxxxxxxxxxxx
B..AZA..B.B..AZA..B.
.BA.z.AB...BA.z.AB..
.AB.z.BA...AB.z.BA..
A..BzB..A.A..BzB..A.
........................
    .C..DzD..C.C..DzD..C
    ..CD.z.DC...CD.z.DC.
    ..DC.z.CD...DC.z.CD.
    .D..CZC..D.D..CZC..D
    xxxxxxxxxxxxxxxxxxxx
ENDMAP

NAME:    hangedman_decor_lopped
TAGS:    transparent extra decor no_pool_fixup
DEPTH:   D, Depths, Abyss
WEIGHT:  5 (D:1-3), 10
SHUFFLE: CD / CD / CD / DC / DC, EF / EF / EF / FE / FE
SUBST:   A : z:9 .:1, B : z:9 .:1, CE = .
SUBST:   H : x..., I : x..., J : x..., K : x...
: if you.in_branch("Abyss") then
SUBST:   x = x:19 .:1, z = xcvbl, l : lw
: else
: init_hm_decor_walldepth(_G, "DFz")
: end
MAP
........
...H....
.zAzAz......
...C........
...D...z..J...
.I.C...A......
...DCDCzEFEF....
.......A...E..J.
  ..K..z...F....
  .........E....
      ...zBzBz....
      .....C......
        ...D...z..
        .K.C...B..
        ...DCDCzH.
        .......B..
          ..I..z..
          ........
ENDMAP

NAME:    hangedman_decor_push
TAGS:    transparent decor extra
DEPTH:   D, Depths
SHUFFLE: AB / AB / CD, Depths, EF / EF / GH
SUBST:   ABEF = x, CG = ., DH = @
SUBST:   I : z.., J : z.., K : z..
: init_hm_decor_walldepth(_G, "z")
MAP
         xxxxxx...
         F..z...I.
         E..z.....
    xxxxxx.....z..
    B..z..K.J..z..
    A..z.....xxxxx
xxxxx.....z..A
..z..J.K..z..B
..z.....xxxxxx
.....z..E
.I...z..F
...xxxxxx
ENDMAP

NAME:    hangedman_decor_opposing
TAGS:    transparent decor extra
DEPTH:   D, Depths
WEIGHT:  5 (D:1-3), 10
SHUFFLE: CDE
SUBST:   AB : z.., C : z:7 .:1, D : z.. , E : z:1 .:7, y : xxcz
: init_hm_decor_walldepth(_G, "z")
MAP
    yyy.
   yy........
  yy..z......
 yy.A....DE..
yy.A..z.CED..
y.......EC...
y.z.z.z.......
.......z.....y
 ...CE..z..B.y
 ..DEC...z...y
 ..ED.....z..y
 .......B..z.y
 ............y
      .yyyyyyy
ENDMAP

NAME:    hangedman_decor_clover_reticule
TAGS:    transparent extra decor
DEPTH:   D, Depths
SHUFFLE: ABCDE
SUBST:   A : z:9 ':1, B : z', C : z'', DE = '
KPROP:   ' = no_tele_into
KMASK:   ' = opaque
: init_hm_decor_walldepth(_G, "z")
MAP
      .......
.......zx.xz.
.zx.xz.x...x.
.x...x.......
.......D...x.
.x...ECBE.xz.
.zx.DBAAC.....
.....CAABD.xz.
 .zx.EBCE...x.
 .x...D.......
 .......x...x.
 .x...x.zx.xz.
 .zx.xz.......
 .......
ENDMAP

NAME:    hangedman_decor_riveting
TAGS:    transparent extra decor no_pool_fixup
DEPTH:   D, Depths, Abyss
WEIGHT:  5 (D:1-3), 10
SHUFFLE: ABCDEFG
SUBST:   A : z:9 .:1, B : zz., C : z:1 .:5, D = z:1 .:9, DEFG = .
: if you.in_branch("Abyss") then
SUBST:   x = x:19 .:1, z = xcvbl, l : lw
: else
: init_hm_decor_walldepth(_G, "z")
: end
MAP
...
.x.
.....
.x.x.
..A....
.x.z.x.
..B.C....
.x.z.z.x.
...........
.x..GGFF.x.
.......F.....
.x.z...G.z.x.
..D....G..C....
.x.z.z...z.z.x.
..E.D.....B.A....
.x.x.x.x.x.x.x.x.
.................
ENDMAP

NAME:    hangedman_decor_points
TAGS:    transparent extra decor no_pool_fixup
DEPTH:   D, Depths, Abyss
SHUFFLE: ABC
SUBST:   A : z.., B : zxx, C : zxx
: if you.in_branch("Abyss") then
SUBST:   x = x:19 .:1, z = xcvbl, l : lw
: else
: init_hm_decor_walldepth(_G, "z")
: end
MAP
            .....
            .ABC.
        .....B...
        .ABC.C..
    .....B......
    .ABC.C..ABC.
.....B......B...
.ABC.C..zzz.C..
.B......z......
.C..ABC.z..ABC.
....B......B...
   .C..ABC.C..
   ....B......
      .C..ABC.
      ....B...
         .C.
         ...
ENDMAP

NAME:    hangedman_decor_peaks_small
TAGS:    transparent extra decor
DEPTH:   D, Depths, Abyss
WEIGHT:  5 (D:1-3), 10
SHUFFLE: BCD
SUBST:   A = z.., B : zzz., C : z..., D = ., X : x:9 .:1
: if you.in_branch("Abyss") then
SUBST:   x = x:19 .:1, z = xcvbl, l : lw
: else
: init_hm_decor_walldepth(_G, "z")
: end
MAP
       .......
     ...D...xX
    ..D...xX..
   .....xX....
   .A.xX...xx.
 ....A........
 .D.x.A..xx...
....X..A......
.D.x....A.BB..
...X..x.......
..x...x.B..CC.
..X.x...B.C...
.x..x.....C.
.X..........
ENDMAP

NAME:    hangedman_decor_growths
TAGS:    transparent extra decor
DEPTH:   D, Depths
SHUFFLE: ABCDEF
SUBST:   A : x..., B : x.., C : x:7 .:1, EF = x
: init_hm_decor_walldepth(_G, "x")
MAP
            ........
           ..........
           ..AABBCC..
           ..AxBBxC..
      .......DDxxDD..
     ........DDxxDD..
     ..AABCC.ExBBxF..
 ......AxBxC.EEBBFF..
.......DDxDD.........
..ABBC.ExBxF........
..DxxD.EEBFF.
..DxxD.......
..EBBF......
........
 ......
ENDMAP

NAME:    hangedman_decor_slide_cut
TAGS:    transparent extra decor
DEPTH:   D, Depths
WEIGHT:  5 (D:1-3), 10
SHUFFLE: AB, EF / EF / FE, GH / HG, IJ / IJ / JI
SUBST:   A : zz., B : z.., C : zz., D : zz., EGI = z, FHJ = .
: init_hm_decor_walldepth(_G, "z")
MAP
xx.....
xx.....
x.EF..@
x.FEF..
x..FE..xxxxxxxxx
xA...xxxxxxxxxxxx
xA...Cx...AA...Dx
x...x..GH.....x.x
x..x...HGH...x..x
x.x.....HG..x...x
xC...BB...xD...Bx
xxxxxxxxxxxx...Bx
 xxxxxxxxx..IJ..x
          ..JIJ.x
          @..JI.x
          .....xx
          .....xx
ENDMAP

NAME:  grunt_decor_arrowhead
TAGS:  transparent extra decor
DEPTH: D, Depths
: init_hm_decor_walldepth(_G, 'x')
SUBST: G : GGGTTV
MAP
.........
.xxxx+xx..
..xx.G.xx..
 ..xx...xx..
  ..xx...xx..
   ..xx...xx..
    @.++.G.++.@
   ..xx...xx..
  ..xx...xx..
 ..xx...xx..
..xx.G.xx..
.xxxx+xx..
........
ENDMAP

NAME:  grunt_decor_resistance
TAGS:  transparent extra decor
DEPTH: D, Depths
: init_hm_decor_walldepth(_G, 'x')
MAP
 xxxxxxx xxx xxx
 x.xxx.xxx.xxx.xxx
..x.x.x.x.x.x.x.x.@
@.x.x.x.x.x.x.x.x..
 xxx.xxx.xxx.xxx.x
   xxx xxx xxx xxx
ENDMAP

NAME:  grunt_decor_cap
TAGS:  transparent extra decor
DEPTH: D, Depths
{{
-- Kind of a complicated version of init_hm_decor_walldepth to make sure that
-- the glass matches the wall feature.
local a = you.absdepth() * 5
local weights = { {"x", 50}, {"c", a} }
if a - 75 > 0 then
    weights[#weights + 1] = {"b", a - 75}
end
local wall = util.random_choose_weighted(weights)
local glass = 'm'
if wall == 'c' then
  glass = 'n'
end
subst("x = " .. wall)
subst("m = " .. glass)
}}
MAP
  .........
  .xxxwxxx.
...x.mwm.x...
.xxx.mwm.xxx.
.....mwm.....
.xxx.mwm.xxx.
...x.mwm.x...
  .xxxwxxx.
  .........
ENDMAP

NAME:  grunt_decor_fettered
TAGS:  transparent extra decor
DEPTH: D, Depths
: init_hm_decor_walldepth(_G, 'x')
MAP
    xxxxx
    x.x.xxx
    x.....@
xxxxx.x.xxx
@.....xxx
xxxxx.xxxxx
    x.....@
    x.xxxxx
    xxx
ENDMAP

NAME:  grunt_decor_junction
TAGS:  transparent extra decor no_pool_fixup
DEPTH: D, Depths
: init_hm_decor_walldepth(_G, 'x')
KMASK: w = no_monster_gen
SUBST: w : wwl
MAP
     .......
   ...wwwww.@.
  ..wwwwxxxx...
 ..wwwxxx.x.xx..
 .wwwwx.x..xxww.
..wwwwx.....xww..
.wwwwwx.xxxxxwww.
.xxxxxx.xwwwwwww.
@.......xwwwwwww.
.xxxxxx.xwwwwwww.
.wwwwwx.xxxwwwww.
..wwwwx...xxwww..
 .wwwwx.xx.xxww.
 ..wwwxxxxx.xx..
  ..wwwwwwxx...
   ...wwwww.@.
     .......
ENDMAP

NAME: grunt_decor_clamped
TAGS: transparent extra decor no_pool_fixup
DEPTH: D, Depths
: init_hm_decor_walldepth(_G, 'x')
SHUFFLE: GT / GT / TG / ww / ww / ll
MAP
xxx                   xxx
@.xxx               xxx.@
xx..xxx           xxx..xx
 xxx..xxxxxxxxxxxxx..xxx
   xxx..x.......x..xxx
     xx.+..GTG..+.xx
   xxx..x.......x..xxx
 xxx..xxxxxxxxxxxxx..xxx
xx..xxx           xxx..xx
@.xxx               xxx.@
xxx                   xxx
ENDMAP

NAME:    grunt_decor_one_mirror
TAGS:    transparent extra decor
DEPTH:   D, Depths
SUBST:   G = tTTVUG
MAP
  ...
 ..b..
.bb.bb.
.b.G.b.
.bb.bb.
 ..b..
  ...
ENDMAP

NAME:    grunt_decor_mini_mirrors
TAGS:    transparent extra decor
DEPTH:   D, Depths
SHUFFLE: AB / BA / BB, CD / DC / DD, Depths, EF / FE / FF, IJ / JI / JJ
SUBST:   ACEI = b, BDFJ = .
SUBST:   G = tTTVUG
MAP
     ...   ...
    ..b.....b..
   .bb.bAbBb.bb.
  .bb.G.bbb.G.bb.
 .bbbb.bBbAb.bbbb.
..b.bCbDb.bEbFb.b..
.b.G.bbb.G.bbb.G.b.
..b.bDbCb.bFbEb.b..
 .bbbb.bIbJb.bbbb.
  .bb.G.bbb.G.bb.
   .bb.bJbIb.bb.
    ..b.....b..
     ...   ...
ENDMAP

NAME: nicolae_sextant
DEPTH: D:5-, Depths
TAGS: extra decor transparent
SUBST: y : b m v X:60, X : xxc
MAP
xxxxxxxxxxxxxxX@@Xxxxxxxxxxxxxxx
xxxxxxxxxxxxxxX..Xxxxxxxxxxxxxxx
xxxxxxxxxxxxxxX..Xxxxxxxxxxxxxxx
xxxxxxxxxxxxxxX..Xxxxxxxxxxxxxxx
xxxxxxxxxxxxxXX..XXxxxxxxxxxxxxx
xxxxxxxxxxxxXX....XXxxxxxxxxxxxx
xxxxxxxxxxxXX......XXxxxxxxxxxxx
XXXXXXXXXXXX...yy...XXXXXXXXXXXX
@......XXXXX..yyyy..XXXXX......@
@......XXXXX..yyyy..XXXXX......@
XXXXX..XXXXX...yy...XXXXX..XXXXX
xxxxX..XXXXX........XXXXX..Xxxxx
xxxxXX..XXX..........XXX..XXxxxx
xxxxxX..XX...XXXXXX...XX..Xxxxxx
xxxxxXX.....XXxxxxXX.....XXxxxxx
xxxxxxXX...XXxxxxxxXX...XXxxxxxx
xxxxxxxXX...XXxxxxXX...XXxxxxxxx
xxxxxxxxXX...XXXXXX...XXxxxxxxxx
xxxxxxxxxXX..........XXxxxxxxxxx
xxxxxxxxxxXXX......XXXxxxxxxxxxx
xxxxxxxxxxxxXXXXXXXXxxxxxxxxxxxx
xxxxxxxxxxxxxxxxxxxxxxxxxxxxxxxx
ENDMAP

NAME: nicolae_twisting_strands
DEPTH: D:10-, Depths, Elf
TAGS: transparent extra decor
SHUFFLE: '!/^;, cd/AB
SUBST: '; : e., ! = x, ^ = ., x : x_, A = a, B = b
SHUFFLE: abcde
SUBST: a = v, d = m, e = x
CLEAR: _
MAP
xxxxxxxx!'a.@.d'!xxxxxxxx
xxxxxxxx!'a...d'!xxxxxxxx
xxxxxxxx!'.a.d.'!xxxxxxxx
xxxxxxxx!'..a..'!xxxxxxxx
xxxxxxxx!'.d.a.'!xxxxxxxx
xxxxxxxx!'d...a'!xxxxxxxx
xxxxxxxx!'d...a'!xxxxxxxx
xxxxxxxx!'d...a'!xxxxxxxx
!!!!!!!!!'.d.a.'!!!!!!!!!
''''''''''..d..''''''''''
aa...bbb...a.d...ccc...dd
..a.b...b.a...d.c...c.d..
@..b.....a.....c.....d..@
..b.a...a.b...c.d...d.c..
bb...aaa...b.c...ddd...cc
''''''''''..b..''''''''''
!!!!!!!!!'.c.b.'!!!!!!!!!
xxxxxxxx!'c...b'!xxxxxxxx
xxxxxxxx!'c...b'!xxxxxxxx
xxxxxxxx!'c...b'!xxxxxxxx
xxxxxxxx!'.c.b.'!xxxxxxxx
xxxxxxxx!'..c..'!xxxxxxxx
xxxxxxxx!'.b.c.'!xxxxxxxx
xxxxxxxx!'b...c'!xxxxxxxx
xxxxxxxx!'b.@.c'!xxxxxxxx
ENDMAP

NAME: nicolae_wwwww
DEPTH: D:8-, Depths, Elf
TAGS: decor extra transparent
SUBST: b : bcvmx
MAP
      .............
     ....b.....b....
    ....bb.....bb....
   ..b.bb..b.b..bb.b..
  ..bb....bb.bb....bb..
 ..bb..b.bb...bb.b..bb..
......bb.........bb......
...b.bb..b.....b..bb.b...
..bb....bb.....bb....bb..
.bb..b.bb..b.b..bb.b..bb.
....bb....bb.bb....bb....
...bb....bb...bb....bb...
.........................
...bb....bb...bb....bb...
....bb....bb.bb....bb....
.bb..b.bb..b.b..bb.b..bb.
..bb....bb.....bb....bb..
...b.bb..b.....b..bb.b...
......bb.........bb......
 ..bb..b.bb...bb.b..bb..
  ..bb....bb.bb....bb..
   ..b.bb..b.b..bb.b..
    ....bb.....bb....
     ....b.....b....
      .............
ENDMAP

####

NAME:   kennysheep_boxes
TAGS:   transparent decor no_pool_fixup
DEPTH:  D, Depths, !D:$, !Depths:$
: if crawl.coinflip() then
SUBST:  w : wl.
SUBST:  x : xcvb
: else
SUBST:  x : t
:   if crawl.coinflip() then
SUBST:  . = W.
:   else
KMONS:  w = plant w:50 / bush / nothing w:100
:   end
: end
MAP
.........................
.wwwww.wwwww.wwwww.wwwww.
.wxxxw.wxxxw.wxxxw.wxxxw.
.wxxxw.wxxxw.wxxxw.wxxxw.
.wxxxw.wxxxw.wxxxw.wxxxw.
.wwwww.wwwww.wwwww.wwwww.
.........................
.wwwww.wwwww.wwwww.wwwww.
.wxxxw.wxxxw.wxxxw.wxxxw.
.wxxxw.wxxxw.wxxxw.wxxxw.
.wxxxw.wxxxw.wxxxw.wxxxw.
.wwwww.wwwww.wwwww.wwwww.
.........................
.wwwww.wwwww.wwwww.wwwww.
.wxxxw.wxxxw.wxxxw.wxxxw.
.wxxxw.wxxxw.wxxxw.wxxxw.
.wxxxw.wxxxw.wxxxw.wxxxw.
.wwwww.wwwww.wwwww.wwwww.
.........................
.wwwww.wwwww.wwwww.wwwww.
.wxxxw.wxxxw.wxxxw.wxxxw.
.wxxxw.wxxxw.wxxxw.wxxxw.
.wxxxw.wxxxw.wxxxw.wxxxw.
.wwwww.wwwww.wwwww.wwwww.
.........................
ENDMAP

####

NAME:  kennysheep_path_1
TAGS:  extra decor
DEPTH: D:2-, Depths, !D:$, !Depths:$
: ks_random_setup(_G)
MAP
cccccccFccccccc
cwwwwwwHwwwwwwc
cw...........wc
cw...........wc
cw..txxxxxt..wc
cw..xxcccxx..wc
cw..xcccccx..wc
+...xcccccx..ED
cw..xcccccx..wc
cw..xxcccxx..wc
cw..txxxxxt..wc
cw...........wc
cw...........wc
cwwwwwwHwwwwwwc
cccccccFccccccc
ENDMAP

NAME:  kennysheep_flooded_box
TAGS:  extra decor
DEPTH: D, Depths
SUBST: A : At
: ks_random_setup(_G)
MAP
 cccDccc
ccwwEwwcc
cwwwEwwwc
cwwwEwwwc
FHHHAHHHF
cwww.wwwc
cwww.wwwc
ccww.wwcc
 ccc+ccc
ENDMAP

NAME:  kennysheep_pointless_box
TAGS:  extra decor
DEPTH: D, Depths
: ks_random_setup(_G)
MAP
FccccccccccD
cHwwwwwwwwEc
cw........wc
cw.txxxxt.wc
cw.xxxxxx.wc
cw.xxccxx.wc
cw.xxccxx.wc
cw.xxxxxx.wc
cw.txxxxt.wc
cw........wc
c.wwwwwwwwHc
+ccccccccccF
ENDMAP

NAME:  kennysheep_minor_cross
TAGS:  extra decor
DEPTH: D, Depths, !D:$, !Depths:$
: ks_random_setup(_G)
MAP
     cccDccc
     cwwEwwc
     cw...wc
     cw...wc
     cw...wc
ccccccwx.xwcccccc
cwwwwwwx.xwwwwwwc
cw...xxt.txx...wc
FH.............HF
cw...xxt.txx...wc
cwwwwwwx.xwwwwwwc
ccccccwx.xwcccccc
     cw...wc
     cw...wc
     cw...wc
     cww.wwc
     ccc+ccc
ENDMAP

NAME:  kennysheep_another_room
TAGS:  extra decor
DEPTH: D, Depths, !D:$, !Depths:$
: ks_random_setup(_G)
MAP
 ccccDccc
ccwwwEwwcc
cww....wwc
cw..xt..wc
FH.txxx.wc
cw.xxxt.HF
cw..tx..wc
cww....wwc
ccww.wwwcc
 ccc+cccc
ENDMAP

NAME:  kennysheep_nondescript
TAGS:  extra decor
DEPTH: D, Depths, !D:$, !Depths:$
: ks_random_setup(_G)
MAP
  ccDc
cFctEc
c...wc
c.wwwc
c.wccc
c+cc
ENDMAP

NAME:  kennysheep_big_empty_room
TAGS:  extra decor
DEPTH: D:2-, Depths, !D:$, !Depths:$
: ks_random_setup(_G)
MAP
     ccccFFcccc
    ccwwwHHwwwcc
   ccww......wwcc
  ccww........wwcc
 ccww..........wwcc
ccww............wwcc
cww....wwwwww....wwc
cw....wtxxxxtw....wc
cw....wxxxxxxw....wc
+.....wxxxxxxw....ED
+.....wxxxxxxw....ED
cw....wxxxxxxw....wc
cw....wtxxxxtw....wc
cww....wwwwww....wwc
ccww............wwcc
 ccww..........wwcc
  ccww........wwcc
   ccww......wwcc
    ccwwwHHwwwcc
     ccccFFcccc
ENDMAP

NAME:  kennysheep_cross_room
DEPTH: D:2-, Depths, !D:$, !Depths:$
TAGS:  extra decor
: ks_random_setup(_G)
MAP
     ccccFFcccc
    ccwwwHHwwwcc
   ccww......wwcc
  ccww...xx...wwcc
 ccww....xx....wwcc
ccww.....xx.....wwcc
cww......xx......wwc
cw......xxxx......wc
cw.....xtxxtx.....wc
+..xxxxxxxxxxxxxx.ED
+..xxxxxxxxxxxxxx.ED
cw.....xtxxtx.....wc
cw......xxxx......wc
cww......xx......wwc
ccww.....xx.....wwcc
 ccww....xx....wwcc
  ccww...xx...wwcc
   ccww......wwcc
    ccwwwHHwwwcc
     ccccFFcccc
ENDMAP

NAME:  kennysheep_cluttered_room
TAGS:  extra decor
DEPTH: D:2-, Depths, !D:$, !Depths:$
: ks_random_setup(_G)
MAP
      cccFFFccc
     ccwwHHHwwcc
    ccwwx...xwwcc
   ccwwx.x.x.xwwcc
  ccwwx...x...xwwcc
 ccwwx.x.x.x.x.xwwcc
ccwwx...x.t.x...xwwcc
cwwx.x.x.x.x.x.x.xwwc
cwx...x...x...x...xwc
+..x.x.x.x.x.x.x.x.ED
+...x.t.x.t.x.t.x..ED
+..x.x.x.x.x.x.x.x.ED
cwx...x...x...x...xwc
cwwx.x.x.x.x.x.x.xwwc
ccwwx...x.t.x...xwwcc
 ccwwx.x.x.x.x.xwwcc
  ccwwx...x...xwwcc
   ccwwx.x.x.xwwcc
    ccwwx...xwwcc
     ccwwHHHwwcc
      cccFFFccc
ENDMAP

NAME:  kennysheep_cross_bottleneck
TAGS:  extra decor
DEPTH: D:2-, Depths, !D:$, !Depths:$
: ks_random_setup(_G)
MAP
        cFFFc
        cHHHc
        cw.wc
        cw.wc
        cw.wc
        cw.wc
        cw.wc
        cw.wc
cccccccccx.xccccccccc
+.wwwwwwxx.xxwwwwwwED
+.........t........ED
+.wwwwwwxx.xxwwwwwwED
cccccccccx.xccccccccc
        cw.wc
        cw.wc
        cw.wc
        cw.wc
        cw.wc
        cw.wc
        cHHHc
        cFFFc
ENDMAP

NAME:  kennysheep_donut
TAGS:  extra decor
DEPTH: D:2-, Depths, !D:$, !Depths:$
: ks_random_setup(_G)
MAP
      cccFFFccc
     cct.....tcc
    cc.........cc
   cc...........cc
  cc...wwwxwww...cc
 cc...wwxxxxxww...cc
cc...wwxxcccxxww...cc
ct..wwxxcccccxxww..tc
c...wxxcccccccxxw...c
+...wxcccccccccxw...D
+...xxcccccccccxx...D
+...wxcccccccccxw...D
c...wxxcccccccxxw...c
ct..wwxxcccccxxww..tc
cc...wwxxcccxxww...cc
 cc...wwxxxxxww...cc
  cc...wwwxwww...cc
   cc...........cc
    cc.........cc
     cct.....tcc
      cccFFFccc
ENDMAP

NAME:  kennysheep_nub
TAGS:  extra decor
DEPTH: D:2-, Depths, !D:$, !Depths:$
: ks_random_setup(_G, true)
MAP
  ccccc
 ccxxxcc
ccwwtwwcc
cww...wwc
cw.....wc
c@.....@c
ENDMAP

NAME:  kennysheep_crisscross
TAGS:  extra decor
DEPTH: D, Depths
: ks_random_setup(_G, true)
MAP
 .x.x.x.x.x.x.
.t...t...t...t.
x.x.x.x.x.x.x.x
...t...t...t...
x.x.x.x.x.x.x.x
.t...t...t...t.
x.x.x.x.x.x.x.x
...t...t...t...
x.x.x.x.x.x.x.x
.t...t...t...t.
x.x.x.x.x.x.x.x
...t...t...t...
x.x.x.x.x.x.x.x
.t...t...t...t.
 .x.x.x.x.x.x.
ENDMAP

NAME:  kennysheep_doodads
TAGS:  extra decor
DEPTH: D, Depths
: ks_random_setup(_G, true)
MAP
      .x.
    ..xtx..
   .x..x..x.
 ..xtx...xtx..
.x..x..x..x..x.
xtx...xtx...xtx
.x..x..x..x..x.
...xtx...xtx...
.x..x..x..x..x.
xtx...xtx...xtx
.x..x..x..x..x.
 ..xtx...xtx..
   .x..x..x.
    ..xtx..
      .x.
ENDMAP

NAME:  kennysheep_decorative_pillar
TAGS:  extra decor transparent
DEPTH: D, Depths, !D:$, !Depths:$
: ks_random_setup(_G, true)
MAP
     ...xtx....
    .....x......
   ..............
  ..x..........x..
 ..xx..........xx..
....................
.......wwwwww.......
......wwccccww......
......wccccccw.....x
x.....wccccccw....xt
tx....wccccccw.....x
x.....wccccccw......
......wwccccww......
.......wwwwww.......
....................
 ..xx..........xx..
  ..x..........x..
   ..............
    ......x.....
     ....xtx...
ENDMAP

NAME: nicolae_two_hexagons
DEPTH: D:8-, Depths
TAGS: transparent extra decor
SHUFFLE: ABCDEF, GHIJK, LMNOPQ, RSTUVW
SUBST: AGMNOPQSTUVW = ., BCDEFHIJKLR = x
MAP
      ......      ......
    ..........  ..........
  ......cc..........cc......
......BBccCC......KKccJJ......
....BBBBMMCCCC..KKKKSSJJJJ....
..ccBB..MM..CCccKK..SS..JJcc..
..ccLL..MM..NNccRR..SS..TTcc..
..AALLLLMMNNNNDDRRRRSSTTTTII..
..AA..LLccNN..DD..RRccTT..II..
..AA..QQccOO..DD..WWccUU..II..
..AAQQQQPPOOOODDWWWWVVUUUUII..
..ccQQ..PP..OOccWW..VV..UUcc..
..ccFF..PP..EEccGG..VV..HHcc..
....FFFFPPEEEE..GGGGVVHHHH....
......FFccEE......GGccHH......
  ......cc..........cc......
    ..........  ..........
      ......      ......
ENDMAP

NAME: amethyst_killhole
TAGS: extra decor
DEPTH: D, Elf
MAP
x@xx
xx.xxxx
 xx.x.x
  xx.xx
   xxx
ENDMAP

# A big river that often divides most of the map, with a guaranteed path
# across. This would ideally be done by a layout, but this vault seems to place
# well in testing and has the intended effect.
NAME: chequers_big_river
TAGS: no_pool_fixup transparent extra decor
SUBST: - = W:30 w P, ' = W . P:2
KMONS: P = plant
KFEAT: P = W / .
MAP
xxxxxxxxxxx
xxxxxxxxxxx
xxwwxxxxxxx
xxxwwxxxxxx
@.xxwwxxx.@
 .xwwwxx..
 .xxwwwx...
 .'-wwww''..
 .''-ww--''.@
 ..''-www-''....
  @.''--w--''''...@
   ..''-ww----''''....
    ..'--wwww----''''...@.......@.....
     .''---wwwww----W''''''''''''..''.@xxxxxxxx
     ..'''---wwwwwwW---'--------''''xxxxxxxxxxx
      @..'''-wwwwwwwWWWwwwwwwww----wwwxxxxxxxxx
        ..''------wwwWWW---wwwwwwwwwwwwwwwxxxxx
         ..'''''''--''''W''----wwwwwwwwwwxxxxxx
          @......''''.....'''''''''xxxxxxxxxxxx
                @.....   @......@......@xxxxxxx
ENDMAP

NAME: nicolae_lava_and_water
TAGS: no_pool_fixup transparent extra decor
DEPTH: D:6-, Depths, Zot
SHUFFLE: lw
KPROP: l = no_cloud_gen
MAP
  .....
  .wll....
  .wcwlww....
 ..llwlclwll.
 .lwwcwwlwcw.
 .lclwllcllw.
..wwlwcwlww..
.wllcllwlcl.
.wcwlwwcwwl.
.llwlclwll..
....wwlwcw.
   ....llw.
      .....
ENDMAP

NAME: nicolae_water_bricks
TAGS: no_pool_fixup transparent extra decor
DEPTH: D:6-, Depths
MAP
           w
      w   wxw@
     wxw wx..w
    wx.xwx...xw
   wx...x...xw
  wx...x...xw
 wx...xwx.xw
  wx.xwxwx.xw
   wx.xwx...xw
  wx...x...xw
 wx...x...xw
wx...xwx.xw
 w..xw wxw
 @wxw   w
   w
ENDMAP

NAME: palyth_stone_intersect
TAGS: decor extra transparent
DEPTH: D, Elf, Crypt
MAP
..............
..xx..xx..xx..
.xxxx....xxxx.
.xxxxx..xxxxx.
..xxxx..xxxx..
...xxx..xxx...
.x..........x.
.x..........x.
...xxx..xxx...
..xxxx..xxxx..
.xxxxx..xxxxx.
.xxxx....xxxx.
..xx..xx..xx..
..............
ENDMAP

NAME:   skrybe_limestone_x
TAGS:   decor extra transparent
DEPTH:  D, Depths
KMASK:  W = no_monster_gen
SUBST:  W : Wm
FTILE:  D = floor_limestone
COLOUR: D = brown
MAP
....    ....
.DD......DD.
.DDDD..DDDD.
..DWD..DWD..
 .DDDDDDDD.
 ...DWWD...
 ...DWWD...
 .DDDDDDDD.
..DWD..DWD..
.DDDD..DDDD.
.DD......DD.
....    ....
ENDMAP

NAME: chequers_decorated_corner
TAGS: decor extra transparent
DEPTH: D, Depths
SUBST: T = T:3 V:3 G:1
MAP
xxxxxxxxxx
x.......G@
x.TG.....@
x.Gxxxxxxx
x..x
xG.x
x@@x
ENDMAP

NAME: chequers_jeans
TAGS: decor extra transparent
DEPTH: D, Depths
SUBST: G = G.$
MAP
....@....
.xxxxxxx.
.xxxGxxx.
.xxx.xxx.
.xxx.xxx.
.xxx.xxx.
.xx...xx.
.xx...xx.
.xx...xx.
.xx...xx.
.xx...xx.
.........
ENDMAP

NAME: chequers_mini_garden
TAGS: decor extra transparent
DEPTH: D
SUBST:  t = t-
COLOUR: - = green
COLOUR: . = brown / green / none
FTILE:  . = floor_dirt / floor_grass / none
FTILE:  t- = floor_grass
MAP
....
.tt.
.tt.
....
ENDMAP

NAME: chequers_garden
TAGS: decor extra transparent
DEPTH: D
SUBST:  t = t-
COLOUR: - = green
COLOUR: . = brown / green / none
FTILE:  . = floor_dirt / floor_grass / none
FTILE:  t- = floor_grass
MAP
........
........
..ttt...
..tt.t..
..t.tt..
...ttt..
........
........
ENDMAP

NAME: chequers_avenue
TAGS: decor extra transparent
DEPTH: D
SUBST: t = G:3 t
SHUFFLE: tG
MAP
xxxxxxxxxxxxxxxxxxxxxxxxx
.t.t.t.t.t.t.t.t.t.t.t.t.
@.......................@
.t.t.t.t.t.t.t.t.t.t.t.t.
xxxxxxxxxxxxxxxxxxxxxxxxx
ENDMAP

NAME:   chequers_arboretum
TAGS:   decor extra
DEPTH:  D
SUBST:  - = tt.
COLOUR: . = green
FTILE:  t. = floor_grass
MAP
xxx+xxx
xt-.-tx
x-.-.-x
x.---.x
xt.-.tx
xxxxxxx
ENDMAP

NAME: ebering_dispersal_statue_hall
TAGS: decor extra
KFEAT: ^ = dispersal trap
MAP
xxxxx
.^G^.
xxxxx
ENDMAP

NAME:   amcnicky_mini_pool_small
TAGS:   decor extra transparent
SUBST:  p:wwwWWl
MAP
 xx.xx
xx...xx
x..p..x
..ppp..
x..p..x
xx...xx
 xx.xx
ENDMAP

NAME:   amcnicky_mini_rare_corridor_liquid
TAGS:   extra transparent decor
SUBST:  p:wl
MAP
xxxxxxxxxxx
xpppppppppx
@.........@
xpppppppppx
xxxxxxxxxxx
ENDMAP

NAME:   amcnicky_mini_corridor_feature
TAGS:   extra no_item_gen transparent
# Total weight: 100
SUBST:  p: ......GGGGttnlY
MAP
xx@xx
xp.px
xx.xx
xx.xx
xp.px
xx.xx
xx.xx
xp.px
xx@xx
ENDMAP

NAME:    nicolae_concentric_dashed_squares_mild
TAGS:    transparent extra decor luniq_nicocondashsquares
DEPTH:   D, Depths, Elf
SHUFFLE: DEFHJ/ZZZZZ
SUBST:   D : cnbvx, E : cnbvx, F : cnbvx, H : cnbvx, J : cnbvx, Z : cnbvx
MAP
JJ.JJJ.JJJ.JJJ.JJ
J...............J
..HH.HHH.HHH.HH..
J.H...........H.J
J...FF.FFF.FF...J
J.H.F.......F.H.J
..H...EE.EE...H..
J.H.F.E...E.F.H.J
J...F...D...F...J
J.H.F.E...E.F.H.J
..H...EE.EE...H..
J.H.F.......F.H.J
J...FF.FFF.FF...J
J.H...........H.J
..HH.HHH.HHH.HH..
J...............J
JJ.JJJ.JJJ.JJJ.JJ
ENDMAP

NAME:  nicolae_concentric_dashed_squares_wild
TAGS:  transparent extra decor luniq_nicocondashsquares
DEPTH: D, Depths, Elf
SUBST: D : cnbvxtGTU, E : cnbvx, F : cnbvx, H : cnbvx, J : cnbvx, K : cnbvx, \
       L : cnbvx, M : cnbvx, N : cnbvx, O : cnbvx, P : cnbvx, Q : cnbvx, \
       R : cnbvx, S : cnbvx, Z : cnbvx, a : cnbvx, p : cnbvx
MAP
FF.MMM.LLL.KKK.JJ
F...............J
..EE.OOO.NNN.HH..
S.E...........H.Q
S...FF.PPP.JJ...Q
S.a.F.......J.Z.Q
..a...EE.HH...Z..
R.a.p.E...H.p.Z.R
R...p...D...p...R
R.Z.p.H...E.p.a.R
..Z...HH.EE...a..
Q.Z.J.......F.a.S
Q...JJ.PPP.FF...S
Q.H...........E.S
..HH.NNN.OOO.EE..
J...............F
JJ.KKK.LLL.MMM.FF
ENDMAP

NAME:    nicolae_elevator_lobby_asterisk
TAGS:    transparent decor luniq_nicolobby
DEPTH:   D:2-, !D:$, Depths:2-, !Depths:$, Snake:2-, !Snake:$, Elf:2-, !Elf:$, \
         Crypt:2-, !Crypt:$
SHUFFLE: FJ, DE/FH
NSUBST:  E = 1={ / 1=}
SHUFFLE: {}/[]/()
SUBST:   DJ = x, F = @, H = T
MAP
   xDDDx
   x...xxxFFFx
   x.E.xxx...J
xxxx...xxx.H.J
x............J
x.G........xxx
x..........xxx
xxxx.......xxxx
 xxx..........x
 xxx........G.x
 J............x
 J.H.xxx...xxxx
 J...xxx.E.x
 xFFFxxx...x
       xDDDx
ENDMAP

NAME:    nicolae_elevator_lobby_plus
TAGS:    transparent decor luniq_nicolobby
DEPTH:   D:2-, !D:$, Depths:2-, !Depths:$, Snake:2-, !Snake:$, Elf:2-, !Elf:$, \
         Crypt:2-, !Crypt:$
# Chance of X sets of real stairs (not escape hatches): 1=30%, 2=60%, 3=10%
SHUFFLE: {}/[]/()/<>/<>, PQ/pq, RS/rs, !Z/yz, PR!/QSZ, DEF
SUBST:   pqrsyz = ., PR! : +., QSZ : nc, D = ., E = G, F = T
MAP
    xxxxxx@@@xxxxxx
    xccccc...cccccx
    xc...c...c...cx
    xc.(.c.F.c.}.cx
xxxxxc...c...c...cxxxxx
xcccccPQPc!Z!cPQPcccccx
xc...P...R...R...P...cx
xc.[.Q.D.S.E.S.D.Q.].cx
xc...P...R...R...P...cx
xcccccPQPc!Z!cPQPcccccx
xxxxxc...c...c...cxxxxx
    xc.{.c.F.c.).cx
    xc...c...c...cx
    xccccc...cccccx
    xxxxxx@@@xxxxxx
ENDMAP

NAME:    nicolae_figureground_pulse
TAGS:    transparent decor
DEPTH:   D, Depths
SHUFFLE: x.
MAP
          ....x....
         ....xxx....
        ....xxxxx....
     ....x.xxxxxxx.x....
........xxxxxxxxxxxxx........
.....x.xxxxxxxxxxxxxxx.x.....
..x.xxxxxxxxxxxxxxxxxxxxx.x..
.xxxxxxxxxxxxxxxxxxxxxxxxxxx.
..x.xxxxxxxxxxxxxxxxxxxxx.x..
.....x.xxxxxxxxxxxxxxx.x.....
........xxxxxxxxxxxxx........
     ....x.xxxxxxx.x....
        ....xxxxx....
         ....xxx....
          ....x....
ENDMAP

NAME:    nicolae_figureground_sparkle
TAGS:    transparent decor
DEPTH:   D, Depths
SHUFFLE: x.
MAP
       ..x..
      ..xxx..
     ....x....
    ....xxx....
   ....xxxxx....
  ......xxx......
 ......xxxxx......
....x.xxxxxxx.x....
.x.xxxxxxxxxxxxx.x.
xxxxxxxxxxxxxxxxxxx
.x.xxxxxxxxxxxxx.x.
....x.xxxxxxx.x....
 ......xxxxx......
  ......xxx......
   ....xxxxx....
    ....xxx....
     ....x....
      ..xxx..
       ..x..
ENDMAP

NAME:    dreamdust_mushroom_princess
TAGS:    extra decor transparent
DEPTH:   D, Lair, Elf
TILE:    G = dngn_statue_princess
: set_feature_name("granite_statue", "a statue of a princess")
SUBST:   p = ppp..
KMONS:   p = fungus
MAP
  .....
 ..ppp..
..ppppp..
.pp...pp.
.pp.G.pp.
.pp...pp.
..ppppp..
 ..ppp..
  .....
ENDMAP

NAME:    dreamdust_princess_bridge
TAGS:    extra decor transparent no_pool_fixup
DEPTH:   D, Elf
FTILE:   -G = floor_rough_white
FTILE:   .bt = floor_grass
COLOUR:  . = green
TILE:    G = dngn_statue_princess
: set_feature_name("granite_statue", "a statue of a princess")
KMONS:   b = bush
MAP
 xxxxxxxxx
 x.......x
 x.t.-.t.x
 x..-G-..x
 x.t.-.t.x
 xx.....xx
 xxxb-bxxx
  xxw-wxx
xxxww-wwxxx
xbwww-wwwbx
@---------@
xbwww-wwwbx
xxxww-wwxxx
  xxw-wxx
   xb-bx
   xx@xx
ENDMAP

NAME:    dreamdust_princess_corridor
TAGS:    extra decor transparent
DEPTH:   D, Elf
TILE:    G = dngn_statue_princess
: set_feature_name("granite_statue", "a statue of a princess")
# Three variations
: if crawl.one_chance_in(3) then
FTILE:   .Gtp = floor_grass
COLOUR:  .Gtp = green
KMONS:   p = bush
: elseif crawl.one_chance_in(2) then
FTILE:   .Gtp = floor_dirt
SUBST:   p = t
COLOUR:  t = lightred / red / yellow
TILE:    t = dngn_tree_lightred / dngn_tree_red / dngn_tree_yellow
: else
KFEAT:   t = demonic_tree
FTILE:   .Gtp = floor_nerves_magenta
COLOUR:  .Gtp = magenta
KMONS:   p = demonic plant
: end
MAP
xx@xx
xx.xx
xt.tx
xp.px
xt.tx
xp.px
xt.tx
xp.px
xG.Gx
xp.px
xt.tx
xp.px
xt.tx
xp.px
xt.tx
xx.xx
xx@xx
ENDMAP

NAME:   nicolae_diode_basic
TAGS:   transparent luniq_nico_xporter
DEPTH:  D:8-, Depths, Zot
MARKER: D = lua:transp_loc("nico_diode_basic")
MARKER: E = lua:transp_dest_loc("nico_diode_basic")
MAP
xxxxxxxxxxxxx
xbcccccccccbx
.....GcG.....
......n......
@....DnE....@
......n......
.....GcG.....
xbcccccccccbx
xxxxxxxxxxxxx
ENDMAP

# Can have an arrangement of 2 in/2 out, 3 in/1 out, or 1 in/3 out.
NAME:    nicolae_diode_intersection
TAGS:    transparent luniq_nico_xporter
DEPTH:   D:8-, Depths, Zot
KMASK:   'TPQRSpqrs = opaque
SHUFFLE: Pp/qQ/Rr/sS, Qq, Rr
MARKER:  P = lua:transp_loc("nico_diodex_p")
MARKER:  Q = lua:transp_loc("nico_diodex_q")
MARKER:  R = lua:transp_loc("nico_diodex_r")
MARKER:  S = lua:transp_loc("nico_diodex_s")
MARKER:  p = lua:transp_dest_loc("nico_diodex_p")
MARKER:  q = lua:transp_dest_loc("nico_diodex_q")
MARKER:  r = lua:transp_dest_loc("nico_diodex_r")
MARKER:  s = lua:transp_dest_loc("nico_diodex_s")
MAP
     xx..@..xx
     xb.....bx
     xc.....cx
     xc.....cx
    xxc.....cxx
xxxxxccG.R.Gccxxxxx
xbccccccnnnccccccbx
.....GcG'r'GcG.....
......n'''''n......
@....Pnp'T'Qnq....@
......n'''''n......
.....GcG'S'GcG.....
xbccccccnnnccccccbx
xxxxxccG.s.Gccxxxxx
    xxc.....cxx
     xc.....cx
     xc.....cx
     xb.....bx
     xx..@..xx
ENDMAP

NAME:    nicolae_diode_quadrants
TAGS:    transparent luniq_nico_xporter
DEPTH:   D:8-, Depths, Zot
SHUFFLE: Pp, Qq, Rr, Ss
MARKER:  P = lua:transp_loc("nico_diodequads_p")
MARKER:  Q = lua:transp_loc("nico_diodequads_q")
MARKER:  R = lua:transp_loc("nico_diodequads_r")
MARKER:  S = lua:transp_loc("nico_diodequads_s")
MARKER:  p = lua:transp_dest_loc("nico_diodequads_p")
MARKER:  q = lua:transp_dest_loc("nico_diodequads_q")
MARKER:  r = lua:transp_dest_loc("nico_diodequads_r")
MARKER:  s = lua:transp_dest_loc("nico_diodequads_s")
MAP
         xxx
         xbx
         xcx
   @..xxxxcxxxx..@
   ...xbcccccbx...
   ......GcG......
   xx.....n.....xx
   xb....Pnp....bx
   xc.....n.....cx
xxxxcG.s.GcG.Q.Gcxxxx
xbccccnnncccnnnccccbx
xxxxcG.S.GcG.q.Gcxxxx
   xc.....n.....cx
   xb....rnR....bx
   xx.....n.....xx
   ......GcG......
   ...xbcccccbx...
   @..xxxxcxxxx..@
         xcx
         xbx
         xxx
ENDMAP

NAME:   nicolae_diode_stairs
TAGS:   luniq_nico_xporter
DEPTH:  D:8-, Depths, Zot
: if you.depth() == 1 then
SUBST: S = )}]
: elseif you.depth_fraction() < 1 then
SUBST: S = (){}[]
: else
SUBST: S = ({[
: end
MARKER: D = lua:transp_loc("nico_diode_stairs_in")
MARKER: E = lua:transp_dest_loc("nico_diode_stairs_in")
MARKER: F = lua:transp_loc("nico_diode_stairs_out")
MARKER: H = lua:transp_dest_loc("nico_diode_stairs_out")
MAP
xxxxxxxxxxxxxxxxxxx
xbcccccccbcccccccbx
.....GcG...GcG.....
......n.....n......
@....DnE.S.FnH....@
......n.....n......
.....GcG...GcG.....
xbcccccccbcccccccbx
xxxxxxxxxxxxxxxxxxx
ENDMAP

NAME:   nicolae_transporter_circle
TAGS:   transparent luniq_nico_xporter
DEPTH:  D:8-, Depths, Zot
MARKER: P = lua:transp_loc("nico_xportcircle_p")
MARKER: Q = lua:transp_loc("nico_xportcircle_q")
MARKER: R = lua:transp_loc("nico_xportcircle_r")
MARKER: S = lua:transp_loc("nico_xportcircle_s")
MARKER: p = lua:transp_dest_loc("nico_xportcircle_p")
MARKER: q = lua:transp_dest_loc("nico_xportcircle_q")
MARKER: r = lua:transp_dest_loc("nico_xportcircle_r")
MARKER: s = lua:transp_dest_loc("nico_xportcircle_s")
MAP
    xx..@..xx
    xb.....bx
    xc.....cx
   xxc.....cxx
xxxxccG...Gccxxxx
xbcccccp.Qcccccbx
....Gcnc.cncG....
.....Pcbnbcq.....
@......nnn......@
.....scbnbcR.....
....Gcnc.cncG....
xbcccccS.rcccccbx
xxxxccG...Gccxxxx
   xxc.....cxx
    xc.....cx
    xb.....bx
    xx..@..xx
ENDMAP

# The central area is laid out such that when you stand on a transporter,
# the only landing site you can see is the one you'll go to. Hopefully
# this helps make things a little clearer for players trying to figure
# out where all the transporters go. Or maybe it won't.
NAME:   nicolae_transporter_intersection
TAGS:   transparent luniq_nico_xporter
DEPTH:  D:8-, Depths, Zot
MARKER: P = lua:transp_loc("nico_transportx_s")
MARKER: Q = lua:transp_loc("nico_transportx_w")
MARKER: R = lua:transp_loc("nico_transportx_n")
MARKER: S = lua:transp_loc("nico_transportx_e")
MARKER: p = lua:transp_dest_loc("nico_transportx_s")
MARKER: q = lua:transp_dest_loc("nico_transportx_w")
MARKER: r = lua:transp_dest_loc("nico_transportx_n")
MARKER: s = lua:transp_dest_loc("nico_transportx_e")
MAP
    xx..@..xx
    xb.....bx
    xc.....cx
   xxc.....cxx
xxxxccG...Gccxxxx
xbcccccPcrcccccbx
....GccncnccG....
.....qnnnnnQ.....
@....ccnbncc....@
.....Snnnnns.....
....GccncnccG....
xbcccccpcRcccccbx
xxxxccG...Gccxxxx
   xxc.....cxx
    xc.....cx
    xb.....bx
    xx..@..xx
ENDMAP

# https://www.conwaylife.com/forums/viewtopic.php?t=&p=140258#p140258
NAME:  nicolae_eternal_life
TAGS:  transparent extra decor
DEPTH: D, Depths
SUBST: c : ccccbv, x : xxxxmt
MAP
..cc.c..cc.c..cc.c..cc.c..
..c.cc..c.cc..c.cc..c.cc..
cc....cc....cc....cc....cc
.c.xx..c.xx..c.xx..c.xx..c
c..xx.c..xx.c..xx.c..xx.c.
cc....cc....cc....cc....cc
..cc.c..cc.c..cc.c..cc.c..
..c.cc..c.cc..c.cc..c.cc..
cc....cc....cc....cc....cc
.c.xx..c.xx..c.xx..c.xx..c
c..xx.c..xx.c..xx.c..xx.c.
cc....cc....cc....cc....cc
..cc.c..cc.c..cc.c..cc.c..
..c.cc..c.cc..c.cc..c.cc..
cc....cc....cc....cc....cc
.c.xx..c.xx..c.xx..c.xx..c
c..xx.c..xx.c..xx.c..xx.c.
cc....cc....cc....cc....cc
..cc.c..cc.c..cc.c..cc.c..
..c.cc..c.cc..c.cc..c.cc..
cc....cc....cc....cc....cc
.c.xx..c.xx..c.xx..c.xx..c
c..xx.c..xx.c..xx.c..xx.c.
cc....cc....cc....cc....cc
..cc.c..cc.c..cc.c..cc.c..
..c.cc..c.cc..c.cc..c.cc..
ENDMAP

NAME:    nicolae_hexahallways
TAGS:    transparent extra decor
DEPTH:   D, Depths
SHUFFLE: KL, MN, OP
: if crawl.one_chance_in(3) and you.depth() > 1 then
SUBST:   K = ({[
: end
: if crawl.one_chance_in(3) and you.depth_fraction() < 1 then
SUBST:   L = )}]
: end
SUBST:   D : ....TV, E : ....TV, F : ....TV, H : ....tG, J : ....tG, \
         K : ....tG, L : ....tG, Q : x+, M : x++, O : x++, NP : x
MARKER:  + = lua:props_marker{ connected_exclude="true" }
MAP
            x+x       x+x
           xx.xx     xx.xx
          xx...xx   xx...xx
      xx+xx..D..xx+xx..D..xx+xx
     xx...xx...xx...xx...xx...xx
    xx.....xx.xx.....xx.xx.....xx
  x+x...H...M+O...J...O+M...H...x+x
 xx.xx.....xx.xx.....xx.xx.....xx.xx
xx...xx...xx...xx...xx...xx...xx...xx
+..F..xx+xx..E..xx+xx..E..xx+xx..F..+
xx...xx...xx...xx...xx...xx...xx...xx
 xx.xx.....xx.xx.....xx.xx.....xx.xx
  x+Q...K...N+P...L...P+N...K...Q+x
 xx.xx.....xx.xx.....xx.xx.....xx.xx
xx...xx...xx...xx...xx...xx...xx...xx
+..F..xx+xx..E..xx+xx..E..xx+xx..F..+
xx...xx...xx...xx...xx...xx...xx...xx
 xx.xx.....xx.xx.....xx.xx.....xx.xx
  x+x...H...M+O...J...O+M...H...x+x
    xx.....xx.xx.....xx.xx.....xx
     xx...xx...xx...xx...xx...xx
      xx+xx..D..xx+xx..D..xx+xx
          xx...xx   xx...xx
           xx.xx     xx.xx
            x+x       x+x
ENDMAP

NAME:    nicolae_kite_square_tiling_tiny
TAGS:    transparent extra decor no_pool_fixup
DEPTH:   D, Depths
SHUFFLE: cbnvxtwl
MAP
      .....     ...
    ...c.c... ...c.
  ...b.....b...b....
...c....b....c....b.
.b...b.....b...b.....
.......c.c.......c.c.
 .c.c.......c.c.......
 .....b...b.....b...b.
  .b....c....b....c...
 .....b...b.....b...b.
 .c.c.......c.c.......
.......c.c.......c.c.
.b...b.....b...b.....
...c....b....c....b.
.b...b.....b...b.....
.......c.c.......c.c.
 .c.c.......c.c.......
 .....b...b.....b...b.
  .b....c....b....c...
  ....b...b.....b...
   .c... ...c.c...
   ...     .....
ENDMAP

NAME:  nicolae_titane
TAGS:  transparent decor
DEPTH: D, Depths
MAP
    ..v..   .   ..
  ....v...........
  vv..v..vvv.vvv..
 ...v..vv...v...v..
 ...v...v...v...v...
 ..vvv..v...v..vvv..
..v...v..vvv..v...v..
..v...v...v...v...v...
.vv...v...v..vv...v...v
v..vvv.vvv..v..vvv.vvv.
v...........v..........
v..vvv.vvv..v..vvv.vvv.
.vv...v...v..vv...v...v
..v...v...v...v...v...
..v...v..vvv..v...v..
 ..vvv..v...v..vvv..
 ...v...v...v...v...
 ...v..vv...v...v..
  vv..v..vvv.vvv..
  ....v...........
    ..v..   .   ..
ENDMAP

NAME:   reono_crystal_passage
DEPTH:  D, Depths
TAGS:   transparent extra decor
MAP
mmmm@mmmm
mbbm.mbbm
mbbm.mbbm
mmmm.mmmm
@.......@
mmmm.mmmm
mbbm.mbbm
mbbm.mbbm
mmmm@mmmm
ENDMAP

<<<<<<< HEAD
NAME:    nicolae_houndstooth_variations
TAGS:    transparent
DEPTH:   D, Depths
SHUFFLE: DEFH/JKLM/NOPQ/RSZ`, DJNR/EKOS/FLPZ/HMQ`
SUBST:   DEJKPQZ` = x, FHLMNORS = .
MAP
xxxxDEFHxxxxDEFHxxxxDEFH
xxxxJKLMxxxxJKLMxxxxJKLM
xxxxNOPQxxxxNOPQxxxxNOPQ
xxxxRSZ`xxxxRSZ`xxxxRSZ`
DJNR....DJNR....DJNR....
EKOS....EKOS....EKOS....
FLPZ....FLPZ....FLPZ....
HxQ`....HxQ`....HxQ`....
xxxxDEFHxxxxDEFHxxxxDEFH
xxxxJKLMxxxxJKLMxxxxJKLM
xxxxNOPQxxxxNOPQxxxxNOPQ
xxxxRSZ`xxxxRSZ`xxxxRSZ`
DJNR....DJNR....DJNR....
EKOS....EKOS....EKOS....
FLPZ....FLPZ....FLPZ....
HxQ`....HxQ`....HxQ`....
xxxxDEFHxxxxDEFHxxxxDEFH
xxxxJKLMxxxxJKLMxxxxJKLM
xxxxNOPQxxxxNOPQxxxxNOPQ
xxxxRSZ`xxxxRSZ`xxxxRSZ`
DJNR....DJNR....DJNR....
EKOS....EKOS....EKOS....
FLPZ....FLPZ....FLPZ....
HxQ`....HxQ`....HxQ`....
ENDMAP

NAME:  nicolae_twisty_statue_hallways
TAGS:  transparent decor
DEPTH: D, Depths, Snake, Elf
MAP
    xxxxx
 @..x.x.x..@
 ....x.x....
 ..G.xGx.G..
xx...x.x...xx
x.xxx.x.xxx.x
xx.G.xxx.G.xx
x.xxx.x.xxx.x
xx...x.x...xx
 ..G.xGx.G..
 ....x.x....
 @..x.x.x..@
    xxxxx
=======
NAME:    nicolae_the_louvre
TAGS:    transparent decor
DEPTH:   D, Depths, Pan
SHUFFLE: vm
MAP
        .....
       .......
      ....v....
     ....v.v....
    ....v.m.v....
   ....v.v.v.v....
  ....v.m.v.m.v....
 ....v.v.v.v.v.v....
....v.m.v.m.v.m.v....
...v.v.v.v.v.v.v.v...
..v.m.v.m.v.m.v.m.v..
...v.v.v.v.v.v.v.v...
....v.m.v.m.v.m.v....
 ....v.v.v.v.v.v....
  ....v.m.v.m.v....
   ....v.v.v.v....
    ....v.m.v....
     ....v.v....
      ....v....
       .......
        .....
ENDMAP

# So named because the empty space in the subvaults kind of looks like letters.
NAME:  nicolae_letterblocks
TAGS:  transparent
DEPTH: D:4-, Depths, Elf, Snake, Crypt
: local glifz = "DEFHJKLMNOPQRSZapqrsyz-'`"
: for i = 1, string.len(glifz), 1 do
:    subvault(string.sub(glifz, i, i) .. " : nico_letterblock")
: end
MAP
        DDD
        DDD
        DDDEEE
      KKKccEEE
      KKKccEEEFFF
      KKKLLLccFFF
    PPPccLLLccFFFHHH
    PPPccLLLMMMccHHH
    PPPQQQccMMMccHHHJJJ
  aaaccQQQccMMMNNNccJJJ
  aaaccQQQRRRccNNNccJJJ
  aaapppccRRRccNNNOOO
yyyccpppccRRRSSSccOOO
yyyccpppqqqccSSSccOOO
yyyzzzccqqqccSSSZZZ
   zzzccqqqrrrccZZZ
   zzz---ccrrrccZZZ
      ---ccrrrsss
      ---'''ccsss
         '''ccsss
         '''```
            ```
            ```
ENDMAP

NAME:    nicolae_letter_subblock
TAGS:    unrand transparent nico_letterblock allow_dup
DEPTH:   D:4-, Depths, Elf, Snake, Crypt
SHUFFLE: DEF/-''/'--/'--/'--/'--/'-'
SUBST:   D- : c, EF' = .
MAP
...
DED
.F.
>>>>>>> c2f4f3cf
ENDMAP

#####################################################################
#
# <<2>> Inaccessible items
#       Various vaults themed around inaccessible items. No monsters,
#       but perils (water, lava, traps) are okay.
#
#####################################################################

NAME:  corner_web_ring
TAGS:  extra transparent
DEPTH: D, Depths, Elf, Crypt
KFEAT: d = web
KITEM: d = any jewellery
MAP
xxxxxxx
xd....@
x.xxxxx
x.x
x.x
x.x
x@x
ENDMAP

NAME:  feat_on_display
DEPTH: D, Depths, Elf, Crypt
TAGS:  serial_glass_rare allow_dup transparent
KMASK: ?TUl = opaque
KPROP: ? = no_tele_into
SUBST: ? = TUl
TAGS:  no_monster_gen no_item_gen
MAP
.....
.mmm.
.m?m.
.mmm.
.....
ENDMAP

NAME:   item_on_display_a
DEPTH:  D, Depths, Elf, Crypt
TAGS:   serial_glass_rare allow_dup transparent
WEIGHT: 9
KMASK:  %* = opaque
KPROP:  % = no_tele_into
SUBST:  % = %%%*
TAGS:   no_monster_gen no_item_gen
MAP
.....
.mmm.
.m%m.
.mmm.
.....
ENDMAP

NAME:   item_on_display_b
DEPTH:  D, Depths, Elf, Crypt
TAGS:   serial_glass_rare allow_dup transparent
WEIGHT: 1
KMASK:  *| = opaque
KPROP:  * = no_tele_into
SUBST:  * = ***|
TAGS:   no_monster_gen no_item_gen
MAP
.....
.mmm.
.m*m.
.mmm.
.....
ENDMAP

# Identical in feature and content to item_on_display_b, only that it
# contains within an unseen horror, by due.
NAME:   unseen_surprise_small
WEIGHT: 1
TAGS:   serial_glass_rare allow_dup no_wall_fixup transparent
DEPTH:  D:8-, Depths, Elf, Crypt
KMASK:  a = opaque
KPROP:  a = no_tele_into
KMONS:  a = generate_awake unseen_horror
KITEM:  a = | / *
MAP
.....
.mmm.
.mam.
.mmm.
.....
ENDMAP

# Unseen surprise! by due (and dpeg).
NAME:   due_unseen_surprise
DEPTH:  D, Depths, Elf, Crypt
TAGS:   serial_glass_rare allow_dup no_wall_fixup luniq transparent
KPROP:  ab = no_tele_into
KMASK:  ab%* = opaque
: if you.absdepth()<11 or crawl.random2(27)>you.absdepth() then
SUBST:  a = %
SUBST:  b = %**
: else
KFEAT:  a = .
KFEAT:  b = .
# Two versions for loot.
: if crawl.coinflip() == 0 then
KITEM: a = * / %
KITEM: b = *
: else
KITEM: a = % / | w:1
KITEM: b = |
: end
# Expected value of unseen horrors depends on depth:
: local wt = (you.absdepth()-10) * (you.absdepth()-10)
: kmons("a = generate_awake unseen horror w:" .. wt .. " / nothing w:40")
KMONS: b = generate_awake unseen horror
: end
MAP
........@
.........
..mmmmm..
..maaam..
..mabam..
..maaam..
..mmmmm..
.........
.........
ENDMAP

NAME:  minmay_statues_item
TAGS:  extra transparent
DEPTH: D, Depths
KPROP: % = no_tele_into
KMASK: % = opaque
MAP
.....
.GcG.
.c%c.
.GcG.
.....
ENDMAP

NAME:  corexii_item_surrounded_by_moat
DEPTH: D:1-7
TAGS:  no_pool_fixup no_monster_gen no_item_gen allow_dup extra transparent
KPROP: % = no_tele_into
KMASK: % = opaque
MAP
.....
.www.
.w%w.
.www.
.....
ENDMAP

NAME:   water_maze_lemuel
TAGS:   no_pool_fixup uniq_water_maze_lemuel
WEIGHT: 5
ITEM:   scroll of teleportation ident:type q:3
DEPTH:  D:5-, Depths
MAP
   wwwwwwwww
  wwcccccccww
 wwccwwwwwccww
wwccwwcccwwccww
wccwwccwccwwccw
wcwwccwwwccwwcw
wcwcc*wcwwccwcw
wcwc*d*ccwwcwcw
wcwcc*ccwwccwcw
wcwwcccwwccwwcw
wccwwccwccwwccw
wwccwwcwcwwccww
 wwccwwwcwccww
  wwcccccwcww
   wwwwwwwww
ENDMAP

NAME:   water_boxes_lemuel
TAGS:   no_pool_fixup uniq_water_maze_lemuel
WEIGHT: 5
DEPTH:  D:5-, Depths, Swamp
KMONS:  * = fungus
KFEAT:  * = *
NSUBST: a = 1:+ / *:x
NSUBST: b = 1:+ / *:x
NSUBST: c = 1:+ / *:x
NSUBST: d = 1:+ / *:x
KPROP:  *+ = no_tele_into
MAP
  wwwwwwww
 wwwwwwwwww
wwxaxwwxbxww
wwa*awwb*bww
wwxaxwwxbxww
wwwwwwwwwwww
wwwwwwwwwwww
wwxdxwwxcxww
wwd*dwwc*cww
wwxdxwwxcxww
 wwwwwwwwww
  wwwwwwww
ENDMAP

# Transporter accident (mumra)
NAME:   mumra_transporter_accident
TAGS:   extra transparent
WEIGHT: 1
DEPTH:  D:5-, Depths, Lair, Elf, !Elf:$, Orc
SUBST:  X = m.
 : dgn.delayed_decay(_G,'A', 'human skeleton')
# Prevent random teleportation getting you stuck
KMASK:  AB = opaque
KPROP:  AB = no_tele_into
KFEAT:  A = floor
KFEAT:  B = floor
MAP
     ....
    .XXXX.
   .XmmmmX.
  .XmmmmmmX.
  .XmmBAmmX.
  .XmmmmmmX.
   .XmmmmX.
    .XXXX.
     ....
ENDMAP

####################################################################
#
# <<3>> Supply closet vaults
#       (vaults with items and no risk).
#
####################################################################

NAME:   supply_closet_lemuel
DEPTH:  D:1-9
TAGS:   no_monster_gen extra transparent
ITEM:   stone w:15 / boomerang / spear / any potion w:10
MAP
x+xx
xddx
xddx
xxxx
ENDMAP

NAME:    minmay_variable_closet
TAGS:    extra transparent
DEPTH:   D:9-, Depths
ITEM:    any weapon, any missile, any armour, any scroll
ITEM:    any jewellery, any potion, any book
SUBST:   $ : $ZYXW
SUBST:   $ : $%defghij
SUBST:   W = $%defghij
SUBST:   Z = def
SUBST:   Y = gi
SUBST:   X = hj
MAP
x+xx
x$$x
x$$x
xxxx
ENDMAP

NAME:   library_closet
DEPTH:  D:9-, Depths, Elf, Crypt, Snake, Orc
TAGS:   extra transparent
WEIGHT: 5
ITEM:   any book w:20 / any scroll / nothing
MAP
x+xx
xddx
xddx
xxxx
ENDMAP

NAME:   eino_small_chamber_without_monster
TAGS:   allow_dup extra ruin_lair ruin_abyss transparent
DEPTH:  D:4-, Depths, Lair, Abyss
MAP
 xxxxx
xx...xx
x..*..x
x.....x
xx...xx
 x...x
ENDMAP

NAME:   eino_tiny_chamber
TAGS:   allow_dup extra transparent
DEPTH:  D:2-, Depths, Elf, Crypt
MAP
xxxxx
x...x
x.*.+
x...x
xxxxx
ENDMAP

NAME: nrook_loot_triangle
TAGS: extra
DEPTH: D, Depths, Elf, Snake, Dis
MAP
    v
   vvv
  vv.vv
 vv.*.vv
vvvv@vvvv
ENDMAP

NAME:  minmay_gold_behind_fungi
TAGS:  extra no_monster_gen transparent
DEPTH: D, Depths
MONS:  fungus, toadstool
NSUBST: 1 = 2=2 / 4=12 / 1
MAP
11111
1$$$1
1$$$1
1$$$1
11111
ENDMAP

NAME:   corexii_mini_fake_secret_closet
DEPTH:  D:4-, Depths
WEIGHT: 1
TAGS:   no_monster_gen no_item_gen allow_dup extra transparent
NSUBST: + = 1:+ / *:x, = = 1:+ / *:x
SUBST:  d = %%%., e = **%.
MAP
xxxxxxx
+dd=eex
xdd=eem@
xxxxxxx
ENDMAP

NAME:   evilmike_butchery
TAGS:   no_item_gen transparent
DEPTH:  D:9-, Depths
SUBST:  . = ..", X = xxB
KPROP:  "B = bloody
SUBST:  " = ., B = x
NSUBST: . = 5:d / 10=d. / 2:e / 1:e. / *=.f
: dgn.delayed_decay(_G, 'e', 'minotaur corpse')
ITEM:   hand axe
SUBST:  ' = .
MAP
xxxxxxxxx
xXXXXXXXx
xX.....Xx
xX.....Xx
+'.....Xx
xX.....Xx
xX.....Xx
xXXXXXXXx
xxxxxxxxx
ENDMAP

NAME:   dk_vineyard_1
DEPTH:  D:2-12
WEIGHT: 4
TAGS:   no_item_gen no_monster_gen uniq_vineyard extra transparent
ITEM:   any potion / nothing
NSUBST: . = 6:d
KFEAT:  w = shallow_water
FTILE:  .d = floor_moss / floor_grass / floor_dirt
COLOUR: .d = green
MAP
xxxxxxxxx
xwwwwwwwx
xw.....wx
xw.....wx
xw.....w+
xw.....wx
xw.....wx
xw.....wx
xwwwwwwwx
xxxxxxxxx
ENDMAP

NAME:   dk_vineyard_2
DEPTH:  D:2-12
WEIGHT: 4
TAGS:   no_item_gen no_monster_gen uniq_vineyard extra transparent
ITEM:   any potion / nothing
NSUBST: . = 4:d
KFEAT:  w = shallow_water
FTILE:  .d = floor_moss / floor_grass
COLOUR: .d = green
MAP
xxxxxxxx
x......x
x.wwww.+
x......x
xxxxxxxx
ENDMAP

NAME:   dk_vineyard_3
DEPTH:  D:2-12
WEIGHT: 4
TAGS:   no_item_gen no_monster_gen uniq_vineyard extra transparent
ITEM:   any potion / nothing
NSUBST: . = 4:d
NSUBST: : = 5:. / *:'
KFEAT:  w = shallow_water
FTILE:  .d = floor_moss / floor_grass
COLOUR: .d = green
FTILE:  ' = floor_normal
MAP
::..::
:..ww.
:.ww.:
.ww..:
:.ww..
.ww...
:...::
ENDMAP

# Wand duel gone wrong.
NAME:   nicolae_wand_duel
DEPTH:  D:6-
WEIGHT: 1
KITEM:  d = any beam wand / any blast wand / wand of flame
TAGS:   no_hmirror no_vmirror no_monster_gen no_item_gen extra transparent
SUBST:  a = a A:4, b = b B:4
KPROP:  ABd = bloody
SUBST:  A = a, B = b
NSUBST: a = 1:c / *:. , b = 1:c / *:.
: dgn.delayed_decay(_G, 'c', 'human corpse')
MAP
  aaa.....bbb
 aaaaa...bbbbb
aaaaaaa.bbbbbbb
aaadaaa.bbbdbbb
aaaaaaa.bbbbbbb
 aaaaa...bbbbb
  aaa.....bbb
ENDMAP

NAME:  mrwooster_statue_mirror
TAGS:  no_item_gen no_monster_gen extra luniq decor transparent
DEPTH: D:2-12
NSUBST: a : 3:% / *:.
MAP
...........
..x..G..x..
..xxaaaxx..
..xxxxxxx..
..xxaaaxx..
..x..G..x..
...........
ENDMAP

NAME:    hellmonk_bongcloud_opening
TAGS:    no_item_gen no_monster_gen no_trap_gen no_hmirror no_vmirror no_rotate
TAGS:    decor extra transparent
DEPTH:   D:5-, Depths, Orc, Elf
ITEM:    piece from Xom's chessboard
KFEAT:   H = G
COLOUR:  d' = white
COLOUR:  - = brown
FTILE:   Gd' = floor_pebble_white
FTILE:   H- = floor_pebble_brown
MAP
..........
.GHGHGHGH.
.HGHG-GHG.
.'-'-'-'-.
.-'-'H'-'.
.'-'-G-'-.
.-'-'-'-'.
.GHGHdHGH.
.HGHG-GHG.
..........
ENDMAP

NAME: nicolae_benzene_ring
DEPTH: D:6-, Depths
NSUBST: d = d / .
ITEM: any ring
TAGS: transparent extra decor
MAP
 xxxxxxxxxx...xxxxxxxxxx
 xxxxxxxx...x...xxxxxxxx
 xxxxxx...xxxxx...xxxxxx
 xxxx.d.x...xxxxx...xxxx
 xx...xxxxx...xxxxx...xx
 ...x.xxxxxxx...xxxxx...
x.xxx.xxxxxxxxxd..xxxxx.x
x.xxx.xxxxxxxxxxx...xxx.x
x.xxx.xxxxxxxxxxxxx...x.x
x.xxx.xxxxxxxxxxxxxxx...x
x.xxx.xxxxxxxxxxxxxxxxx.x
x.xxxdxxxxxxxxxxxxxxxxxdx
x.xxx.xxxxxxxxxxxxxxxxx.x
x.xxx.xxxxxxxxxxxxxxx...x
x.xxx.xxxxxxxxxxxxx...x.x
x.xxx.xxxxxxxxxxx...xxx.x
x.xxx.xxxxxxxxxd..xxxxx.x
 ...x.xxxxxxx...xxxxx...
 xx...xxxxx...xxxxx...xx
 xxxx.d.x...xxxxx...xxxx
 xxxxxx...xxxxx...xxxxxx
 xxxxxxxx...x...xxxxxxxx
 xxxxxxxxxx...xxxxxxxxxx
ENDMAP

NAME: nicolae_straight_to_the_point
DEPTH: D:8-, !D:$
TAGS: no_item_gen transparent
KMASK: i> = opaque
KITEM: >i = any / any good_item / star_item w:1 / $ / $ good_item w:1
KFEAT: > = >
NSUBST: a = @ / .
CLEAR: _
MAP
@........           ........@
..c......           ......c..
.ccc...c.           .c...ccc.
..ccc.cc.           .cc.ccc..
...ccccc.           .ccccc...
....cccc.           .cccc....
...ccccc.           .ccccc...
..cccccc.           .cccccc..
.........           .........
         _
          _
           ..aaa..
           .cmmmc.
           .miiim.
           .mi>im.
           .miiim.
           .cmmmc.
           .......
                  _
                   _
.........           .........
..cccccc.           .cccccc..
...ccccc.           .ccccc...
....cccc.           .cccc....
...ccccc.           .ccccc...
..ccc.cc.           .cc.ccc..
.ccc...c.           .c...ccc.
..c......           ......c..
@........           ........@
ENDMAP

NAME: nicolae_zen_rock_garden
TAGS: no_monster_gen no_trap_gen no_item_gen extra decor transparent
DEPTH: D:4-12
SUBST: Q = TPW, T = tP, P = p'', Y = W', Z = tW, ' = ':13 r:1
FTILE: tp'r = floor_sand
KMONS: p = plant
KITEM: r = stone q:1 / large rock q:1 w:5
KITEM: s = pair of boots
KFEAT: ' = .
MAP
xxxxxxxxxxxxxxxxxxxxxx
xtttttttttttT''x.....x
xttTTTttttTT'''+.....x
xtTPPPTTTT''''Px.....x
xtTP''''''''PTTxxx+xxx
xtTP'''''''PTttxx...xx
xtTP'''PP'''Tttxxx+xxx
xttTPPPTTP'''QZx....sx
xtttTTTttTP''WWx.....+
xttttttttttZWWWx.....x
xxxxxxxxxxxxxxxxxxxxxx
ENDMAP

NAME:   dk_noncrumbling_2
TAGS:   extra decor transparent
DEPTH:  D, Depths, Elf
MAP
       xx+xx
       xx.xx
       xG.Gx
       xx.xx
       xx.xx
       xG.Gx
       xx.xx
       xx.xx
       xG.Gx
xxxxxxxxx.xxxxxxxxxxx
xxGxxxGxx.xxGxxGxxGxx
+........*..........+
xxGxxxGxx.xxGxxGxxGxx
xxxxxxxxx.xxxxxxxxxxx
       xG.Gx
       xx.xx
       xx.xx
       xG.Gx
       xx.xx
       xx.xx
       xG.Gx
       xx.xx
       xx+xx
ENDMAP

NAME:   dk_noncrumbling_3
TAGS:   extra decor transparent
DEPTH:  D, Depths, Elf
MAP
    xx+xx
   xx...xx
  xx.....xx
 xx.G...G.xx
xx.x.....x.xx
x...G...G...x
+.....*.....+
x...G...G...x
xx.x.....x.xx
 xx.G...G.xx
  xx.....xx
   xx...xx
    xx+xx
ENDMAP

NAME:   dk_noncrumbling_4
TAGS:   extra decor transparent
DEPTH:  D, Depths, Elf
MAP
    xx+xx
   xxG.Gxx
  xx.....xx
 xxG.....Gxx
xx.........xx
xG.........Gx
+.....*.....+
xG.........Gx
xx.........xx
 xxG.....Gxx
  xx.....xx
   xxG.Gxx
    xx+xx
ENDMAP

NAME:  kennysheep_small_spiral
TAGS:  extra decor transparent
DEPTH: D, Depths, !D:$, !Depths:$
: ks_random_setup(_G)
MAP
ccccccccccFcc
cwwwwwwwwwHwc
+..........wc
cwxxxxxxxx.wc
cw.......x.wc
cw.xxxxx.x.wc
cw.x..*x.x.wc
cw.x.xtx.x.wc
cw.x.xxx.x.wc
cw.x.....x.wc
cw.xxxxxxx.wc
cw.........ED
cwHwwwwwwwwwc
ccFcccccccccc
ENDMAP

NAME:   dreamdust_deal_with_the_devil
TAGS:   extra transparent no_item_gen
DEPTH:  D:8-, Lair, Orc, Elf
WEIGHT: 5
SUBST:  ? : V Y t
TILE:   G = dngn_statue_imp
: set_feature_name("granite_statue", "a statue of an imp")
TILE:   t = dngn_tree_dead
: set_feature_name("tree", "a dead tree")
FTILE:  .Gd = floor_demonic_red
# Alluring items with drawbacks that might kill you
ITEM:   scarf ego:harm w:30 / plate armour good_item ego:ponderousness / \
        crystal plate armour good_item ego:ponderousness / leech / \
        obsidian axe / robe of folly / maxwell's patent armour
MAP
?.?
.G.
.d.
 .
ENDMAP

NAME:    dreamdust_wishing_well
TAGS:    extra decor transparent no_pool_fixup
DEPTH:   D, Depths, Elf
SUBST:   $ = $.
KITEM:   U = nothing / gold / scroll of acquirement w:1
KFEAT:   U = fountain_sparkling
MAP
.....
.$$$.
.$U$.
.$$$.
.....
ENDMAP

##########################################################################
#
# <<4>> Fog generator vaults.
#       Most of these are very dangerous. But no monsters.
#
# Many of these vaults rely on status to halt autoexplore. If a dangerous
# fog has been spotted by the player, autoexclusions will be placed. Note
# that you may use some of these vaults to kill monsters, but there's some
# risk involved and you won't get experience.
#
##########################################################################

NAME:   lemuel_flamethrower_3
DEPTH:  D:12-, Depths, Elf, Geh, Abyss
TAGS:   allow_dup ruin_abyss
MARKER: * = lua:fog_machine { cloud_type="flame", \
            pow_min = 20, pow_max = 40, delay = 150, \
            size = 2, walk_dist = 0, spread_rate= 75 }
COLOUR: * = red
SUBST:  * = .
:  if you.in_branch("Geh") then
TAGS:   transparent extra
:  end
MAP
.....
cc.cc
cc.cc
cc.cc
 c*c
 ccc
  c
ENDMAP

NAME:   lemuel_flamethrower_2
DEPTH:  D:5-, Depths, Elf, Geh, Abyss
TAGS:   ruin_abyss
MARKER: * = lua:fog_machine { cloud_type="flame", \
            pow_min = 20, pow_max = 40, delay_min = 100, delay_max=200, \
            size = 2, walk_dist = 0, spread_rate= 75 }
COLOUR: n = red
SUBST:  * = .
:  if you.in_branch("Geh") then
TAGS:   transparent extra
:  end
MAP
...........
.xxxx.xxxx.
.xxxx.xxxx.
.xxxx*xxxx.
.xxxnnnxxx.
...*nGn*...
.xxxnnnxxx.
.xxxx*xxxx.
.xxxx.xxxx.
.xxxx.xxxx.
...........
ENDMAP

NAME:   lemuel_flamethrower_1
DEPTH:  D:5-, Depths, Elf, Geh
TAGS:   layout_rooms layout_city
MARKER: * = lua:fog_machine { cloud_type="flame", \
            pow_min = 20, pow_max = 40, delay = 150, \
            size = 2, walk_dist = 0, spread_rate= 75 }
COLOUR: * = red
SUBST:  * = .
:  if you.in_branch("Geh") then
TAGS:   transparent extra
:  end
MAP
xxxxxxxxxxxxx
xxxxxxxxxxxxx
xxxxxxxxxxxxx
xxxxxxxxxxxxx
xxxxxxGxxxxxx
.............
@...........@
.............
xxxxxx.xxxxxx
xxxxxx.xxxxxx
xxxxxx.xxxxxx
xxxxxx*xxxxxx
xxxxxxxxxxxxx
xxxxxxxxxxxxx
xxxxxxxxxxxxx
xxxxxxxxxxxxx
ENDMAP

# Little wisps of steam around the lava, and then occasionally a big
# eruption. No warning needed here - the steam does very little damage.
NAME:   lemuel_old_faithful
DEPTH:  D:11-, Depths, Lair, Geh
TAGS:   uniq_geyser no_monster_gen transparent
MONS:   nothing,nothing
MARKER: 1 = lua:fog_machine { cloud_type="steam", \
            pow_min = 2, pow_max = 5, delay = 25, \
            size = 2, walk_dist = 3, spread_rate= 10 }
MARKER: 2 = lua:fog_machine { cloud_type="steam", \
            pow_min = 10, pow_max = 20, delay = 750, \
            size = 10, walk_dist = 1, spread_rate= 75 }
SUBST:  1 = l, 2 = l
SUBST:  l = l w:20
SUBST:  ? : w. , ! : w. , & : w.
:  if you.in_branch("Geh") then
TAGS:   extra
:  end
MAP
.......?.......
......&?.......
.......??......
..&&&&???......
&&&&&wwwww.....
&&&wwwwwwwww&&.
.wwwwwlwwwwwww&
..&wwl1lwwwww&&
...wwwl2lwww&&.
....wwwlww&&...
..!!wwwww......
..!!!www.......
.!!!!w!.....!..
..!!!w.....!!!.
...!!.......!!.
ENDMAP

NAME:   lemuel_another_geyser
DEPTH:  D:11-, Depths, Lair
TAGS:   uniq_geyser no_monster_gen layout_rooms transparent
MONS:   nothing,nothing
MARKER: 1 = lua:fog_machine { cloud_type="steam", \
            pow_min = 2, pow_max = 5, delay = 25, \
            size = 3, walk_dist = 3, spread_rate= 20 }
MARKER: 2 = lua:fog_machine { cloud_type="steam", \
            pow_min = 15, pow_max = 30, delay = 750, \
            size = 12, walk_dist = 1, spread_rate= 99 }
SUBST:  1 = l, 2 = l
SUBST:  l = lw
SUBST:  ? : wlx
MAP
  .......
....www....
...wwwww...
xxxxxwxxxxx
xxxxxwwxxxx
xxxxxxxwxxx
xxxxxxxwxxx
xx??xxwxxxx
xx??lw1wxxx
xxxxxlwwwxx
xxxxxl2xxxx
xxxxxxxxxxx
ENDMAP

NAME:  lemuel_nasty_fountain
DEPTH: D:11-, Depths, Crypt, Tar
TAGS:  allow_dup
MARKER: Y = lua:fog_machine { cloud_type = "foul pestilence", \
             pow_min = 8, pow_max = 12, delay_min = 20, delay_max = 30, \
             size = 2, walk_dist = 1, spread_rate= 33 }
:  if you.in_branch("Tar") then
TAGS:   extra
:  end
MAP
Y
ENDMAP

NAME:   lemuel_flame_loot_1
TAGS:   no_tele_into
DEPTH:  D, Depths, Elf, Zot
ITEM:   nothing
SUBST:  * = *.
SUBST:  * : *$
NSUBST: @ = 2:@ / *:@.
MARKER: d = lua:fog_machine { cloud_type = "flame", \
             pow_min = 10, pow_max = 10, delay = 10, \
             size = 2, walk_dist = 0, spread_rate= 0 }
SUBST:  ' = .
:  if you.in_branch("Zot") then
TAGS:   extra
:  end
MAP
ccccc.@.ccccc
ccccc'''ccccc
ccccc'd'ccccc
ccccc'''ccccc
ccccc...ccccc
.'''.***.'''.
@'d'.***.'d'@
.'''.***.'''.
ccccc...ccccc
ccccc'''ccccc
ccccc'd'ccccc
ccccc'''ccccc
ccccc.@.ccccc
ENDMAP

NAME:    lemuel_freeze_loot_1
DEPTH:   D:12-, Depths, Crypt
SUBST:   * : **$
SUBST:   * = **|
NSUBST:  N = 1:+ / *:n
MONS:    nothing, nothing, nothing, nothing
SHUFFLE: 1234
MARKER:  1 = lua:fog_machine { cloud_type = "freezing vapour", \
             pow_min = 1, pow_max = 10, delay = 85, \
             size = 2, walk_dist = 2, spread_rate= 20 }
MARKER:  2 = lua:fog_machine { cloud_type = "freezing vapour", \
             pow_min = 1, pow_max = 10, delay = 95, \
             size = 2, walk_dist = 2, spread_rate= 20 }
MARKER:  3 = lua:fog_machine { cloud_type = "freezing vapour", \
             pow_min = 1, pow_max = 10, delay = 105, \
             size = 2, walk_dist = 2, spread_rate= 20 }
MARKER:  4 = lua:fog_machine { cloud_type = "freezing vapour", \
             pow_min = 1, pow_max = 10, delay = 115, \
             size = 2, walk_dist = 2, spread_rate= 20 }
SUBST:   1=w, 2=w, 3=w, 4=w
MAP
   .wwwww.
 .wwwwwwwww.
 wwwww1wwwww
.wwcnnNnncww.
wwwn..F..nwww
ww2N.***.nwww
wwwn.***.N4ww
wwwn..F..nwww
.wwcnnNnncww.
 wwwww3wwwww
 .wwwwwwwww.
   .wwwww.
ENDMAP

# No safe path in this one -- just got to take your chances!
NAME:   lemuel_flames_and_gold
DEPTH:  Depths
WEIGHT: 2
TAGS:   no_item_gen transparent
ITEM:   nothing, nothing, nothing
NSUBST: . = 4:d / 4:e / 4:f / *:.
MARKER: d = lua:fog_machine { cloud_type = "flame", \
             pow_min = 2, pow_max = 4, delay = 29, start_clouds = 1, \
             size = 2, walk_dist = 2, spread_rate= 0 }
MARKER: e = lua:fog_machine { cloud_type = "flame", \
             pow_min = 2, pow_max = 4, delay = 31, start_clouds = 1, \
             size = 2, walk_dist = 2, spread_rate= 0 }
MARKER: f = lua:fog_machine { cloud_type = "flame", \
             pow_min = 2, pow_max = 4, delay = 37, start_clouds = 1, \
             size = 2, walk_dist = 2, spread_rate= 0 }
MAP
.............
.............
.............
.............
......$......
.....$$$.....
....$$G$$....
.....$$$.....
......$......
.............
.............
.............
.............
ENDMAP

# No item generation for the sake of autoexplore.
NAME:   lemuel_flamethrower_hall
DEPTH:  D:9-, Depths, Elf, Geh, Abyss
TAGS:   layout_rooms layout_city no_item_gen ruin_abyss
MARKER: * = lua:fog_machine { cloud_type="flame", \
            pow_min = 25, pow_max = 50, delay = 150, \
            size = 3, walk_dist = 0, spread_rate= 40 }
COLOUR: * = red
SUBST:  * = .
SUBST:  $ : $$*|.c
:  if you.in_branch("Geh") then
TAGS:   extra
:  end
MAP
ccccccccccccccccccccccc
ccxxx*xxxxx*xxxxx*xxxxc
Gcxxx.xxxxx.xxxxx.xxxxc
ccccc.ccccc.ccccc.ccccc
c.................+$$$c
+.................+$$$c
c.................+$$$c
cc.ccccc.ccccc.cccccccc
Gc.xxxxx.xxxxx.xxxxxxxc
cc*xxxxx*xxxxx*xxxxxxxc
ccccccccccccccccccccccc
ENDMAP

# A poor man's Radiant Cavern (1KB)
NAME:  kilobyte_mutagenic_chamber
DEPTH: Depths, Elf, Abyss
TAGS:  ruin_abyss
MARKER:     U = lua:fog_machine { cloud_type = "mutagenic fog", \
                pow_min = 10, pow_max = 30, delay = 5, \
                size = 4, walk_dist = 0, spread_rate= 0 }
MAP
ccccccccc
cvvvvvvvc
cv.|||.vc
cv.nnn.vc
cv.U.U.vc
cvn...nvc
cv.....vc
cv.nnn.vc
cv.....vc
cvvv+vvvc
ENDMAP

NAME: nrook_campfire
TAGS: transparent extra decor
DEPTH: D, Depths
KMASK: P = opaque
MARKER: P = lua:fog_machine { cloud_type = "flame", \
             pow_min = 10, pow_max = 10, delay = 5, \
             size = 1, walk_dist = 0, start_clouds = 1 }
MAP
........
..ttttt.
.ttmmmt..
.ttmPmtt.
.ttmmmtt.
.tttttt..
.......
ENDMAP

#######################################################################
#
# <<5>> Classical minivaults
#       All of these are 12x12, almost all are ancient.
#       This section is separate for nostalgic reasons.
#
#######################################################################

NAME:  minivault_1
TAGS:  transparent allow_dup extra ruin_abyss
DEPTH: D:4-, Depths, Abyss
MAP
............
..xxxx+xxx..
.xG..x...Gx.
.x....x...x.
.x...x....x.
.xx.x*x.x.+.
.+.x.x*x.xx.
.x....x...x.
.x...x....x.
.xG...x..Gx.
..xxx+xxxx..
............
ENDMAP

NAME:  minivault_4
TAGS:  transparent allow_dup extra ruin_abyss decor
DEPTH: D, Elf, Crypt, Abyss
MAP
............
....xwxx....
..xxxwwxwx..
..xwwwwwwx..
.xwwxwwxwxx.
.xwwwwwwwwx.
.xwwxwwwxww.
.xxwwwwwwxx.
..wwwwxwwx..
..xxxwwxxw..
....xxww....
............
ENDMAP

NAME:  minivault_5
TAGS:  transparent allow_dup extra ruin_abyss
DEPTH: D, Elf, Crypt, Abyss
MAP
............
.x.xxxxxxxx.
.x.x......x.
.x.x.xxxx.x.
.x.x.x**x.x.
.x.x.x**x.x.
.x.x.xx.x.x.
.x.x....x.x.
.x.xxxxxx.x.
.x........x.
.xxxxxxxxxx.
............
ENDMAP

# Modified for DCSS 0.8, as 16 good items on D:1 is too good. -dpeg
NAME:  minivault_10
DEPTH: D:6-, Depths, !Depths:$
SUBST: * = %:30 * |:1
TAGS:  extra transparent
MAP
xxxx  xxxx
x**x  x**x
x**+..+**x
xx+x..x+xx
  ......
  ......
xx+x..x+xx
x**+..+**x
x**x  x**x
xxxx  xxxx
ENDMAP

# Multicoloured onion
NAME:    minivault_11
DEPTH:   D, Depths, Elf, Crypt, Lair, Abyss
TAGS:    transparent extra ruin_abyss ruin_lair decor
SHUFFLE: bcv
MAP
............
.+xxxxxxxx+.
.x........x.
.x.+cccc+.x.
.x.c....c.x.
.x.c.bb.c.x.
.x.c.bb.c.x.
.x.c....c.x.
.x.+cccc+.x.
.x........x.
.+xxxxxxxx+.
............
ENDMAP

# Water cross
NAME: minivault_14
TAGS: transparent allow_dup extra decor
MAP
............
.wwwww.wwww.
.wwwww.wwww.
.wwwww.wwww.
.wwwww.wwww.
.......wwww.
.wwww.......
.wwww.wwwww.
.wwww.wwwww.
.wwww.wwwww.
.wwww.wwwww.
............
ENDMAP

NAME:  minivault_19
TAGS:  transparent allow_dup extra ruin_lair ruin_abyss decor
DEPTH: D, Elf, Crypt, Lair, Abyss
MAP
............
.xx......xx.
.xxx....xxx.
..xxx..xxx..
...xxxxxx...
....xxxx....
....xxxx....
...xxxxxx...
..xxx..xxx..
.xxx....xxx.
.xx......xx.
............
ENDMAP

NAME:  minivault_21
TAGS:  transparent extra
DEPTH: D:8-, !D:$, Depths:2-, !Depths:$
KMASK: |'<>* = opaque
MAP
............
..xxxxxxxx..
.x........x.
.x.xxmxxx.x.
.x.x|''<x.x.
.x.x'**'m.x.
.x.m'**'x.x.
.x.x>''|x.x.
.x.xxxmxx.x.
.x........x.
..xxxxxxxx..
............
ENDMAP

NAME:  minivault_22
TAGS:  transparent allow_dup extra ruin_abyss
DEPTH: D:6-, Depths, !Depths:$, Abyss
SUBST: $ : $ *:5
SUBST: ~ : . +:2
MAP
............
.....xx.....
...xxxxxx...
..x~x..x~x..
..xx.xx.xx..
.xx.x$$x.xx.
.xx.x$$x.xx.
..xx.xx.xx..
..x~x..x~x..
...xxxxxx...
.....xx.....
............
ENDMAP

NAME:  minivault_23
TAGS:  transparent allow_dup extra ruin_lair ruin_abyss decor
DEPTH: D, Elf, Crypt, Lair, Abyss
MAP
x.x.x.x.x.x.
.x.x.x.x.x.x
x.x.x.x.x.x.
.x.x.x.x.x.x
x.x.x.x.x.x.
.x.x.x.x.x.x
x.x.x.x.x.x.
.x.x.x.x.x.x
x.x.x.x.x.x.
.x.x.x.x.x.x
x.x.x.x.x.x.
.x.x.x.x.x.x
ENDMAP

NAME:  minivault_24
TAGS:  transparent allow_dup extra ruin_lair ruin_abyss decor
DEPTH: D, Elf, Crypt, Lair, Abyss
MAP
............
....xxxx....
....xxxx....
....xxxx....
.xxxx.x.xxx.
.xxx.x.xxxx.
.xxxx.x.xxx.
.xxx.x.xxxx.
....xxxx....
....xxxx....
....xxxx....
............
ENDMAP

NAME:    minivault_25
TAGS:    transparent allow_dup extra ruin_lair ruin_abyss decor
DEPTH:   D, Elf, Crypt, Lair, Abyss
SHUFFLE: XY
SUBST:   X=x, Y=+
MAP
............
.xxXxxxxxxx.
.x........x.
.x........Y.
.x........x.
.x........x.
.x........x.
.x........x.
.Y........x.
.x........x.
.xxxxxxxXxx.
............
ENDMAP

NAME: minivault_26
TAGS: transparent allow_dup extra ruin_lair ruin_abyss decor
DEPTH: D, Elf, Crypt, Lair, Abyss
MAP
c..........c
.c...cc...c.
..c..cc..c..
...c....c...
....c..c....
.cc..cc..cc.
.cc..cc..cc.
....c..c....
...c....c...
..c..cc..c..
.c...cc...c.
c..........c
ENDMAP

NAME: minivault_27
TAGS: transparent allow_dup extra ruin_lair ruin_abyss decor
DEPTH: D, Elf, Crypt, Lair, Abyss
MAP
............
.x.xxxxxxxx.
.x........x.
.xxxxxxxx.x.
.x........x.
.x.xxxxxxxx.
.x........x.
.xxxxxxxx.x.
.x........x.
.x.xxxxxxxx.
............
ENDMAP<|MERGE_RESOLUTION|>--- conflicted
+++ resolved
@@ -3283,7 +3283,6 @@
 mmmm@mmmm
 ENDMAP
 
-<<<<<<< HEAD
 NAME:    nicolae_houndstooth_variations
 TAGS:    transparent
 DEPTH:   D, Depths
@@ -3333,7 +3332,8 @@
  ....x.x....
  @..x.x.x..@
     xxxxx
-=======
+ENDMAP
+
 NAME:    nicolae_the_louvre
 TAGS:    transparent decor
 DEPTH:   D, Depths, Pan
@@ -3405,7 +3405,6 @@
 ...
 DED
 .F.
->>>>>>> c2f4f3cf
 ENDMAP
 
 #####################################################################
