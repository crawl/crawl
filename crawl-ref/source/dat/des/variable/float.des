--- conflicted
+++ resolved
@@ -1072,149 +1072,6 @@
                   .@@.
 ENDMAP
 
-<<<<<<< HEAD
-##############################################################################
-# A series of large floats that use the ruin tag and don't place monsters
-#
-
-NAME:   hellmonk_ruined_rings
-TAGS:   transparent ruin
-DEPTH:  D:6-, Lair, Depths
-WEIGHT: 5
-ORIENT: float
-:if crawl.one_chance_in(4) and you.in_branch("D") then
-TILE:   x = wall_brick_brown_vines
-:elseif crawl.one_chance_in(4) then
-SUBST:  x : c
-TILE:   c = wall_sandstone
-:end
-:if you.in_branch("Lair") then
-SUBST:  ' = WW...
-:end
-MAP
-           .......
-        ...xxx.xxx...
-       .xxxxxx.xxxxxx.
-      .xxx.........xxx.
-     .xx.............xx.
-    .xx.....xxxxx.....xx.
-   .xx....xxxxxxxxx....xx.
-  .xx....xxx'''''xxx....xx.
- .xx....xx''.....''xx....xx.
- .xx...xx'..xx.xx..'xx...xx.
- .xx..xx'..xxx.xxx..'xx..xx.
-.xx...xx'.xx'...'xx.'xx...xx.
-.xx..xx'.xx'.....'xx.'xx..xx.
-.xx..xx'.xx'.vvv.'xx.'xx..xx.
-.xx..xx'.xx'.vvv.'xx.'xx..xx.
-.xx..xx'.xx'.vvv.'xx.'xx..xx.
-.xx..xx'.xx'.....'xx.'xx..xx.
-.xx...xx..xx'...'xx..xx...xx.
- .xx..xx...xxxxxxx...xx..xx.
- .xx...xx...xxxxx...xx...xx.
- .xx....xx.........xx....xx.
-  .xx....xxx.....xxx....xx.
-   .xx....xxxx.xxxx....xx.
-    .xx.....xx.xx.....xx.
-     .xx.............xx.
-      .xx...........xx.
-       .xxxxxxxxxxxxx.
-          .xxxxxxx.
-           .......
-ENDMAP
-
-NAME:   hellmonk_destroyed_diamonds
-TAGS:   transparent ruin
-DEPTH:  D:6-, Lair, Depths
-WEIGHT: 5
-ORIENT: float
-SUBST:  x : ccx
-:if crawl.coinflip() then
-TILE:   c = stone_wall_shoals
-:else
-TILE:   c = wall_marble
-:end
-FTILE:  c. = floor_sand
-MAP
-   .       .       .       .
-  .x..   ..x..   ..x..   ..x.
- .xxx.. ..xxx.. ..xxx.. ..xxx.
-.xxxxx...xxxxx...xxxxx...xxxxx..
- .xxx..x..xxx..x..xxx..x..xxx..x.
-  .x..xxx..x..xxx..x..xxx..x..xxx.
-   ..xxxxx...xxxxx...xxxxx...xxxxx..
-     .xxx..x..xxx..x..xxx..x..xxx..x.
-      .x..xxx..x..xxx..x..xxx..x..xxx.
-       ..xxxxx...xxxxx...xxxxx...xxxxx..
-         .xxx..x..xxx..x..xxx..x..xxx..x.
-          .x..xxx..x..xxx..x..xxx..x..xxx.
-           ..xxxxx...xxxxx...xxxxx...xxxxx.
-             .xxx.. ..xxx.. ..xxx.. ..xxx.
-              .x..   ..x..   ..x..   ..x.
-               .       .       .       .
-ENDMAP
-
-NAME:   hellmonk_warped_wall
-TAGS:   transparent ruin
-DEPTH:  D:6-, Lair, Depths
-WEIGHT: 5
-ORIENT: float
-TILE:   c = wall_stone_smooth
-SUBST:  . : .......W
-MAP
-                                .........@
-........                      ..cccccccccc
-cccccccc....                ..ccccccc.....
-@....ccccccc..             .cccc.....
-     ....ccccc.............ccc..
-         ...cccccccccccccccc..
-            .....cccccc.....
-                 ......
-ENDMAP
-
-NAME:   hellmonk_crumbling_castle
-TAGS:   transparent ruin
-DEPTH:  D:6-, Depths
-WEIGHT: 5
-ORIENT: float
-TILE:   c = wall_stone_smooth
-TILE:   G = dngn_crumbled_column
-MAP
-                     ...
-                    .ccc.
-                   .ccccc.
-                  .ccc.ccc.
-                 .ccc...ccc.
-                 .cc..V..cc.
-                 .ccc...ccc.
-                  .ccc.ccc.
-                  .ccc+ccc.
-                  .ccG.Gcc.
-     .............ccc...ccc.............
-    .ccccccccccccccc.....ccccccccccccccc.
-    .ccccccccccccccG.....Gcccccccccccccc.
-    .ccG........Gc.........cG........Gcc.
-    .cc..........+.........+..........cc.
-    .cc..........c.........c..........cc.
-    .cccc+ccccccccc.......ccccccccc+cccc.
-    .cccc...cccc.GccG...GccG.cccc...cc..
-     ..cc....cc....cc...cc....cc....cc.
-      .cc....c......cc+cc......c....cc.
-      .cc....c......cc.cc......c....cc.
-     ..cc....+......cc.cc......+....cc..
-    .cccc....c.......c.c.......c....cccc.
-   .ccccc...ccc......+.+......ccc...ccccc.
-  .cc...c+cccccc.....c.c.....cccccc+c...cc.
- .cc......ccccccc...cc.cc...ccccccc......cc.
-.cc.......cccccccccGcc.ccGccccccccc.......cc.
-.cc.......cccccccccccc+cccccccccccc.......cc.
-.ccG......cc.....ccccc.ccccc.....cc......Gcc.
- .cc.....cc.     .ccc...ccc.     .cc.....cc.
- .cccG..cc.       ...   ...       .cc..Gccc.
-  .cccccc.                         .cccccc.
-   ..ccc.                           .ccc..
-     ...                             ...
-=======
 NAME:    nicolae_BIG_FREAKIN_CUBE
 TAGS:    transparent decor
 DEPTH:   D:4-, Depths
@@ -1427,7 +1284,149 @@
                    xx.......xx
                     x.......x
                     cxxx+xxxc
->>>>>>> 92def6ad
+ENDMAP
+
+##############################################################################
+# A series of large floats that use the ruin tag and don't place monsters
+#
+
+NAME:   hellmonk_ruined_rings
+TAGS:   transparent ruin
+DEPTH:  D:6-, Lair, Depths
+WEIGHT: 5
+ORIENT: float
+:if crawl.one_chance_in(4) and you.in_branch("D") then
+TILE:   x = wall_brick_brown_vines
+:elseif crawl.one_chance_in(4) then
+SUBST:  x : c
+TILE:   c = wall_sandstone
+:end
+:if you.in_branch("Lair") then
+SUBST:  ' = WW...
+:end
+MAP
+           .......
+        ...xxx.xxx...
+       .xxxxxx.xxxxxx.
+      .xxx.........xxx.
+     .xx.............xx.
+    .xx.....xxxxx.....xx.
+   .xx....xxxxxxxxx....xx.
+  .xx....xxx'''''xxx....xx.
+ .xx....xx''.....''xx....xx.
+ .xx...xx'..xx.xx..'xx...xx.
+ .xx..xx'..xxx.xxx..'xx..xx.
+.xx...xx'.xx'...'xx.'xx...xx.
+.xx..xx'.xx'.....'xx.'xx..xx.
+.xx..xx'.xx'.vvv.'xx.'xx..xx.
+.xx..xx'.xx'.vvv.'xx.'xx..xx.
+.xx..xx'.xx'.vvv.'xx.'xx..xx.
+.xx..xx'.xx'.....'xx.'xx..xx.
+.xx...xx..xx'...'xx..xx...xx.
+ .xx..xx...xxxxxxx...xx..xx.
+ .xx...xx...xxxxx...xx...xx.
+ .xx....xx.........xx....xx.
+  .xx....xxx.....xxx....xx.
+   .xx....xxxx.xxxx....xx.
+    .xx.....xx.xx.....xx.
+     .xx.............xx.
+      .xx...........xx.
+       .xxxxxxxxxxxxx.
+          .xxxxxxx.
+           .......
+ENDMAP
+
+NAME:   hellmonk_destroyed_diamonds
+TAGS:   transparent ruin
+DEPTH:  D:6-, Lair, Depths
+WEIGHT: 5
+ORIENT: float
+SUBST:  x : ccx
+:if crawl.coinflip() then
+TILE:   c = stone_wall_shoals
+:else
+TILE:   c = wall_marble
+:end
+FTILE:  c. = floor_sand
+MAP
+   .       .       .       .
+  .x..   ..x..   ..x..   ..x.
+ .xxx.. ..xxx.. ..xxx.. ..xxx.
+.xxxxx...xxxxx...xxxxx...xxxxx..
+ .xxx..x..xxx..x..xxx..x..xxx..x.
+  .x..xxx..x..xxx..x..xxx..x..xxx.
+   ..xxxxx...xxxxx...xxxxx...xxxxx..
+     .xxx..x..xxx..x..xxx..x..xxx..x.
+      .x..xxx..x..xxx..x..xxx..x..xxx.
+       ..xxxxx...xxxxx...xxxxx...xxxxx..
+         .xxx..x..xxx..x..xxx..x..xxx..x.
+          .x..xxx..x..xxx..x..xxx..x..xxx.
+           ..xxxxx...xxxxx...xxxxx...xxxxx.
+             .xxx.. ..xxx.. ..xxx.. ..xxx.
+              .x..   ..x..   ..x..   ..x.
+               .       .       .       .
+ENDMAP
+
+NAME:   hellmonk_warped_wall
+TAGS:   transparent ruin
+DEPTH:  D:6-, Lair, Depths
+WEIGHT: 5
+ORIENT: float
+TILE:   c = wall_stone_smooth
+SUBST:  . : .......W
+MAP
+                                .........@
+........                      ..cccccccccc
+cccccccc....                ..ccccccc.....
+@....ccccccc..             .cccc.....
+     ....ccccc.............ccc..
+         ...cccccccccccccccc..
+            .....cccccc.....
+                 ......
+ENDMAP
+
+NAME:   hellmonk_crumbling_castle
+TAGS:   transparent ruin
+DEPTH:  D:6-, Depths
+WEIGHT: 5
+ORIENT: float
+TILE:   c = wall_stone_smooth
+TILE:   G = dngn_crumbled_column
+MAP
+                     ...
+                    .ccc.
+                   .ccccc.
+                  .ccc.ccc.
+                 .ccc...ccc.
+                 .cc..V..cc.
+                 .ccc...ccc.
+                  .ccc.ccc.
+                  .ccc+ccc.
+                  .ccG.Gcc.
+     .............ccc...ccc.............
+    .ccccccccccccccc.....ccccccccccccccc.
+    .ccccccccccccccG.....Gcccccccccccccc.
+    .ccG........Gc.........cG........Gcc.
+    .cc..........+.........+..........cc.
+    .cc..........c.........c..........cc.
+    .cccc+ccccccccc.......ccccccccc+cccc.
+    .cccc...cccc.GccG...GccG.cccc...cc..
+     ..cc....cc....cc...cc....cc....cc.
+      .cc....c......cc+cc......c....cc.
+      .cc....c......cc.cc......c....cc.
+     ..cc....+......cc.cc......+....cc..
+    .cccc....c.......c.c.......c....cccc.
+   .ccccc...ccc......+.+......ccc...ccccc.
+  .cc...c+cccccc.....c.c.....cccccc+c...cc.
+ .cc......ccccccc...cc.cc...ccccccc......cc.
+.cc.......cccccccccGcc.ccGccccccccc.......cc.
+.cc.......cccccccccccc+cccccccccccc.......cc.
+.ccG......cc.....ccccc.ccccc.....cc......Gcc.
+ .cc.....cc.     .ccc...ccc.     .cc.....cc.
+ .cccG..cc.       ...   ...       .cc..Gccc.
+  .cccccc.                         .cccccc.
+   ..ccc.                           .ccc..
+     ...                             ...
 ENDMAP
 
 ###############################################################################
@@ -5475,7 +5474,6 @@
      ...@...
 ENDMAP
 
-<<<<<<< HEAD
 # everyone's favorite mechanic
 NAME:   hellmonk_paralyzer
 TAGS:   transparent no_monster_gen
@@ -5517,9 +5515,6 @@
       .@.
 ENDMAP
 
-
-=======
->>>>>>> 92def6ad
 ###############################################################################
 #
 # <<3>> Abstract or generic threat vaults.
