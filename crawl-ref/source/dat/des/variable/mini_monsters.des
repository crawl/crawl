##############################################################################
# mini_monsters.des: This is the place for minivaults with monsters.
#
# So all vaults in this file should have no ORIENT lines but they should
# contain MONS or KMONS lines.

# Additionally, maps that only place in one branch where that branch is not
# Dungeon or Depths should go in the corresponding branch DES file. Vaults with
# ORIENT lines are stored in float.des or large.des. Minivaults without
# monsters go to mini_features.des.
#
# Sections:
# <<1>> Invertebrae        (insects, spiders, worms)
# <<2>> Vertebrae          (mammals, reptiles, also serpents, dragons)
# <<3>> Humanoids          (including centaurs, spriggans)
# <<4>> Demons and undead
# <<5>> Fixed shooters     (statues, oklobs, fog generators)
# <<6>> Others             (slime denizens, insubstantial monsters)
# <<7>> Random             (using 8,9,0 or too many monsters to categorise)
# <<8>> Guardians          (thematic vaults centered around special items)
# <<9>> Manuals            (pre-lair vaults placing manuals with guardians)
# <<10>> Classics           (ancient minivaults and extensions)
#
# Often, a vault will fit in two categories. Choose the one you think fits
# best or else delegate to Random or Others. Be picky with Guardians, please.
###############################################################################

: crawl_require('dlua/vault.lua')

{{
-- Functionality for some Grunt vaults.
function grunt_ministairs_setup(e, hatches)
  if you.in_branch("Crypt") or you.in_branch("Zot") then
    e.shuffle("GT")
    if you.in_branch("Crypt") then
      e.subst("T = T V:20 Y:1")
      e.subst("x = c")
    end
  else
    e.shuffle("GTt")
    e.subst("T = T:20 V U:1")
    if you.in_branch("D") or you.in_branch("Depths") then
      init_hm_decor_walldepth(e, 'x')
    end
  end
  if hatches then
    e.shuffle("{[(<}])>")
  else
    e.shuffle("{[(}])")
  end
  e.subst("+ = +.")
  e.nsubst(". = 2 = 0:19 .:1 / *:.")
  e.kmons("0 = 0 band")
end

function random_stair(e, symbol)
  local valid;
  if you.depth() > 1 then
    valid = "([{"
  else
    valid = "" -- should always coincide with depth_fraction() < 1
  end
  if you.depth_fraction() < 1 then
    valid = valid .. ")]}"
  end
  if valid == "" then
    valid = "." -- shouldn't happen outside validation/caching
  end
  e.subst(symbol .. " = " .. valid)
end
}}

default-depth: D:9-, Depths, Elf

###############################################################################
#
# <<1>> Invertebrae
#       Insects, spiders, worms
#
###############################################################################

NAME:    eino_jars
TAGS:    patrolling uniq_beehive transparent
DEPTH:   D:7-14
KMONS:   1 = killer bee
KMONS:   2 = meliai
KITEM:   1 = %
KITEM:   2 = *
: if you.absdepth() < 12 then
NSUBST:  1 = 1:1 / * = 11.
: else
NSUBST:  1 = 1:2 / 2 = 21 / 1:. / * = 11.
: end
MAP
 xxxxx
 x111x
 x1x1x.@.
 x+++x.x.
...........
  .x.x+++x
  .@.x1x1x
     x111x
     xxxxx
ENDMAP

# Beehive which needs digging to access.
NAME:   hive_lemuel
TAGS:   no_trap_gen transparent
DEPTH:  D:9-, Spider
MONS:   killer bee, meliai, queen bee, hornet
KMASK:  1234*R = opaque
KMONS:  *R = worm
KITEM:  * = *
KITEM:  R = potion of ambrosia ident:type
SUBST:  ? : .w
SUBST:  * : *:20 R:3
# Since one has to dig the bees out, early meliai are fine.
: if not is_validating() then
:   if crawl.x_chance_in_y(15, 27) then
TAGS:   uniq_beehive
NSUBST: 1 = 1:3 / 1:1 / * = 1 x:2
:   else
TAGS:   uniq_hornetnest
SUBST:  1 : 4
:   end
: end
COLOUR: x = yellow
TILE:   x = wall_wax
MAP
  ????????
 ??????????
???xxxxxx???
??xmxxxxxx??
??xx1111xx??
??xx1**1xx??
??xx1**1xx??
??xx1111xx??
??xxxxxxmx??
???xxxxxx???
 ??????????
  ????????
ENDMAP

# Beehive minivault
NAME:   minivault_7
TAGS:   uniq_beehive patrolling transparent
DEPTH:  D:9-
MONS:   queen bee, meliai, killer bee
KITEM:  R = potion of ambrosia ident:type / nothing
COLOUR: x = yellow
TILE:   x = wall_wax
: if you.absdepth() < 12 then
SUBST:  2 = 3
: end
MAP
............
....xxxx....
..x3x3xxxx..
..xxRx3x2x..
.xx3xRx3xxx.
.x2xRx1xRx3.
.xx3xRxRx3x.
.xxx3x3x3xx.
..x3xRx3xx..
...xx2xx3x..
....xxxx....
............
ENDMAP

# Not Minivault 9 (by Mu.)
NAME:   not_door_vault_mu
TAGS:   extra allow_dup luniq vaults_empty
DEPTH:  D:13-, Elf, Vaults, !Vaults:$, Crypt, Depths, Zot, Dis, Geh, Tar, Coc
WEIGHT: 1
KMONS:  12 = butterfly
: door_vault_setup(_G)
MAP
..............
..............
..aaaaaaaaaa..
..a++++++++a..
..a++++++++a..
..a++1111++a..
..a++1221++a..
..a++1221++a..
..a++1111++a..
..a++++++++a..
..a++++++++a..
..aaaaaaaaaa..
..............
..............
ENDMAP

# I've revamped this vault to always place reasonably challenging monsters,
# with monster/loot types and number scaling with depth. -gammafunk
NAME:   worms_lemuel
TAGS:   no_monster_gen no_pool_fixup transparent
DEPTH:  D:7-, Lair, Spider, Swamp
KMONS:  1 = swamp worm
KMONS:  2 = tyrant leech
KMONS:  3 = demonic crawler
KMONS:  4 = torpor snail
KMONS:  5 = moth of wrath
KMONS:  P = plant
KITEM:  | = |
KITEM:  * = *
KFEAT:  12345P|* = W
: if you.in_branch("D") then
:     if you.depth() < 10 then
SUBST:  D = W
NSUBST: 1 = 1 / 2=1W / |* / |*WW / W
:     elseif you.depth() < 13 then
SUBST:  D = 1WW
NSUBST: 1 = 1 / 3=1W / 23WW / |* / 2=|*WW / W
:     else
SUBST:  D = 1W
NSUBST: 1 = 2=1 / 3=1W / 23 / 2=23WW / 45 / 2=|* / 2=|*WW / W
:     end
: elseif you.in_branch("Lair") then
:     if you.depth() < 4 then
SUBST:  D = 1WW
NSUBST: 1 = 1 / 3=1W / 23WW / |* / 2=|*WW / W
:     else
SUBST:  D = 1W
NSUBST: 1 = 2=1 / 2=1W / 2=23WW / 45WW / |* / 3=|*WW / W
:     end
: elseif you.in_branch("Swamp") then
SUBST:  D = 1W
NSUBST: 1 = 3=1 / 3=1W / 2 / 3=2W / 45 / 45WW / 2=|* / 3=|*WW / W
# Spider
: else
SUBST:  D = 3W
NSUBST: 1 = 4=3 / 6=3W / 4 / 4W / 2=|* / 3=|*WW / W
: end
MAP
    WWWWW
   WWwDwWW
 WWWWxxxWWWW
WWWxxx1xxxwWW
Wwxx11111xPWW
WDx111111PPWW
Wwxx11111xPWW
WWwxxx1xxxwWW
 WWWWxxxWWWW
   WWwDwWW
    WWWWW
ENDMAP

NAME:    hangedman_stitches_earthworm
TAGS:    no_monster_gen no_item_gen transparent no_pool_fixup
DEPTH:   Depths, Spider:2-, Abyss
KMONS:   0 = 0
KMONS:   1 = tyrant leech
KMONS:   2 = boulder beetle
KMONS:   3 = redback w:5 / orb spider w:5 / nothing
KMONS:   4 = thrashing horror
KITEM:   ' = stone no_pickup q:1 w:5 / nothing
KITEM:   01234 = % w:90 no_pickup / * no_pickup
SHUFFLE: ABCDEF / ABCDEF / ABCCBA, ABC, DEF, 13 / 13 / 31, {`
:  if you.in_branch("Abyss") then
SUBST:   G = BEG, C : x:5 cvb, B : x:5 cvbw, A : xcvb w:4
SUBST:   D: x:5 cvb, E : x:5 cvbw, F : xcvb w:4, { = '
SUBST:   0 = 4:50 0
:  else
SUBST:   { = {[( .:15, ` = '
NSUBST:  { = 1:{ / 1:}, [ = 1:[ / 1:(, ( = 1:] / 1:)
SUBST:   G = BEG, C: xc, B : x., A : xxc .:2
SUBST:   D : xc, E : x .:5, F : xxc .:2
:    if you.in_branch("Spider") then
SUBST:   0 = 3:50 0
:    else
SUBST:   c : cb
:    end
:  end
MAP
  '...      ..'.D.1.D.'..
 '.'A..    ..'D'E'D'E'D'..
..'0B..   ..'0E'F'E'F'E0'..
.'ABC..   .'DEF.'.F.'.FED'.
..''...   ..'..{.....`..'..
.CBA'..   ..'DEF.. ..FED'..
..'2...   ...2'..   ..1'...
.'CBA..   ..AGF'.   .'FED..
..'1...   ...'2..   ..2'...
.CBA'... ...'ABC.   .FED'..
..''.`.....{.''..   .....'.
.'CBA.'.A.'.ABC'.   ..FED'.
..'0B'A'B'A'B0'..   ..E0'..
 ..'C'B'C'B'C'..    ..D'.'
  ..'.C.1.C.'..      ...'
ENDMAP

NAME:   nicolae_looking_at_the_future
TAGS:   no_monster_gen no_trap_gen uniq_beehive patrolling
DEPTH:  D:8-, Spider
KMONS:  B = queen bee
KMONS:  b = killer bee
KMONS:  M = meliai
KMONS:  p = plant
: if you.in_branch("Spider") then
SUBST:  + = .
: end
: if you.absdepth() > 12 then
NSUBST: b = 1:B / 3:M / *:b
: else
NSUBST: b = 1:B / 1:b / * = bb.
: end
MAP
xxxxx++xxxxx
xp........px
xpb.pb.pb.px
xp..p..p..px
xp.bp.bp.bpx
xp..p..p..px
xpb.pb.pb.px
xp..p..p..px
xp.bp.bp.bpx
xp..p..p..px
xpb..b..b.px
xxxxxxxxxxxx
ENDMAP

NAME:   minmay_worlds_worst_comb
TAGS:   transparent
DEPTH:  D:1-2
MONS:   giant cockroach / nothing
MAP
   ....
  ..xx.
  .xx1..
 ..1xxx.
 .xxx1...
...1xxxx.
.xxxx1...
...1xxx.
 .xxx1..
 ..1xx.
  .xx..
  ....
ENDMAP

NAME:    nzn_masters_of_martial_movement
TAGS:    no_pool_fixup no_monster_gen
DEPTH:   Lair
KFEAT:   D = altar_wu_jian
KFEAT:   E = altar_uskayaw
MONS:    patrolling boulder beetle
SUBST:   W : W:50 w:40 l
MAP
 x...@...x
xxW.W.W.Wxx
.W.W.W.W.W.
@.W.D1E.W.@
.W.W.W.W.W.
xxW.W.W.Wxx
 x...@...x
ENDMAP

NAME:   nzn_sisyphean_effort
DEPTH:  D:9-12, Lair
MONS:   patrolling boulder beetle
KITEM:  e = potion of attraction ident:all
: dgn.delayed_decay(_G, 'd', 'human corpse')
MAP
xxxxxxxxx
@.......@
@..d1e..@
@.......@
xxxxxxxxx
ENDMAP

<<<<<<< HEAD
NAME:   hellmonk_scarab_ruin
TAGS:   ruin
DEPTH:  Crypt, Depths
MONS:   death scarab band
FTILE:  1.c = floor_sandstone
TILE:   c = wall_tomb
NSUBST: ' = 3 = 1.. / *:.
MAP
   ccccc
 ccc...ccc
cc..c.c..cc
ccc..1..ccc
@...ccc...@
ccc.....ccc
c.ccc.ccc.c
c...c.c...c
c...c.c...c
ccc.....ccc
  ccc@ccc
=======
NAME:    nicolae_wormholes
TAGS:    transparent
DEPTH:   D:1-5
KMONS:   1 = worm
KFEAT:   ^ = shaft trap
NSUBST:  - = } / `
SUBST:   D = x, E = x.
SHUFFLE: }])
: nsubst("` = " .. you.depth() .. "=1 / " .. ((you.depth() + 2) * 2) ..
:        "=^ / " .. you.depth() .."=1^. / .")
MAP
xxxxE.Exxxx
xxD`...`Dxx
xD```````Dx
x``-----``x
E.`-----`.E
..`-----`..
E.`-----`.E
x``-----``x
xD```````Dx
xxD`...`Dxx
xxxxE.Exxxx
>>>>>>> 92def6ad
ENDMAP

###############################################################################
#
# <<2>> Vertebrae
#       Mammals, reptiles, also dragons, serpents.
#
###############################################################################

NAME:  minmay_lizard_pond
TAGS:  transparent
DEPTH: D:1-2
KMONS: 1 = frilled lizard
KFEAT: 1 = W
SUBST: W = WWW1
MAP
 ......
..WWWW.
.WWWWW..
.WWWWWW.
.WWWWWW.
..WWWW..
 ......
ENDMAP

NAME:  minmay_rat_gold_closets
TAGS:  transparent
DEPTH: D:1-2
MONS:  rat
SUBST: 1 = 111$
MAP
.............
.x+x+x+x+x+x.
.x1x1x1x1x1x.
.xxxxxxxxxxx.
.x1x1x1x1x1x.
.x+x+x+x+x+x.
.............
ENDMAP

NAME:  minmay_rat_hole
DEPTH: D:2-4
MONS:  rat, quokka
ITEM:  stone / nothing w:30
MAP
 xxx
xxdx
xddxx
xdddxxxx
xxxx211xx
  xx1111x
  x11111x
  x11111x
  xx11xxx
   xx@x
ENDMAP

NAME:  minmay_snake_closets
TAGS:  no_monster_gen no_item_gen transparent
DEPTH: D:2-4
MONS:  adder / ball python
ITEM:  any scroll / any potion
SUBST: ? = 111d
MAP
   xxxxxxx.@.xxxxxxx
   x.?x..+...+..x?.x
   x..x?.x...x.?x..x
xxxx+xxxxx...xxxxx+xxxx
x..+.....x...x.....+..x
x?.x.....x...x.....x.?x
x+xx?....+...+....?xxxx
x?.x.....x...x.....x.?x
x..+.....x...x.....+..x
xxxx+xxxxx...xxxxx+xxxx
   x..x?.x...x.?x..x
   x.?x..+...+..x?.x
   xxxxxxx.@.xxxxxxx
ENDMAP

NAME:   goddamned_bats
DEPTH:  D:3-5
# Sadly, for size-based ones, only mega, micro and giga exist.  Lack of kilo
# and tera is understandable, but come on, even mili is lacking.
KMONS:  1 = bat name:megabat n_rpl n_des n_spe n_noc hd:2 tile:mons_megabat
KMONS:  2 = bat name:microbat n_rpl n_des n_spe n_noc col:magenta tile:mons_microbat
KMONS:  4 = bat name:giga n_adj n_des n_spe n_noc hd:4 col:brown tile:mons_gigabat
# Way harder than the rest here.
KMONS:  5 = vampire bat
# In RL, they sit put, not moving a finger.  Lazy bastards.
KMONS:  6 = bat skeleton name:skeletal_bat n_rpl n_des n_spe n_zom
# The only here without a basis in reality.
KMONS:  7 = bat simulacrum name:ice_bat n_rpl n_des n_spe n_zom
# There are actual "ghost bats" too, but near-extinct, while ghost-faceds
# have a number of species and are widespread.
KMONS:  8 = spectral bat name:ghost-faced_bat n_rpl n_des n_spe n_zom
# Just an US WW2 military project, but that's good enough.
KMONS:  9 = fire bat hd:1
KMONS:  0 = bat zombie name:rotten_bat n_rpl n_des n_spe n_zom
# Correction, this one, added because of a tile, is not real as well.
KMONS:  3 = bat name:phase n_adj n_des n_spe col:lightgreen \
            spells:blink.29.natural tile:mons_phase_bat
MAP
       xxxxx
      xxxxxxx
     xxxx7xxx
    xxxxx.xxx
   xxx9..xxx
  xxx9..0xxx
  xx.9..xxxxx
  xxx....xxxx
  xx88.xx.xxxx
  xxxxxxxx.xxxx
 xxxxxxxxx.33xx
xxx.4xxxx..x..xx
xxx12.xxx.xx...xx
xxxx.xxx.xxxx6..x
xxxxx.xx.xxxx66.x
xx11.x...xxxxx.xxx
xxxxxxx...xxxxx.xx
 xxxx22xx.xxxxx5xx
  xxxxxxx.xxxxxxx
    xxxx@xx
ENDMAP

NAME:   saegor_snake_ambush
TAGS:   no_monster_gen no_pool_fixup transparent
DEPTH:  D:3-5
KMONS:  S = w:3 adder / w:4 ball python / w:5 plant / nothing
KFEAT:  SX = W
KITEM:  X = gold
KPROP:  W = no_tele_into
MAP
.xxxxxx.@..
.xxWStxx+xx
@+SttctWStx
.xWtctWttWx
xxtWtWtctSx
xtctWXWtctx
xStctWtWtxx
xWttWtctWx.
xxSWtcttS+@
xx+xxtSWxx.
..@.xxxxxx.
ENDMAP

# This vault can be highly OOD, which is why lindwurms are used in the
# first place; unlike most dragon-types, lindwurms are flightless.
# The no_trap_gen tag prevents teleport traps (or shafts) that might set
# the lindwurms free.
NAME:   minmay_lindwurm_lava
TAGS:   no_monster_gen no_trap_gen transparent
DEPTH:  D:8-, Lair:2-
KMASK:  '*|1> = opaque
KPROP:  '*|1> = no_tele_into
KMONS:  1 = lindwurm
KITEM:  1 = *
SUBST:  L : ..Ll
SUBST:  L = ..l
KFEAT:  ' = floor
NSUBST: | = 1:> / *:|
KITEM:  > = |
: if you.at_branch_bottom() then
KFEAT:  > = escape_hatch_up
: else
KFEAT:  > = escape_hatch_down
: end
MAP
          ....
      .....LL.....
    ....LLLllLLL....
   ...LLllllllllLL...
  ...LllllllllllllL...
  ..LllllllllllllllL..
 ..LllllllllllllllllL..
 ..Lllllll''''llllllL..
 .Llllll'''xx'''lllllL.
 .Llllll''xxxx''lllllL.
..Lllll''x'1*'x''llllL..
.Llllll'xx*||1xx'lllllL.
.Llllll'xx1||*xx'lllllL.
..Lllll''x'*1'x''llllL..
 .Llllll''xxxx''lllllL.
 .Llllll'''xx'''lllllL.
 ..Lllllll''''llllllL..
 ..LllllllllllllllllL..
  ..LllllllllllllllL..
  ...LllllllllllllL...
   ...LLllllllllLL...
    ....LLLllLLL....
      .....LL.....
          ....
ENDMAP

NAME:  pond
TAGS:  no_monster_gen
DEPTH: D:10-, Lair
KMONS: p = plant w:30 / fungus
: if you.in_branch("D") then
:     if you.depth() < 13 then
MONS:  bullfrog / water moccasin / river rat / cane toad w:2 \
       / blink frog w:2 / komodo dragon w:2
MONS:  vampire mosquito / swamp drake w:3
# For earlier Dungeon and Lair, 50% chance of a Lair set or a Swamp set.
SUBST: 1 : 12
:     else
# For post-Lair Dungeon, always use the Swamp set.
MONS:  vampire mosquito / swamp drake w:2 / swamp dragon w:3 / hydra w:3 \
       / will-o-the-wisp w:2
:     end
# Lair
: else
:     if you.depth() < 4 then
MONS:  bullfrog / water moccasin / river rat / blink frog / cane toad \
       / komodo dragon
MONS:  vampire mosquito / swamp drake w:3 / swamp dragon w:1 / hydra w:1
:     else
MONS:  blink frog / cane toad / komodo dragon / torpor snail w:5
MONS:  vampire mosquito / swamp drake w:3 / swamp dragon w:2 / hydra w:2 \
       / will-o-the-wisp w:1
:     end
SUBST: 1 : 12
: end
SUBST: ! : w., 1 = 1., 2 = 2., . = . p:1
KFEAT: p = W
MAP
..wwwww...
.wwwwwwww1
.wwwwwwwww
.1wwwwwwww
..ww111ww.
.wwww111w.
wwww!p11ww
www!!!*ww.
.ww!!!wpw.
.1w!!!ww1.
....!!w...
ENDMAP

# Not Minivault 9 (or, hellephant zoo)
NAME:    not_door_vault_due
TAGS:    allow_dup luniq vaults_hard
DEPTH:   D:13-, Elf, Vaults, !Vaults:$, Crypt, Depths, Zot, Dis, Geh
WEIGHT:  4
# Hellish beasts for Dungeon
: if you.in_branch("D") then
KMONS:   1 = hell hound
KMONS:   2 = hell hog
NSUBST:  2 = 2=2 / 2223 / 3
# Elf and Zot have a sort of "chaos zoo"
: elseif you.in_branch("Elf") then
KMONS:   1 = very ugly thing / apocalypse crab w:3 / shapeshifter hd:12 / \
             glowing shapeshifter
NSUBST:  2 = 2=1 / 13 / 3
# Remaining non-Zot branches: hell knights, balrugs and hellions, and multiple
# hellephants.
: elseif you.in_branch("Vaults") then
KMONS:   1 = hell knight
KMONS:   2 = hellion / balrug
KMONS:   3 = hellephant
NSUBST:  2 = 2=1 / 23 / 3
: elseif you.in_branch("Crypt") then
KMONS:   1 = hell knight
KMONS:   2 = hellion / balrug
NSUBST:  2 = 2 / 2=23 / 3, 1 = 2=12 / 1
: elseif you.in_branch("Depths") then
KMONS:   1 = hell knight
KMONS:   2 = hellion / balrug
NSUBST:  2 = 3=23 / 3, 1 = 2 / 3=12 / 1
: elseif you.in_branch("Zot") then
KMONS:   1 = very ugly thing / apocalypse crab w:5 / shapeshifter hd:14 / \
             glowing shapeshifter / killer klown
KMONS:   2 = killer klown
NSUBST:  2 = 2=23 / 3
: elseif you.in_branch("Geh") or you.in_branch("Dis") then
KMONS:   1 = hell knight / hellion / balrug
SUBST:   2 = 3
: end
KMONS:   3 = hellephant
: door_vault_setup(_G)
MAP
..............
..............
..aaaaaaaaaa..
..a++++++++a..
..a++++++++a..
..a++1111++a..
..a++1221++a..
..a++1221++a..
..a++1111++a..
..a++++++++a..
..a++++++++a..
..aaaaaaaaaa..
..............
..............
ENDMAP

# A plain guardian serpent vault. (nrook)
NAME:  nrook_guardian_serpent_ordinary
DEPTH: D:11-, Snake, Crypt
TAGS:  no_monster_gen no_item_gen transparent
: if you.in_branch("Crypt") then
TAGS:  extra
MONS:  patrolling spectral guardian serpent
SUBST: x = c
: else
MONS:  patrolling guardian serpent
: end
: if crawl.x_chance_in_y(you.absdepth() - 13, 4) then
SUBST: ' = 1
: else
SUBST: ' = .
: end
MAP
......
.xxxx.
.x**x.
.x**x.
.xx+x.
..'1..
ENDMAP

# A real vault behind a false one. (nrook)
NAME:  nrook_guardian_serpent_double
TAGS:  no_monster_gen transparent
DEPTH: D:11-, Snake
MONS:  patrolling guardian serpent
KMASK: *| = opaque
KPROP: *| = no_tele_into
: if crawl.x_chance_in_y(you.absdepth() - 13, 4) then
SUBST: ' = 1
: else
SUBST: ' = .
: end
MAP
.......
.ccccc.
.c*|*c.
.ccxcc.
.n%%%n.
.n%%%n.
.cc+cc.
..'1...
ENDMAP

# Things aren't always what they seem (Lemuel)
#
# Slight tweak by having a fraction (unknown to the player) of items be
# real. (dp)
NAME:   fake_guardian_serpent_vault
TAGS:   transparent
DEPTH:  D:12-, Depths, Elf, Snake
WEIGHT: 5
MONS:  patrolling guardian serpent
: local b = crawl.random2(10)
: if b > 7 then
ITEM:  any good_item / any mimic
: elseif b > 1 then
ITEM:  any good_item w:1 / any mimic w:3
: else
ITEM:  any mimic
: end
MAP
...........
.xxxxxxxxx.
.xdddddddx.
.xdddddddx.
.xdddddddx.
.xdd.1.ddx.
.xxxx+xxxx.
...........
ENDMAP

NAME:  minmay_serpent_palace
TAGS:  no_monster_gen no_item_gen transparent
DEPTH: Depths
KMASK: 4 = opaque
MONS:  naga w:1 / naga warrior w:8 / naga mage w:4 / nothing w:1, nagaraja / guardian serpent
MONS:  ball python / adder / water moccasin / black mamba / anaconda w:20 / sea snake w:20 / nothing
MONS:  lindwurm
SUBST: 1 = 11., 3 = ...3
SUBST: c : cv
MAP
...............................
.ccccccccccccccccccccccccccccc.
.c3+33.33c..3..3..2....3.c%%%c.
.c1ccccc1c.2...1.3.1.3.2.c%%%c.
.c.c$$$c3c.3.3..2.......3c%%%c.
.c1c$$$c3c....13...3.1...ccc+c.
.c3c$$$c.c3.1.....1..3.3.1332c.
.c1c2ccc3c....3.13....1.cccccc.
.c.c.3313c.3.1......1.3.c3313c.
.c3ccccccc1...3.....3...c3cc3c.
.c33.313....3.....3...1.c2|c3c.
.c1.31..3.3..ccc++ccc...cccc+c.
.c32..33.1.33c4l..l4c..1.2.1.c.
.cccccccccccccll..llcccccccccc.
...............................
ENDMAP

NAME:  roderic_batcave
TAGS:  no_monster_gen extra transparent
DEPTH: D:3-, Lair, Orc
: local d = you.absdepth()
: if d < 7 then d = 0 end
: mons("bat w:60 / vampire bat w:" .. d .. " / nothing w:10")
SUBST: ? : x@
SUBST: 1 = 1:10 .:1
MAP
  xxxx?xx
 xxx1..xxxx
xxx1...1xxx
xx11...11xx
xxx1...1xxx
 xxx..1xxx
  xx@xxx
ENDMAP

NAME:   nicolae_underground_beach
DEPTH:  D:2-
TAGS:   no_trap_gen no_pool_fixup
SUBST:  N = MO, M = bW, O = wW
: if you.absdepth() > 9 then
SUBST:  b = SBB
KPROP:  B = bloody
SUBST:  B = S
NSUBST: S = 3:v / *:S
: dgn.delayed_decay(_G, 'v', 'human corpse')
NSUBST: w = 4:j / *:w
KMONS:  j = water elemental
KFEAT:  j = w
: else
SUBST:  b = S
TAGS:   no_monster_gen
: end
SUBST:  E = .S
COLOUR: Sv : brown
FTILE:  vSwWj = floor_sand
SUBST:  S = .
MAP
      xxxxx
    xxxMNOxxx
   xxbbMNOwwxx
xxxxbbbMNOwwwx
.EEEbbbMNOwwwx
@EEEbbbMNOwwwx
.EEEbbbMNOwwwx
xxxxbbbMNOwwwx
   xxbbMNOwwxx
    xxxMNOxxx
      xxxxx
ENDMAP

NAME:    hangedman_aviary
TAGS:    no_rotate no_hmirror transparent
DEPTH:   D:13-, Depths
MONS:    tengu warrior, harpy, tengu reaver
: if you.absdepth() < 18 then
SUBST:   3 = 2
: else
SHUFFLE: wW / ll
SUBST:   " = *|
: end
KMASK:   wWl = no_monster_gen
MAP
cccccccWW.@@.WWccccccc
c32..1ccW.xx.Wcc1..23c
cc.ww.%c......c%.ww.cc
 c*.ww.cc....cc.ww.*c
 cc*.w..........w.*cc
  cc"1.cc.xx.cc.1"cc
   cccccW.@@.Wccccc
ENDMAP

NAME:   introduction_to_nature_1
TAGS:   no_monster_gen no_pool_fixup uniq_introduction_to_nature transparent
DEPTH:  D:8-13
WEIGHT: 3
ITEM:   any potion
ITEM:   young poisoner's handbook / book of changes / \
        randbook disc:Poison disc2:Transmutation slevels:8 w:5 / \
        randbook numspells:4 title:Nature \
        spells:beastly_appendage&summon_small_mammal&call_canine_familiar&spider_form / \
        randbook numspells:4 title:Nature \
        spells:beastly_appendage&sting&wereblood&spider_form
KITEM:  f = dart ego:poisoned / dart ego:curare / dart ego:atropa
KITEM:  g = any potion q:2
MONS:   plant, oklob sapling, ball python
MONS:   adder, oklob plant, water moccasin
KMONS:  7 = hornet
KMONS:  8 = scorpion
KMONS:  9 = hound / jackal
KMONS:  & = bush
KFEAT:  78 = W
KFEAT:  ' = shaft trap
KFEAT:  ~ = alarm trap / floor
KFEAT:  ` = web trap / floor w:30
: if you.absdepth() < 11 then
SUBST:  m : 1twx
SUBST:  5 = 25
SUBST:  7 = 78
: else
SUBST:  ? = 6
: end
: if crawl.coinflip() then
SHUFFLE: def
: end
# a bit inelegant but KMASK applies after the shuffle, if it happens:
KMASK:  'def = opaque
SUBST:  & = wwwW&1
SUBST:  x : xxxcc
MAP
 tttttttttt@1
 teWWtwwww+tt`w1
wt~xWWWxxxxtw`Ww1
wt6xxxx77+dtwwwWx
wtt+3?xxxxttwWW1x
w1434.x'x'ft5wxxx
w1.4.mwxwxttWwgx
.w1..mmxxxWWww.x
..w33.Ww2Wwww.4x
.4....3wwww.3.xx
 ..........3.&1
   @9.......11
    ...1.
ENDMAP

NAME:   introduction_to_nature_2
TAGS:   no_monster_gen no_pool_fixup uniq_introduction_to_nature
DEPTH:  D:8-13
ITEM:   any potion
ITEM:   young poisoner's handbook / book of changes / \
        randbook disc:Poison disc2:Transmutation slevels:8 w:5 / \
        randbook numspells:4 title:Nature \
        spells:beastly_appendage&summon_small_mammal&call_canine_familiar&spider_form / \
        randbook numspells:4 title:Nature \
        spells:beastly_appendage&sting&wereblood&spider_form
KITEM:  f = dart ego:poisoned / dart ego:curare / dart ego:atropa
KITEM:  g = any potion q:2 / any potion q:3
MONS:   plant, oklob sapling, ball python
MONS:   adder, oklob plant, water moccasin
KMONS:  7 = hornet
KMONS:  8 = scorpion
KMONS:  9 = hound / jackal band
KMONS:  & = bush
KFEAT:  78 = W
KFEAT:  ' = shaft trap
KFEAT:  ` = web trap / floor w:60
: if you.absdepth() < 11 then
SUBST:  m : 1twx
SUBST:  5 = 25
SUBST:  7 = 78
: else
SUBST:  T = tx
SUBST:  ? = 6
: end
: if crawl.coinflip() then
SHUFFLE: def
: end
SUBST:  & = ww&&1
SUBST:  x : xxxcc
SUBST:  z : wW
MAP
        tttttttttt@
      tttwg1tetwtttt
   ttttw12w5tt't4..xxxxxxxx
  1tttwwwWwwtttt.34..x>``7x
...twww1ww1ttw....x.`x````x
..9t1wwwwWwwtw.3....`&```fx
....tWwwWWwwtx....x.`x````x
@...twWWwWwwW+.......x```7x
 ...ttwwwWwWtx..3..xxxxxxxx
 ..4t3tttwWttwWWWW33tttx
 .wwt4t?1WwtwwwwWwtt1ttt
  zzttdtWtttttwwwwwt1.tt
   wz1tttt   ttwwwwtt6tt
   ttttttt       1wwtttt
                  @ ttt
                      t
ENDMAP

NAME:    hangedman_parallel_progression
TAGS:    patrolling no_monster_gen transparent
TAGS:    layout_rooms layout_corridors
DEPTH:   D:11-
MONS:    rat, bat, frilled lizard, worm, endoplasm
MONS:    giant cockroach, jackal
KMONS:   8 = ball python / adder w:8
KMONS:   A = river rat
KMONS:   B = vampire bat / fire bat w:8
KMONS:   C = iguana / basilisk w:8
KMONS:   D = worm / tyrant leech
KMONS:   E = jelly
KMONS:   F = scorpion
KMONS:   G = hound / wolf w:3
KMONS:   H = water moccasin
KMONS:   I = hell rat
KMONS:   J = unseen horror
KMONS:   K = alligator
KMONS:   L = lindwurm
KMONS:   M = large slime creature
KMONS:   N = demonic crawler
KMONS:   O = hell hound
KMONS:   P = black mamba
KITEM:   IJKLMNOP = any, any / gold w:5 / nothing
SHUFFLE: 1AI / 2BJ / 3CK / 4DL / 5EM / 6FN / 7GO / 8HP
MAP
xxxx+xxx    xxxx+xxx    xxxx+xxx    xxxx+xxx
x1x..xIx    x2x..xJx    x3x..xKx    x4x..xLx
x11.xxAx    x22.xxBx    x33.xxCx    x44.xxDx
xAx%%xAx    xBx%%xBx    xCx%%xCx    xDx%%xDx
xAxx.11x    xBxx.22x    xCxx.33x    xDxx.44x
xIx..x1x    xJx..x2x    xKx..x3x    xLx..x4x
xxx+xxxx    xxx+xxxx    xxx+xxxx    xxx+xxxx
ENDMAP

NAME:    hangedman_misty_isle
TAGS:    transparent no_monster_gen no_pool_fixup patrolling
DEPTH:   D:7-12
KMONS:   123 = sky beast
KMONS:   56 = steam dragon
KITEM:   15% = any / gold
KITEM:   36 = gold, star_item
KFEAT:   F = shallow_water
SHUFFLE: Ww, aA, bB, cC, dD
SUBST:   abcd = ., ABCD = x, X = xx.
MARKER:  F = lua:fog_machine {cloud_type = "thin mist", \
             pow_min = 5, pow_max = 12, delay_min = 28, delay_max = 42, \
             size = 2, spread_rate = 2, start_clouds = 1 }
MAP
   ..........
  ...a....b...
 ...AWWWWWWB...
...XFwwwwwwFB..
..AWWw.x2.wwWb.
.aWww.16x%.wW..
..Ww..xxx..wW..
..Ww.%x35.wwWd.
.cWww.4x.wWWD..
..CFwwwwwwFX...
...CWWWWWWD...
 ...c....d...
  ..........
ENDMAP

NAME:  guppyfry_early_lair_pool
TAGS:  patrolling no_monster_gen transparent
DEPTH: D:2-5
KMONS: 2 = adder
KMONS: 3 = plant
ITEM:  any potion / gold / stone / nothing
SUBST: - = wwwwwwWWW
KMASK: W = opaque
KPROP: W = no_tele_into
SUBST: . = ........33
SUBST: ? = ..wwwtt33%%d222
: if you.absdepth() < 4 then
SUBST: 2 = .
: end
MAP
............
....?--?....
..?-----?...
..--------..
.----------.
.----------.
..-------...
...-----....
...?---?....
.....?--?...
......?-?...
............
ENDMAP

NAME:   argonaut_fire_from_heaven
TAGS:   transparent
DEPTH:  Depths:2-
KMASK:  T = opaque
KMONS:  T = titan
KMONS:  2 = caustic shrike
KFEAT:  m = iron_grate
KITEM:  T = randbook disc:fire, gold good_item
KFEAT:  T = <
NSUBST: 2 = 1:2 / 1:. / * = 2.
KPROP:  T = no_tele_into
MAP
..xxxxxxx.@
..........x
xxxxx2....x
xcccx...2.x
xcTm..2..Cx
xcccx...2.x
xxxxx2....x
..........x
..xxxxxxx.@
ENDMAP

# Medium trappings still informed by Topsell, I guess.
NAME:   argonaut_gorgonesque
TAGS:   no_monster_gen
DEPTH:  D:12-, Shoals
MONS:   harpy, basilisk, catoblepas
KMONS:  P = withered plant
ITEM:   kite shield ego:reflection ident:type / \
        buckler ego:reflection ident:type w:1 / \
        tower shield ego:reflection ident:type w:1
ITEM:   stone
NSUBST: H = 4:G / 2:G. / *:e
MAP
     xxxxxxx
   xxxx1x.xxx
  xxxxxx2xxxxxx
 xxx.H.....H.xxx
xxx.....H.....xxx
x.x.....3.....x1x
xx2.....H.....2xx
x1x..H..d..H..x.x
xxx.....G.....xxx
 xxx.........xxx
  xxxxHx.xHxxxx
   xxxxx.xxxxxx
    xxx.Gxxxx
      xxPxx
       @..
ENDMAP

NAME:   wander_ebering_terrifying_dragon_lair
TAGS:   no_monster_gen
DEPTH:  D:1-3
MONS:   frilled lizard
NSUBST:  $ = $ / 4=$.. / *:.
NSUBST:  D = 3:d / 3=d.. / *:.
NSUBST:  E = e / 2=e. / .
: dgn.delayed_decay(_G, 'd', 'human skeleton')
: dgn.delayed_decay(_G, 'e', 'human corpse')
MAP
   xxxxx
  xx...xx
 xxDxx..xx
xxDxxxxDDxx
xE$$$xxx.Dx
xE$1$xx..xx
xx$$$Dx..x
 xEEExxDDx
 xxxxx..xx
  xxDD.xx
   xxx@x
ENDMAP

NAME:    hangedman_snake_sidewinding
TAGS:    allow_dup
DEPTH:   Snake, !Snake:$, Zot, !Zot:$
: if you.in_branch("Zot") then
KMONS:   A = base draconian / green draconian w:4
KMONS:   B = swamp dragon w:5 / fire dragon / ice dragon / storm dragon w:5
KMONS:   C = nonbase draconian / draconian annihilator
KMONS:   D = golden dragon / shadow dragon / quicksilver dragon w:5 / \
            iron dragon w:5
: else
KMONS:   A = naga warrior / naga mage / naga
KMONS:   B = black mamba w:6 / anaconda
KMONS:   C = nagaraja / naga mage w:5 / guardian serpent w:5
KMONS:   D = guardian serpent / anaconda w:2
: end
SHUFFLE: @123<= / &456"-, EF
SUBST:   = = +, 1 = A, 2 = B, 3 = C, < : ~~_..., &E = x, - = c
SUBST:   456 = ', "F = ., y : x:2 G:1 .:6, Y : z', Z : z', z : xc
NSUBST:  * = **|, ~ = 1:( / 1:(<.., _ = 1:) / 1:)>.
KMASK:   '%*d = no_monster_gen
MAP
x@@xxxxxxxxxxxxxxxxxxxx
x""xxcccccccccccccccccx
x..xxxcc13121'''%%%**cx
xy..A%c--32z'''Z''BD*cx
xy...B%--c1''z'''z'B%cx
x4.xxxxxccc''z''zYz'%cx
x..xxEExxccc'''zYz''%cx
xy...EE.A%ccc'''z''Z'cx
xy...FF..B%ccc'''''''cx
x4.xxFFxxxxxccc''zz''cx
x1.xxEExxEExxccc''''4cx
xy...EE..EE.A%ccc''z5cx
xy...FF..FF..B%ccc454cx
x..xxFFxxFFxxxxxccc66cx
x1.xxEExxEExxEExxc==4cx
xy...EE..EE..EE.A%==ccx
xy...FF..FF..FF..B%cccx
x..xxFFxxFFxxFFxxxxxccx
x<<xxxxxxxxxxxxxxxxxxcx
x&&xxxxxxxxxxxxxxxxxxxx
ENDMAP


###############################################################################
#
# <<3>> Humanoids
#       Goblins, gnolls, orcs, ogres etc. We include e.g. spriggans, centaurs.
#
###############################################################################

NAME:    minmay_goblin_outpost
TAGS:    no_pool_fixup transparent
DEPTH:   D:2-4
MONS:    goblin / hobgoblin w:5, goblin ; hunting sling . stone q:20
KMASK:   >_"+2 = opaque
SUBST:   y = .WWw, Y = ...W, . = .....1
SHUFFLE: >X/_"
SUBST:   X = x, _ = +, " = @
MAP
   XXX
xxxx>xxxx
xxxx+xxxx
xwww2wwwx
xyywwwyyx
xYYYYYYYx
x.......x
x.......x
x.......x
@.......@
xxxxxxxxx
ENDMAP

NAME:  minmay_goblin_kobold_house
TAGS:  no_monster_gen
DEPTH: D:2-4
MONS:  goblin / hobgoblin, kobold
SUBST: . = 1%......
SUBST: 1 : 112
MAP
 xxxxxxx
xx.....xx
x.......x
x.......x
x.......x
xx.....xx
 xxx+xxx
  x...x
  x...x
  xx+xx
ENDMAP

NAME:   minmay_sticks_and_stones
TAGS:   patrolling transparent
DEPTH:  D:8-
WEIGHT: 5
KMONS:  1 = Joseph / cyclops, \
            yaktaur ; quarterstaff . hunting sling . stone / cyclops
ITEM:   stone / club w:5 / large rock w:3 / quarterstaff w:1
NSUBST: . = 4:d / 4:. / * = d:30 .:150
MAP
.........
.........
.........
.........
....1....
.........
.........
.........
.........
ENDMAP

# Sigmund has been educating the oppressed masses in guerrilla warfare.
NAME:    sigmund_army
DEPTH:   D:4-8
MONS:    gnoll ; scythe . robe, hobgoblin ; scythe . robe, orc ; scythe . robe
SUBST:   n = 1:20 n:5
KMONS:   n = Sigmund, gnoll ; scythe . robe / \
             hobgoblin ; scythe . robe / orc ; scythe . robe
SHUFFLE: x+1 / x+1 / x+1 / y-5
SUBST:   - = y , y = 5, 5 = 1..
SUBST:   1 : 123444, 4 = 1223.., 1 = 1., 3 = 33.
MAP
xxxxx
x1n1x
x111x
xx+xx
 ...
ENDMAP

NAME:  minmay_mini_ossuary
TAGS:  no_monster_gen no_item_gen transparent
DEPTH: D:4-8
MONS:  mummy, kobold zombie / orc zombie / hobgoblin zombie
ITEM:  any scroll / any potion
MAP
........
.cccccc.
.c.1ddc.
.c.cccc.
.c.22.c.
.c2..2c.
.cc..cc.
........
ENDMAP

NAME:  minmay_orc_keep
DEPTH: D:8-, Depths, Orc
: if you.in_branch("Depths") then
MONS:  orc knight, orc warlord, orc sorcerer / orc high priest
SUBST: % = *||
: elseif you.absdepth() > 12 then
MONS:  orc / orc warrior w:5, orc knight / orc warrior
MONS:  orc wizard / orc priest / orc sorcerer w:2 / orc high priest w:1
SUBST: % = %*
: else
MONS:  orc, orc warrior / orc, orc wizard / orc priest
: end
MAP
www.@.www
wcc+++ccw
wc1...1cw
wc.....cw
wc2...2cw
wc%3%3%cw
wc1%3%1cw
wcccccccw
wwwwwwwww
ENDMAP

NAME:   minmay_ogre_servants
DEPTH:  D:3-6
MONS:   ogre
NSUBST: " = 6:" / *:'
KITEM:  ' = large rock
KMONS:  "' = goblin
MAP
xxxxx
x"1"x
x"""x
x"""x
xx+xx
ENDMAP

# Very unpleasant kobold minivaults
NAME:   minmay_unpleasant_kobolds
TAGS:   transparent
DEPTH:  D:6-
MONS:   kobold ; boomerang ego:dispersal q:2 / w:3 kobold brigand ; boomerang ego:dispersal q:4
MONS:   kobold ; boomerang ego:silver q:2 / w:3 kobold brigand ; boomerang ego:silver q:4
MONS:   kobold ; dart ego:curare q:1 / \
        w:3 kobold brigand ; dart ego:curare q:2
: if you.absdepth() > 13 then
SUBST:  1 = 3
: elseif you.absdepth() > 11 then
SUBST:  1 : 23
: elseif you.absdepth() > 7 then
SUBST:  1 : 12
: end
MAP
xx+xx
x111x
x111x
xx+xx
ENDMAP

# Elven Outpost
#   50-50 chance of spiral arms, 50-50 chance of a moat
NAME:    elves_outpost_lemuel
TAGS:    transparent
KMASK:   1>"% = opaque
KFEAT:   " = floor
DEPTH:   D:11-, Orc, Elf
MONS:    deep elf pyromancer / deep elf zephyrmancer
SHUFFLE: _?/bb, _'/ww
SUBST:   ?_' = .
NSUBST:  1 = 2:% / 2 = 1% / *:1
MAP
.?.....???..
?.'''__'''?.
?''__''''''.
?''bbbbbb_'.
._'b1111b_'.
._'"1111>'_.
.'_b1111b'_.
.'_bbbbbb''?
.''''''__''?
.?'''__'''.?
..???.....?.
ENDMAP

# Humans defending their loot
NAME:   minmay_ruffians
TAGS:   transparent
DEPTH:  D:6-10
MONS:   human; club | mace w:3 . animal skin | leather armour
MONS:   human; hunting sling . stone | sling bullet w:3 . animal skin | \
        leather armour
SUBST:  1 = 112.
KMONS:  3 = human; flail . ring mail | scale mail
KITEM:  3 = %
MAP
.........
.1.1.1...
.........
.x+xxx.1.
.x%%3x...
.xxxxx.1.
.........
ENDMAP

# Necromancer has a house with a fridge (and a nice garden) (Eino)
NAME:  eino_house_with_fridge
DEPTH: D:9-, Lair:2-
TAGS:  no_monster_gen no_item_gen transparent
MONS:  patrolling necromancer, plant
MONS:  river rat simulacrum / wolf simulacrum / \
       yak simulacrum / polar bear simulacrum
MAP
............
.xxxxxxxxxx.
.x333x..%%x.
.x333+..xxx.
.x333x....x.
.xxxxx.3..x.
.....x..13x.
.2T2.+....x.
.....xxxxxx.
............
ENDMAP

# kobolds around a campfire
NAME:    lexackson_kobold_supper
DEPTH:   D:1-6
TAGS:    no_monster_gen
KPROP:   56' = no_tele_into
MONS:    kobold, plant, bush
: if you.absdepth() < 4 then
MONS:    kobold ; dagger . stone
: else
MONS:    kobold brigand ; dagger . throwing net q:2
: end
SUBST:   . = e f .:150
: dgn.delayed_decay(_G, 'e', 'rat skeleton')
: dgn.delayed_decay(_G, 'f', 'frilled lizard skeleton')
MONS:    rat / frilled lizard
KFEAT:   m = iron_grate
MARKER:  P = lua:fog_machine { cloud_type = "flame", \
             pow_min = 1000, pow_max = 1000, delay = 1, \
             size = 1, walk_dist = 0, start_clouds = 1, excl_rad = 0 }
MARKER:  P = lua:fog_machine { cloud_type = "grey smoke", \
             pow_min = 3, pow_max = 3, delay = 100, \
             size = 1, walk_dist = 1, start_clouds = 1 }
SUBST:   y = 2 3 x:5
NSUBST:  W = 5:.
NSUBST:  t = 6:2 3 / 6:x / *:t
MAP
xxxxxxxxxxxxx
xtttttttttttxxxx
xtyyWWWyyyyytttx
xyy.....y3yyyttx
xy..s1s..m'5yytx
@...1P1..m'5'ytx
xy..s14..m'5yytx
xyy.....y2yyyttx
xtyyWWWyyyyyttxx
xttttttttxxttxxx
xxxxxxxxxxxxxx
ENDMAP

NAME:  nooodl_orcs_dogs
DEPTH: D:10-, Depths:1, Orc
TAGS:  transparent
: if you.absdepth() > 18 then
MONS:  w:5 orc warlord / orc knight / orc warrior / orc sorcerer / w:5 orc wizard
: elseif you.absdepth() > 13 then
MONS:  orc knight / orc warrior / orc wizard / w:5 orc
: else
MONS:  orc warrior / orc wizard / orc
: end
MONS:  warg
MAP
.................
.wwwwwww..wwwwwww.
.wxxxxxx++xxxxxxw.
.wx%...x..x...%xw.
.wx.11.x..x.11.xw.
.wx.22.+..+.22.xw.
.wx.11.x..x.11.xw.
.wx%..%x..x%..%xw.
.wxxxxxxxxxxxxxxw.
.wwwwwwwwwwwwwwww.
..................
ENDMAP

# This vault was built by evilmike, but the idea is mikee's. Who is really the
# evil one here?
NAME:   mikee_hates_you
TAGS:   no_monster_gen no_item_gen
DEPTH:  D:12-, !D:$
KPROP:  l = no_cloud_gen
KMONS:  1 = generate_awake merfolk avatar
KMONS:  2 = generate_awake merfolk impaler ; trident ego:distortion w:5 | \
                                             trident ego:draining . robe
KITEM:  > = |
KFEAT:  > = escape_hatch_down
MARKER: ! = lua:fog_machine { \
                cloud_type = "foul pestilence", \
                pow_min = 100, pow_max = 100, delay = 10, \
                size = 1, walk_dist = 0, start_clouds = 1 \
            }
SUBST:  ! = .
MAP
ccccccccccc
cccccc=2ccc
@=!!!!l1=>c
ccccccccncc
ccccccccncc
        @.
ENDMAP

# Inspired by the Jorge Luis Borges story "The Library of Babel".
NAME:    bh_hangedman_babel_library
TAGS:    transparent no_monster_gen no_item_gen
DEPTH:   D:10-, !D:$, Elf, !Elf:$
MONS:    wizard / deep elf pyromancer / deep elf zephyrmancer
ITEM:    any potion
ITEM:    randbook numspells:2 title:Dhcmrlchtdj
ITEM:    randbook numspells:2 title:Combed_Thunderclap disc:air
ITEM:    randbook numspells:2 title:Plaster_Cramp disc:earth
ITEM:    randbook numspells:2 title:Axaxaxas_mlö
ITEM:    randbook numspells:3 title:Forking_Paths owner:Ts'ui_Pên disc:hexes
ITEM:    randbook numspells:2 title:Sand
KFEAT:   ^ : shaft trap
SHUFFLE: defg, efghij, bm, bm / ++
MAP
   xxx@xxx     xxx@xxx
  xx.....xx   xx.....xx
 xx1.....dxxxxxf.....1xx
xx....^....xbx....^....xx
@....^<^.........^>^....@
xx....^....xmx....^....xx
 xxe.....1xxxxx1.....gxx
  xx.....xx   xx.....xx
   xxx@xxx     xxx@xxx
ENDMAP

#################################################################
# checkpoints with guards to alert nearby monsters, by Core Xii
NAME:   corexii_checkpoint_a
TAGS:   no_monster_gen no_item_gen allow_dup extra transparent
DEPTH:  D:4-, Elf
WEIGHT: 7
NSUBST: 1 = 2:1 / *:.
: if you.in_branch("Elf") then
MONS:   deep elf pyromancer / deep elf zephyrmancer
: else
MONS:   goblin / hobgoblin / kobold / orc
: end
MAP
x@xxxx
x.xxxx
x.m11+@
x.m11x
x.xxxx
x@xxxx
ENDMAP

NAME:    corexii_checkpoint_b
TAGS:    no_monster_gen no_item_gen allow_dup extra transparent
DEPTH:   D:4-, Elf
WEIGHT:  3
SHUFFLE: mA
SUBST:   A = x
NSUBST:  1 = 2:1 / *:.
: if you.in_branch("Elf") then
MONS:    deep elf pyromancer / deep elf zephyrmancer
: else
MONS:    goblin / hobgoblin / kobold / orc
: end
MAP
xxxxxxx
x......
x.xmmx.
x.A11x.
@.A11x@
xxx+xxx
   @
ENDMAP

NAME:   corexii_shack
TAGS:   no_monster_gen no_item_gen allow_dup extra transparent
DEPTH:  D:2-6
NSUBST: + = 1:+ / *:x, m = 1:m / *:x, - = 1:1 / *:d
ITEM:   any weapon / any armour / w:5 any potion / w:40 nothing
MONS:   goblin / hobgoblin / kobold / orc, plant / w:100 nothing
MAP
........
..2..2..
.2x++x2.
.2m--m2.
.2m--m2.
.2xmmx2.
..2222..
........
ENDMAP

# Centaur isle (Lemuel)
NAME:   centaur_isle
TAGS:   no_monster_gen no_pool_fixup no_rotate
DEPTH:  D:6-12, Shoals
MONS:   centaur, yaktaur, faun, centaur warrior
: if you.absdepth() > 11 then
NSUBST: 1 = 1:4 / 1:123 / *:1
: end
SUBST:  ? = *$
MAP
          wwww
       wwwwwwww
    wwwwwwwwwwwwwww
 wwwwwwwwwwwwwwwwwwwww
wwwwwwww..wwwwwwwwwwwww
wwwwww.11...wwwwwwwwwww
wwwww........wwwwwwwwww
wwwww...x+x..wwwwwwwwww
wwww..11x.x..wwwwwwwww
 www...xx>x11wwwwwwwww
 www..xx??x.wwwwwwwww
 wwww.xx??x.wwwwwww
  wwww.xxxx.wwwwww
   wwwwww..wwwww
    wwwwwwwwwww
       wwwwww
ENDMAP

NAME:   kilobyte_rumbling_trees
TAGS:   transparent
DEPTH:  Depths, Elf, Lair:4-
MONS:   black bear / polar bear w:20 / wolf w:20
MONS:   patrolling boggart, patrolling spriggan druid
: if you.in_branch("Lair") then
SUBST:  ' = 2, 3 = .
: else
SUBST:  ' = .
: end
FTILE:  .t123%@ = floor_moss
MAP
ttttt       tttt@t
tttttt tt ttttt1tt
t1tttttttttttt.ttt
@t..ttttttttt.tttt
tttt.'t%ttt..tttt
tttttt.3..'ttttt
 ttttt.'tttttttt
 tttt'ttttttttt
tttt.tttttttt
tttt1tttttt
 tttt@ttt
ENDMAP

NAME:    billiards_dpeg
TAGS:    transparent
DEPTH:   D:9-, Elf
MONS:    orc wizard, deep elf pyromancer / deep elf zephyrmancer
NSUBST:  X = 1:+ / *:x
: if you.absdepth() > 11 then
SUBST:   1 = 2, * = * |
: else
SUBST:   * = * |:1 %:4
: end
MAP
.............
.xxxxxxxxxxx.
.x*1......bx.
.x1.......bx.
.x..bbbbb+bx.
.x..bxxxb.bx.
.x..bbbbb.bx.
.x..+......x.
.xbbbbbbb..X.
.xxxxxxxxxXx.
............0
ENDMAP

NAME:    kb_tengu_band
DEPTH:   D:12-, Shoals, Swamp
WEIGHT:  5
TAGS:    no_pool_fixup transparent
MONS:    tengu warrior, tengu conjurer
MAP
 .........
..wwwww....
.wwttwww...
.wtt2*tww..
.wwwt*1....
..wwwwww...
 .........
ENDMAP

NAME:   minmay_rotating_lava
TAGS:   no_monster_gen transparent
DEPTH:  D:10-
MONS:   hell hound, hell knight band, hell knight
ITEM:   potion of flight ident:type q:3
KMASK:  .123*< = opaque
KPROP:  .123*< = no_tele_into
KFEAT:  ' = floor
MAP
'''''''''''''''
'ccccccccccccc'
'c.....3.....c'
'c.ccccccccc.c'
'c.c......1c.c'
'c.c.cclcc.c.c'
'c.c.c...c1l.c'
'c<c2c.3<c.l.c'
'c.c.c***c1l.c'
'c.c.ccccc.c.c'
'c.c...<..1c.c'
'c.ccccccccc.c'
'c...1.1.1...c'
'cccclllllcccc'
'''''''d'''''''
ENDMAP

NAME:   evilmike_spriggan_trog_shrine
TAGS:   transparent
DEPTH:  Depths, Elf
MONS:   spriggan berserker
: if you.absdepth() < 19 then
NSUBST: 1 = 2=2 / 1
: end
SUBST:  2 = 1'
KMONS:  _ = spriggan berserker
KFEAT:  _ = altar_trog
SUBST:  C : c', B : +', D : +', E : +c
SUBST:  F = ccc+
COLOUR: # = red
FTILE:  *|_1+'c = floor_hall
FTILE:  # = floor_rough_lightred
MARKER:  # = lua:fog_machine { cloud_type = "flame", \
                pow_min = 10, pow_max = 10, delay = 10, \
                size = 1, walk_dist = 0, start_clouds = 1, excl_rad = 0 }
SUBST:  '# = .
MAP
.................
.ccccccccccccccc.
.cttcc#ccc#ccttc.
.c*1''''_''''1|c.
.c'''''''''''''c.
.c''''''C''''''c.
.cccctcBcBctcccc.
....ccc'C'ccc....
   ..cc'''cc..
    ..F'2'F..
   ..cc'''cc..
 ...ccc'c'ccc...
 .ccctcDcDctccc.
 .c'''''c'''''c.
 .c'''c'''c'''c.
 .c'1'c'''c'1'c.
 .ctcccE+Eccctc.
 .ccc#c...c#ccc.
 ...............
   .....@.....
ENDMAP

NAME:  kb_lookout_dungeons_type
TAGS:  extra no_pool_fixup transparent
DEPTH: D:5-12
MONS:  centaur, bush
KMASK: w = no_monster_gen
MAP
 ....
......
......
...wwxxxx...
@..w1.%.2..@
...wwxxxx...
......
......
 ....
ENDMAP

NAME:   wad_orctagon
TAGS:   transparent
DEPTH:  D:2-4
WEIGHT: 4
MONS:   orc
MAP
......xxxxxxxxxxxxxx......
.....xxxxxxxx.1.1xxxx.....
....xx.xxxxx.G..G.xxxx....
...xx...xxxx......xxxxx...
..xxxx.xxxxxx....xxxxxxx..
.xxxxx+xxxxxx.mm.xxxxxxxx.
.xxIx.I.xIx.xx++xx.xxx...x
@+...m.m...x......x.+.mmm@
.xxIx.I.xIx.xx++xx.xxx...x
.xxxxxxxxxxxx.mm.xxxxxxxx.
..xxxxxxxxxxx....xxxxxxx..
...xxxxxxxxx......xxxxx...
....xxxxxxxx.G..G.xxxx....
.....xxxxxxxx.1.1xxxx.....
......xxxxxxxxxxxxxx......
ENDMAP

NAME:    hangedman_summoners_spam
TAGS:    no_monster_gen patrolling
DEPTH:   Depths, Elf, Crypt, Abyss
MONS:    boggart, orc high priest, kobold demonologist
MONS:    shadow demon, deep elf demonologist, vampire mage
KMONS:   8 = mummy priest
ITEM:    book of callings w:5 / book of the wilderness w:20 / grand grimoire w:5 / \
         randbook disc:summoning numspells:6
ITEM:    manual of summonings
ITEM:    amulet of magic regeneration w:5 ident:type / \
            amulet of magic regeneration randart
ITEM:    box of beasts
KITEM:   % = any, any / gold / nothing, any / nothing
KITEM:   _ = scroll of summoning ident:type , scroll of summoning ident:type / nothing
KFEAT:   _ = altar_sif_muna
KMASK:   "'@ = !no_monster_gen
SHUFFLE: 12, 34, 12 / 34
NSUBST:  ' = 1:@ / * = .@
SUBST:   c : ccb
: if you.in_branch("Abyss") then
SUBST:   bc = xcccccvb
: elseif you.in_branch("Crypt") then
SUBST:   5 = 7, 6 = 8
: else
SHUFFLE: 56 / 78
: end
MAP
ccccccccccccccc
c24c5de6fd5c32c
c%%c*g...g*c%%c
c..cccc+cccc..c
c.............c
c.cG..%_%..Gc.c
c.............c
c..ccc+++ccc..c
c%%c.......c%%c
c13c"""U"""c14c
cccc'''''''cccc
ENDMAP

NAME:    hangedman_minor_magic
TAGS:    no_monster_gen transparent
DEPTH:   D:9-11, Orc
MONS:    crimson imp, white imp, shadow imp, iron imp
MONS:    orc, orc wizard w:39 / Blork the orc w:1, swamp drake
KMONS:   0 = orc ; robe . wand of charming | wand of flame . \
                   potion of invisibility | potion of haste | nothing w:980
KMONS:   89 = deep elf pyromancer / deep elf zephyrmancer
KITEM:   8d = robe, hat w:40 / hat good_item, \
              hat w:20 / hat good_item
KITEM:   9e = book of minor magic
SUBST:   - = +
KMASK:   de89 = no_item_gen
SHUFFLE: 1234
COLOUR:  F = red
FTILE:   F = floor_pebble_lightred
{{
  local fog = chained_fog_machine {
                            cloud_type = 'flame', pow_min = 6, pow_max = 6,
                            delay = 100, size = 1, walk_dist = 0, excl_rad = 0
                          }
  lua_marker('F', fog)
}}
MAP
@@xxxxxxxxxxx
..xxxxxxxxxxx
.5xx1xx2xxxxx
.5xx+xx+xx9xx
..x..60..xexx
..x.F..F.x+xx
@.-...6..-7xx
@.-...0..-'xx
..x.F..F.x+xx
..x..60..xdxx
.5xx+xx+xx8xx
.5xx3xx4xxxxx
..xxxxxxxxxxx
@@xxxxxxxxxxx
ENDMAP

NAME:  guppyfry_early_elven_hall
DEPTH: D:6-9
TAGS:  patrolling no_monster_gen transparent
MONS:  deep elf pyromancer / deep elf zephyrmancer, plant
ITEM:  any scroll / any potion / any book
SUBST: - = 2....GTd$%
MARKER: H = lua:props_marker { stop_explore = "statue" }
SUBST: HI = G
MAP
.............
.xxxxxxxxxxx.
.x...........
.x...........
.x+++xxxxxxH.
.x-.-+.......
.x1..+.......
.x-.-+.......
.x+++xxxxxxI.
.x...........
.x...........
.xxxxxxxxxxx.
.............
ENDMAP

NAME:  guppyfry_early_orc_mine
DEPTH: D:2-5
TAGS:  patrolling no_monster_gen transparent
MONS:  orc, goblin, hobgoblin, orc priest, orc wizard, orc warrior
ITEM:  stone / large rock q:1 w:1
NSUBST: ? = 2:$ / 2:d / *:.
: if you.absdepth() > 3 then
NSUBST: - = 1:6 / 1:5 / 1:4 / 3:1 / 2:. / 2:x / 2:I / *:.
: else
NSUBST: - = 2:1 / 2:2 / 2:3 / 2:. / 2:x / 2:I / *:.
: end
MAP
..............
.x.xxxxxxxxxx.
.x..xxx.x..xx.
.xx...xx.xx.x.
..xx..-.x.xx-.
..x.x.-?x.xxx.
..xxx?---?.1x.
..-xx?---x.xx.
..xx.?---xxxx.
.xx....-xxxxx.
.xxxx.xxxxxxx.
..............
ENDMAP

NAME:    guppyfry_library_mini
TAGS:    patrolling no_monster_gen transparent
DEPTH:   Snake, Elf, Orc, Zot
ITEM:    gold / any scroll / any book w:4
SUBST:   ? = 123d
: if you.in_branch("Snake") then
MONS:    naga, naga warrior, naga mage w:9 / nagaraja w:1
: elseif you.in_branch("Elf") then
MONS:    deep elf pyromancer / deep elf zephyrmancer
MONS:    deep elf knight / deep elf archer
MONS:    deep elf pyromancer / deep elf zephyrmancer
: elseif you.in_branch("Orc") then
MONS:    orc, orc warrior, orc wizard w:9 / orc sorcerer w:1
: else
MONS:    any draconian, draconian scorcher
MONS:    draconian annihilator / draconian knight
: end
MAP
............
.xxmxxxxmxx.
.x.?....?.x.
.x........x.
.x.xx++xx.x.
.+1xd33dx.+.
.+.xd33dx1+.
.x.xx++xx.x.
.x........x.
.x.?....?.x.
.xxmxxxxmxx.
............
ENDMAP

NAME:    lightli_giant_bouncers
DEPTH:   Depths
MONS:    fire giant, frost giant, titan
SHUFFLE: 12
KMASK:   l = no_monster_gen
MAP
bbbbbbbbbbb
b.......bbb
b.bbbbb+bbb
b.l1b...bbb
b.bbb.212bb
b.bbb.121bb
b.l2b.....b
b.bbbb.3..b
b.b**+....b
b=b|*bbbbbb
.@nbbbbbbbb
ENDMAP

NAME:   lightli_church_of_beogh
DEPTH:  D:5-, Depths:1, Orc
MONS:   orc, orc warrior, orc knight, orc priest
MONS:   orc wizard, orc high priest, orc sorcerer
KMONS:  8 = orc warlord
: if you.absdepth() < 9 then
MONS: orc w:9 / orc warrior w:1
SUBST: 0 = 1:9 2:1
: elseif you.absdepth() < 15 then
SUBST: 0 = 1:6 / 2:2 / 3:1
: else
SUBST: 0 = 1:8 2:4 3:2 8:1
: end
: if you.absdepth() > 11 then
SUBST: 4 = 6, 5 = 57
: end
KFEAT: _ = altar_beogh
MAP
ccccccccccccccccccccc
cccc..000........cccc
c%ccI.050I..I..I..Icc
c*%cI.000..........1c
c_%+4.050..........1=
c*%cI.000..........1c
c%ccI.050I..I..I..Icc
cccc..000........cccc
ccccccccccccccccccccc
ENDMAP

NAME: lightli_orcish_oven
DEPTH: D:6-11, Orc
MONS: orc warrior, orc
:dgn.delayed_decay(_G, '1', 'rat corpse')
MAP
xxxxxxxxxx
xvvv....xx
xvl+.222.x
xvvv.212.x
xxxx...xxx
xxx.x..xxx
xxx+xx..xx
xdd.xx..xx
xddxx..xxx
xxxx.@xxxx
ENDMAP

NAME:     grunt_tower_of_power
TAGS:     vaults_hard vaults_orient_s no_monster_gen patrolling
DEPTH:    Depths, Vaults, !Vaults:$
: if you.in_branch("Vaults") then
SUBST:   c : vvb, @ = .
: end
MONS:     lich, wizard / naga mage / tengu conjurer, tengu reaver
ITEM:     book of power, robe good_item, hat good_item, robe, hat
KFEAT:    _ = altar_vehumet
SHUFFLE: ef, gh, ij
MAP
      ccccc
     ccedfcc
     ceh_gfc
     c..1..c
cccccc.....cccccc
c.fhccc...cccge.c
ce2.cccc+cccc.2fc
cg..cc.....cc..hc
cccc+.......+cccc
 ccc..2.U.2..ccc
 cc...........cc
 @....U.3.U....@
 cc...........cc
  cc....U....cc
   cc.......cc
    cc..@..cc
ENDMAP

NAME:  grunt_absolute_annihilation
DEPTH: Depths
MONS:    ancient lich
MONS:    deep elf annihilator / draconian annihilator w:5 / lich
MONS:    deep elf pyromancer w:20 / deep elf zephyrmancer w:20 / tengu conjurer w:20 / \
         wizard w:20 / orc sorcerer w:20 / nagaraja / tengu reaver
ITEM:    book of annihilations, book of power, book of conjurations
ITEM:    randbook disc:conjuration, staff of conjuration
KFEAT:   _ = altar_vehumet
SHUFFLE: efgh
MAP
   xxxxxxxxxxx
  xxcccccccccxxxxxxxxx
  xcc2ccccc2cccccccccxx
  xc.c.ccc.c.ccbbbbbccx
 @xc.c.ccc.c.cbbe.fbbcx
.3.c.c.ccc.c.cb.2...bcx
@U..3.3...3.3.=.._1dbcx
.3.cccc.c.ccccb.2...bcx
 @xcccc.c.ccccbbg.hbbcx
  xcccc.c.cccccbbbbbccx
  xccccc2ccccccccccccxx
  xxcccccccccxxxxxxxxx
   xxxxxxxxxxx
ENDMAP

NAME: sigmund_edmund_badplayer
TAGS: no_item_gen no_monster_gen no_pool_fixup no_trap_gen transparent
DEPTH: D:4-7
KITEM: ( = flail / any armour
KITEM: s = scythe / robe
KMONS: S = Sigmund
KMONS: E = Edmund
MONS: plant w:25 / bush w:25 / nothing w:50
NSUBST: S = 1:S / *:.
NSUBST: E = 1:E / *:.
SHUFFLE: S / E
veto {{ return you.uniques("Edmund") or you.uniques("Sigmund") }}
MAP
....................
.xxxxxxxxxxxxxxxx...
.xEEEExWS....x..x11.
.x....xWE.......x11.
.x..xxxxxx.xxx..x11.
.x.........xsxx.xxx.
.xx...........xSSSx.
.x(..............Sx.
.xxxxxxx..xxxxxxxxx.
....................
ENDMAP

NAME:  cheibrodos_gnoll_hut
TAGS:  no_item_gen no_monster_gen transparent
DEPTH: D:2-5
KMONS: P = bush
: if you.depth() <= 2 then
MONS: jackal, gnoll
: else
MONS: hound, gnoll
: end
KFEAT: S = shaft trap
MAP
...@...
..P.P..
xxx+xxx
x%+...x
xxx1.1x
xS+.2.x
xxxxxxx
ENDMAP

NAME: lightli_minifort
DEPTH: D:4-, Depths
TAGS: no_pool_fixup
: if you.in_branch("Depths") then
MONS: fire giant / frost giant / titan
: elseif you.absdepth () > 11 then
MONS: orc knight band
: elseif you.absdepth () > 8 then
MONS: cyclops band
: elseif you.absdepth () > 5 then
MONS: orc warrior band
: else
MONS: gnoll sergeant band
: end
MAP
wwwwwwwww
wccwwwccw
wcccccccw
wwc.*.cww
wwc.1.cww
wwc...cww
wccc+cccw
wccw.wccw
wwww@wwww
ENDMAP

NAME:  lightli_wizard_tower
TAGS:  no_monster_gen patrolling
DEPTH: D:9-
MONS:  patrolling wizard, patrolling crimson imp
ITEM:  any book, any scroll
MAP
   bbbb
  bbdebb
 bb....bb
bb......bb
b...12...b
b........b
bb......bb
 bb....bb
  bb..bb
   b++b
ENDMAP

NAME:  minmay_a_box_with_orc_wizards_in_it
TAGS:  transparent
DEPTH: D:4-7
MONS:  orc wizard, orc priest
ITEM:  any book
SUBST: 1 : 1:49 2:1, 1 = 1., 2 = 2.
MAP
  .....
 ..xxx..
...m1x...
.mmm1xxm.
.m11d11m.
.mxx1mmm.
...+1m...
 ..xxx..
  .....
ENDMAP

# Very hungry Elvish explorers and their campfire, mounts and pet.
# Sometimes they have starved to death.
NAME:   beargit_elvish_explorers
DEPTH:  D:12-, Depths, Swamp, Snake, Spider, Crypt
TAGS:   transparent patrolling no_monster_gen no_trap_gen
: if you.in_branch("D") then
:     if you.depth() < 14 then
MONS:   deep elf archer; shortbow good_item . arrow . quarterstaff \
            . robe good_item
MONS:   deep elf knight; quarterstaff good_item . leather armour good_item
MONS:   elephant, warg / hell hound w:5
:     else
MONS:   deep elf archer; longbow good_item . arrow . quarterstaff \
            . robe good_item
MONS:   deep elf knight; lajatang good_item . scale mail good_item
MONS:   elephant / dire elephant, warg / hell hound / raiju
:     end
MONS:   plant / fungus, nothing
: elseif you.in_branch("Swamp") or you.in_branch("Spider")
:        or you.in_branch("Snake") then
MONS:   deep elf archer; longbow good_item . arrow . quarterstaff \
            . robe good_item
MONS:   deep elf knight; lajatang good_item . chain mail good_item
MONS:   dire elephant
MONS:   hell hound / raiju
MONS:   fungus / nothing, nothing
: elseif you.in_branch("Crypt") then
KITEM:  1 = longbow good_item, arrow, quarterstaff, robe good_item
KITEM:  2 = lajatang good_item, chain mail good_item
KMONS:  1 = spectral deep elf master archer
KMONS:  2 = spectral deep elf blademaster
KMONS:  3 = spectral hellephant
KMONS:  4 = doom hound
KMONS:  5 = nothing
KMONS:  6 = ancient lich / deep elf death mage w:30 / lich / dread lich \
            / vampire mage
: else
# The elves have mastered the dungeon and allied with the darkness.
MONS:   deep elf master archer; longbow good_item | longbow randart . arrow \
            . chain mail good_item | quicksilver dragon scales
MONS:   deep elf blademaster; lajatang good_item | lajatang randart \
            . shadow dragon scales good_item | shadow dragon scales randart
MONS:   hellephant
MONS:   doom hound
MONS:   nothing, nothing
: end
: if you.in_branch("Crypt") then
SUBST:  x = c
COLOUR: t = lightgrey w:5 / brown
TILE:   t = dngn_tree_dead
: set_feature_name("tree", "dead tree")
FTILE:  - = floor_crypt
: elseif you.in_branch("Swamp") then
SUBST:  - = --....W, x = t
FTILE:  -123456t = floor_grass
: elseif you.in_branch("Spider") then
SUBST:  t = x
: else
FTILE:  -123456t = floor_grass
FTILE:  P = floor_sand
: end
MARKER: P = lua:fog_machine { cloud_type = "flame", \
            pow_min = 1000, pow_max = 1000, delay = 1, \
            size = 1, walk_dist = 0, start_clouds = 1, excl_rad = 0 }
MARKER: P = lua:fog_machine { cloud_type = "grey smoke", \
            pow_min = 3, pow_max = 3, delay = 100, \
            size = 1, walk_dist = 1, start_clouds = 1 }
: dgn.delayed_decay(_G, 'P', 'rat skeleton')
MAP
    xx.@.xxx
    xt----tx
    xt555ttx
    xt----tx
    xtt--ttx
    xt----tx
    xt--t-tx
    xt----tx
   xxt-t--tx
  xxttt---txxxx
 xxtt-----ttttx
xxtt---t----4txx
xttWWW---P---ttx
xt-WwWW----3--tx
xt------2163--tx
xttt---------ttx
xxxtt--tttttttxx
  xxt---tttttttx
   xt----t----5.
   xtt--------5@
   xxtt-----t-5.
    xxtttttttttx
     xxxxxxxxxxx
ENDMAP

NAME:   the_hattery
DEPTH:  D:7-14
: if crawl.one_chance_in(8) then
:   dgn.delayed_decay(_G, 'e', 'spriggan name:skinned n_adj n_spe n_des corpse')
: else
SUBST: =e = x
: end
SUBST: = = +
ITEM:   hat
MONS:   spriggan col:white name:hatter n_suf ; robe . dagger
MAP
xxxxxx
xdd=ex
x.xxxx
x.1x
x+xx
ENDMAP

NAME:   hangedman_fish_farm
DEPTH:  D:9-14
TAGS:   no_monster_gen no_pool_fixup patrolling
KMONS:  A = merfolk ; spear
KFEAT:  g = shallow_water
ITEM:   throwing net / nothing
:       dgn.delayed_decay(_G, 'g', 'electric eel corpse')
MAP
xxxxxx
x..ddx
+...Ax
xWWWgx
xxxxxx
ENDMAP

# An ogre roasts intruders over his little campfire.
NAME:   grunt_ogre_cave
DEPTH:  D:7-14
WEIGHT: 15
TAGS:   extra no_monster_gen no_trap_gen \
        patrolling
{{
  local twochance = you.absdepth() - 8
  local onechance = 7 - twochance
  if twochance <= 0 then
    mons("ogre")
  elseif onechance <= 0 then
    mons("two-headed ogre")
  else
    mons("ogre w:" .. onechance .. " / two-headed ogre w:" .. twochance)
  end
  dgn.delayed_decay(_G, 'g', 'orc skeleton / human skeleton / elf skeleton'
                             .. ' / dwarf skeleton')
}}
ITEM:   throwing net
MARKER: O = lua:fog_machine { cloud_type = "flame", pow_min = 10, \
                              pow_max = 10, delay = 10, size = 1, \
                              walk_dist = 0, excl_rad = 0 }
MAP
 xxxxx
xxxxxxx
xx..gxx
xx1Ogxx
xxd..xx
 xxx.xx
 xx.xx
 xx.xx
xx.xx
 .g.
  @
ENDMAP

NAME:     blue_anna_alchemist
DEPTH:    D:8-14
KITEM:    p =  potion of degeneration w:5 ident:all \
               / potion of ambrosia w:1 ident:all / nothing
MONS:     kobold brigand ; wand of flame ident:type . short sword \
              . dart ego:poisoned | dart ego:curare w:5
MAP
    c++c
ccccc..ccccc
cppc....cppc
cp.+.1..+.pc
cccc....cccc
cccccccccccc
ENDMAP

<<<<<<< HEAD
NAME:   hellmonk_jugg_or_not
DEPTH:  D:13-, Orc:1
WEIGHT: 3
TAGS:   no_monster_gen no_item_gen
MONS:   juggernaut
KFEAT:   B = altar_nemelex_xobeh
SHUFFLE: DE
MARKER:  P = lua:transp_loc("jugg_or_not_entry")
MARKER:  Q = lua:transp_dest_loc("jugg_or_not_entry")
MARKER:  R = lua:transp_loc("jugg_or_not_exit")
MARKER:  S = lua:transp_dest_loc("jugg_or_not_exit")
MARKER:  D = lua:transp_loc("jugg_or_not_jugg")
MARKER:  F = lua:transp_dest_loc("jugg_or_not_jugg")
MARKER:  E = lua:transp_loc("jugg_or_not_not")
MARKER:  G = lua:transp_dest_loc("jugg_or_not_not")
MARKER:  H = lua:transp_loc("jugg_or_not_jugg_end")
MARKER:  K = lua:transp_dest_loc("jugg_or_not_jugg_end")
MARKER:  J = lua:transp_loc("jugg_or_not_not_end")
MARKER:  L = lua:transp_dest_loc("jugg_or_not_not_end")
MAP
      ..........
  ....nnnnnnnnnn.
 .nnnnnF..1HnK|nn.
@PnQDEnnnnnnnn|RnS.
 .nnnnnG..BJnL|nn.
  ....nnnnnnnnnn.
      ..........
=======
NAME:   nicolae_grassy_gnolls
TAGS:   transparent
DEPTH:  D:1-8
KMONS:  p = plant
: if you.depth() == 1 then
KMONS:  1 = gnoll
: elseif you.depth() == 2 then
KMONS:  1 = gnoll band
: elseif you.depth() == 3 then
KMONS:  1 = gnoll shaman band / gnoll band
: elseif you.depth() == 4 then
KMONS:  1 = gnoll sergeant band / gnoll shaman band / gnoll band
: else
KMONS:  1 = gnoll shaman band / gnoll sergeant band / gnoll band
KMONS:  2 = gnoll shaman / gnoll sergeant
NSUBST: - = 2 / -
: end
NSUBST: - = 1 / p```
SUBST:  P = pp`, . = ...`
FTILE:  `p12 = floor_grass
MAP
 .......
..PPPPP..
.PP---PP.
.P-----P.
.P-----P.
.P-----P.
.PP---PP.
..PPPPP..
 .......
ENDMAP

NAME:   nicolae_splish_splash
TAGS:   transparent
DEPTH:  D:12-, Shoals
KMONS:  1 = water nymph / merfolk aquamancer
KFEAT:  1 = w
: if you.branch() == "D" then
NSUBST: w = 3=1 / 2=1ww / w
: else
NSUBST: w = 4=1 / 4=1w / w
: end
SUBST:  M = w.
MAP
   ...   ...
  ..... .....
 ...M.....M...
...MwM...MwM...
..MwwwM.MwwwM..
...MwwwMwwwM...
 ...MwwwwwM...
  ...MwwwM...
 ...MwwwwwM...
...MwwwMwwwM...
..MwwwM.MwwwM..
...MwM...MwM...
 ...M.....M...
  ..... .....
   ...   ...
>>>>>>> 92def6ad
ENDMAP

################################################################################
#
# <<4>> Demons and undead
#
################################################################################

NAME:  minmay_nine_imps
DEPTH: D:7-14
MONS:  crimson imp / white imp w:3 / shadow imp w:1
MONS:  crimson imp ; any good_item
MAP
xxxxx
x121x
x111x
x111x
xx+xx
ENDMAP

# The Horrible House of Horrid Horrors (by Mu.)
# XXX: Undiggable glass has been converted to statues.
NAME:  horrible_house_mu
TAGS:  transparent
DEPTH: Depths
MONS:  boggart, unseen horror, rakshasa
MONS:  vampire knight, orange crystal statue
KMONS: P = plant
SUBST: p = P.
KMASK: l = no_monster_gen
MAP
.....................
.pp...............pp.
.pcccccccccccccccccp.
..c.$$$|||.|||$$$.c..
..c..$$$.....$$$..c..
..c.1....l4l....1.c..
..c...llll.llll...c..
..c...lGll.llGl...c..
..c.2lllc.5.clll2.c..
..c...llcccccll...c..
..c...lllllllll...c..
..c.3..hlllllh..3.c..
..c.......l.......c..
..c...............c..
..c...............c..
.pccnnnccc+cccnnnccp.
.pp.....pPPPp.....pp.
.........ppp.........
ENDMAP

NAME:   minmay_metal_thing
DEPTH:  Depths
MONS:   iron dragon, rust devil
KPROP:  .1$| = no_tele_into
NSUBST: ? = 1:+ / *:v
MAP
xxxlllllllllllllllllxxx
xxxlvvvlvlvvvlvlvvvlxxx
xxxlv2vlvlv1vlvlv2vlxxx
llllv$vlvlv$vlvlv$vllll
lvvvv$v?v?v$v?v?v$vvvvl
lv1$$|$$$$$|$$$$$|$$1vl
lvvvv$v?v?v$v?v?v$vvvvl
llllv$vlvlv$vlvlv$vllll
xxxlv2vlvlv1vlvlv2vlxxx
xxxlvvvlvlvvvlvlvvvlxxx
xxxlllllllllllllllllxxx
ENDMAP

NAME:   minmay_beelzebubs_servants
TAGS:   transparent
DEPTH:  D:10-
MONS:   orange demon, red devil
NSUBST: 1 = 1:1 / * = 1., 2 = 1:2 / * = 2.
MAP
........................
..xxxx....xxxx....xxxx..
.xx1.xx..xx**xx..xx.1xx.
.x21................12x.
.x21................12x.
.xx1.xx..xx**xx..xx.1xx.
..xxxx....xxxx....xxxx..
........................
ENDMAP

NAME:   bh_circular_ruins
TAGS:   transparent
DEPTH:  D:9-14
MONS:   human simulacrum
ITEM:   mundane long sword no_pickup
KITEM:  O = book of dreams
MARKER: O = lua:fog_machine { cloud_type = "flame", pow_min = 10, \
                              pow_max = 10, delay = 15, size = 2, \
                              walk_dist = 1, excl_rad = 1}
MAP
  ..
 .xxd  ...
.xx1..dxxx.
.x.......xx.
 d...xx...x.
  ..xx....x.
  d.x.O.x.d
 .x....xx..
 .x...xx...d
 .xx.......x.
  .xxxd..1xx.
   ...  dxx.
         ..
ENDMAP

################################################################################
# Some earlyish demon minivaults by Eino.
# The difficulty of most low-tier demons is lost by the time the player gets to
# meet them. Here they aspire to be both challenging and flavourful.

##### Red devils (4) can use weapons and armour.
NAME:    einodemon_armed_red_devil_minivault
TAGS:    patrolling transparent
DEPTH:   D:12-, Elf, !Elf:$
MONS:    red devil ; spear | trident . ring mail | scale mail
MONS:    red devil ; spear | trident . buckler
MONS:    red devil ; spear good_item | trident good_item
MONS:    red devil ; spear | trident . boomerang
SHUFFLE: 1234
KMASK:   l = no_monster_gen
MAP
...........
.ll.v.v.ll.
.l..v.v..l.
...vv.vv...
.vvv1.2vvv.
.....$.....
.vvv3.4vvv.
...vv.vv...
.l..v.v..l.
.ll.v.v.ll.
...........
ENDMAP

##### Demonic crawlers (s) and beetles.
NAME:  einodemon_crawler_minivault
TAGS:  patrolling transparent
DEPTH: D:13-, Elf, Spider
MONS:  demonic crawler
MONS:  vampire mosquito / boulder beetle w:8 / demonic crawler w:2 / \
       nothing
MAP
..........
.m.mmmmmm.
.mx.x.x*m.
.m.x2x2xm.
.mx2x1x.m.
.m.x1x2xm.
.mx2x2x.m.
.m*x.x.xm.
.mmmmmm.m.
..........
ENDMAP

##### Orange demons (4), manticores, scorpions.
NAME:  einodemon_barbed_minivault
DEPTH: D:12-, Elf
TAGS:  patrolling transparent
MONS:  orange demon, scorpion, manticore
NSUBST: 1 = 2:1 / * = 1.., 2 = 2:2 / * = 2..
MAP
xxxxxxxxxxxxx
@.....xxxxxxx
xxxxx..xxxxxx
xxxxxx.xxxxxx
xx1*x...x*1xx
x12.2...2.23x
x32.2...2.21x
xx1*x...x*1xx
xxxxxx.xxxxxx
xxxxxx..xxxxx
xxxxxxx.....@
xxxxxxxxxxxxx
ENDMAP

# Carrion pond
# Bad water, a lot of carrion and feeders around, yuck!
NAME:   roderic_carrion_pond
TAGS:   no_monster_gen no_trap_gen transparent
DEPTH:  Lair:2-, !Lair:$, Swamp
: if you.in_branch("Swamp") then
MONS:   bloated husk / nothing
: else
MONS:   necrophage
: end
SUBST:  ' = 111.
SUBST:  ? = %%.
: dgn.delayed_decay(_G, '%', 'any corpse')
: if you.in_branch("Swamp") or you.depth() > 4 then
TAGS:   extra
: end
MAP
 ..'..?..
.?'.?.??'.
'?.www?.?.
.'wwwww.?.
?..ww?.?'.
 .?'.?...
ENDMAP

###############################################################################
# Kobold demonologist guarded by invisible demons. (nrook)
# Added "evil rite" looking colours, so players expect some nastiness.
#
NAME:   nrook_kobold_shadow_demons
TAGS:   patrolling transparent
DEPTH:  Depths
KMONS:  1 = kobold demonologist
KMONS:  2 = w:5 shadow demon / lorocyproca
KITEM:  1 = | / *, * / %
FTILE:  12" = floor_pebble_darkgray
FTILE:  ' = floor_pebble_lightgray
COLOUR: 12 = darkgrey
COLOUR: ' = white
NSUBST: 2 = 1:2 / 4 = 2""" / *:"
MAP
    ...
  .'''''.
 .'''''''.
 '''222'''
.''22222''.
.''22122''.
.''22222''.
 '''222'''
 .'''''''.
  .'''''.
    ...
ENDMAP

#############################################################
# Fire demons vs. ice demons
NAME:   minmay_fire_ice_demons
TAGS:   no_monster_gen transparent
DEPTH:  D:4-, Depths, Coc, Geh
: if you.absdepth() > 24 then
MONS:   brimstone fiend
MONS:   ice fiend
MONS:   balrug / hellion
MONS:   blizzard demon
MONS:   crimson imp w:1 / nothing w:5
MONS:   white imp w:1 / nothing w:5
SUBST:  " = |
SUBST:  ' = |
: elseif you.absdepth() > 18 then
MONS:   balrug / hellion w:5
MONS:   blizzard demon
MONS:   sun demon / smoke demon w:5
MONS:   ice devil
MONS:   crimson imp w:1 / nothing w:3
MONS:   white imp w:1 / nothing w:3
SUBST:  " = |
SUBST:  ' = *
: elseif you.absdepth() > 12 then
MONS:   sun demon / smoke demon w:5, ice devil, crimson imp, white imp
SUBST:  " = *
SUBST:  ' = %
SUBST:  5 = .
SUBST:  6 = .
: else
MONS:   crimson imp, white imp
SUBST:  " = %
SUBST:  ' = .
SUBST:  3 = .
SUBST:  4 = .
SUBST:  5 = .
SUBST:  6 = .
: end
: if you.in_branch("Coc") or you.in_branch("Geh") then
SUBST:  | = .
: else
SUBST:  > = .
: end
MAP
............. .............
..ccccccc.........ccccccc..
.cc'3553ccc.....ccc4664'cc.
.c"'lll..5cc...cc6..www'"c.
.c1lllll..5..>..6..wwwww2c.
.c"'lll..5cc...cc6..www'"c.
.cc'3553ccc.....ccc4664'cc.
..ccccccc.........ccccccc..
............. .............
ENDMAP


NAME:    hallowed_hall
TAGS:    no_monster_gen no_trap_gen
DEPTH:   Depths
MONS:    pearl dragon, apis, ophan, plant
ITEM:    potion of curing ident:type / potion of heal wounds ident:type
KFEAT:   A = altar_the_shining_one
KFEAT:   B = altar_elyvilon
KFEAT:   C = altar_zin
COLOUR:  c = white
TILE:    c = wall_church
FTILE:   .+23GtABC = floor_limestone
COLOUR:  .23 = white
SHUFFLE: ABC
SUBST:   ' = .
MAP
xxxxxxxxx
xcccccccx
xcGdBdGcx
xcd.3.dcx
xcA...Ccx
xcd...dcx4''
xcG...Gcx'''''
xccc+cccx4''''''
xct...tcx''''''''
xc..2..cx'''''''''xx
xc.....+''''1'''''cx
xct....c'''''''''4cx
xccccccccccccccccccx
xxxxxxxxxxxxxxxxxxxx
ENDMAP

NAME:   hangedman_tell_no_tales
DEPTH:  D:9-, !D:$
TAGS:   no_monster_gen no_item_gen patrolling
MONS:   spriggan skeleton
MONS:   troll skeleton
KMONS:  A = unseen horror
SUBST:  D : DDDDE
NSUBST: D = 1 = A:4 .:1 / 2:d / 2:e / 1:1, E = 2:d / 2:e / 2:1
KPROP:  def = bloody
MAP
 cccccccccc
ccxx1x1+DDc
c.x.x..mDDc
@.d.x2.mDDc
c.x.x..cc+c
ccxx1x.c1fc
 cccccccccc
ENDMAP

NAME:   hangedman_weighted_door
TAGS:   extra
DEPTH:  D:9-, Crypt
MONS:   zombie / skeleton
KMONS:  A = spectral thing / simulacrum
KITEM:  A = any good_item
KMASK:  .%* = no_monster_gen
KITEM:  * = star_item
KITEM:  % = any
KMASK:  1 = no_item_gen
MAP
cccc cccc
c11ccc**c
c11cAc%*c
cn+++++nc
c@.....@c
ENDMAP

NAME:   hangedman_blasphemy
DEPTH:  Depths, Crypt
MONS:   patrolling hell hog
MONS:   apis skeleton, pearl dragon zombie
MONS:   patrolling profane servitor, death knight
COLOUR: G = lightgrey, t = w:5 lightgrey / brown, c = white
FTILE:  t' = floor_pebble_brown
TILE:   t = dngn_tree_dead, c = wall_stone_gray
KFEAT:  _ = altar_yredelemnul
MARKER: _ = lua:fog_machine { cloud_type = "foul pestilence", \
                              pow_min = 5, pow_max = 10, delay = 30, \
                              size = 1, walk_dist = 0, excl_rad = 0 }
: set_feature_name("tree", "dead tree")
MAP
@@xxxxxxxxxxxx
@..t....xxxxxxx
x...'''..c.2xxx
xt...tc'.c..xxx
x.'.11c'...G.2x
x.'t1cc't.....x
x.'ccc'G...ccxx
x..'''G'''...xx
xx...t.'_ccc.xx
xxcc...'cc3*.xx
xx......c34.xxx
xx2.G.c.c*.5xxx
xxxx..c...xxxx
xxxx2.xxxxxxxx
 xxxxxxxxxxx
ENDMAP

NAME:   hangedman_devilish_allure
TAGS:   no_monster_gen no_item_gen
DEPTH:  D:12-, Depths
WEIGHT: 5
MONS:   obsidian statue, lesser demon, common demon
MONS:   efreet / large abomination / rakshasa
MONS:   shadow demon / green death / blizzard demon / balrug / cacodemon / \
        hell beast / hellion / reaper / lorocyproca / tormentor
KITEM:  | = superb_item / any good_item / any w:5
: if you.in_branch("Depths") then
SUBST:  2 = 3, 4 = 5
: end
MAP
xxxxxxxxxxxx@@x
@.lxlll.l.l...x
@..xl..l.l.l.lx
x.{xl%vvvvvvvvx
x..m$*v22234vvx
xl.m2|122333|vx
x..m$*v22234vvx
x.(xl%vvvvvvvvx
@..xl..l.l.l.lx
@.lxlll.l.l...x
xxxxxxxxxxxx@@x
ENDMAP

NAME:    hangedman_batty
TAGS:    patrolling no_monster_gen no_item_gen
DEPTH:   D:11-, Crypt, !Crypt:$
WEIGHT:  5
MONS:    bat, phantom, vampire, unseen horror
MONS:    phantasmal warrior, vampire knight, jiangshi
# Notably, sometimes fill in parts of the grid.
SHUFFLE: ABC, DE, FGH, 34 / 34 / 34 / 43
SUBST:   A = 1, F = 2, B : xx..., D : xx..., G : xx..., CEH = .
SUBST:   I : c...., 5 = 3333445
: if you.in_branch("Crypt") then
SUBST:   4 = 7, 3 = 6, 2 = 5, 1 = 1444
SUBST:   c = v, x = c
: end
KITEM:   % = % no_pickup
KITEM:   * = * no_pickup
MAP
xx@xxxxxxxxxxx
x.x.xxxxxxxxxx
@x.x.xAxBxxxxx
x.x.x.x.x1xxxx
xx.x4....xCxxxxxxx
xxx..%....xxxxxxxx
xxAx..%..xDxxxxxxx
xxx....%..cExFxxxx
xxBx....Ic.x.x1xxx
xxx1x.x.cI..%.xGxx
xxxxCxDc..*..%.xxx
xxxxxxxEx..*..xHxx
xxxxxxxx.%..*..xxx
     xxFx.%..3x4xx
     xxx1x.x.x5xxx
     xxxxGxHx4xxxx
     xxxxxxxxxxx
     xxxxxxxxxxx
ENDMAP

NAME:    nzn_life_drinkers
TAGS:    no_monster_gen no_item_gen
DEPTH:   D:8-, Crypt, Vaults, Depths
: if not you.in_branch("D") then
KFEAT:   D = altar_makhleb
KFEAT:   E = altar_the_shining_one
: end
SHUFFLE: '/-
NSUBST:  ' = D / 1=E, 1 = 1 / .
SUBST:   A = V:50 Y
: if you.in_branch("Vaults") then
SUBST:   c = v
: end
: if you.absdepth() <= 12 then
MONS:    vampire
: elseif you.absdepth() <= 15 then
MONS:    vampire mage
: else
MONS:    vampire knight
: end
MAP
       @
      c+c
     cc.cc
    cc...cc
   cc.....cc
  cc...1...cc
 cc...'c-...cc
ccA..1ccc1..Acc
 cc...-c'...cc
  cc...1...cc
   cc.....cc
    cc...cc
     cc.cc
      c+c
       @
ENDMAP

NAME:    nicolae_burly_brawl
TAGS:    transparent no_monster_gen
DEPTH:   D:13-, Depths:2-
KMONS:   1 = rakshasa
SHUFFLE: {[(
NSUBST:  D = 2=1 / ., E = 2=1 / .
: if you.in_branch("D") then
SUBST:   1 = 1..
: end
MAP
xxxxxxxxxxxxxxxxx
xGD..D..1..E..EGx
xx.............xx
 x.............x
 +1..D..{..E..1+
 x.............x
xx.............xx
xGD..D..1..E..EGx
xxxxxxxxxxxxxxxxx
ENDMAP

################################################################################
#
# <<5>> Stationary shooters: statues, oklobs, fog generators.
#       We include fog generators here, as they won't move away either.
#
################################################################################

NAME:  minmay_statue_bubble
TAGS:  transparent
DEPTH: D:9-
MONS:  obsidian statue / orange crystal statue / ice statue w:5
NSUBST: ? = 1:. / *:?
SUBST:  ? = bb.
MAP
 .......
..bG?Gb..
.bG...Gb.
.G..*..G.
.?.*1*.?.
.G..*..G.
.bG...Gb.
..bG?Gb..
 .......
ENDMAP

NAME:  minmay_protected_statue
TAGS:  transparent
DEPTH: D:9-, Depths, !Depths:$
: if you.in_branch("Depths") then
MONS: orange crystal statue
: else
MONS:  obsidian statue / orange crystal statue
: end
MONS: plant, bush
SUBST: n : n:20 G 2:1 3:1
KFEAT: n = iron_grate
KMASK: 1 = opaque
MAP
  ...
 .*|*.
.*nnn*.
.|n1n|.
.*nnn*.
 .*|*.
  ...
ENDMAP

NAME:   minmay_statue_crystal_thing
TAGS:   transparent
DEPTH:  D:9-
MONS:   orange crystal statue w:30 / obsidian statue / ice statue w:5
KFEAT:  ~ = closed_clear_door
MAP
      .....
    ...b=b...
  ...bbb.bbb...
  .bbb.....bbb.
 ..b...b~b...b..
 .bb.bbb.bbb.bb.
..b..b.....b..b..
.bb.bb..*..bb.bb.
.=..~..*1*..~..=.
.bb.bb..*..bb.bb.
..b..b.....b..b..
 .bb.bbb.bbb.bb.
 ..b...b~b...b..
  .bbb.....bbb.
  ...bbb.bbb...
    ...b=b...
      .....
ENDMAP

NAME:   minmay_dual_archer_statues
TAGS:   transparent
DEPTH:  D:10-
WEIGHT: 2
MONS:   statue tile:mons_statue_archer name:archer name_adjective; \
        longbow . arrow q:30
MONS:   bush
MAP
.........
...ccc...
.ccc|ccc.
.c.2.2.c.
.c12.21c.
.c.2.2.c.
.ccc.ccc.
...c+c...
.........
ENDMAP

# Another Ice Statue vault
NAME:  ice2_lemuel
TAGS:  no_pool_fixup no_monster_gen
DEPTH: D:12-, Depths, !Depths:$, Lair:2-
KMONS: 1 = ice statue
KMONS: 2 = white imp / ice beast w:30 / polar bear / nothing w:50
KMONS: 3 = ice devil / ice dragon / freezing wraith
KMONS: 4 = ice fiend / blizzard demon
KMONS: 5 = shard shrike
KFEAT: 1 = >
: if you.absdepth() > 20 then
SUBST:  3 = 4, 2 = ..3
NSUBST: | = 1:1 / *:|
: end
SUBST: | = ||****%%%%
SUBST: T = TU
SUBST: W = w:20 W .:5
SUBST: ' = W
MAP
T.WWW..........WWW.T
.'WWW..........WWW'.
WW'W.Wwww..wwwW.W'WW
WWW2WwwwwwwwwwwW2WWW
WW222wwwwwwwwww222WW
..W2WwwwwwwwwwwW2W..
.WWWWwwwwwwwwwwWWWW.
..WWWwww||||wwwWWW..
...WWwww|13|wwwwW...
..WWWwww||||wwwWWW..
.WWWWwwwwwwwwwwWWWW.
..W2WwwwwwwwwwwW2W..
WW222wwwwwwwwww222WW
WWW2WwwwwwwwwwwW2WWW
WW'W.Wwww..wwwW.W'WW
.'WWW..........WWW'.
T.WWW..........WWW.T
ENDMAP

# Oklob assault; statistically, three oklobs
NAME:    dpeg_oklob_1
TAGS:    transparent
DEPTH:   Lair:4-
MONS:    plant, oklob plant, bush
SUBST:   ? = 1 2:5 '
SHUFFLE: '"
SUBST:   ' : W .:5
SUBST:   " = .
SUBST:   1 = 113
MAP
   ...........
  .............
 .....'''''.....
.....''???''.....
....''?????''%...
...%''?????''....
.....''???''.....
 .....'''''.....
  .............
   ...........
ENDMAP

NAME:   statue_in_the_mist_lemuel
TAGS:   extra no_exits
DEPTH:  D:9-, Depths, Orc, Elf, Snake, Swamp
: if you.in_branch("Depths") or you.in_branch("Elf") then
KMONS:  1 = orange crystal statue
: else
KMONS:  1 = orange crystal statue / obsidian statue / ice statue
: end
KITEM:  1 = %, % / $
MARKER: G = lua:fog_machine { cloud_type= "grey smoke", \
            pow_min = 10, pow_max = 20, delay_min = 15, delay_max = 35, \
            size = 3, walk_dist = 2, spread_rate= 25 }
: if you.in_branch("Abyss") then
SUBST:  G : G111
: end
MAP
G
ENDMAP

# Greed's colour
NAME:    david_greed
DEPTH:   D:10-, Elf
WEIGHT:  4
: if you.in_branch("Elf") then
MONS:    orange crystal statue / obsidian statue
: else
MONS:    obsidian statue / orange crystal statue / ice statue
: end
ITEM:    nothing / any good_item
SHUFFLE: d|
MAP
xxxxxxxxxxxx
xxxxxxbbbbbx
xbbbbbb..1bx
@.........bx
I.*.....d|bx
@.........bx
xbbbbbb..1bx
xxxxxxbbbbbx
xxxxxxxxxxxx
ENDMAP

# Rather shallow depth but you cannot randomly teleport in there.
NAME:    minmay_crystal_box
TAGS:    no_monster_gen patrolling transparent
DEPTH:   D:12-, Depths, !Depths:$
MONS:    crystal guardian, orange crystal statue
SUBST:   . = .:80 %$*|
KPROP:   .012 = no_tele_into
: if you.absdepth() > 16 then
SUBST:   0 = 1
: end
MAP
WWWWWWWWWWWWWW
WbbbbbbbbbbbbW
Wbb1.......0bW
Wbb.........bW
Wbb.........bW
Wnn.........bW
WW=....2....bW
Wnn.........bW
Wbb.........bW
Wbb.........bW
Wbb1.......0bW
WbbbbbbbbbbbbW
WWWWWWWWWWWWWW
ENDMAP

NAME:  minmay_more_statues
DEPTH: D:12-
MONS:  ice statue w:5 / obsidian statue / orange crystal statue
MAP
cccbcccccbcccccbccc
c.....c%*|*%c.....c
c.................c
b..1.....G.....1..b
c.................c
c.....c.....c.....c
cccbcccc.@.ccccbccc
ENDMAP

NAME:   hangedman_tree_tricks
DEPTH:  Lair, !Lair:$
TAGS:   extra no_monster_gen
NSUBST: T = 1:. / 1:t
KMONS:  1 = oklob plant
KITEM:  1A_ = gold / nothing w:7
KFEAT:  _ = altar_fedhas
MAP
 tttttttttt
tttt.ttttttt
@tt.t.tttttt
t.tt.t.Tt1tt
t.t.ttT.A$tt
tt.ttttA_Att
t.t.tt1$Attt
tt.ttttttttt
 tttttttttt
ENDMAP

NAME:   disabler_island
TAGS:   no_monster_gen no_pool_fixup transparent
DEPTH:  D:8-14, Lair
SUBST:  ? = W..
NSUBST: ' = 3:* / 1:> / 3:1 / *:", 1 : 2:1 / 2 = 1" / *:w
NSUBST: G = 1:2 / *:"
KMASK:  *>12" = opaque
KFEAT:  " = floor
: if crawl.one_chance_in(3) and (not you.in_branch("Lair") or crawl.coinflip()) then
MONS:   lava snake, orange crystal statue
SUBST:  wW = l
: elseif crawl.coinflip() then
MONS:   oklob plant, floating eye
MONS:   plant, bush
SUBST:  w = 334, W = .
: else
MONS:   electric eel, basilisk
: end
MAP
    ........
  ............
 ..............
 ..............
.......??.......
....?.1w1?......
....?1w'w1.?....
....1w'G'w1.....
....1'G'G'w1....
....1ww'''1?....
.....?1w1w1.....
......1.?.......
 ..............
 ..............
  ............
   .........
ENDMAP

# A stationary monster guarding a staircase.
#
# This can place a crucial locations (like Snake:1), forcing the player
# to actually deal with the problem -- hence "stationary puzzle".
# We expect players to have resources to cope with it.
#
# TODO: This could be extended to branch entries but I don't know if I can
#       do that feasibly in a single map.
#
# With increasing depth the distance between staircase and stationary monster
# can decrease, and fewer supporting walls are to be expected. Sometimes a
# nearby downstairs exit is generated, to provide another option.
#
# Monster set: currently only the classical stationary monsters, i.e.
# statues, oklob plants.
# This could be expanded: pool with electric eel, or monsters behind grates.
#
NAME:     dpeg_stationary_puzzle
DEPTH:    D:10-, Lair, Snake, Shoals, Depths
# Weights for levels not of subdepth 1 intentionally lower.
WEIGHT:   1 (D:10-, Lair:2-, Snake:2-, Shoals:2-, Depths:2-)
WEIGHT:   10 (Lair:1, Shoals:1, Snake:1, Depths:1)
: if you.in_branch("D") or you.in_branch("Lair") then
MONS:     oklob plant, electric eel
SHUFFLE:  1" / 22
: elseif you.in_branch("Snake") or you.in_branch("Shoals") then
MONS:     oklob plant / obsidian statue / orange crystal statue / ice statue /\
          w:1 Roxanne
: else
MONS:     orange crystal statue / w:1 Roxanne
: end
#
# Sometimes add some additional rock walls
SUBST:    . : ._
NSUBST:   _ = 3:x / *:.
#
# Select possible staircase range:
: if you.absdepth() < 14 then
NSUBST:   bc = 1:x / *:.
: elseif you.absdepth() < 18 then
SHUFFLE:  ab
NSUBST:   c = 1:x / *:.
: else
SHUFFLE:  abc
: end
#
NSUBST:   a = 1:{ / *:.
SUBST:    "'bc = .
#
# 50% chance for nearby >
SUBST:    x : xy
NSUBST:   y = 1:} / *:x
MAP
 ......x
 ....cbxx
 '''''cbaxx
@"1'''''aa@
 '''''cbaxx
 ....cbxx
 ......x
ENDMAP

###################################################################
#
# <<6>> Other monsters
#       Slime denizens, insubstantial monsters, everything else...
#
###################################################################

NAME:    minislime_mu
TAGS:    no_monster_gen no_item_gen transparent
DEPTH:   Depths, !Depths:$
MONS:    large slime creature, great orb of eyes
KMASK:   %$de = opaque
KITEM:   R = gold
ITEM:    scroll of teleportation ident:type q:2 / wand of digging
ITEM:    scroll of teleportation ident:type q:2 w:20 / wand of digging w:20 / \
         dagger ego:distortion ident:type
SUBST:   J = 1111111122
SHUFFLE: %!'"
NSUBST:  % = 1:d / * = %$
NSUBST:  ! = 1:d / * = %$
NSUBST:  ' = 1:d / * = %$
NSUBST:  " = 1:e / * = %$
MAP
...................
..J.............J..
.JJ...mmmm.mmm...J.
....mmm%m.Jm'mm....
...mm%%%m..m''mm...
...m%%%%m.mm'''mm..
..mm%%%%mJ.m''''m..
..m%%%%%mm.m''''m..
..mmmmmmm..mmmmmm..
...J..mJm.....mJ...
..mmm.....R.mJ..m..
..m!mmmmm...mmmmm..
..m!!!!!m..mm"""m..
..mm!!!!m.mm""""m..
...mm!!!m.Jm"""mm..
....mm!mmm.m""mm...
.J...m!mJ..m"mm....
..J..mmmm.mmmm..J..
...............JJ..
...................
ENDMAP

NAME:    onia_ninara_cookie
TAGS:    transparent
SHUFFLE: ABCDEF
SUBST:   A : x, B : x, C : x, D : x, E : x, F : +, G : l:50 w:50 I
SUBST:   x : xvcb
SUBST:   H = 0 ., J = 1 0:100 $:20
ITEM:    any jewellery
MONS:    floating eye
MAP
...........
..xHxHxHx..
.xxBxAxFxx.
.HCJJJxJEH.
.xxJxGxJxx.
.HDJxdxJDH.
.xxJxJxJxx.
.HEJxJJJCH.
.xxFxAxBxx.
..xHxHxHx..
...........
ENDMAP

NAME:   minmay_acid_items
TAGS:   no_monster_gen no_trap_gen transparent
DEPTH:  Depths
MONS:   slime creature w:30 / rockslime / azure jelly / acid blob w:5
MONS:   acid blob
MAP
  ...........
 ..nnnnnnnnn..
..nn1112111nn..
.nn11nnnnn11nn.
.=111+|||nn11n.
.nn11nnnnn11nn.
..nn1112111nn..
 ..nnnnnnnnn..
  ...........
ENDMAP

NAME:   hangedman_incinerator
TAGS:   no_item_gen no_monster_gen
DEPTH:  D:8-14
MONS:   fire bat, lava snake, fire vortex, hell hound
NSUBST: ' = 4:' / *:.
MARKER: ' = lua:fog_machine { cloud_type = "flame", pow_min = 25, \
            pow_max = 75, delay = 50, size = 1, walk_dist = 0, excl_rad = 0 }
KPROP:  l = no_cloud_gen
MAP
xxxxxxxxx
xl.1xx23x
x1l'3x|2x
x.l''4xxx
x.ll''3xx
x.lll''1x
x'.llll.x
x.'...1lx
+xxxxxxxx
ENDMAP

NAME:   hangedman_eye_storm
TAGS:   no_monster_gen no_item_gen patrolling
DEPTH:  Depths, !Depths:$, Abyss
MONS:   golden eye, ophan, floating eye
MONS:   eye of devastation, great orb of eyes / shining eye w:5
NSUBST: 5 = 2:5 / *:4 5:15
KFEAT:  m = iron_grate
: if you.in_branch("Abyss") then
SUBST:  c = c:4 v:1 b:1
: end
MAP
     c++cccc
   ccc..c3.ccc
  cc.c..c+m..cc
 cc.mm..c.mmm.cc
 c.mm...c...mm.c
cc.m....c..5.m.cc
c.mm...mc+...mm.c
c1m...mm5mm...m.c
c+m.4.m|m2m.5.m+c
c.m...mm|mm...m1c
c.mm...mmm...mm.c
cc.m.5.....5.m.cc
 c.mm...5...mm.c
 cc.mmm...mmm.cc
  cc..mmmmm..cc
   ccc.1+..ccc
     ccccccc
ENDMAP

NAME:    hangedman_cracks_in_the_wall
TAGS:    no_monster_gen patrolling transparent
DEPTH:   D:12-, Depths, !Depths:$
MONS:    earth elemental
: if you.in_branch("D") then
MONS:    cyclops, basilisk, catoblepas
SUBST:   * = %%***, | = *|, c = x
: else
MONS:    stone giant, catoblepas, iron dragon
SUBST:   c : cxx
: end
SUBST:   5 = 111..
MAP
xxxxxxxxxxxxxx.@@
xxxxcccccccxxx..@
xxxxc1c.c5cxxx...
xxcccc.c.ccccx...
xxc5c.ccc.c1cx...
xxcc.cc2cc.ccx...
xbc.cc.*3cc.c...@
xb.c$$x*|4cc.x..@
xbc.cc.*3cc.c...@
xxcc.cc2cc.ccx...
xxc5c.ccc.c1cx...
xxcccc.c.cccxx...
xxxxc1c.c5cxxx...
xxxxcccccccxxx..@
xxxxxxxxxxxxxx.@@
ENDMAP

NAME:    hangedman_aerie_drop
TAGS:    no_monster_gen no_pool_fixup
DEPTH:   Depths
WEIGHT:  3
MONS:    patrolling spriggan air mage ; staff of air ident:type . robe
MONS:    patrolling spriggan rider ; spear ego:electrocution ident:type . buckler . robe
MONS:    lightning spire, sky beast, electric eel
KMONS:   E = ball lightning w:6 / \
             generate_awake air elemental w:7 / air elemental w:1
KITEM:   dT = any weapon good_item ego:electrocution ident:type, \
              lightning rod
KFEAT:   E = deep_water
KFEAT:   d = shallow_water
KFEAT:   T = permanent teleport trap / dispersal trap
MARKER:  T = lua:fog_machine { cloud_type = "rain", pow_max = 2, \
                 delay_min = 10, delay_max = 60, size = 4, walk_dist = 2 }
SHUFFLE: ab, {( / <<
NSUBST:  E = 11:E / *:e, 5 = 3:5 / *:w
SUBST:   e = E5w, a = v
MAP
 {bab bab bababtt
.baEabaEaba...abt4
@nEEwEwEEn1.4.2ntW
.baw5v5wab.3v3.ba@
 .bEnTnE=.4ndn4.+@
.baw5v5wab.3v3.ba@
@nEEwEwEEn1.4.2ntW
.baEabaEaba...abt4
 (bab bab bababtt
ENDMAP

NAME:   lightli_elemental_guards
DEPTH:  D:10-14
TAGS:   no_pool_fixup
MONS:   earth elemental
MONS:   air elemental
KMONS:  F = fire elemental
KFEAT:  F = lava
KMONS:  W = water elemental
KFEAT:  W = deep_water
MAP
xxxxxxxxxx
x%x.....2x
xx1......x
x........x
x...x*...x
x...wl...x
x........x
xww....llx
xWw....lFx
xxxx==xxxx
ENDMAP

# So he drove out the man; and he placed at the east of the garden of Eden
# Cherubim, and a flaming sword which turned every way, to keep the way of the
# tree of life.
NAME:    pf_eden
TAGS:    no_monster_gen
DEPTH:   D:13-
MONS:    patrolling cherub, patrolling dancing weapon ; great sword ego:flaming
KMONS:   p = plant
# TODO: this potion once was an apple, maybe just remove this with no apple
# flavor possible?
ITEM:    potion of ambrosia ident:type
NSUBST:  1 = 2:1 / *:.
NSUBST:  d = 2:d / *:.
SUBST:   3 = 33.
RTILE:   x = wall_lair
FTILE:   12p.dt@ = floor_lair
MAP
       xxx
  xxx xxpxx
 xxpxxxp.1xxx
xxppp2.1...px
xppp..ppx1.1x
xpdddpxxxp..xx
xpdtdpxxxx...@
xpddd.px xxp.@
xp...pxx  xxxx
xxpppxx
 xxxxx
ENDMAP

NAME:    nicolae_danse_macabre
TAGS:    transparent patrolling no_monster_gen no_item_gen no_trap_gen
DEPTH:   D:11-, Elf, Depths, Crypt
: local evilegos = util.random_subset({ "pain", "vampirism", "draining" }, 3)
: kmons("1 = dancing weapon ; demon whip good_item ego:" .. evilegos[1] )
: kmons("2 = dancing weapon ; demon blade good_item ego:" .. evilegos[2] )
: kmons("3 = dancing weapon ; demon trident good_item ego:" .. evilegos[3] )
: kmons("4 = dancing weapon ; demon whip ego:" .. evilegos[2] )
: kmons("5 = dancing weapon ; demon blade ego:" .. evilegos[3] )
: kmons("6 = dancing weapon ; demon trident ego:" .. evilegos[1] )
KFEAT:   D = altar_uskayaw
KFEAT:   E = altar_dithmenos / altar_kikubaaqudgha / altar_lugonu / \
             altar_makhleb / altar_yredelemnul
KFEAT:   + = closed_clear_door
SHUFFLE: FH
# D and Elf get a runed door instead, and D gets only three weapons.
: if you.branch() == "D" then
SUBST:   + = =
NSUBST:  F = 1444 / 2555 / 3666 / .
: elseif you.branch() == "Elf" then
SUBST:   + = =
NSUBST:  F = 1 / 2 / 3 / 4 / 5 / 6
: else
NSUBST:  F = 1 / 2 / 3 / 4 / 5 / 6
: end
SUBST:   H = ., Y = YYDE
MAP
xxxm+mxxx
xx.....xx
x..FHF..x
x.H...H.x
x.F.Y.F.x
x.H...H.x
x..FHF..x
xx.....xx
xxxxxxxxx
ENDMAP

NAME:    nicolae_rock_paper_scissors
TAGS:    transparent patrolling no_monster_gen
DEPTH:   Depths, !Depths:$, Zot, !Zot:$
KMONS:   r = nargun
KMONS:   p = walking frostbound tome / walking earthen tome / \
             walking divine tome / walking crystal tome
KMONS:   s = dancing weapon ; double sword good_item | \
                              double sword randart good_item w:5
SHUFFLE: }])>
NSUBST:  1 = r / p / s / rps...
SUBST:   T = TTTTTTV
MAP
    cc+cc
    c...c
   cc.1.cc
   cT...Tc
  cc.1.1.cc
  c}.....]c
 cc.1.1.1.cc
 cT...U...Tc
cc.1.1.1.1.cc
c...........c
+.1.1.1.1.1.+
cc..T.).T..cc
 ccccccccccc
ENDMAP

###################################################################
#
# <<7>> Random monsters
#       Either using 8, 9, 0 glyphs or just many choices.
#
###################################################################

NAME:   minmay_circled_x
TAGS:   transparent
DEPTH:  D:1-2
WEIGHT: 3
MAP
     ......
   ...xxxx...
  ..xx....xx..
 ..x........x..
 .x.x......x.x.
..x..x....x..x..
.x....x%%x....x.
.x....0xx0....x.
.x....0xx0....x.
.x....x%%x....x.
..x..x....x..x..
 .x.x......x.x.
 ..x........x..
  ..xx....xx..
   ...xxxx...
     ......
ENDMAP

NAME:   minmay_three_crescents
TAGS:   transparent
DEPTH:  D:1-4
WEIGHT: 3
MAP
 .....
..xxx..
.xx%xx..
.x%.0......
.xx0...xxx..
..x.....0xx.
 ........%x.
..x.....0xx.
.xx0...xxx..
.x%.0......
.xx%xx.
..xxx..
 .....
ENDMAP

# vault rotation makes the jar with loot unknown
NAME:   minmay_mini_jars
TAGS:   transparent
DEPTH:  D:2-4
WEIGHT: 3
MAP
..........
.x.x++x.x.
...x00x...
.xxxxxxxx.
.+0x%%00+.
.+0x%%00+.
.xxxxxxxx.
...x00x...
.x.x++x.x.
..........
ENDMAP

NAME:   minmay_divided_ellipse
TAGS:   transparent
DEPTH:  D:2-6
WEIGHT: 5
MAP
      .......
   ....xx+xx....
 ...xxxx...xxxx...
..xxx%0x...x0%xxx..
.xx0x0.x0.0x.0x0xx.
.+.%x..x.0.x..x%.+.
.xx0x..x...x..x0xx.
..xxx..x9.9x..xxx..
 ...xx+x%*%x+xx...
   ....xxxxx....
      .......
ENDMAP

NAME:   minmay_hollow_rounded_squares
TAGS:   transparent
DEPTH:  D:4-, Depths
SUBST:  0 = 0., x : x c:2 v:1 b:1
: if you.absdepth() > 12 then
SUBST:  = = +
SUBST:  n = c
: end
MAP
 ........
..xxxxxx..
.xx.00.xx.
.x0xxxx0x.
.x.0.x0xx........
.x0x.xx.+.cc==cc..
.x0xx9xxxccG..Gcc.
.xx*x.|xxcG....Gc.
..xxxxxxcc*.9..|n.
..xxxxxxcc|..9.*n.
.xx0.9|xxcG....Gc.
.x..xxxxxccG..Gcc.
.x0xx0x.+.cc==cc..
.x0x*x0.x........
.x.xxxx0x.
.xx.00.xx.
..xxxxxx..
 ........
ENDMAP

NAME:   minmay_pinched_square
TAGS:   transparent
DEPTH:  D:8-, Depths
MAP
.......   .......
.xxx.........xxx.
.x|xxxx...xxxx|x.
.xx9..xxxxx..9xx.
..x.....0.....x..
..x..x..0..x..x..
..xx..xx.xx..xx..
 ..x..xx.xx..x..
 ..x00..9xx00x..
 ..x..xxxxx..x..
..xx..xxxxx..xx..
..x..x..0..x.0x..
..x.....0...0.x..
.xx9..xxxxx0..xx.
.x|xxxx...xxxx.x.
.xxx.........xx..
.......   .......
ENDMAP

NAME:  minmay_st_funbox
TAGS:  extra transparent
DEPTH: D:9-, Depths
KMONS: 0 = 0
KMONS: 9 = 9
KMONS: 8 = 8
: if you.absdepth() < 11 then
SUBST: 9 = 0, 8 = 9
KITEM: 09 = star_item
KITEM: 8 = superb_item
: elseif you.absdepth() < 21 then
SUBST: 0 = 90
KITEM: 098 = superb_item
: else
SUBST: 9 = 98, 0 = 98
KITEM: 09 = superb_item
KITEM: 8 = any good_item
: end
MAP
.......
.vvnvv.
.v090v.
.n989n.
.v090v.
.vv=vv.
..G.G..
  ...
ENDMAP

NAME:    minmay_three_doors
DEPTH:   D:6-, Depths
SHUFFLE: 089, ABC
SUBST:   AB = ., C = *
MARKER:  G = lua:props_marker { stop_explore = "statue" }
MAP
xxxxxxx
xxAAAxx
x.....x
x..0..x
x.....x
xx...xx
xxx+xxxxxxxxx
......xx...xx
......x....Bx
...G..+..9.Bx
......x....Bx
......xx...xx
xxx+xxxxxxxxx
xx...xx
x.....x
x..8..x
x.....x
xxCCCxx
xxxxxxx
ENDMAP

NAME:  kb_rosetta
TAGS:  vaults_hard transparent
DEPTH: D:6-, Depths, Vaults, Elf
SUBST: x : xcvmnt
SUBST: X : GtTU
MAP
   ...   ...
  ..x.. ..x..
 ...xx...xx...
....xxx.xxx....
.xxx.xx.xx.xxx.
..xxx9x.x9xxx..
 ..xxxx.xxxx..
  .....X.....
 ..xxxx.xxxx..
..xxx9x.x9xxx..
.xxx.xx.xx.xxx.
....xxx.xxx....
 ...xx...xx...
  ..x.. ..x..
   ...   ...
ENDMAP

# Small chamber for a nice item (Eino)
NAME:   small_chamber_with_monster
TAGS:   extra
DEPTH:  D:8-, Depths, Elf, Crypt
MAP
xxxxxxx
xxG.Gxx
x..|..x
x..9..x
xx...xx
xxT.Txx
xx...xx
xxT.Txx
ENDMAP

# Evil grid
NAME:   minmay_evil_grid
DEPTH:  D:8-, Depths
NSUBST: A = 7:+ / *:c
NSUBST: B = 1:+ / 1:n / *:c
NSUBST: C = 1:+ / *:c
SUBST:  * = *|
MAP
ccCcccCcccCcc
c...c...c...c
C.9.A.9.A.9.C
c...c...c...c
ccAcccBcccAcc
c...c*.*c...c
C.9.B.8.B.9.C
c...c*.*c...c
ccAcccBcccAcc
c...c...c...c
C.9.A.9.A.9.C
c...c...c...c
ccCcccCcccCcc
ENDMAP

NAME:  dispersion_dpeg
TAGS:  transparent
DEPTH: D:$, Depths
KMASK: 89 = opaque
KMONS: 8 = 8
KMONS: 9 = 9
KITEM: 89 = % / * / w:1 |
KFEAT: X = permanent teleport trap / dispersal trap
KFEAT: Z : permanent teleport trap / w:30 x
SUBST: Y = 89, x : xcvb
MAP
............
............
...xxxxxx...
..x......x..
..x.ZXXZ.x..
..x.XYYX.x..
..x.XYYX.x..
..x.ZXXZ.x..
..x......x..
...xxxxxx...
............
............
ENDMAP

NAME:    pandoras_box_mu
DEPTH:   Depths, Crypt:1-4
TAGS:    no_monster_gen no_item_gen transparent
MARKER:  a = lua:fog_machine { \
                 pow_max = 10, delay_min = 10, delay_max = 40, \
                 size = 2, size_buildup_amnt = 5, \
                 size_buildup_time = 25, cloud_type = "black smoke" \
             }
KMONS:   a = vampire mosquito
KMONS:   b = green death
KMONS:   c = reaper
KMONS:   d = soul eater
KMONS:   e = chaos spawn
KMONS:   f = demonic crawler
KMONS:   g = glowing shapeshifter
KMONS:   h = shadow wraith
KMONS:   i = hell rat
KMONS:   j = giant cockroach
KMONS:   k = phantom
KMONS:   l = large abomination
KMONS:   m = scorpion
KMONS:   n = small abomination
KMONS:   o = unseen horror
KMONS:   p = hornet
KMONS:   q = goliath frog
KMONS:   r = wolf spider
KITEM:   e = any armour good_item / any weapon good_item / \
             scroll of acquirement ident:type
SHUFFLE: bcdfghjklnopqr
MAP
.............
.............
..v.......v..
...vvvvvvv...
...vgbcdev...
...vfahajv...
...vklanov...
...vpqrimv...
...vv===vv...
..v.......v..
.............
.............
ENDMAP

NAME:    onia_ninara_dug_in_and_dangerous
TAGS:    ruin_abyss transparent
DEPTH:   D:8-, !D:$, Depths:2-, !Depths:$, Abyss
SHUFFLE: vcb, AB?/CD!, d<>, de
SUBST:   A=9, B=8, C=1, D=9
SUBST:   ? = %:10 *:50 |:60
SUBST:   ! = %:90 *:30 |:10
KMASK:   x = no_wall_fixup
KMASK:   189%*|de<> = opaque
KPROP:   189%*|de<> = no_tele_into
ITEM:    wand of digging ident:type
ITEM:    scroll of teleportation ident:type q:2
MAP
...........
.vvnvvvnvv.
.vAAABAAAv.
.xxxxxxxxx.
.v???d???v.
.vvnvvvnvv.
.....@.....
ENDMAP

NAME:   minmay_librarian
TAGS:   no_monster_gen no_item_gen no_trap_gen
DEPTH:  D:9-, Depths
: if you.absdepth() > 24 then
MONS:   ancient lich w:25 / dread lich w:25 / royal mummy
ITEM:   any scroll w:6 / any book
: elseif you.absdepth() > 20 then
MONS:   lich w:60 / draconian annihilator w:20 / \
        draconian scorcher / draconian shifter
ITEM:   any scroll / any book
: elseif you.absdepth() > 15 then
MONS:   deep elf annihilator w:30 / deep elf sorcerer w:20 / \
        deep elf demonologist / deep elf death mage
ITEM:   any scroll / any book w:6
: else
MONS:   wizard w:50 / necromancer w:20 / deep elf pyromancer w:20 / \
        deep elf zephyrmancer w:20 / orc sorcerer / ogre mage / naga mage / \
        vampire mage / kobold demonologist w:5
ITEM:   any scroll / any book w:3
: end
MAP
xxxxxxxxxxxxx
xd....1....dx
xx.........xx
xd.........dx
xx.........xx
xd.........dx
xx.........xx
xd.........dx
xx.........xx
xd.........dx
xxxxxx+xxxxxx
ENDMAP

NAME:   wad_scary_box
DEPTH:  D:9-, Depths, !Depths:$
WEIGHT: 4
FTILE:  ' = floor_pebble
COLOUR: ' = white
MAP
xxxxxxxxxxxxxxxxxxxxxxxxxxxxxx
xxxxxxxxxxxxxx...............x
x.x.+.......xx..xx.......xx..x
x..xcccccccc.xxxxxxxx..G.xx.Gxxx
xxx.0098+*|n.+.'.'.'..xx.......+
xxx.0098+**n.+.'.'.'..xx.......+
x..xcccccccc.xxxxxxxx..G.xx.Gxxx
x.x.+.......xx..xx.......xx..x
xxxxxxxxxxxxxx...............x
xxxxxxxxxxxxxxxxxxxxxxxxxxxxxx
ENDMAP

NAME:   wad_mini_maze
TAGS:   transparent
DEPTH:  D:7-, Depths, !Depths:$
WEIGHT: 4
NSUBST: ? = 1:n / 1:+ / *:X
SUBST:  X : cccvvb
MAP
xxxxxxxxxxxxxxxxxxxxxxxxxx@xx
xXXXXXXXXXXXXXXXXXXXXXXXXX.Xx
xX9%......X.......X...X....Xx
xXXXXXX.X.XXXXX.X.XXX.X.XX.Xx
xX......X.......X.....X..X.Xx
xX.???XXX.XXXXXXXXXXX.XX.X.Xx
xX.?**?.......X.X...X.X..X.Xx
xX.?**?.XXXXX.X.X.X.X.XXXX.Xx
xX.?**?.....X.X.X.X.X.X....Xx
xX.X??XXX.X.XXX.X.X.X.X.XXXXx
xX.X9%..X.X.....X.X.X.X....Xx
xX.XXXX.X.X.XXX.X.X%X.XXXX.Xx
xX......X.X...X...X9X......Xx
xXXXXXXXX.XXXXXXXXXXXXXXXXXXx
xxxxxxxxx@xxxxxxxxxxxxxxxxxxx
ENDMAP

NAME:   wad_hexagon
TAGS:   transparent
WEIGHT: 4
DEPTH:  D:8-, Depths, !Depths:$
KFEAT:  t = tree
FTILE:  ' = floor_pebble
COLOUR: ' = white
MAP
xxx...xxxxxxxxxxxxxx...xxx
xx...xxxxxx........xx...xx
x...xxxxx..xxxxxxxx.xx...x
...xxxxx...xxxxxxxxx.xx...
..xxxxx...xxcccccccnx.xx..
.xxxxx..xxxxc'0...'cxx.xx.
.xxxx.xxx*.9v.'..'.cxxx.xx
@....xx**8..=.V''V....+..@
.xxxx.xxx*.9v.'..'.cxxx.xx
.xxxxx..xxxxc'...0'cxx.xx.
..xxxxx...xxcccccccnx.xx..
...xxxxx...xxxxxxxxx.xx...
x...xxxxx..xxxxxxxx.xx...x
xx...xxxxxx........xx...xx
xxx...xxxxxxxxxxxxxx...xxx
ENDMAP

NAME:   wad_rectangle_vault
DEPTH:  D:3-, Depths, !Depths:$
WEIGHT: 4
FTILE:  ; = floor_pebble
FTILE: "0U = floor_pebble_brown
COLOUR: "0 = brown
MAP
xxxxxxxxxxxxxxxxxxxxxxxxxxxxx
x..xxx;;;;;.;;;;;.;;;;;xxx..x
x..xxxx;";...;";...;";xxxx..x
xx.x.x;""";.;"0";.;""";x.x.xx
@.x.x;"""0";""U0";""""0;x.x.@
xx.x.x;""";.;""";.;0"";x.x.xx
x..xxxx;";...;";...;0;xxxx..x
x..xxx;;;;;.;;;;;.;;;;;xxx..x
xxxxxxxxxxxxxxxxxxxxxxxxxxxxx
ENDMAP

# Updated to not hide the loot area behind opaque walls and to scale numbers of
# monsters/loot in the chamber with depth of placement. -gammafunk
NAME:   wad_dig_loot
TAGS:   transparent
DEPTH:  D:8-, Elf, Depths, !Depths:$
WEIGHT: 4
KPROP:  %*8DEF = no_tele_into
KMASK:  %*|8aDEF' = opaque
KITEM:  EF = *
KMONS:  EF = 8
KMONS:  p = plant
SHUFFLE: DE
# Before D:12, a dig wand is required to access the loot area. From D:12, add a
# digging monster. Add another 8 in Elf and one more again for Depths. Add one
# more loot item with each added monster.
: if you.in_branch("D") and you.depth() >= 12 then
KITEM:  D = |
KMONS:  D = deep troll earth mage
SUBST:  EF = '
: elseif you.in_branch("Elf") then
KITEM:  D = |
KMONS:  D = deep elf elementalist
SUBST:  F = '
: elseif you.in_branch("Depths") then
KITEM:  D = |
KMONS:  D = deep troll earth mage / cacodemon
# D:8-11
: else
SUBST:  DE = v, F = '
: end
FTILE:  " = floor_pebble_brown
COLOUR: " = brown
MAP
@....vvvvv..G.@
.""".vvvvvp....
.."..vvvvv.."0.
.....vvvvv.""".
..G..vvvvv.....
vvvvv.....vvvvv
vvvvv."...vv*Dv
vvvvv."".GmF%8v
vvvvv."...vv*Ev
vvvvv0....vvvvv
ENDMAP

NAME:    evilmike_minifort
TAGS:    misc_elf_vault
DEPTH:   D:9-, Depths, !Depths:$, Elf
TILE:    x = wall_marble
COLOUR:  x = white
TILE:    c = wall_vines
FTILE:   ABCDEFcx+. = floor_vines
SHUFFLE: ABCDEF
NSUBST:  A = 1:> / * = .%
NSUBST:  B = 6:0 / *:., C = 6 = $0 / *:., D = 6 = %0 / *:.
NSUBST:  E = 1:98 / 1:*| / *:., F = 1:90 / 1:$ / *:.
SUBST:   ' = .
MAP
ccccc@'''''''@ccccc
cAAAcwwwwwwwwwcBBBc
cAAAcwwwwwwwwwcBBBc
cAAAcGwwwwwwwGcBBBc
cAAAccccc+ccccc.BBc
cAAAc.........+.BBc
cAA.c.........c.BBc
cAA.+..xxxxx..ccccc
cAA.c..xxxxx..+.DDc
ccccc.........c.DDc
cCC.+.........cDDDc
cCC.ccccc+cc+cccccc
cCCCcEEE..c...FFFFc
cCCCcEEEEEcFFFFFFFc
cCCCcEEEEEcFFFFFFFc
ccccccccccccccccccc
ENDMAP

NAME:    hangedman_feature_mirror
TAGS:    transparent extra allow_dup no_monster_gen
TAGS:    no_item_gen no_trap_gen no_pool_fixup patrolling
DEPTH:   D, Depths, Orc, Elf, Crypt, Snake, Shoals, Zot
WEIGHT:  10 (D), 4
KFEAT:   A = stone_arch
KFEAT:   D = any shop
KFEAT:   ^ : teleport trap / shaft trap
KFEAT:   Z = zot trap
SUBST:   A : C:20 D:20 ATVY^{[(<>, b : c:30 G:20 bvwtdGG123, 0 : 0:3 9:2 ':1
SUBST:   .' : .:99 W:1, [ : [], ( : ()
NSUBST:  { = 1:{ / 1:}, [ = 1:[ / 1:(, ] = 1:[ / 1:], ( = 1:] / 1:), ) = 1:( / 1:)
: if you.in_branch("D") or you.in_branch("Depths") then
:    if you.absdepth() < 2 then
SUBST:   CDY[{^ = T, 9 : 0'
:    elseif you.absdepth() < 5 then
SUBST:   CDY = T, 9 : 0'
:    elseif you.absdepth() > 20 then
MARKER:  A = lua:props_marker { portal=1 }
:    end
: elseif you.in_branch("Orc") then
SUBST:   G = I, t23 = 1:9 I:1
: elseif you.in_branch("Crypt") then
SUBST:   TV : VY, t123 : c
: elseif you.in_branch("Zot") then
SUBST:   D : V:9 Z:1, ^ : ^Z, t123 : G:9 Z:1
: else
SUBST:   A = T
: end
MAP
...
.b..
.0C.
.b..                                ...
...                                ..b.
                                   .C0.
                                   ..b.
                                    ...
ENDMAP

NAME:    hangedman_corner_corridor
TAGS:    transparent misc_elf_vault
WEIGHT:  5 (Snake, Elf), 10
DEPTH:   D:9-, Depths, Snake, Elf
SHUFFLE: 9* / 9* / *8, 098%* / 098%* / 098%* / !!!!$, y'Y" / 'y"Y, Y" / ??
SUBST:   Y = y, '"!? = ., y : z:100 ccvbm, z : x:100 ccvbm
: if you.absdepth() < 13 then
SUBST:   9 = 0, 8 = 9
: end
MAP
xxxxxxxxxx
xxxxxxxxxx
xx0.Y".0xx
xx.."Y..xx
@+..zz..+@
@+..zz..+@
xx..y'..xx
xx..'y..xx
xx..y'..xx
xx..zz..xxx
xx..zz..xxxxxx
xx..'y...xxxxxx
xx..y'....9%xxx
xx..'y.....*%xx
xx..zzy'yzz.9xxx
xx..zz'y'zz..xxxxxx@@xxxx
xx.......'y...xxxxx++xxxx
xxx%.9...y'...........0xx
xxxxxx*..'y............xx
 xxxxxx9.zzy'yzz'y'zzY"xx
    xxx..zz'y'zzy'yzz"Yxx
     xx%...............xx
     xxx..............0xx
     xxxxxxxxxxxxxx++xxxx
      xxxxxxxxxxxxx@@xxxx
ENDMAP

NAME:   minmay_small_thing
DEPTH:  D:4-8
SUBST:  9 = 999.
MAP
 xxxxxxxxxx
xx........@
x..xx.x.x.x
x.xx.xxxxxx
x..xx.x.x.x
xx..xx.x.xx
 xx.xxxxx.x
xx..x*.x.xx
x..xxx.x.*x
xx...9.9.xx
 xxxxxxxxx
ENDMAP

NAME:   minmay_crossroads
TAGS:   transparent
DEPTH:  D:4-8
SUBST:  0 = 0.
MAP
                xxxxxxx
    x@.0.@xx  xxx....{x
    xx..0..xxxx.....xxx
     xx.....x.....xxx
      xx........xxx
      xxx.....xxx
    xxx........xx
  xxx.....x.....xx
xxx.....xxxx..0..xx
x}....xxx  xx@.0.@x
xxxxxxx
ENDMAP

##################
# Stair vaults. They place a few random monsters but are mainly for variety.
NAME:    st_stairs_1
TAGS:    extra transparent allow_dup luniq_st_stairs
DEPTH:   D, Depths, Zot, Snake, Elf, Crypt
NSUBST:  ' = 1:> / *:., . = 2 = 0:19 .:1 / 2 = 0:1 .:4 / *:.
SUBST:   > = }])
MAP
.........
.G.....G.
.........
...'''...
...'''...
...'''...
.........
.G.....G.
.........
ENDMAP

NAME:    st_stairs_2
TAGS:    extra transparent allow_dup luniq_st_stairs
DEPTH:   D, Depths, Zot, Snake, Elf, Crypt
NSUBST:  . = 1:> / 2 = 0:19 .:1 / 2 = 0:1 .:4 / *:.
SUBST:   > = }])
SHUFFLE: abc
SUBST:   b:b., c:c.
SUBST:   a=x, b=x, c=x
MAP
.........
.a.b.b.a.
.........
.b.c.c.b.
.........
.b.c.c.b.
.........
.a.b.b.a.
.........
ENDMAP

NAME:    st_stairs_3
TAGS:    extra transparent allow_dup ruin_lair luniq_st_stairs
DEPTH:   D, Depths, Zot, Snake, Lair, Elf, Crypt
NSUBST:  ' = 1:> / 2 = 0:19 .:1 / 2 = 0:1 .:4 / *:.
SUBST:   > = }])
MAP
.........
.xxx.xxx.
.x.....x.
.x.'''.x.
...'''...
.x.'''.x.
.x.....x.
.xxx.xxx.
.........
ENDMAP

NAME:    st_stairs_4
TAGS:    extra transparent allow_dup luniq_st_stairs
DEPTH:   D, Depths, Zot, Snake, Lair, Elf, Crypt
NSUBST:  ' = 1:> / 2 = 0:19 .:1 / 2 = 0:1 .:4 / *:.
SUBST:   > = }])
MAP
x.x.x.x.x
.........
x.......x
...'''...
x..'''..x
...'''...
x.......x
.........
x.x.x.x.x
ENDMAP

NAME:    st_stairs_5
TAGS:    extra transparent allow_dup luniq_st_stairs
DEPTH:   D, Depths, Zot, Snake, Lair, Elf, Crypt
NSUBST:  ' = 1:> / 2 = 0:19 .:1 / 3 = 0:1 .:4 / *:.
SUBST:   > = }])
MAP
xx..xx..xx
x........x
..........
...''''...
x..''''..x
x..''''..x
...''''...
..........
x........x
xx..xx..xx
ENDMAP

NAME:    st_stairs_6
TAGS:    extra transparent allow_dup luniq_st_stairs
DEPTH:   D, Depths, Zot, Snake, Lair, Elf, Crypt
NSUBST:  ' = 1:> / 1 = 0:19 .:1 / 2 = 0:1 .:4 / *:.
SUBST:   > = }])
MAP
xx..xx
xG..Gx
..''..
..''..
xG..Gx
xx..xx
ENDMAP

NAME:    st_stairs_7
TAGS:    extra transparent allow_dup luniq_st_stairs
DEPTH:   D, Depths, Zot, Snake, Lair, Elf, Crypt
NSUBST:  ' = 1:> / 1 = 0:19 .:1 / 2 = 0:1 .:4 / *:.
SUBST:   > = }])
MAP
x.xx.x
..xx..
xx''xx
xx''xx
..xx..
x.xx.x
ENDMAP

# I like the way these ones can turn out,
# it reminds me of those rooms in Angband
NAME:    st_stairs_8
TAGS:    extra transparent allow_dup luniq_st_stairs
DEPTH:   D, Depths, Zot, Snake, Lair, Elf, Crypt
NSUBST:  . = 1:> / 1 = 0:19 .:1 / 2 = 0:1 .:4 / *:.
: random_stair(_G, ">")
MAP
x.x.x.x
.......
x.x.x.x
.......
x.x.x.x
.......
x.x.x.x
ENDMAP

NAME:    st_stairs_9
TAGS:    extra transparent allow_dup luniq_st_stairs
DEPTH:   D, Depths, Zot, Snake, Lair, Elf, Crypt
NSUBST:  . = 1:> / 2:0 / 2 = .:3 0:1 / *:.
: random_stair(_G, ">")
MAP
x.x.x.x.x
.........
x.x.x.x.x
.........
x.x.x.x.x
.........
x.x.x.x.x
.........
x.x.x.x.x
ENDMAP

NAME:    st_stairs_10
TAGS:    extra transparent allow_dup luniq_st_stairs
DEPTH:   D, Depths, Zot, Snake, Lair, Elf, Crypt
NSUBST:  . = 1:> / 2 = 0:19 .:1 / 4 = 0:1 .:4 / *:.
: random_stair(_G, ">")
MAP
x.x.x.x.x.x
...........
x.x.x.x.x.x
...........
x.x.x.x.x.x
...........
x.x.x.x.x.x
...........
x.x.x.x.x.x
...........
x.x.x.x.x.x
ENDMAP

NAME:    st_stairs_11
TAGS:    extra transparent allow_dup luniq_st_stairs
DEPTH:   D, Depths, Zot, Snake, Lair, Elf, Crypt
NSUBST:  . = 1:> / 3 = 0:19 .:1 / 5 = 0:1 .:9 / *:.
: random_stair(_G, ">")
MAP
x.x.x.x.x.x.x.x.x
.................
x.x.x.x.x.x.x.x.x
.................
x.x.x.x.x.x.x.x.x
.................
x.x.x.x.x.x.x.x.x
.................
x.x.x.x.x.x.x.x.x
.................
x.x.x.x.x.x.x.x.x
ENDMAP

NAME:    st_stairs_12
TAGS:    extra transparent allow_dup luniq_st_stairs
DEPTH:   D, Depths, Zot, Snake, Lair, Elf, Crypt
NSUBST:  . = 1:> / 1 : 0:19 .:1 / 2 = 0:1 .:4 / *:.
: random_stair(_G, ">")
MAP
x.x.x.x.x.x.x.x.x
.................
x.x.x.x.x.x.x.x.x
.................
x.x.x.x.x.x.x.x.x
.................
x.x.x.x.x.x.x.x.x
ENDMAP

NAME:    st_stairs_13
TAGS:    extra transparent allow_dup luniq_st_stairs
DEPTH:   D, Depths, Zot, Snake, Lair, Elf, Crypt
NSUBST:  . = 1:> / 1 : 0:19 .:1 / 2 = 0:1 .:4 / *:.
: random_stair(_G, ">")
MAP
x.x.x.x.x.x.x.x.x.x.x
.....................
x.x.x.x.x.x.x.x.x.x.x
.....................
x.x.x.x.x.x.x.x.x.x.x
ENDMAP

NAME:    st_stairs_14
TAGS:    extra transparent allow_dup luniq_st_stairs
DEPTH:   D, Depths, Zot, Snake, Elf, Crypt
NSUBST:  . = 1 : 0:19 .:1 / 2 = 0:1 .:4 / *:.
: random_stair(_G, ">")
SHUFFLE: abc / bab / cbb / bcb
SUBST:   a=x, b=., c:Gx
MAP
.......
.......
..aba..
..b>b..
..aba..
.......
.......
ENDMAP

##################

NAME:   lightli_corner_chamber
TAGS:   transparent
DEPTH:  D:2-, Depths
KPROP:  $*09 = no_tele_into
KMASK:  $*09 = opaque
MAP
xxxxxxxxxxxx
xxxxxxx....x
xxxxx......+
xxxx.......x
xxx.....xxxx
xx....xxxxxx
xx...xmcccc
x....xc$9$c
x...xxc0*0c
x...xxc$9$c
x...xxccccc
xx+xxx
ENDMAP

NAME:   lightli_gold_pyramid
DEPTH:  Depths
TAGS:   no_vmirror no_rotate
COLOUR: .089+*|c = yellow
FTILE:  .089+*|c = floor_sandstone
TILE:   c = wall_tomb
MAP
       cnc
      cc|cc
      c***c
     cc***cc
     ccc+ccc
    cc8.8.8cc
    c.......c
   cc.......cc
   c9.9.9.9.9c
  cc.........cc
  c...........c
 cc...........cc
 c.............c
cc0.0.0.0.0.0.0cc
c...............c
cccccccc=cccccccc
ENDMAP

NAME: lightli_airlock
DEPTH: D:11-, Snake, Shoals
KPROP: W = no_tele_into
MAP
 WccccWWWccccWW
 cc..ccWcc..ccWWWWW
 c....cGc....cccccW
 c.00.ccc.09.cc%*cc
@=..9.+%+.0*.++%8|c
 c.00.ccc.09.cc%*cc
 c....cGc....cccccW
 cc..ccWcc..ccWWWWW
 WccccWWWccccWW
ENDMAP

NAME: lightli_fourway_metalbox
DEPTH: D:9-, Depths
TAGS: transparent
NSUBST:   % = 1:* / *:%
NSUBST:   0 = 1:9 / *:0
MAP
vvvv..vvvv
v0%v++v%0v
v%v....v%v
vv......vv
.+......+.
.+......+.
vv......vv
v%v....v%v
v0%v++v%0v
vvvv..vvvv
ENDMAP

NAME:   minmay_close_crescents
TAGS:   transparent
DEPTH:  D:1-4
SUBST:  0 = 0.
MAP
 .........
..xxxx..x..
.xx00xx.xx.
.x0..%x.0x.
.x0.x%..0x.
.xx.xx00xx.
..x..xxxx..
 .........
ENDMAP

NAME:   minmay_cut_off
TAGS:   transparent
DEPTH:  D:1-4
SUBST:  0 = 0.
MAP
.
..
.x.
.x..
.x0x.
.x0xx.
.x0%xx.
.xxxxxx.
 .xx%0x.
  .xx0x.
   .x0x.
    ..x.
     .x.
      ..
       .
ENDMAP

NAME:   minmay_cupped
TAGS:   transparent
DEPTH:  D:1-4
SUBST:  0 = 0.
MAP
..........
.xxx...xx.
.x%xx..xx.
.xx%xx.0x.
..xx...0x.
...x..0xx.
.....0xxx.
.xx00xxx..
.xxxxxx...
.........
ENDMAP

NAME:   minmay_unequal
TAGS:   transparent
DEPTH:  D:1-4
SUBST:  0 = 0.
MAP
........
.xxx......
...xxx....
....0xxx...
....0.%xxx.
....0xxx...
...xxx.....
.xxx...xxx.
.....xxx...
...xxx0....
.xxx%.0....
...xxx0....
 ....xxx...
 ......xxx.
   ........
ENDMAP

NAME:   minmay_box_of_dots
TAGS:   transparent
DEPTH:  D:1-4
SUBST:  0 = 0., + : +.
MAP
 .........
..xxx+xxx..
.xx.....xx.
.x.0x0x0.x.
.+.x%x%x.+.
.x.0x0x0.x.
.xx.....xx.
..xxx+xxx..
 .........
ENDMAP

NAME:   minmay_quantized
TAGS:   transparent
DEPTH:  D:1-4
SUBST:  0 = 0.
MAP
    .....
    .xxx.
  ...x%x...
  .xxx.xxx.
...x0.0.0x...
.xxx.xxx.xxx.
....0xxx0.%x.
.xxx.xxx.xxx.
...x0.0.0x...
  .xxx.xxx.
  ...x%x...
    .xxx.
    .....
ENDMAP

NAME:   minmay_ruptured
TAGS:   transparent
DEPTH:  D:1-4
SUBST:  0 = 0.
MAP
 ..................
...xx.xx.....xx.xx..
.xxx.x.xx.x.xx.x.xx.
.x%..x000xxx000x.%x.
.xxx.x.xx.x.xx.x.xx.
...xx.xx.....xx.xx..
 ..................
ENDMAP

NAME:   minmay_bisected
TAGS:   transparent
DEPTH:  D:1-4
SUBST:  0 = 0.
MAP
.....
.xxx..
.x%xx..
.xx0x...
..xx00...
 ...00xx..
  ...x0xx.
   ..xx%x.
    ..xxx.
     .....
ENDMAP

NAME:   minmay_distorted
TAGS:   transparent
DEPTH:  D:1-4
SUBST:  0 = 0.
MAP
   ...
 .......
 .xxxxx.
..x.0.x..
.x0%0x...
..x.0.x..
 .xxxxx.
 .......
   ...
ENDMAP

NAME:   minmay_vboxes
TAGS:   transparent
DEPTH:  D:1-4
SUBST:  0 = 0.
MAP
.....         .....
.xxx..       ..xxx.
.x%x...     ...x%x.
.xx.xx..   ..xx.xx.
...x0x... ...x0x...
 ..xx.xx...xx.xx..
  ...x0x...x0x...
   ..xx0xxx0xx..
    ...x000x...
     ..x000x..
      .x%%%x.
      .xxxxx.
      .......
ENDMAP

NAME:    minmay_surrounded
TAGS:    transparent
DEPTH:   D:1-4
SUBST:   0 = 0.
KMASK:   * = opaque
KPROP:   * = no_tele_into
MAP
.........
.x0xxx0x.
.0.....0.
.x.mmm.x.
.x.m*m.x.
.x.mmm.x.
.0.....0.
.x0xxx0x.
.........
ENDMAP

NAME:    minmay_shallow_snake_nest
# deeper depths already have snake vaults
DEPTH:   D:1-3
: if you.absdepth() > 1 then
MONS:   ball python / nothing w:20, adder
: else
MONS:    ball python / nothing w:50, ball python / nothing w:50
: end
MONS:    plant / nothing, fungus / nothing
SUBST:   " = xxx3, ' = xx..13, 1 = 1 3:1
SHUFFLE: 3334
MAP
 xxxxxxx
xx"""""xx
x""1'1""x
x"1'2'1"x
x"'111'"x
x"1'1'1"x
xx"'1'"xx
 xx"@"xx
ENDMAP

NAME:    minmay_lizard_king
DEPTH:   D:1-13
MONS:    frilled lizard, iguana, komodo dragon, basilisk, plant
SUBST:   5 = 51, 1 = 1.
: if you.absdepth() > 9 then
SUBST:   1 = 32211
: elseif you.absdepth() > 6 then
SUBST:   4 = 3, 1 = 21
: elseif you.absdepth() > 3 then
SUBST:   4 = 2
: else
SUBST:   4 = 1
: end
MAP
  xxxxxx
xxx5115x
x451551xx
xx155155x
 x555515x
 xxxxx5@
ENDMAP

NAME:    minmay_joined_circles
TAGS:    transparent
DEPTH:   D:2-
NSUBST:  ? = 1:+ / *:?
SUBST:   ? = +xxx
SUBST:   x : x:50 cvbnm
SHUFFLE: ABC
SUBST:   A = 0....%, B = 0.%, C = 0%
MAP
     .....
    ..xxx..
    .xxCxx.
    .?CCCx.
    .xxCxx....
  ....x+xxx?x..
 .xxxxx.xxBBxx.
.xxAAA+x+BBBBx.
.xAAAAAxxBBBBx.
.xAAAAAxxxBBxx.
.xAAAAA?.xxxx..
.xxAAAxx......
 .xxxxx.
  .....
ENDMAP

NAME:    minmay_diamond_spiral
TAGS:    transparent
DEPTH:   D:8-
SUBST:   ? = .G+m
SHUFFLE: xcvb / mnnn
: if you.absdepth() < 13 then
SUBST:   8 = 9
: end
MAP
          .
         .x.
        ..xx.
       .x..xx.
      .xxx..xx.
     .xx8xx..xx.
    .xx...xx..xx.
   .xx..x..xx..xx.
  .xx..xxx..xx..xx.
 .xx..xx|xx..xx..xx.
.xx8.xx|..?..|xx.8xx.
 .xx..xx..xx|xx..xx.
  .xx..xx..xxx..xx.
   .xx..xx..x..xx.
    .xx..xx...xx.
     .xx..xx8xx.
      .xx..xxx.
       .xx..x.
        .xx..
         .x.
          .
ENDMAP

NAME:    minmay_radiant
TAGS:    transparent
DEPTH:   D:8-
SUBST:   8 = 888.
SUBST:   x : xcvbnm G:1
: if you.absdepth() < 13 then
SUBST:   8 = 9
: end
MAP
 ..........
....xxxxx.....
..xxx..........
..x......xxxx...
.xx.........xx..
.x...xxx.....x..
.x...x8..xx..x...
.x...x.|.8x..x...
.x......|......x.
...x..x8.|.x...x.
...x..xx..8x...x.
 ..x.....xxx...x.
 ..xx.........xx.
 ...xxxx......x..
 ...........xxx..
 .......xxxxx....
      ..........
ENDMAP

NAME:  grunt_potential
TAGS:  no_pool_fixup
DEPTH: D:6-, Depths
: init_hm_decor_walldepth(_G, 'x')
SHUFFLE: wlvbn
: if you.absdepth() > 20 then
SUBST: 9 = 8
SUBST: 1 = 8
SUBST: * = |
NSUBST: % = 4:* / *:.
NSUBST: 0 = 2:9 / *:0
: elseif you.absdepth() >= 12 then
SUBST: 1 = 9
: else
SUBST: 1 = 0
SUBST: * = %
: end
KMONS: 0 = 0 band
KMONS: 9 = 9 band
MAP
       @
    xxx+xxx
  xxx.....xxx
 xx..0.w.0..xx
 x....%w%....x
xx...wwwww...xx
x......w......x
x.....%w%.....x
x%0...1*1...0%x
x.....%9%.....x
x.............x
xx...lllll...xx
 x....%.%....x
 xx...0.0...xx
  xxx.....xxx
    xxx+xxx
       @
ENDMAP

# It's intended that the loot item isn't obtainable without either entering los
# of at least some of the monsters or breaking walls, either of which is very
# likely to wake up these monsters.
NAME:   grunt_tough_drop
TAGS:   no_monster_gen no_trap_gen transparent
DEPTH:  D:4-, Depths
KMASK:  ^809 = opaque
KFEAT:  ^ = permanent teleport trap
KFEAT:  ~ = alarm trap
KFEAT:  a = iron_grate
KPROP:  8^ = no_tele_into
: if you.absdepth() < 9 then
SUBST: | = %
SUBST: 8 = 0
: elseif you.absdepth() < 18 then
SUBST: | = *
SUBST: 8 = 999000
: else
SUBST: 8 = 889900
: end
MAP
   .....
   .cnc.
....n|n....
.cccc+cccc.
.c8^a~a^8c.
.cc^c.c^cc.
.c8^a.a^8c.
.cc^c.c^cc.
.c8^a.a^8c.
.cccc+cccc.
...........
ENDMAP

# Some miniature stair vaults; these all place a couple of monsters,
# but they're mainly around for the decor (same principle as st's).
NAME:    grunt_ministairs_1
TAGS:    extra transparent allow_dup luniq_grunt_ministairs
DEPTH:   D:2-, Depths, Zot, Snake, Elf, Crypt
: grunt_ministairs_setup(_G, false)
MAP
  ...
 ..G..
.......
...{...
.......
 G...G
  ...
ENDMAP

NAME:    grunt_ministairs_2
TAGS:    extra transparent allow_dup luniq_grunt_ministairs
DEPTH:   D:2-, Depths, Zot, Snake, Elf, Crypt
: grunt_ministairs_setup(_G, false)
MAP
   .....
  .G...G.
 .........
.G...{...G.
 .........
  .G...G.
   .....
ENDMAP

NAME:    grunt_ministairs_3
TAGS:    extra transparent allow_dup luniq_grunt_ministairs
DEPTH:   D:2-, Depths, Zot, Snake, Elf, Crypt
: grunt_ministairs_setup(_G, false)
MAP
    @
xxxx+xxxx
x.......x
x.G...G.x
x.......x
x.G...G.x
x.......x
x.G...G.x
x...{...x
xxxxxxxxx
ENDMAP

NAME:    grunt_ministairs_4
TAGS:    extra transparent allow_dup luniq_grunt_ministairs
DEPTH:   D:2-, Depths, Zot, Snake, Elf, Crypt
: grunt_ministairs_setup(_G, true)
NSUBST:  @ = 1:@ / *:.
MAP
       .@.
       @G@
 xxxxx.....xxxxx
xx...+xx+xx+...xx
x{.G..xx.xx..G.(x
xx...xx...xx...xx
 xxxxxx.G.xxxxxx
      x...x
      xx[xx
       xxx
ENDMAP

NAME:    grunt_ministairs_5
TAGS:    extra transparent allow_dup luniq_grunt_ministairs
DEPTH:   D:2-, Depths, Zot, Snake, Elf, Crypt
: grunt_ministairs_setup(_G, true)
MAP
        @
 xxxxxxx+xxxxxxx
xx...xx...xx...xx
x{.G..+.G.+..G.(x
xx...xx...xx...xx
 xxxxxxx+xxxxxxx
      xx.xx
      x...x
      x.G.x
      x...x
      xx[xx
       xxx
ENDMAP

NAME:    grunt_ministairs_6
TAGS:    extra transparent allow_dup luniq_grunt_ministairs
DEPTH:   D:2-, Depths, Zot, Snake, Elf, Crypt
: grunt_ministairs_setup(_G, true)
NSUBST:  @ = 1:@ / *:.
MAP
xxxx .@..xxxx
x{.xx...xx.[x
x...x...x...x
xx.+x...x+.xx
 xxx.....xxx
.............
@.....G.....@
.............
 xxx.....xxx
xx.+x...x+.xx
x...x...x...x
x(.xx...xx.<x
xxxx .@..xxxx
ENDMAP

NAME:    grunt_ministairs_7
TAGS:    extra transparent allow_dup luniq_grunt_ministairs
DEPTH:   D:2-, Depths, Zot, Snake, Elf, Crypt
: grunt_ministairs_setup(_G, true)
MAP
    @
  xx+xx
 xx...xx
xxG...Gxx
x.......x
x.{.G.(.x
x.......x
xxG.[.Gxx
 xx...xx
  xxxxx
ENDMAP

NAME:    grunt_ministairs_8
TAGS:    extra transparent allow_dup luniq_grunt_ministairs
DEPTH:   D:2-, Depths, Zot, Snake, Elf, Crypt
: grunt_ministairs_setup(_G, false)
MAP
    xxx
   xxGx
  xx..+@
 xx..Gx
xx...xx
xG..xx
x.{.x
xG..xx
xx...xx
 xx..Gx
  xx..+@
   xxGx
    xxx
ENDMAP

NAME:    grunt_ministairs_9
TAGS:    extra transparent allow_dup luniq_grunt_ministairs
DEPTH:   D:2-, Depths, Zot, Snake, Elf, Crypt
: grunt_ministairs_setup(_G, false)
MAP
 xx...
xx..G..
x.......
x.....G..
x..{....@
x.....G..
x.......
xx..G..
 xx...
ENDMAP

NAME:    grunt_ministairs_10
TAGS:    extra transparent allow_dup luniq_grunt_ministairs
DEPTH:   D:2-, Depths, Zot, Snake, Elf, Crypt
: grunt_ministairs_setup(_G, true)
NSUBST:  @ = 1:@ / *:.
MAP
 xx...@...xx
xx..G...G..xx
x...........x
x.....G.....x
x..{.....(..x
x.....G.....x
x...........x
xx..G...G..xx
 xx...@...xx
ENDMAP

NAME:    grunt_ministairs_11
TAGS:    extra transparent allow_dup luniq_grunt_ministairs
DEPTH:   D:2-, Depths, Zot, Snake, Elf, Crypt
: grunt_ministairs_setup(_G, false)
NSUBST:  @ = 1:@ / *:.
MAP
     @
 xxxx+xxxx
xx.......xx
x.GxxxxxG.x
x.xx...xx.x
x.x.G.G.x.x
x.x..{..x.x
x.x.G.G.x.x
x.xx...xx.x
x.Gxx+xxG.x
xx.......xx
 xxxxxxxxx
ENDMAP

NAME:    grunt_ministairs_12
TAGS:    extra transparent allow_dup luniq_grunt_ministairs
DEPTH:   D:2-, Depths, Zot, Snake, Elf, Crypt
: grunt_ministairs_setup(_G, true)
MAP
xxxxx     xxxxx
x...xxx xxx...x
x.{...xxx...[.x
x.............x
xxx....G....xxx
  xxx.....xxx
    xx.@.xx
ENDMAP

NAME:    grunt_ministairs_13
TAGS:    extra transparent allow_dup luniq_grunt_ministairs
DEPTH:   D:2-, Depths, Zot, Snake, Elf, Crypt
: grunt_ministairs_setup(_G, true)
MAP
   @         @
 xx+xx     xx+xx
 x...xxx xxx...x
@+.G...xxx...G.+@
 x.............x
 xxx....{....xxx
   xxx.....xxx
     xx.G.xx
   xxx.....xxx
 xxx....(....xxx
 x.............x
@+.G...xxx...G.+@
 x...xxx xxx...x
 xx+xx     xx+xx
   @         @
ENDMAP

NAME:    grunt_ministairs_14
TAGS:    extra transparent allow_dup luniq_grunt_ministairs
DEPTH:   D:2-, Depths, Zot, Snake, Elf, Crypt
: grunt_ministairs_setup(_G, false)
MAP
      @
     x+x
     x.xx
xxxxxx..xx
x........xx
x.{...G...+@
x........xx
xxxxxx..xx
     x.xx
     x+x
      @
ENDMAP

NAME:    grunt_ministairs_15
TAGS:    extra transparent allow_dup luniq_grunt_ministairs
DEPTH:   D:2-, Depths, Zot, Snake, Elf, Crypt
: grunt_ministairs_setup(_G, true)
MAP
     @     @
    x+x   x+x
   xx.x   x.xx
  xx..xxxxx..xx
 xx...........xx
@+...G..{..G...+@
 xx...........xx
  xx..xxxxx..xx
   xx.x   x.xx
    x+x   x+x
     @     @
ENDMAP

NAME:    hangedman_minor_gate_pass
TAGS:    transparent
DEPTH:   D:4-9
: if you.absdepth() < 6 then
SHUFFLE: 0% / 0% / '"
SUBST:   1 = 0..
: else
SHUFFLE: 2% / 2% / 2% / d9 / d9 / '"
SUBST:   1 = 0...
: end
SUBST:   x : xxc, 2 = 0, d = %, '" = .
MAP
xxxxxxxxxxxxxxxxxxxxxxxxx
x.1.%.0.x.2.%.2.x.0.%.1.x
x.x.x.x.x.x.x.x.x.x.x.x.x
@.......................@
xxxxxxxxxxxx+xxxxxxxxxxxx
          ..10.
           .0.
ENDMAP

NAME:   minmay_hidden_floor
DEPTH:  D:12-, Depths
SUBST:  9 = 9999., 8 = 8888.
KPROP:  8*$ = no_tele_into
MAP
     @
cccccnccccc
c.........c
c.ccc9ccc.c
c.c8ncn8c.c
c.cn***nc.c
@.9c*$*c9.n@
cncn***nc.c
c.=8ncn8c.c
c.ccc9ccc.c
c.........c
cccccnccccc
     @
ENDMAP

NAME:    minmay_multi_spiral
TAGS:    transparent
SHUFFLE: AC
DEPTH:   Depths
SUBST:   A : ., Cx : ccvb
SUBST:   8 = . 0:1 9:1 8:1
MAP
         ......
         @CCCC..  xxxxxx
   xxx....AAACC.. x||||xxx
  xx88AAAA..AACC. xAAAA88xx
 xx8AAACCAAA.AAC..xCCCAAA8xx
 x8AACCCCCCAA.ACC8x||CCCAA8x
xx8ACC8888CCA.AAC8xx888CCA8xx
x8AAC88xx88CAA.AC8xxxx88CAA8x
x8ACC8xxxx8CCA.AC88xbxx8CCA8x
x8ACC8xxbx88CA.ACC8xxxx8CCA8x
x8AAC88xxxx8CA.AAC88xx88CAA8x
xx8ACC888xx8CAA.ACC8888CCA8xx
 x8AACCC||x8CCA.AACCCCCCAA8x
 xx8AAACCCx..CAA.AAACCAAA8xx
  xx88AAAAx .CCAA..AAAA88xx
   xxx||||x ..CCAAA....xxx
     xxxxxx  ..CCCC.
              .....@
ENDMAP

NAME:   kennysheep_kite_vault
TAGS:   no_item_gen no_monster_gen transparent
SUBST:  x : xcnvb
DEPTH:  D:8-, Depths
MAP
      ccc
     cc*cc
    cc.x.cc
   cc0xxx0cc
  cc...x...cc
  c..x.*.x..c
 cc.xxx.xxx.cc
cc.0.x0*0x.0.cc
c..x.0.x.0.x..+
c*xxx*xxx*xxx.+
c..x.0.x.0.x..+
cc.0.x0*0x...cc
 cc.xxx.xxx0cc
  c..x.*.x..c
  cc...x...cc
   cc0xxx0cc
    cc.x.cc
     cc*cc
      ccc
ENDMAP

NAME:   kennysheep_treasure_room
TAGS:   no_monster_gen no_pool_fixup
DEPTH:  D:12-, Depths
MAP
ccccc
c|||c
c888c
c=nnc
 @@@
ENDMAP

NAME:   kennysheep_four_rooms
TAGS:   no_monster_gen
DEPTH:  D:12-, Depths
MAP
 cccc cccc
cc..ccc..cc
+....+...0c
+....+...0c
cc..ccc..cc
 cnncxc++c
cc..ccc..cc
c.**.+....c
c8**.+....c
cc..ccc00cc
 cccc cccc
ENDMAP

#############################################################
NAME:   kennysheep_opposing_triangles
DEPTH:  D:4-, Depths, !D:$, !Depths:$
SUBST:  c:ccxxv
SUBST:  w:wl
MAP
               ww
 cccccccccccccwww
 +.........ccwww
 +........mcwwwc
 c...0...mmwwwcc
 c..0*..ccwwwccc
 c.....mcwwwmm.c
 c....mmwwwcm..c
 c...ccwwwcc...c
 c..mcwwwmm....c
 c.mmwwwcm.....c
 cccwwwcc..*0..c
 ccwwwmm...0...c
 cwwwcm........+
 wwwcc.........+
wwwccccccccccccc
ww
ENDMAP

# TODO: this can be hard to place because the boundaries are not passable;
# maybe add some dead space as a buffer?
NAME:    kennysheep_island_fort
TAGS:    no_pool_fixup
DEPTH:   D:8-, Depths:2-, !D:$, !Depths:$
SHUFFLE: {}'
KFEAT:   ' = .
: if crawl.coinflip() then
SUBST:  w : l
SUBST:  c : xxv
: else
SUBST:  c : ccb
: end
MAP
   wwwwwwww
  wwwwwwwwww
 wwwccmmccwww
wwwcc....ccwww
wwcc..8...ccww
wwc..cc+c..cww
wwm.0c**c0.mww
wwm..c|*c..mww
wwc..cccc..cww
wwcc......ccww
wwwcc....ccwww
 wwGcc++ccGww
 www.G..G.www
  www....www
   www}{www
    wwwwww
     wwww
ENDMAP

NAME:   kennysheep_just_a_vault
DEPTH:  D:8-, Depths, !D:$, !Depths:$
SUBST:  c : ccxxv
SUBST:  x : ccxxvbm
MAP
 ccccc
cc.8.cc
c.x+x.c
c.x|x.c
c.xxx.c
cc...cc
 cc+cc
ENDMAP

NAME:   kennysheep_orc_chapel
DEPTH:  D:3-4, Orc
SUBST:  $ = $.
: if you.in_branch("Orc") then
KMONS:  1 = orc high priest band
:else
KMONS:  1 = orc priest band
:end
KFEAT:  1 = altar_beogh
TILE:   x = wall_zot_yellow
MAP
 xxxxx
xx$1$xx
x$I$I$x
x$$$$$x
x$I.I$x
xx...xx
 xx+xx
ENDMAP

NAME:   kennysheep_jessica_study
TAGS:   transparent no_mons_gen
DEPTH:  D:2-3
: if crawl.x_chance_in_y(3, 10) then
NSUBST: d = 1:e / *:d
: end
KITEM:  d = any potion / any scroll / nothing w:30
KITEM:  e = randbook disc:necromancy slevels:2 owner:Jessica / \
            randbook disc:hexes slevels:2 owner:Jessica / \
            randbook disc:translocation slevels:2 owner:Jessica
MONS:   jessica, quokka
veto {{ return you.uniques("Jessica") }}
MAP
   .....
  .......
 ..xxxxx..
..xx.12xx..
..xd...dx..
..xd...dx..
..xd...dx..
..xx...xx..
 ..xx+xx..
  .......
   .....
ENDMAP

NAME:   kennysheep_underground_church
TAGS:   no_pool_fixup misc_elf_vault transparent
DEPTH:  Depths, Elf, Zot
: if not you.in_branch("Zot") then
MONS:   deep elf high priest, deep elf pyromancer / deep elf zephyrmancer
:else
MONS:   draconian stormcaller, base draconian
:end
COLOUR: x = white
TILE:   x = wall_church
FTILE:  xmwFt12|*+. = floor_limestone
MARKER: F = lua:fog_machine { cloud_type = "flame", pow_min = 100, \
                              pow_max = 100, delay = 10, size = 1, \
                              walk_dist = 0, excl_rad = -1 }
KPROP:  wF = no_tele_into
SUBST:  F = w
KMASK:  w = opaque
MAP
 xxxxxxxxxxx
 xwwwwwwwwwx
xxwwwmmmwwwxx
xwwFmm|mmFwwx
xwwmm*1*mmwwx
xxxx*222*xxxx
xtxx.....xxtx
x2.xx+++xx.2x
x...........x
xx.........xx
 xxxx...xxxx
    xx+xx
ENDMAP

NAME:  kennysheep_potato
DEPTH: D:2-, Depths, !D:$, !Depths:$
SUBST: % = %.
SUBST: 0 = 0.
: ks_random_setup(_G)
MAP
  cccFcccc
 ccwwHwwwccc
ccww....wwwcc
cww.......wwcc
cw....t....wwc
+....x.xxx..wcc
cw...x0%0x..wwc
cw...x%t%x...wc
cww..x0%0x...wc
ccw..xxx.x...ED
 cww....t....wc
 ccww.......wwc
  ccwww....wwcc
   cccwwwHwwcc
     ccccFccc
ENDMAP

NAME:  kennysheep_generic_room_2
DEPTH: D:2-, Depths, !D:$, !Depths:$
SUBST: % = %.
SUBST: 0 = 0.
: ks_random_setup(_G)
MAP
cccccccFccccccc
cwwwwwwHwwwwwwc
cwwww.....wwwwc
cwww.......wwwc
cww....t....wwc
cw...xx.xx...wc
cw...x0%0x...wc
+...t.%t%.t..ED
cw...x0%0x...wc
cw...xx.xx...wc
cww....t....wwc
cwww.......wwwc
cwwww.....wwwwc
cwwwwwwHwwwwwwc
cccccccFccccccc
ENDMAP

NAME:  kennysheep_generic_room_3
DEPTH: D:2-, Depths, !D:$, !Depths:$
SUBST: % = %.
SUBST: 0 = 0.
: ks_random_setup(_G)
MAP
  ccFFcc
 ccwHHwcc
ccww..wwcc
cwwxx.xwwc
+..x0t..ED
+...t0x.ED
cwwx.xxwwc
ccww..wwcc
 ccwHHwcc
  ccFFcc
ENDMAP

NAME:  kennysheep_generic_room_4
DEPTH: D:2-, Depths, !D:$, !Depths:$
SUBST: % = %.
SUBST: 0 = 0.
: ks_random_setup(_G)
MAP
ccccFFcccc
cwwwHHwwwc
cwww..wwwc
cwwxx.xwwc
+..x0t..ED
+...t0x.ED
cwwx.xxwwc
cwww..wwwc
cwwwHHwwwc
ccccFFcccc
ENDMAP

NAME:  kennysheep_generic_room_5
DEPTH: D:2-, Depths, !D:$, !Depths:$
SUBST: % = %.
SUBST: 0 = 0.
: ks_random_setup(_G)
MAP
ccccFFcccc
cwwwHHwwwc
cwxx..xxwc
cwxt0.txwc
+...%%0.ED
+..0%%..ED
cwxt.0txwc
cwxx..xxwc
cwwwHHwwwc
ccccFFcccc
ENDMAP

NAME:  kennysheep_generic_room_6
DEPTH: D:2-, Depths, !D:$, !Depths:$
SUBST: % = %.
SUBST: 0 = 0.
: ks_random_setup(_G)
MAP
ccccFFcccc
cwwwHHwwwc
cw.%..0.wc
cw0txxt%wc
+..xxxx.ED
+..xxxx.ED
cw%txxt0wc
cw.0..%.wc
cwwwHHwwwc
ccccFFcccc
ENDMAP

NAME:  kennysheep_generic_room_7
DEPTH: D:2-, Depths, !D:$, !Depths:$
SUBST: % = %.
SUBST: 0 = 0.
: ks_random_setup(_G)
MAP
ccccFFcccc
cwwwHHwwwc
cw....0.wc
cw0txx..wc
+..x%%x.ED
+..x%%x.ED
cw..xxt0wc
cw.0....wc
cwwwHHwwwc
ccccFFcccc
ENDMAP

NAME:  kennysheep_generic_room_8
DEPTH: D:2-, Depths, !D:$, !Depths:$
SUBST: % = %.
SUBST: 0 = 0.
: ks_random_setup(_G)
MAP
ccccFcccc
cwwwHwwwc
cww...wwc
cw.0x%.wc
+..xxx.ED
cw.%x0.wc
cww...wwc
cwwwHwwwc
ccccFcccc
ENDMAP

NAME:  kennysheep_generic_room_9
DEPTH: D:2-, Depths, !D:$, !Depths:$
SUBST: % = %.
SUBST: 0 = 0.
: ks_random_setup(_G)
MAP
ccccFcccc
cwwwHwwwc
cwxx.xxwc
cwx0x%xwc
+..xtx.ED
cwx%x0xwc
cwxx.xxwc
cwwwHwwwc
ccccFcccc
ENDMAP

NAME:  kennysheep_generic_room_10
DEPTH: D:2-, Depths, !D:$, !Depths:$
SUBST: % = %.
SUBST: 0 = 0.
: ks_random_setup(_G)
MAP
ccccFcccc
cwwwHwwwc
cw..t..wc
cw.x0x.wc
+.t%x%tED
cw.x0x.wc
cw..t..wc
cwwwHwwwc
ccccFcccc
ENDMAP

NAME:  kennysheep_generic_room_11
DEPTH: D:2-, Depths, !D:$, !Depths:$
SUBST: % = %.
SUBST: 0 = 0.
: ks_random_setup(_G)
MAP
ccccFcccc
cwwwHwwwc
cw..0..wc
cw.xxx.wc
+..txt.ED
cw.xxx.wc
cw..0..wc
cwwwHwwwc
ccccFcccc
ENDMAP

NAME:  kennysheep_generic_room_12
DEPTH: D:2-, Depths, !D:$, !Depths:$
SUBST: % = %.
SUBST: 0 = 0.
: ks_random_setup(_G)
MAP
cccFFccc
cwwHHwwc
cwx.xxwc
+.x0t.ED
+..t0xED
cwxx.xwc
cwwHHwwc
cccFFccc
ENDMAP

NAME:  kennysheep_generic_room_13
DEPTH: D:2-, Depths, !D:$, !Depths:$
SUBST: % = %.
SUBST: 0 = 0.
: ks_random_setup(_G)
MAP
cccFccc
cww.wwc
cw%x0wc
+.xtxED
cw0x%wc
cww.wwc
cccFccc
ENDMAP

NAME:  kennysheep_generic_room_14
DEPTH: D:2-, Depths, !D:$, !Depths:$
SUBST: 0 = 0.
: ks_random_setup(_G)
MAP
cccFcc
cwwHwc
+.t0wc
cw0tED
cwHwwc
ccFccc
ENDMAP

NAME:  kennysheep_generic_room_15
DEPTH: D:2-, Depths, !D:$, !Depths:$
SUBST: % = %.
SUBST: 0 = 0.
: ks_random_setup(_G)
MAP
cccFFccc
cwwHHwwc
cwt.0twc
+..xx.ED
+..xx.ED
cwt0.twc
cwwHHwwc
cccFFccc
ENDMAP

NAME:  kennysheep_generic_room_16
DEPTH: D:2-, Depths, !D:$, !Depths:$
SUBST: % = %.
SUBST: 0 = 0.
: ks_random_setup(_G)
MAP
cccccccFccccccc
cwwwwwwHwwwwwwc
cw...........wc
cw...........wc
cw...xxxxx...wc
cw...0%x%0...wc
cw.....x.....wc
+..xxxxtxxxx.ED
cw...0%x%0...wc
cw.....x.....wc
cw...xxxxx...wc
cw...........wc
cw...........wc
cwwwwwwHwwwwwwc
cccccccFccccccc
ENDMAP

NAME:  kennysheep_small_circle
DEPTH: D:4-, Depths, !D:$, !Depths:$
: ks_random_setup(_G)
: if crawl.coinflip() then
SUBST: * : %
SUBST: % = %$..
: else
SUBST: * : .
SUBST: % : {}OB
KFEAT: O = any shop
: end
SUBST: 0 = 0.
MAP
  ccDcc
 cwEwcc
ccww0wwcc
cwwt*twwc
FH0*%*0HF
cwwt*twwc
ccww0wwcc
 ccw.wcc
  cc+cc
ENDMAP

NAME:  kennysheep_small_square
DEPTH: D:4-, Depths, !D:$, !Depths:$
: ks_random_setup(_G)
: if crawl.coinflip() then
SUBST: * : %
SUBST: % = %$..
: else
SUBST: * : .
SUBST: % : {}O
KFEAT: O = any shop
: end
SUBST: 0 = 0.
MAP
ccccDcccc
cwwwEwwwc
cwt.0.twc
cw..*..wc
FH0*%*0HF
cw..*..wc
cwt.0.twc
cwww.wwwc
cccc+cccc
ENDMAP

NAME:   kennysheep_inner_square
DEPTH:  D:14-, Depths, !Depths:$
: ks_random_setup(_G)
NSUBST: % : 1:|
SUBST:  % = *
SUBST:  9 = 9900.
MAP
   ccccDcccc
  ccwwwEwwwcc
 ccww..x..wwcc
ccww..xtx..wwcc
cww..x.x.x..wwc
cw..xtx.xtx..wc
cw.x.x9%9x.x.wc
FHxtx.%%%.xtxHF
cw.x.x9%9x.x.wc
cw..xtx.xtx..wc
cww..x.x.x..wwc
ccww..xtx..wwcc
 ccww..x..wwcc
  ccwww.wwwcc
   cccc+cccc
ENDMAP

NAME:   kennysheep_dice
SUBST:  % = %$.
SUBST:  0 = 0.
DEPTH:  D:4-, Depths, !D:$, !Depths:$
: ks_random_setup(_G)
MAP
ccccccccDDcccccccc
cwwwwwwwEEwwwwwwwc
cw..............wc
cw.txxt....txxt.wc
cw.xxxx....xxxx.wc
cw.xxxx....xxxx.wc
cw.txxt....txxt.wc
cw.....0..0.....wc
FH......%%......HF
FH......%%......HF
cw.....0..0.....wc
cw.txxt....txxt.wc
cw.xxxx....xxxx.wc
cw.xxxx....xxxx.wc
cw.txxt....txxt.wc
cw..............wc
cwwwwwww..wwwwwwwc
cccccccc++cccccccc
ENDMAP

NAME:   kennysheep_two_boxes
DEPTH:  D:14-, Depths, !Depths:$
: ks_random_setup(_G)
NSUBST: % : 1:|
SUBST:  % = *
SUBST:  9 = 9900.
MAP
ccccccDcccccc
ctwwwwEwwwwtc
cw.........wc
cw.xxx.xxx.wc
cw.xtwEwtx.wc
cw.xw9%9wx.wc
FH..H%t%H..HF
cw.xw9%9wx.wc
cw.xtw.wtx.wc
cw.xxx.xxx.wc
cw.........wc
ctwwww.wwwwtc
cccccc+cccccc
ENDMAP

NAME:  kennysheep_diamond
TAGS:  extra
DEPTH: D:4-, Depths, !D:$, !Depths:$
: ks_random_setup(_G)
: if crawl.coinflip() then
SUBST: * : %
SUBST: % = %$..
: else
SUBST: * : .
SUBST: % : {}OCB
KFEAT: O = any shop
: end
SUBST: 0 = 0.
MAP
       ccDcc
      ccwEwcc
     ccww.wwcc
    ccww.t.wwcc
   ccww.xxx.wwcc
  ccww.xxtxx.wwcc
 ccww.xxw.wxx.wwcc
ccww.xxw.0.wxx.wwcc
cww.xxw..*..wxx.wwc
FH.....0*%*0.....HF
cww.xxw..*..wxx.wwc
ccww.xxw.0.wxx.wwcc
 ccww.xxw.wxx.wwcc
  ccww.xxtxx.wwcc
   ccww.xxx.wwcc
    ccww.t.wwcc
     ccww.wwcc
      ccw.wcc
       cc+cc
ENDMAP

NAME:   kennysheep_windowed_goal
DEPTH:  D:4-, Depths, !D:$, !Depths:$
: if crawl.coinflip() then
SUBST:  O : 0
: else
KFEAT:  O = any shop
SUBST:  } : 0
: end
: if crawl.coinflip() then
SUBST:  w:.
: else
SUBST:  t:w
: end
: ks_random_setup(_G, true)
MAP
  ccccc
 ccwwwcc
ccw...wcc
+....}..m@
+..}O...m@
+....}..m@
ccw...wcc
 ccwwwcc
  ccccc
ENDMAP

NAME:  kennysheep_nondecorative_pillar
TAGS:  transparent
DEPTH: Depths:2-, !Depths:$
: ks_random_setup(_G, true)
MAP
     ...xtx....
    .....x......
   ..............
  ..x..........x..
 ..xx..........xx..
....................
.......wwwwww.......
......wwccccww......
......wcc||ccw.....x
x.....wc*88*cw....xt
tx....wc*..*cw.....x
x.....wcc..ccw......
......wwc++cww......
.......ww..ww.......
....................
 ..xx..........xx..
  ..x..........x..
   ..............
    ......x.....
     ....xtx...
ENDMAP

NAME:    minmay_checkerbox
TAGS:    transparent
DEPTH:   D:3-
SHUFFLE: "'
SUBST:   " = ., ' = x
SHUFFLE: xxxm
SUBST:   x : x:40 cvbm
: if you.absdepth() < 9 then
SUBST:   9 = 0
: end
MAP
 .......
."mx0xm".
.m'...'m.
.x.xmx.x.
.m.9|9.m.
.x.xmx.x.
.m'...'m.
."mx0xm".
 .......
ENDMAP

NAME:  minmay_bent
TAGS:  transparent
DEPTH: D:4-
SUBST: " : "'
SUBST: " : .:100 xcvbnmGTt0
SUBST: ' : .:100 xcvbnmGt0%
SUBST: 0 = 00.
: if you.absdepth() < 9 then
SUBST: 9 = 0
: end
MAP
     .....
    ..xxx0
  ...xx...0.
  ."0x*.'.x.
 ..0*x.'..x.
..xxxx9..xx.
.xx..9xxxx..
.x..'.x*0..
.x.'.*x0".
.0...xx...
  0xxx..
  .....
ENDMAP

NAME:    minmay_ruined_shrine
TAGS:    transparent
DEPTH:   D:4-
SUBST:   c = ccc.
SUBST:   c : c b:2 v:2
NSUBST:  0 = 2:0 / 6 = 0.. / *:.
SHUFFLE: '"
SUBST:   " : 0:75 ':75 xcvbnTG t:5
SUBST:   ' : 0:75 xcvbnTG t:5
: if you.absdepth() < 9 then
SUBST:   9 = 0
: end
MAP
    .......
   ..ccccc..
  ..ccccccc..
 ..ccc9C9ccc..
..ccc00"00ccc..
.ccc00'0'00ccc.
.cc*0000000*cc.
.cccccc0cccccc.
.cccccc0cccccc.
......000......
ENDMAP

NAME:    minmay_checkered_concentric_circles
TAGS:    transparent
DEPTH:   D:12-, Depths, Elf
SHUFFLE: vc / vc / vc / vc / vb / vn / cb / cn
NSUBST:  8 = 1:8 / 1:. / * = 8.
NSUBST:  9 = 1:9 / 1:. / * = 9.
MAP
     .....
   ...vcv...
  ..cvc8cvc..
 ..cv.9.9.vc..
 .cv9.....9vc.
..v...vcv...v..
.vc8.vc|cv.9cv.
.c8..+|||c...+.
.vc8.vc|cv.9cv.
..v...vcv...v..
 .cv9.....9vc.
 ..cv.9.9.vc..
  ..cvc8cvc..
   ...vcv...
     .....
ENDMAP

NAME:  minmay_tall_x
TAGS:  transparent
DEPTH: D:1-2
MAP
.......
.xx.xx.
..x0x..
 .%x%.
 0xbx0
 .%x%.
..x0x..
.xx.xx.
.......
ENDMAP

NAME:  minmay_split_cup_small
TAGS:  transparent
DEPTH: D:1-2
MAP
.......
.xxxxx.
.x0x%x.
.x0.%..
.x0x%x.
.xxxxx.
.......
ENDMAP

NAME:  minmay_split_cup_large
TAGS:  transparent
DEPTH: D:1-2
SUBST: b : xcvbmGT%0 .:50
MAP
.........
.xxxxxxx.
.x0...0x.
.xx0b0xx.
.x%%.%%x.
.xxx.xxx.
.........
ENDMAP

NAME:  minmay_tripent
TAGS:  transparent
DEPTH: D:1-2
MAP
 .. ...
..x.xx.
.xxx0x.
 .x%x.
.x0xxx.
.xx.x..
... ..
ENDMAP

NAME:  minmay_tiny_reverse_x
TAGS:  transparent
DEPTH: D:1-2
MAP
.. . ..
.x.x.x.
 .x%x.
.x0.0x.
 .x%x.
.x.x.x.
.. . ..
ENDMAP

NAME:  minmay_small_reverse_x
TAGS:  transparent
DEPTH: D:1-2
MAP
........
.x.xx.x.
..x0%x..
.x%bb0x.
.x0bb%x.
..x%0x..
.x.xx.x.
........
ENDMAP

NAME:   minmay_guardbox
TAGS:   transparent
DEPTH:  D:2-3
WEIGHT: 1
MAP
0000
0%%0
0%%0
0000
ENDMAP

NAME:    minmay_randomly_rotated_circles
TAGS:    transparent
DEPTH:   D:2-3
SHUFFLE: ABCDEFGH
SHUFFLE: IJKLMNOP
SUBST:   AI : ., BCDEFGHJKLMNOP : x
SUBST:   b : bxcvm 0:5 .:5 %:5
MAP
    ........
  ...BBBCCC...
 ..BBB....CCC..
 .AA........CD.
..A..JJJKKK..D..
.AA.II...0KL.DD.
.A..I0.%%.0L..D.
.A..I.%bb%.L..D.
.H..P.%bb%.M..E.
.H..P0.%%..M..E.
.HH.PO0..0MM.EE.
..H..OOONNN..E..
 .HG........EE.
 ..GGG....FFF..
  ...GGGFFF...
    ........
ENDMAP

NAME:    minmay_swirly_circle
TAGS:    transparent
DEPTH:   Depths
SUBST:   x : ccvvb
MAP
       ........
    ....xxxxxx....
   ..xxxx....9xxx..
  ..xxxx.xxxxxxxxx..
 ..xx|xx.xx|xxx.8xx..
 .xx8xxx.xxx8x.xx|xx.
 .xx.xxx.xxx.x.xxxxx.
..xxx...x...xx.xxxxx..
.x9xxxxxxxxx.xx....xx.
.x.xx8.x.9xx9x.xxxx.x.
.x.x|xx.xx**xx.xxxx.x.
.x.xxxx.xx**xx.xx|x.x.
.x.xxxx.x9xx9.x.8xx.x.
.xx....xx.xxxxxxxxx9x.
..xxxxx.xx...x...xxx..
 .xxxxx.x.xxx.xxx.xx.
 .xx|xx.x8xxx.xxx8xx.
 ..xx8.xxx|xx.xx|xx..
  ..xxxxxxxxx.xxxx..
   ..xxx9....xxxx..
    ....xxxxxx....
       ........
ENDMAP

NAME:   minmay_indecisive_spiral
TAGS:   transparent
DEPTH:  D:1-2
MAP
...........
.xxx.xxx.x.
...xxx...x.
.x.x.x.xxx.
.x...0.%x..
.xxx0x0xxx.
..x%.0...x.
.xxx.x.x.x.
.x...xxx...
.x.xxx.xxx.
...........
ENDMAP

NAME:   minmay_increasing_density
TAGS:   transparent
DEPTH:  D:2-
SUBST:  0 = 0.
MAP
.........................
x.......x.......x.......x
.....x......x......x.....
...x.....x.....x.....x...
..x....x....x....x....x..
x...x...x...x...x...x...x
...x..x..x..x..x..x..x...
x.x.x.x.x.x.x.x.x.x.x.x.x
x0xx0xx0xx0xxx0xx0xx0xx0x
xx0xxx0xxx%xxx%xxx0xxx0xx
xx0xxxx%xxxxxxxxx%xxxx0xx
xxx%xxxxxxxxxxxxxxxxx%xxx
xxxxxxxxxxxxxxxxxxxxxxxxx
ENDMAP

NAME:  minmay_starry_boxes
TAGS:  transparent
DEPTH: D:3-,Depths
SUBST: 0 = 0..
SUBST: x : xxxxxxcvb
MAP
 ...............
..xx...xxx...xx..
.xxx.x.x%x.x.xxx.
.xxx...x.x...xxx.
....xxx.0.xxx....
..x.x%x0x0x%x.x..
....xx0x.x0xx....
.xxx.0x.x.x0.xxx.
.x%.0x.x.x.x0.%x.
.xxx.0x.x.x0.xxx.
....xx0x.x0xx....
..x.x%x0x0x%x.x..
....xxx.0.xxx....
.xxx...x.x...xxx.
.xxx.x.x%x.x.xxx.
..xx...xxx...xx..
 ...............
ENDMAP

NAME:   minmay_diced_spiral
TAGS:   transparent
DEPTH:  D:2-
SUBST:  0 = 0.
MAP
..................
.xxxx.xxx.xx.x.xx.
.xxxx.xxx.xx.x.xx.
...............xx.
.xx.xxx.xx.x.x.xx.
.............x....
.xx.x.xx0x0x.x.xx.
.xx...0....x...xx.
....x.x.%..0.x.xx.
.xx.x.0..%.x.x....
.xx...x....0...xx.
.xx.x.x0x0xx.x.xx.
....x.............
.xx.x.x.xx.xxx.xx.
.xx...............
.xx.x.xx.xxx.xxxx.
.xx.x.xx.xxx.xxxx.
..................
ENDMAP

NAME:   minmay_quadrilaterals
TAGS:   transparent
DEPTH:  D:2-
SUBST:  x : x:40 cvbm
SUBST:  0 = 0.
MAP
.....................
..xxxx+xxxxxxx+xxxxx.
.xxx.....xxx.....xxx.
.xxxx.....xxx.....xx.
.x.xxx..0..xxx..0..x.
.x..xxx.....xxx....x.
.+...xxx.....xxx...+.
.x....xxxx+xxxxxx..x.
.x..0..x0...0x.xxx.x.
.xx....x..%..x..xxxx.
.xxx...+.%'%.+...xxx.
.xxxx..x..%..x....xx.
.x.xxx.x0...0x..0..x.
.x..xxxxxx+xxxx....x.
.+...xxx.....xxx...+.
.x....xxx.....xxx..x.
.x..0..xxx..0..xxx.x.
.xx.....xxx.....xxxx.
.xxx.....xxx.....xxx.
.xxxxx+xxxxxxx+xxxx..
.....................
ENDMAP

NAME:   minmay_3d_cube
TAGS:   transparent
DEPTH:  D:1-2
SUBST:  x : x:40 cvbm
SUBST:  0 = 0.
MAP
.........
.xxxxxxx..
.xx..0..x..
.x.x..0..x..
.x..xxxxxxx.
.x0.x0.0..x.
.x.0x.%...x.
.x..x0....x.
..x.x...%.x.
 ..xx.....x.
  ..xxxxxx+.
   .........
ENDMAP

NAME:   minmay_puff
TAGS:   transparent
DEPTH:  D:2-
SUBST:  0 = 0.
MAP
   xxxxx
xxxx...xxx
xx.......xx
x...xmx...xx
x..xx%xx...x
xx0..0xx...xxxxx
.xmxxmx...xx...xx
.........xx.....xx
@......xmx..xxx.0x
....xmxx...xx%0.xx
xxmx........mxxxx
....xmxx...xx%0.xx
@......xmx..xxx.0x
.........xx.....xx
.xmxxmx...xx...xx
xx0..0xx...xxxxx
x..xx%xx...x
x...xmx...xx
xx.......xx
xxxx...xxx
xxxxxxxx
ENDMAP

NAME:   minmay_fractal_squares_5
TAGS:   transparent
DEPTH:  D:2-
SUBST:  x : x:40 cvbm
SUBST:  0 = 0.
MAP
        ...
        .x.
       .....
     ...xxx...
     .x.x%x.x.
   .....x.x.....
   .x...0.0...x.
  .....xx0xx.....
...xxx0x...x0xxx...
.x.x%..0.%.0..%x.x.
...xxx0x...x0xxx...
  .....xx0xx.....
   .x...0.0...x.
   .....x.x.....
     .x.x%x.x.
     ...xxx...
       .....
        .x.
        ...
ENDMAP

NAME:   minmay_fractal_squares_gapless_5
TAGS:   transparent
DEPTH:  D:2-
SUBST:  x : x:40 cvbm
SUBST:  0 = 0.
MAP
      ...
     ..x..
    ..xxx..
    .xx%xx.
  ....x.x....
 ..x.xx0xx.x..
..xxxx0.0xxxx..
.xx%.0.%.0.%xx.
..xxxx0.0xxxx..
 ..x.xx0xx.x..
  ....+.x....
    .xx%xx.
    ..xxx..
     ..x..
      ...
ENDMAP

NAME:   minmay_fractal_squares_gapless_7
TAGS:   transparent
DEPTH:  D:9-,Depths
SUBST:  m : nx
SUBST:  x : cvb
SUBST:  ' : xcvbnGT .:70
SUBST:  9 = 09..
MAP
            ...
           ..x..
          ..xxx..
          .xx%xx.
        ....m.m....
       ..x.xx9xx.x..
      ..xxmx...xmxx..
     ..xx%.9.'.9.%xx..
    ..xxxxxx...xxxxxx..
    .xx%xxxxx.xxxxx%xx.
  ....m.xxxxx9xxxxx.m....
 ..x.xx9xxx.....xxx9xx.x..
..xxmx...xx.....xx...xmxx..
.xx%.9.'..9..'..9..'.9.%xx.
..xxmx...xx.....xx...xmxx..
 ..x.xx9xxx.....xxx9xx.x..
  ....m.xxxxx9xxxxx.m....
    .xx%xxxxx.xxxxx%xx.
    ..xxxxxx...xxxxxx..
     ..xx%.9.'.9.%xx..
      ..xxmx...xmxx..
       ..x.xx9xx.x..
        ....+.m....
          .xx%xx.
          ..xxx..
           ..x..
            ...
ENDMAP

NAME:   minmay_fractal_squares_diagonal_5
TAGS:   transparent
DEPTH:  D:3-, Depths
SUBST:  0 = 0..
MAP
... ... ... ...
.x...x. .x...x.
..xxx.. ..xxx..
 .x%x.   .x%x.
..xx+00000+xx..
.x..0xx+xx0..x.
... 0x...x0 ...
    0x...x0
... 0x%%%x0 ...
.x..0xxxxx0..x.
..xx+00000+xx..
 .x%x.   .x%x.
..xxx.. ..xxx..
.x...x. .x...x.
... ... ... ...
ENDMAP

NAME:    minmay_mirror_moons_of_madness
TAGS:    transparent
DEPTH:   D:9-, Depths
SHUFFLE: ccvvbb
MAP
     ........
   ...cncncn...
  ..ncncncncnc...
 ..ncnc0..0ncncn.
 .ncn0......0cnc.
..cn...nbnb...cn..
......nbnbnb..ncn.
.....nb|..|nb.0nc.
.....bn........cn.
.....nb........nc.
.....bn9..9bn.%cn.
......bnbnbn..cnc.
..nc...bnbn...nc..
 .cnc%......%ncn.
 ..cncn%..%cncn..
  ..cncncncncn..
   ...ncncnc...
     ........
ENDMAP

NAME:   minmay_circle_x
TAGS:   transparent
DEPTH:  D:2-
SUBST:  z : y:50 %0GTz
SUBST:  y : x:34 .:34 cvb G:2
SUBST:  x : xcvb
SUBST:  z = x
SUBST:  0 = 0..
MAP
  .......
 ..xxxxx..
..y0xxx0y..
.x0y0x0y0x.
.xx0y%y0xx.
.xxx%z%xxx.
.xx0y%y0xx.
.x0y0x0y0x.
..y0xxx0y..
 ..xxxxx..
  .......
ENDMAP

NAME:   minmay_between
TAGS:   transparent
DEPTH:  D:2-
SUBST:  0 = 0.
MAP
 .......
..x...x..
.xxx.xxx.
.00xxx00.
.xxx.xxx.
..x..%x...
 ...x%..x..
  .xxx.xxx.
  .00xxx00.
  .xxxxxxx.
  ..x...x..
   .......
ENDMAP

# Each chamber contains a different feature in a different arrangement of 5.
NAME:    minmay_chambers_of_fives
TAGS:    transparent
DEPTH:   D:5-10
SHUFFLE: ABCDG / EFHI0 / JKLMT / NOPQ" / RSYZ%
SHUFFLE: AFLPZ / BHMQR / CIJNS / DEKOY
SUBST:   BCDHIEMJKQNORSY = .
SUBST:   A = G, F = 00009, L = TTTTV, P = x, Z = %%%%*
SUBST:   " = x
SUBST:   x : xxxxxcccvb
MAP
      .........
      .xxx.xxx.
      .xI.H.Ix.
      .x.FEF.x.
      ..HE0EH..
      .x.FEF.x.
.......xI.H.Ix.......
.xxx.xxxxx.xxxxx.xxx.
.xD.C.DxZ.Y.ZxM.L.Mx.
.x.BAB.x.SRS.x.KJK.x.
..CAGAC.YR%RY.LJTJL..
.x.BAB.x.SRS.x.KJK.x.
.xD.C.DxZ.Y.ZxM.L.Mx.
.xxx.xxxxx.xxxxx.xxx.
.......xQ.P.Qx.......
      .x.ONO.x.
      ..PN"NP..
      .x.ONO.x.
      .xQ.P.Qx.
      .xxx.xxx.
      .........
ENDMAP

NAME:   minmay_shattered_shrine
DEPTH:  D:7-, Depths, Lair
TAGS:   transparent
KMONS:  p = plant
SUBST:  9 = 9., " = .:190 0:5 %:5, ' = .:30 0:5 %:5
MAP
.......................
.ccccccc""c"cc"ccccccc.
.cp9..pc"cc"c""cp9.9pc.
.c9nnn.c"cc""c"c9n+n9c.
.c.+*n.+""c"c""c.n*n.c.
.c9nnn.c"c"""c"c.nnn.c.
.cp9..pc"c""cc"cp...pc.
.ccccccc"c"c"c"ccc+ccc.
.""""""""ccccc"""""""".
.cc"c""cc'cc''"ccc"cc".
.c""c"c""''c''c""""""".
.cccc""ccccc'c"cc"ccc".
."c"cc"""c''c'c""""""".
.c"ccc"cc'cc'c""cccc"c.
.""""""""c""c""""cccc".
.ccc+ccc"ccc""""""""c".
.cp...pc"""cccc"cc""cc.
.c.nnn.c""ccc"cc"c"c"c.
.c.n*n.c"cccc"""c"cccc.
.c9n+n9c""cc"c"""""""c.
.cp9.9pc"c""""ccc""c"c.
.ccccccc"cc"cc"""""""".
.......................
ENDMAP

NAME:    minmay_pentangle
TAGS:    transparent
DEPTH:   D:3-6
SHUFFLE: '! / Q" / Q" / Q"
# Each chamber independently has either monsters or items
SHUFFLE: 12345adefg
SUBST:   12345 = 0..., adefg = %..., ! = ', ' : xcvb, ? : +., x : xxxxxcccvb
SUBST:   " = .:80 xcvbGTV%, Q = .
MAP
...................
.xxxxxxxx?xxxxxxxx.
.xxxx111x.x222xxxx.
.xx1111xx.xx2222xx.
.xx1111xx.xx2222xx.
.x1111+x...x+2222x.
.xxxxxx..'..xxxxxx.
.?.......'.......?.
.xxx..''.'.''..xxx.
.x4xx..''"''..xx3x.
.x44xx..'.'..xx33x.
.x444+.''.''.+333x.
.x44xx.'...'.xx33x.
.x4xx....x....xx3x.
.x44x..xx+xx..x33x.
.xx4x.xx555xx.x3xx.
.xxxx?xxxxxxx?xxxx.
...................
ENDMAP

NAME:    minmay_pentomino_pile
TAGS:    transparent
DEPTH:   D:2-4
SUBST:   0 = 0%
MAP
   ............
   ....xxx.....
   .xx.x.x.xxx.
....x.x.0.xx...
..x.x.xx.x..x..
..x.x.x.xxx0xx...
..xx.0x.0x..xx...
..x.xx.x..xx..xx.
.x.0.x.xxx.xx0xx.
.xx.xx0..x.x..x..
..xx..xxx.0.xx...
....x0.x.xxx...
   .xx.x.x.....
   ..xx..x...
   ..........
ENDMAP

NAME:   minmay_alternating_orb
TAGS:   transparent
DEPTH:  D:6-, Depths
WEIGHT: 5
SUBST:  x : xxxxxcccvb
MAP
     ......
  ....xxxx..
 ..xxx%%%xx.
 .xx%%xx%%x.
 .x%%x0xx%x.
..x%xx00x%x.
.x0x%%xx0x..
.x0xx%x00x.
.x00xx00xx.
.xx000xxx..
..xxxx...
 ......
ENDMAP

NAME:   minmay_microvault
DEPTH:  D:6-, Depths
MAP
c9c
c*c
ccc
ENDMAP

NAME:   amcnicky_mini_pool_medium
WEIGHT: 5
DEPTH:  D:5-, Depths, Lair
TAGS:   no_pool_fixup ruin_depths
SUBST:  p:wwwWWl
SUBST:  q=.0
MAP
  xx...xx
 xx..p..xx
xx.qpppq.xx
x.qpppppq.x
..ppppppp..
.ppppppppp.
..ppppppp..
x.qpppppq.x
xx.qpppq.xx
 xx..p..xx
  xx...xx
ENDMAP

NAME:    nicolae_fountain_basement
TAGS:    transparent allow_dup luniq
DEPTH:   D:5-, Depths:2-, Snake:2-, Elf:2-, Crypt:2-
KMASK:   -'cnTUVY0%{[( = opaque
SHUFFLE: DE/TF
SUBST:   D : ---T, T : T:30 UV Y:3, F : n, E : cccn, H : cccn, \
         s = {[(, - = 0%----
MAP
    .....
    .FFF.
  ...HTH...
  .EEH-HEE.
...ED---DE...
.FHH-'''-HHF.
.FT--'s'--TF.
.FHH-'''-HHF.
...ED---DE...
  .EEH-HEE.
  ...HTH...
    .FFF.
    .....
ENDMAP

NAME:   nicolae_rejected_hall
TAGS:   transparent
DEPTH:  D:9-, Depths
NSUBST: D = + / n+, E = + / n+, F = + / n+, H = + / n+, J = + / n+
SUBST:  n : nccc, % = %%%*, * = ***|, 0 = 0..., 9 = 9..., 8 = 8...
MAP
    ccccccccc+ccccccccc
    c%...D0.....0E...%c
  ccc.89.c.......c.98.ccc
  c*.998.c0.0.0.0c.899.*c
ccc.899.%cc..T..cc%.998.ccc
c%.998.cccc0.0.0cccc.899.%c
c.899.*ccccc...ccccc*.998.c
c.98.ccccccc0.0ccccccc.89.c
c...%ccccccccJcccccccc%...c
cDccccccccc0...0cccccccccEc
c0.0cccccc%.0.0.%cccccc0.0c
c....0ccc0.9.0.9.0ccc0....c
c..0...0c.0.9.9.0.c0...0..c
+...T0..J..0.U.0..J..0T...+
c..0...0c.0.9.9.0.c0...0..c
c....0ccc0.9.0.9.0ccc0....c
c0.0cccccc%.0.0.%cccccc0.0c
cFccccccccc0...0cccccccccHc
c...%ccccccccJcccccccc%...c
c.98.ccccccc0.0ccccccc.89.c
c.899.*ccccc...ccccc*.998.c
c%.998.cccc0.0.0cccc.899.%c
ccc.899.%cc..T..cc%.998.ccc
  c*.998.c0.0.0.0c.899.*c
  ccc.89.c.......c.98.ccc
    c%...F0.....0H...%c
    ccccccccc+ccccccccc
ENDMAP

# With shadow creatures, summons, word of recall, and phantom mirror, this
# vault can get out of hand pretty quickly. You've got this, though.
NAME:    nicolae_keep_em_comin
TAGS:    transparent
DEPTH:   Depths:2-
KMONS:   1 = rakshasa / shadow demon / ironbound convoker / \
             deep elf demonologist / boggart / vampire mage
NSUBST:  D = + / c, E = + / c, F = + / c, H = + / c
# 40% chance of all three upstairs, 60% of just two.
SHUFFLE: {[(<<
# Generates between 8 and 16 monsters
NSUBST:  . = 8=1 / 8=1. / .
MAP
cccc   cccc   cccc
cccccDccccccDccccc
cccc'''cccc'''cccc
ccc............ccc
 c'............'c
 H'..''''''''..'E
 c'..''''''''..'c
ccc..''G''G''..ccc
ccc..'''{['''..ccc
ccc..'''(<'''..ccc
ccc..''G''G''..ccc
 c'..''''''''..'c
 H'..''''''''..'E
 c'............'c
ccc............ccc
cccc'''cccc'''cccc
cccccFccccccFccccc
cccc   cccc   cccc
ENDMAP

################################################################
#
# <<8>> Minivaults with monsters guarding a thematic item.
#
# A series begun by minmay. More entries welcome!
# minmay: "Depths begin intentionally shallow; players should not
#          be able to beat these right away, but should be able
#          to flee. I'd like to see what other people can come up
#          with for more of these vaults!
#
# We use a standard weight of 3 for the vaults that place unrandarts, since
# these items tend to be particularly strong and are more interesting when they
# don't generate too frequently. Out-of-depth threats are encouraged, but when
# placing in earlier Dungeon, use threats that can be reasonably escaped if
# there's no runed door or transporter.
################################################################

# Ring of the Tortoise
#
NAME:   minmay_guarded_unrand_tortoise
DEPTH:  D:$, Depths
# Can place in Vaults as a hard room.
TAGS:   no_monster_gen no_item_gen transparent vaults_hard
WEIGHT: 3
: if you.in_branch("Vaults") then
SUBST:  v = x
: end
MONS:   patrolling iron troll
KMONS:  d = patrolling iron dragon
KITEM:  d = ring_of_the_tortoise no_pickup
MAP
...............
.vvvvv.@.vvvvv.
.v1.........1v.
.v.vvvvvvvvv.v.
.v.v1.....1v.v.
.v.v.vv.vv.v.v.
.v...v...v...v.
.v...v.d.v...v.
.v...v...v...v.
.v.v.vv.vv.v.v.
.v.v1.....1v.v.
.v.vvvvvvvvv.v.
.v1.........1v.
.vvvvv.@.vvvvv.
...............
ENDMAP

# Zonguldrok
#
NAME:   minmay_guarded_unrand_zonguldrok
DEPTH:  D:12-, Depths, Crypt
TAGS:   no_monster_gen no_item_gen transparent
WEIGHT: 3
: if you.in_branch("Depths") then
MONS:   place:Depths:$ zombie / place:Depths:$ skeleton, bone dragon
: else
MONS:   place:D:$ zombie / place:D:$ skeleton, bone dragon
: end
ITEM:   sword_of_zonguldrok no_pickup
MAP
...............
.cc+cccccccccc.
.c...c1..c1.1c.
.c...c...+...c.
.c1.1c1..c...c.
.cc+ccc+ccc+cc.
.c...c1.1c1.1c.
.c...c.2.c...c.
.c1.1c1d1c...c.
.cc+ccccccc+cc.
.c...c..1c..1c.
.c...+...+...c.
.c1.1c..1c..1c.
.ccccccccccccc.
...............
ENDMAP

# Scythe of Curses
#
NAME:   minmay_guarded_unrand_curses
TAGS:   no_monster_gen no_item_gen transparent
DEPTH:  D:12-, Depths, Crypt
WEIGHT: 3
MONS:   reaper, reaper; scythe_of_curses, mummy, guardian mummy
KPROP:  12' = no_tele_into
KMASK:  12' = opaque
MAP
..............
.cccccc+cccccc.
.c3.........3c.
.c.+ccccccc+.c.
.c.c...4...c.c.
.c.c.mmmmm.c.c.
.c.c.m1'1m.c.c.
.+.c4m'2'm4c.+.
.c.c.m1'1m.c.c.
.c.c.mmmmm.c.c.
.c.c...4...c.c.
.c.+ccccccc+.c.
.c3.........3c.
.cccccc+cccccc.
...............
ENDMAP

# Crown of Dyrovepreva
#
NAME:   minmay_guarded_unrand_dyrovepreva
TAGS:   no_monster_gen no_item_gen transparent
DEPTH:  Depths
WEIGHT: 3
MONS:   patrolling crystal guardian
MONS:   orange crystal statue
ITEM:   crown_of_dyrovepreva no_pickup
KPROP:  12d' = no_tele_into
SUBST:  ' = .
MAP
        .............
       ...............
      ...bb.......bb...
     ...bbbb.....bbbb...
    ...bbbbbb...bbbbbb...
   ...bbbbbbbb2bbbbbbbb...
  ...bb'''bbb'''bbb'''bb...
 ...bb'''''b'''''b'''''bb...
...bbb''''1'''''''1''''bbb...
..bbbb'''''b'''''b'''''bbbb..
..bbbbb'''bbb'''bbb'''bbbbb..
...bbbbb'bbbbbbbbbbb'bbbbb...
....bbb''.bbb'''bbb'''bbb....
.....b'''''b''1''b'''''b.....
.....b'''''b''d''b'''''b.....
.....b'''''b''1''b'''''b.....
....bbb'''bbb'''bbb'''bbb....
...bbbbb'bbbbb'bbbbb'bbbbb...
..bbbbb'''bbb'''bbb'''bbbbb..
..bbbb'''''b'''''b'''''bbbb..
...bbb''''1'''''''1''''bbb...
 ...bb'''''b'''''b'''''bb...
  ...bb'''bbb'''bbb'''bb...
   ...bbbbbbbbbbbbbbbbb...
    ...bbbbbb...bbbbbb...
     ...bbbb.....bbbb...
      ...bb.......bb...
       ...............
        .............
ENDMAP

# Ring of the Mage
#
NAME:   minmay_guarded_unrand_mage
TAGS:   no_monster_gen no_item_gen transparent
DEPTH:  Depths
WEIGHT: 3
MONS:   wizard, orange crystal statue / obsidian statue
KMONS:  3 = lich w:40 / ancient lich / dread lich
KITEM:  3 = ring_of_the_mage no_pickup
KPROP:  32'+ = no_tele_into
KFEAT:  ' = floor
MAP
.......             .......
.ccccc..           ..ccccc.
.c...c...         ...c...c.
.c.1.+....       ....+.1.c.
.c...c.....     .....c...c.
.cc+cc......   ......cc+cc.
...........................
 ......WWWWWWWWWWWWW......
  .....WwwwwwwwwwwwW.....
   ....WwccncccnccwW....
    ...Wwc'''c'''cwW...
     ..Wwn'3'+'2'nwW..
      .Wwc'''c'''cwW.
      .Wwcccccc+ccwW.
      .Wwc'''c'''cwW.
     ..Wwn'2'+'2'nwW..
    ...Wwc'''c'''cwW...
   ....Wwcc=cccnccwW....
  .....WwwwWwwwwwwwW.....
 ......WWWWWWWWWWWWW......
...........................
.cc+cc......   ......cc+cc.
.c...c.....     .....c...c.
.c.1.+....       ....+.1.c.
.c...c...         ...c...c.
.ccccc..           ..ccccc.
.......             .......
ENDMAP

# There's a sword stuck inside a stone. Some knights are milling around
# wondering how to get it out. If you can dig through rock and tame the
# sword's enchantment, you could become the monarch! Or not..... (by Shiori)
#
# This is not about guarding an unrandart, but very close in spirit. (dpeg)
# If the vault comes up in Orc or Elf, there will be natives around.
#
# The dancing weapon is very out of depth early in D, but digging it out
# is mostly a deliberate action and there are enough system warnings. (r-i)
NAME:    sword_in_stone
TAGS:    no_monster_gen patrolling vaults_hard transparent
DEPTH:   D:5-, Depths, !Depths:$, Vaults, Orc, Elf
WEIGHT:  3
KMONS:   A = gnoll sergeant ; trident . scale mail | chain mail . kite shield
KMONS:   B = wight ; falchion | long sword . ring mail | scale mail . kite shield | nothing
KMONS:   C = Blork the orc / orc warrior ; great sword . chain mail | plate armour, \
                             orc warrior ; great sword . chain mail | plate armour / nothing
KMONS:   D = Eustachio / orc warrior ; long sword | falchion . chain mail . kite shield, \
                         orc warrior ; long sword | falchion . chain mail . kite shield / nothing
KMONS:   E = Joseph / orc knight ; long sword | scimitar . chain mail . kite shield, \
                      orc knight ; long sword | scimitar . chain mail . kite shield / nothing
KMONS:   F = Urug / orc knight ; rapier | long sword . leather armour . buckler | nothing, \
                    orc knight ; rapier | long sword . leather armour . buckler | nothing / nothing
KMONS:   G = Erica / wizard ; long sword . robe | leather armour . kite shield, \
                     wizard ; long sword . robe | leather armour . kite shield / nothing
KMONS:   H = Harold / deep elf knight, deep elf knight / nothing
KMONS:   I = Donald / orc warlord, orc warlord / nothing
KMONS:   J = Louise / hell knight, hell knight / nothing
KMONS:   K = Frances / hell knight, hell knight / nothing
KMONS:   L = Agnes / spriggan defender, spriggan defender / nothing
KMONS:   M = Rupert / vampire knight, vampire knight / nothing
KMONS:   N = Asterion / ancient champion, ancient champion / nothing
KMONS:   O = Frederick / draconian knight, draconian knight / nothing
KMONS:   P = Sojobo / tengu reaver, tengu reaver / nothing
: if crawl.one_chance_in(50) then
KMONS:   S = dancing weapon ; singing sword
KITEM:   s = singing sword
: else
KMONS:   S = dancing weapon ; long sword good_item | good_item great sword | \
                              demon blade good_item | triple sword good_item | \
                              double sword good_item
KITEM:   s = long sword good_item / good_item great sword / \
             demon blade good_item / triple sword good_item / double sword good_item
: end
KMONS:   o = orc warrior / orc knight w:5
KMONS:   e = deep elf knight
NSUBST:  k = 4:k / 2 = k. / *:.
SHUFFLE: bm
SUBST:   b = cccvvb
: if you.in_branch("Orc") then
NSUBST:  k = 1:A / 1 = CF / *:o
: elseif you.in_branch("Elf") then
NSUBST:  k = 2 = IJKL / *:e
: elseif you.absdepth() < 10 then
SUBST:   k = ABCD, S = s
: elseif you.absdepth() < 13 then
SUBST:   k = EFGH
: elseif you.absdepth() < 16 then
SUBST:   k = FGHJ
: elseif you.absdepth() < 19 then
SUBST:   k = HIJKL
: else
SUBST:   k = LMNOP
: end
KMASK:   Ss = opaque
MAP
kkkkkkk
kkkkkkk
kkmbmkk
kkbSbkk
kkmbmkk
kkkkkkk
kkkkkkk
ENDMAP

# obsidian axe
# A mini-temple of Makhleb; demons ahoy!
NAME:   grunt_guarded_unrand_obsidian_axe
TAGS:   no_monster_gen no_item_gen transparent
DEPTH:  D:$, Depths
WEIGHT: 3
MONS:   obsidian statue
MONS:   patrolling hell knight
MONS:   sun demon / soul eater / smoke demon / neqoxec / \
        ynoxinul / chaos spawn
MONS:   ice devil / rust devil / orange demon / red devil / hellwing / \
        sixfirhy
KPROP:  ._-cGO12345 = bloody / nothing w:20
KFEAT:  _ = altar_makhleb
KFEAT:  - = altar_makhleb
KITEM:  - = obsidian_axe no_pickup
MARKER: O = lua:fog_machine { cloud_type = "flame", pow_min = 10, \
                              pow_max = 10, delay = 10, size = 1, \
                              walk_dist = 0, excl_rad = 0}
MAP
      ccccc
      cO1Oc
      c2-2c
     cc323cc
    cc4.3.4cc
   cc.G4.4G.cc
  ccc4.....4ccc
.ccOc.G4.4G.cOcc.
.c4.c.......c.4c.
@+.2+.G.3.G.+2.+@
.c4.c..._...c.4c.
.ccOcc.O1O.ccOcc.
..ccccccccccccc..
 ...............
ENDMAP

# autumn katana
# An autumnal forest, with warriors paying respect to the last wielder
NAME:    wheals_unrand_guarded_autumn_katana
TAGS:    no_monster_gen no_item_gen patrolling
DEPTH:   Depths
WEIGHT:  3
MONS:    minotaur, fire giant, frost giant, spriggan defender, \
         deep elf blademaster
SHUFFLE: 12345
ITEM:    autumn_katana
SUBST:   u = t.
TILE:    t = DNGN_TREE_YELLOW / DNGN_TREE_LIGHTRED w:5 / DNGN_TREE_RED / \
             DNGN_TREE_DEAD w:5
COLOUR:  t = lightred w:5 / red / yellow / brown w:5
MAP
ttttttttttttttttttttt
ttttttttttttttttttttt
ttuuuuuuuuuuuuuuutttt
@.................ttt
ttuuuuuuuuuuuuuu..ttt
tttttttttttttttuu..tt
tttttttttttttttu1.ttt
ttttttttttttttu..tttt
ttttttttttttuu..ttttt
tttttT.4.........tttt
tttttGd....3..2..tttt
tttttT.5.........tttt
ttttttttttttttttttttt
ttttttttttttttttttttt
ENDMAP

NAME:    minmay_guarded_unrand_prune
TAGS:    transparent no_monster_gen
DEPTH:   D:12-
WEIGHT:  3
MONS:    deep elf pyromancer / deep elf zephyrmancer / ogre mage / wizard / \
         kobold demonologist w:2 / vampire mage w:2 / naga mage w:2
NSUBST:  1 = 6:1 / 10=1.... / .
ITEM:    glaive_of_prune no_pickup
SUBST:   " : .:50 cvbnG
SUBST:   ' : .:50 cvbnG
SUBST:   ? : .:50 cvbnG
SUBST:   ! : .:60 cvbnGT
KMASK:   l = no_monster_gen
MAP
     ...........
   ...lvlv1vlvl...
  ..vlvvvv1vvvvlv..
 ..lvvvlvl1lvlvvvl..
 .vvvlv1111111vlvvv.
..lvl111"'?'"111lvl..
.lvvv1"'?1"1?'"1vvvl.
.vvl11'111!111'11lvv.
.lvv1"?1!111!1111vvl.
.vvl1'111lvlvlvlvlvv.
.1111?"!1vvvvvvvvvvl.
.vvl1'111lvG.G.G.Gvv.
.lvv1"?1!vv.U...U.vl.
.vvl11'11lvG.b.b.Gvv.
.lvvv1"'1.+...d.Gvvl.
..lvl1111lvG.b.b.vl..
 .vvvlv11vv.U.G.vvv.
 ..lvvvlvlvG.Gvvvl..
  ..vlvvvvvvvvvlv..
   ...lvlvlvlvl...
     ...........
ENDMAP

NAME:    minmay_guarded_unrand_variability
TAGS:    transparent
DEPTH:   D:8-
WEIGHT:  3
ITEM:    mace_of_variability no_pickup ident:all
MONS:    chaos spawn
KFEAT:   _ = altar_xom
# walls are carefully placed and guarantee no islands
SUBST:   x = xcvbmGwWlTUVYt+ <:4 >:4 A:2 1:160
NSUBST:  1 = 2=1 / 2=% / 3=1%...... / .
MAP
...........
.1xxx11xxx.
.x1xxxx1xx.
.xxxxx1xxx.
.xxxx_xxxx.
.x1xx1xxx1.
.1xxxdxx1x.
.1xx1xxxxx.
.x11xxxxxx.
.xxxxxx1xx.
...........
ENDMAP

NAME:    minmay_guarded_unrand_staff_of_olgreb
TAGS:    no_monster_gen no_trap_gen transparent
DEPTH:   D:5-
WEIGHT:  3
ITEM:    staff_of_olgreb no_pickup ident:all
: if you.depth() < 9 then
MONS:    scorpion / redback w:5
MONS:    killer bee
MONS:    adder / water moccasin
: elseif you.depth() < 13 then
MONS:    redback / wolf spider w:5
MONS:    killer bee / hornet w:5
MONS:    water moccasin / black mamba
: else
MONS:    wolf spider / emperor scorpion w:5
MONS:    hornet / ghost moth w:5
MONS:    black mamba / sea snake
: end
# TODO: built in fallback for staff of olgreb is kind of dumb
NSUBST:  1 = 5=1 / 6=1.. / ., 2 = 5=2 / 9=2.. / ., 3 = 5=3 / 6=1.. / .
MAP
      ...
      .b.
      .b.
     ..b..
     .bbb.
     .ndn.
    ..b+b..
    .bb2bb.
   ..n222n..
  ..bb222bb..
 ..bb22222bb..
..bb2222222bb..
.bb=bb222bb=bb.
.n111bbnbb333n.
.b1111n*n3333b.
.b1111b*b3333b.
.n1111===3333n.
.bb111b.b333bb.
..bbb1b.b3bbb..
 ...bnb.bnb...
   .........
ENDMAP

NAME:    minmay_guarded_unrand_vampires_tooth
TAGS:    transparent
DEPTH:   D:10-, Crypt, Depths
WEIGHT:  3
ITEM:    vampires_tooth no_pickup
: if you.in_branch("D") then
:   if you.depth() < 13 then
MONS:    vampire mosquito / tyrant leech w:5, vampire
:   else
MONS:    vampire mosquito / tyrant leech / vampire, vampire knight
:   end
: else
MONS:    vampire knight, vampire mage
: end
MAP
.........
.ccc.ccc.
.1c...c1.
.cc...cc.
.1c2Y2c1.
.cc.d.cc.
.1c...c1.
.ccccccc.
.........
ENDMAP

NAME:    minmay_guarded_unrand_wrath_of_trog
TAGS:    transparent
DEPTH:   D:13-, Depths
WEIGHT:  3
ITEM:    wrath_of_trog no_pickup ident:all
MONS:    spriggan berserker
NSUBST:  1 = 3=1 / 9=1...... / .
MAP
    .......
   .."""""..
  .."ttttt"..
 .."tt"""tt"..
.."tt"111"tt"..
."tt"11c11"tt".
."t"1c111c1"t".
."t"111d111"t".
."t"1c111c1"t".
."tt"11c11"tt".
.."tt"111"tt"..
 .."".. ..""..
  ....   ....
ENDMAP

NAME:    minmay_guarded_unrand_skullcrusher
TAGS:    transparent
DEPTH:   D:12-, Crypt
WEIGHT:  3
ITEM:    skullcrusher no_pickup ident:all
MONS:    flying skull
: if you.in_branch("Crypt") then
MONS:    curse skull
NSUBST:  d = d / *
: else
MONS:    skeletal warrior
NSUBST:  d = d / %
: end
NSUBST:  ' = 12=1 / 14=1...... / .
SUBST:   " = 1., ! = 2.
MAP
     .........
   ...ccccc.....
  ..ccc''cc..c...
 ..cc'''c'ccc..c..
 .cc'''''c'c.cc.c.
..c''''c''''ccccc..
.cc'''''''c''c'c.cc.
.c''''''''c''''''c.
.c'''''''''c'''''c.
.c'ccc'''''''ccc'c.
.c'ccncc'''ccncc'c.
.c'nnnnn'''nnnnn'c.
.c'ccncc'''ccncc'c.
.c''cnc'''''cnc''c.
.c'''''''c'''''''c.
.cc'''''ccc'''''cc.
..ccc''''c''''ccc..
 ...cc'''''''cc...
   ..c!c!c!c!c..
    .cdcdcdcdc.
    .cncncncnc.
    .c"c"c"c"c.
    .c"c"c"c"c.
    ...........
ENDMAP

NAME:    minmay_guarded_unrand_finisher
TAGS:    transparent
DEPTH:   D:7-
WEIGHT:  3
ITEM:    finisher no_pickup ident:all
: if you.depth() < 13 then
MONS:    wraith, skeletal warrior
: else
MONS:    skeletal warrior, reaper
: end
NSUBST:  2 = 2 / 1, 1 = 1.
NSUBST:  D = . / c, E = . / c
SUBST:   c = c .:2
MAP
.............
.DxxDxDxDxxD.
.x..xc1cx..x.
.x.c..x..c.x.
.Dx.ExExE.xD.
.xc.x2c2x.cx.
.D1xEcdcEx1D.
.xc.x2c2x.cx.
.Dx.ExExE.xD.
.x.c..x..c.x.
.x..xc1cx..x.
.DxxDxDxDxxD.
.............
ENDMAP

NAME:    minmay_guarded_unrand_resistance
TAGS:    no_monster_gen no_trap_gen transparent
DEPTH:   D:9-
WEIGHT:  3
KMASK:   lw = opaque
ITEM:    shield_of_resistance no_pickup
MONS:    fire dragon, ice dragon
MAP
...........
.vnnv=vnnv.
.n...1nlln.
.n.T..nlln.
.v....vnnv.
.n2..d..1n.
.vnnv....v.
.nwwn..V.n.
.nwwn2...n.
.vnnv=vnnv.
...........
ENDMAP

NAME:    chequers_guarded_unrand_ignorance
TAGS:    no_monster_gen no_trap_gen transparent
DEPTH:   D:7-, Orc
WEIGHT:  3
ITEM:    tower shield_of_ignorance no_pickup
MONS:    orange crystal statue
KPROP:   .d1 = no_tele_into
SUBST:   - = .
MAP
-----------
-cccc=cccc-
-c1.....1c-
-c.c...c.c-
-c.......c-
-n...d...n-
-c.......c-
-c.c...c.c-
-c1.....1c-
-cncc=cccc-
-----------
ENDMAP

NAME:    chequers_guarded_unrand_mask_of_the_dragon
TAGS:    no_monster_gen no_trap_gen
DEPTH:   Zot, !Zot:$
WEIGHT:  3
ITEM:    mask_of_the_dragon no_pickup
MONS:    storm dragon, shadow dragon, golden dragon, ghost moth, moth of wrath
# Shuffle one transporter destination location
NSUBST:  r = R / -
# Randomly swap which transporter is the entrance and the loot locations.
SHUFFLE: PQd|*$ / SRDEFH
# Replace non-loot locations with floor.
SUBST:   DEFH = -
# Place monsters randomly.
# 3 of each dragon (and up to 4 random extras), 3 ghost moth, 3 moth of wrath
NSUBST:  - = 3=1 / 3=2 / 3=3 / 4=123--- / 3=4 / 3=5 / -
KMASK: . = !opaque
# Place transporters
MARKER:  P = lua:transp_loc("mask_of_the_dragon_entry")
MARKER:  Q = lua:transp_dest_loc("mask_of_the_dragon_entry")
MARKER:  R = lua:transp_loc("mask_of_the_dragon_exit")
MARKER:  S = lua:transp_dest_loc("mask_of_the_dragon_exit")
MAP
         .........
 .........ccccccc.
 .ccccccccc-----c..
 .ccr--------c--cc..
 .cc--------ccc--cc..
  .ccc*$---cccF---cc.
   ..c|$---ccEHH---c.
   S.nd$---rcDH--Q-nP@
   ..c|$---ccEHH---c.
  .ccc*$---cccF---cc.
 .cc--------ccc--cc..
 .ccr--------c--cc..
 .ccccccccc-----c..
 .........ccccccc.
         .........
ENDMAP

####
# Maxwell's Thermic Engine
#
# Use demon blade as fallback here instead of double sword, to keep
# consistency with the Maxwell's demon reference.
#
NAME:   brannock_guarded_unrand_thermic_engine
TAGS:   no_monster_gen no_item_gen transparent
DEPTH:  Depths
WEIGHT: 3
ITEM:   maxwell's_thermic_engine no_pickup
MONS:   ice devil, blizzard demon, ice fiend
MONS:   sun demon, balrug, brimstone fiend
# 6-2-1, 9 total demons for each side
NSUBST: 1 = 6=1 / ., 2 = 2=2 / ., 3 = 3 / .
NSUBST: 4 = 6=4 / ., 5 = 2=5 / ., 6 = 6 / .
MAP
       @@@
 bbbbbb...bbbbbb
bb....bb+bb....bb
b32111.=.=.44456b
b32111.=.=.44456b
b32111.=.=.44456b
b32111.bnb.44456b
b32111.+d+.44456b
bb....bbbbb....bb
 bbbbbb   bbbbbb
ENDMAP

NAME:   wander_guarded_unrand_ratskin
TAGS:   no_monster_gen no_item_gen
DEPTH:  D:5-8
WEIGHT: 3
ORIENT: float
ITEM:   ratskin_cloak no_pickup
MONS:   river rat, hell rat
SUBST:  - = 1 .:50, ' = 112...
MAP
     xxxxxxxxx
  xxxx-x---x-xxx
xxx---x-xxx-x--xx
xx-xxxxxxxxxxxx-xx
x-xxxxxx''''''xx-xxx
xx--xx''''x'''dxx--xx
 xxx-xx''x'''''xxxx-x
 xx-xx'''''''xxxxx-xx
 x-xx-x-x-xxxxxxx-x-x
 xx-xx---x---xx--xxxx
 xx--xxx-------xxx
  x--xxxxxxxxxxx
  xxx@xx
ENDMAP

NAME:    hellmonk_guarded_unrand_starlight
TAGS:    transparent patrolling
DEPTH:   D:13-, Depths
WEIGHT:  3
ITEM:    cloak of starlight no_pickup
: if you.in_branch("D") then
MONS:    wretched star, cherub
SUBST:   D = 12 .:60
# Depths
: else
MONS:    wretched star, daeva / angel
SUBST:   D = 12..
: end
SHUFFLE: 12
MAP
                @
               v+v
               v.v
               v.v
               v.v
              vv.vv
              v...v
              v...v
             vv...vv
             v..1..v
            vv.....vv
           vv.......vv
          vv....v....vv
        vvv.v...v...v.vvv
     vvvv....v.vDv.v....vvvv
 vvvvv........vDvDv........vvvvv
@+.......2..vvDvdvDvv..2.......+@
 vvvvv........vDvDv........vvvvv
     vvvv....v.vDv.v....vvvv
        vvv.v...v...v.vvv
          vv....v....vv
           vv.......vv
            vv.....vv
             v..1..v
             vv...vv
              v...v
              v...v
              vv.vv
               v.v
               v.v
               v.v
               v+v
                @
ENDMAP

NAME:   hellmonk_guarded_unrand_salamander
TAGS:   no_monster_gen
DEPTH:  D:10-, Snake, !Snake:$, Depths
WEIGHT: 3
ITEM:   salamander_hide_armour no_pickup
: if you.in_branch("Snake") then
MONS:   salamander, salamander mystic, salamander tyrant
SUBST:  v = x
: elseif you.in_branch("Depths") then
MONS:   fire dragon, salamander tyrant, salamander tyrant
# D:10-12
: elseif you.depth() < 13 then
MONS:   salamander, salamander mystic
SUBST:  2 = 1, 3 = 2, 1 = 1.
# D:13-
: else
MONS:   salamander, salamander mystic, salamander tyrant
SUBST:  2 = 22.
: end
SUBST:  v : cv
MAP
vvvvvvvvvvvvvvvvv
vGllllllllGvGllGv
vl1..1....lvl..dv
vl...Gv..1lvl.3.v
vl...lv...lvl...v
vl...lv...GlG...v
vl...lv.1......2v
vG...Gv....2....v
vv+++vvvvvvvvvvvv
  @@
ENDMAP

NAME:   hellmonk_guarded_unrand_damnation
TAGS:   no_monster_gen
DEPTH:  D:13-, Elf
WEIGHT: 3
ITEM:   damnation no_pickup
: if you.in_branch("Elf") then
MONS:   deep elf sorcerer / deep elf high priest, hellion
KFEAT:  a = iron_grate
NSUBST: D = 2=2 / 1.
# D:13-
: else
MONS:   efreet, hellion
NSUBST: D = 2 / 1..
SUBST:  a = c
:end
SUBST:  c : cv
MAP
           ccc    ccccccc
 ccc       cDcccccccc..Dcc
 c.cc      c.......D.....cc
 c..cccccccc..ccac..cac...cc
 c.c..c..c......c....c.....cc
@+..c......DccccacdccacccD.Dcc
 c.c..c..c......c....c.....cc
 c..cccccccc..ccac..cac...cc
 c.cc      c.......D.....cc
 ccc       cDcccccccc..Dcc
           ccc    ccccccc
ENDMAP

NAME:   hellmonk_guarded_unrand_cigotuvi
TAGS:   no_monster_gen
DEPTH:  D:9-
WEIGHT: 3
ITEM:   cigotuvi's_embrace no_pickup
: if you.depth() < 13 then
MONS:   zombie place:D:15 / skeleton place:D:15, hellwing
SUBST:  1 = 1.
: else
MONS:   zombie place:Depths:1 / skeleton place:Depths:1, soul eater
: end
KPROP:  D = no_tele_into
: dgn.delayed_decay(_G, 'D', 'human corpse')
MAP
     @
ccccc+ccccc
ccc.....ccc
cc.......cc
c1.......1c
c..nnnnn..c
c.1nDDDn1.c
c..nDDDn..c
c1.nDDDn.1c
c..nnnnn..c
c1.1.2.1.1c
cc.......cc
ccc2.d.2ccc
ccccccccccc
ENDMAP

NAME:   hellmonk_guarded_unrand_staff_of_battle
TAGS:   transparent
DEPTH:  D:8-
WEIGHT: 3
ITEM:   staff_of_battle no_pickup
MONS:   tengu conjurer, tengu reaver
: if you.depth() < 13 then
SUBST:  D = 1.
: else
NSUBST: D = 1 / 2
: end
NSUBST: a = + / b
MAP
    ........
  ...aaaaaa...
 ..aaa....aaa..
 .aa........aa.
..a...bbbb...a..
.aa..bbdDbb..aa.
.a...b....b...a.
.a.....bb.....a.
.a.....bb.....a.
.a...b....b...a.
.aa..bbD1bb..aa.
..a...bbbb...a..
 .aa........aa.
 ..aaa....aaa..
  ...aaaaaa...
    ........
ENDMAP

# this vault gives the item to a monster instead of placing it normally
NAME:   hellmonk_guarded_unrand_dark_maul
TAGS:   transparent no_monster_gen
DEPTH:  D:8-, Orc, Depths
WEIGHT: 3
: if you.in_branch("Depths") then
MONS:   ettin ; dark maul . great mace randart
MONS:   stone giant w:30 / ettin w:20 / juggernaut / titan / iron giant w:5
SUBST:  D = 222.
: elseif you.in_branch("Orc") then
MONS:   two-headed ogre ; dark maul . dire flail ego:vorpal
MONS:   two-headed ogre / cyclops / orc knight / orc warlord w:2 \
        / stone giant w:2 / ettin w:2
SUBST:  D = 2..
# D:8-12
: elseif you.depth() < 13 then
MONS:   two-headed ogre ; dark maul \
            . dire flail | giant club | giant spiked club
MONS:   orc warrior / two-headed ogre / cyclops / orc knight w:2
SUBST:  D = 2...
# D:13-15
: else
MONS:   ettin ; dark maul . great mace ego:vorpal good_item
MONS:   two-headed ogre / cyclops / orc knight / orc warlord w:5 \
        / stone giant w:5 / ettin w:5
SUBST:  D = 2.
: end
MAP
                    @@
vvvvvvvvvvvvvvvvvvvv++v
v.2+.....D......D..v..v
v..+..v.........v..v..v
v..v..v....D....v..v..v
v..v..v...v.v...v..v..v
v..v..v..D.1.D..v..v..v
v..v..v...v.v...v..v..v
v..v..v....D....v..v..v
v..v..v.........v..+..v
v..v..D......D.....+2.v
v++vvvvvvvvvvvvvvvvvvvv
 @@
ENDMAP

NAME:   hellmonk_guarded_unrand_gong
TAGS:   transparent no_monster_gen patrolling vaults_hard vaults_orient_n
DEPTH:  D:7-, Vaults
WEIGHT: 3
ITEM:   shield_of_the_gong no_pickup
MONS:   vault sentinel
: if you.in_branch("Dungeon") then
:     if you.depth() < 13 then
SUBST:  9 = .
:     else
NSUBST: 9 = 9 / .
:     end
# Vaults
: else
# Only one entrance in Vaults, and any door is handled by the layout.
SUBST:  va = x, @+ = .
CLEAR:  p'
: end
KFEAT:  ^ = alarm trap
SUBST:  - = ^...., ' = ^, a = +, p = @
MAP
      ^@^
     vv+vv
   vvv^.^vvv
  vv^-----^vv
  v^-------^v
 vv---vvv---vv
 v..-v.9.v-..v
 v1.v..d..v.1v
 v..-v.9.v-..v
 vv---vvv---vv
  v^-------^v
  vv^-----^vv
   vvv^.^vvv
     vvavv
      'p'
ENDMAP

NAME:   hellmonk_guarded_unrand_night
TAGS:   no_monster_gen patrolling
DEPTH:  D:7-
WEIGHT: 3
ITEM:   robe_of_night no_pickup
: if you.depth() < 13 then
MONS:   dream sheep, shadow
SUBST:  1 = 1.
: else
MONS:   dream sheep w:20 / satyr, shadow wraith
SUBST:  1 = 111.
: end
SUBST:  c : ccv
FTILE:  .12d+ = floor_limestone
COLOUR: .12d+ = yellow
MAP
    cccccc
  ccc1...ccc
 cc1.....2dcc
 c.....ccccc
cc..1ccc
c1..cc
c...c
c.2.c
c...c
c1..cc
cc..1ccc
 c.....ccccc
 cc1.......+@
  ccc1...ccc
    cccccc
ENDMAP

NAME:   hellmonk_guarded_unrand_gyre_and_gimble
TAGS:   no_monster_gen
DEPTH:  D:7-, Elf
WEIGHT: 3
ITEM:   gyre no_pickup
: if you.in_branch("Elf") then
MONS:   deep elf blademaster, deep elf blademaster
# D:6-12
: elseif you.depth() < 13 then
MONS:   two-headed ogre, spriggan
# D:13-
: else
MONS:   ettin, spriggan berserker ; rapier . animal skin
: end
KFEAT:  D = c
SUBST:  x : Dx, c : cv
COLOUR: xD = white
TILE:   x = wall_ice
TILE:   D = wall_marble
MAP
    xxbcc
   xxcdxcc
  xxc...xccc
   xxx2ccc
     x.c
   ccc.xxx
 ccc1...1xxx
ccG..x.c..Gxx
 ccc.....xxx
   cc...xx
    cc.xx
     x.c
    cx.cx
     x@c
ENDMAP

NAME:   hellmonk_guarded_unrand_vines
TAGS:   transparent ruin_lair
DEPTH:  D:7-, Lair
WEIGHT: 3
ITEM:   robe_of_vines no_pickup
KMONS:  p = plant
MONS:   troll, hydra, oklob plant
MONS:   shambling mangrove / thorn hunter
: if you.in_branch("D") then
:     if you.depth() < 13 then
NSUBST: ' = 2=1' / ', 1 = 2 / 1
:     else
NSUBST: 1 = 4 / 2, ' = 2=2 / '
:     end
# Lair
: else
:     if you.depth() < 4 then
NSUBST: 1 = 3 / 2, ' = 2 / '
:     else
NSUBST: 1 = 3 / 23, ' = 2=2 / '
:     end
: end
NSUBST: d = d / p
SUBST:  ' = p..
MAP
        xxxxxx
  ..'xxxxd'1dxxxx'..
 ''..'x'x'.....x'..''
xx'...''t'WW'''....'xx
xx'....'''WW't'....'xx
 ''..'x.....'x'x'..''
  ..'xxxxd1'dxxxx'..
        xxxxxx
ENDMAP

NAME:   hellmonk_guarded_unrand_frostbite
TAGS:   no_monster_gen
DEPTH:  D:7-
WEIGHT: 3
ITEM:   frostbite no_pickup
NSUBST: d = d / W
: if you.depth() < 13 then
MONS:   white imp, ice devil, freezing wraith
: else
MONS:   ice devil, freezing wraith, blizzard demon
: end
SUBST:  1 = 1., 2 = 2., 3 = 3.
COLOUR: x. = white
TILE:   x = wall_ice
FTILE:  . = floor_ice
MAP
          xxxxxx
       xxxx2332xxxx
 xxxxxxx11......11xxxxxxx
xxW3..................3Wxx
 xxx..1.2...xddx.2.1..xxx
 xW...xx..xddxxW..xx...Wx
xxx1.xxx.1WxxxxW1.xxx.1xxx
 xW...xx..WxxWWx..xx...Wx
 xxx......xWWx........xxx
xxW....................Wxx
 xxxxxxx..........xxxxxxx
       xxxx++++xxxx
ENDMAP

NAME:   hellmonk_guarded_unrand_rift
TAGS:   patrolling
DEPTH:  D:13-, Depths
WEIGHT: 3
ITEM:   rift no_pickup
MONS:   wizard, tentacled starspawn, starcursed mass
KFEAT:  t = demonic_tree
KFEAT:  _ = altar_lugonu / enter_abyss
: if you.in_branch("D") then
NSUBST: D = d / 3 / 2
SUBST:  1 = 1..
# Depths
: else
NSUBST: D = d / 3
SUBST:  1 = 12..
: end
SUBST:  c = ccvbx t:5
SUBST:  E = xxxcvlWbtTG_....
# Color weights similar to that used for rock in the Abyss.
COLOUR: x = blue:13 / red:66 / magenta:50 / brown:90 / lightgreen:68 \
            / lightred:110 / lightmagenta:38 / yellow / white
RTILE:  x = wall_abyss
MAP
   c       c       c
   c       c       c
  ccc     ccc     ccc
 ccDcc   ccDcc   ccDcc
ccE.Ecc ccE.Ecc ccE.Ecc
 c...c   c...c   c...c
 c.1.c   c.1.c   c.1.c
 c...c   c...c   c...c
 c...c   c...c   c...c
 c...c   cE.Ec   c...c
 c..EcccccE.EcccccE..c
 c..EEcccEE2EEcccEE..c
 c1....1..._...1....1c
 cc......EE.EE......cc
  ccccccccE1Ecccccccc
        ccE.Ecc
         c...c
         c...c
         c...c
         cE1Ec
         c...c
         c...c
         c...c
         cE.Ec
         c...c
         c...c
         c...c
         c@@@c
ENDMAP

NAME:   hellmonk_guarded_unrand_lears
TAGS:   transparent patrolling
DEPTH:  D:6-
WEIGHT: 3
ITEM:   lear's_hauberk no_pickup, hat plus:-2 ident:all
ITEM:   helmet plus:-2 ident:all, chain mail plus:-2 ident:all
ITEM:   pair of boots plus:-2 ident:all
ITEM:   pair of gloves plus:-2 ident:all
: if you.depth() < 8 then
MONS:   troll
: elseif you.depth() < 13 then
MONS:   tengu warrior
:else
MONS:   minotaur
: end
NSUBST: D = d / e / f / g / h / i
SUBST:  E : xcv, F : xcv, H : xcv, G = G.., T : T...
MAP
   .EEE.
   .EDE.
....E+E....
FFF.....HHH
FDF.G.G.HDH
FF+..T..+HH
....G1G....
HH+..T..+FF
HDH.G.G.FDF
HHH.....FFF
....E+E....
   .EDE.
   .EEE.
ENDMAP

NAME:   hellmonk_guarded_unrand_seven_league_boots
TAGS:   no_monster_gen
DEPTH:  D:10-, Lair, Depths
WEIGHT: 3
KITEM:  d = seven-league_boots no_pickup
KMONS:  d = guardian serpent
: if you.in_branch("Depths") then
MONS:   vampire knight
: elseif you.in_branch("Lair") then
MONS:   boulder beetle
: else
MONS:   phantasmal warrior
: end
SUBST:  D = FFW, H : JF, J : cx
NSUBST: F = 1 / 1. / 9 / 9=0.. / .
FTILE:  .019d = floor_grass
FTILE:  E = floor_ice
COLOUR: E = white
MAP
        xxxxxxxxx
     xxxxWWEEEWWxxxx
   xxxWDDWWWWWWWWWWxxx
  xxWWWDHDWWWWWWWWWWWxx
 xxWWWDFFFDWWWWDDFFDDWxx
 xWWDDHFFHFDWWDFFJFFFHFx
xxWWWDFHFFDWWWDFFJFFFFFxx
xWWWWDFHFDWWJWWWDFJFFFFFx
@WWWDFFHDWWJJWWWDFJFFFFdx
xWWWWDJDWWWWWWWDDDHFFFFFx
xxWWWDJFFDWWWWDDFHDFFDDxx
 xWWDJFFFDWWWWDFFHFDDWWx
 xxWWDJFFDWWDWDFHFFDWWxx
  xxWWDDDWWWWWWDFDDWWxx
   xxxWWDWWWWWWWDWWxxx
     xxxxWEEEEEWxxxx
        xxxxxxxxx
ENDMAP

NAME:   hellmonk_guarded_unrand_zhor
TAGS:   transparent no_monster_gen
DEPTH:  D:7-, Lair
WEIGHT: 3
ITEM:   skin_of_zhor no_pickup, box of beasts
MONS:   rime drake, torpor snail, ice dragon
NSUBST: d = d / 1
SUBST:  e = e..
: if you.in_branch("D") then
:     if you.depth() < 13 then
SUBST:  2 = 1, 1 = 1..
:     else
NSUBST: 2 = 3 / 2
:     end
# Lair
: else
:     if you.depth() < 4 then
NSUBST: 2 = 2 / 1
SUBST:  1 = 1..
:     else
NSUBST: 1 = 1.
:     end
: end
MAP
            nnnn
           nndenn
          nn1.nn
         nn.1nn
    nnnnnn..nn
   nnd.nn.1nn
    nn..1.nn
     nn22nn
    nn..nn
   nn1..1nn
  nn..nn..nn
 nn...11...nn
nn+nnnnnnn+nnn
ENDMAP

NAME:   hellmonk_guarded_unrand_vitality_bloodlust
TAGS:   no_monster_gen
DEPTH:  D:7-
WEIGHT: 3
ITEM:   amulet_of_vitality no_pickup / necklace_of_bloodlust no_pickup
MONS:   deep troll, deep troll shaman
: if you.depth() < 13 then
SUBST:  1 = 1..
: else
NSUBST: 1 = 2 / 1
SUBST:  1 = 1.
: end
COLOUR: x. = lightred
TILE:   x = wall_pebble_red
FTILE:  .d1 = floor_pebble_lightred
MAP
    @
   x.x
  xx.xx
 xx...xx
xx.....xx
x.......x
x..1.1..x
x.......x
x1.....1x
x...1...x
xx1...1xx
 xx.d.xx
  xxxxx
ENDMAP

NAME:   dilly_guarded_unrand_elemental_staff
TAGS:   transparent patrolling no_monster_gen no_trap_gen
DEPTH:  D:8-, Elf, Depths
WEIGHT: 3
KPROP:  alpwq'r = no_tele_into
KMASK:  alpwq'r = no_item_gen
KMASK:  alpwq'r = opaque
KFEAT:  a = l
KFEAT:  p = w
: if you.in_branch("D") then
# D:9-D:11
:     if you.depth() < 12 then
# Monsters 1 through 4 must be defined in order of fire, ice, earth, air.
MONS:   fire elemental, rime drake / ice devil, gargoyle, steam dragon
# Slot 5 are elemental themed moderate out of depth monsters, equivalent to no
# worse than a 9 spawn.
MONS:   efreet / white ugly thing / basilisk / boulder beetle / raiju \
         / tengu conjurer
# Slot 6 is an appropriate elementalist boss.
MONS:   deep elf pyromancer ; elemental staff . robe good_item
# Monster counts scale slowly, placing up to 1/3 of each type by Depths.
SUBST:  1 = 1...., 2 = 2...., 3 = 3...., 4 = 4...., 5 = 5...
# D:12-13
:     elseif you.depth() < 14 then
MONS:   deep elf pyromancer / efreet
MONS:   rime drake / ice devil / white ugly thing
MONS:   basilisk / boulder beetle / catoblepas
MONS:   raiju / tengu conjurer
MONS:   fire crab / fire dragon / freezing wraith / earth elemental \
        / air elemental
MONS:   deep elf zephyrmancer ; elemental staff . robe good_item
SUBST:  1 = 1...., 2 = 2...., 3 = 3...., 4 = 4...., 5 = 5..
# D:14-
:     else
MONS:   deep elf pyromancer / efreet / fire crab w:5 / fire dragon w:5
MONS:   white ugly thing / freezing wraith / ice dragon w:5
MONS:   catoblepas / boulder beetle / earth elemental
MONS:   raiju / tengu conjurer / air elemental
MONS:   white very ugly thing / stone giant / shock serpent \
        / deep elf zephyrmancer
MONS:   tengu reaver ; elemental staff \
            . ring mail good_item | scale mail good_item . buckler good_item
SUBST:  1 = 1..., 2 = 2..., 3 = 3..., 4 = 4..., 5 = 5.
:     end
: elseif you.in_branch("Elf") then
MONS:   fire elemental / deep elf pyromancer / fire dragon w:5
MONS:   water elemental / ice dragon w:5
MONS:   earth elemental / stone giant w:5
MONS:   air elemental / deep elf zephyrmancer
MONS:   deep elf elementalist w:40 / fire giant / frost giant / iron dragon \
        / storm dragon
: master_elementalist_setup(_G, "6")
SUBST:  1 = 1..., 2 = 2..., 3 = 3..., 4 = 4...
# Depths
: else
MONS:   fire dragon / fire giant
MONS:   ice dragon / frost giant
MONS:   stone giant / iron troll / deep troll earth mage / iron dragon
MONS:   spriggan air mage / storm dragon
MONS:   hellephant / shard shrike / iron giant / titan
: master_elementalist_setup(_G, "6")
SUBST:  1 = 1.., 2 = 2.., 3 = 3.., 4 = 4..
: end
# Fog machine for each closed elemntal chamber.
MARKER: a = lua:fog_machine { cloud_type = "flame", pow_min = 5, \
             pow_max = 10, delay_min = 10, delay_max = 50, size_min = 4, \
             size_max = 13, excl_rad = -1 }
MARKER: p = lua:fog_machine { cloud_type = "freezing vapour", pow_min = 5, \
             pow_max = 10, delay_min = 10, delay_max = 50, size_min = 4, \
             size_max = 13, excl_rad = -1 }
MARKER: q = lua:fog_machine { cloud_type = "calcifying dust", pow_min = 5, \
             pow_max = 10, delay_min = 10, delay_max = 50, size_min = 4, \
             size_max = 13, excl_rad = -1 }
MARKER: r = lua:fog_machine { cloud_type = "thunder", pow_min = 5, \
             pow_max = 10, delay_min = 10, delay_max = 50, size_min = 4, \
             size_max = 13, excl_rad = -1 }
FTILE:  +123456alpwq'r. = floor_crystal_squares
MAP
              b
             nbn
            nblbn
           nblllbn
          bbllallbb
         bbnblllbnbb
        +b11nblbn11b+
       bb...1nbn1...bb
      bb4.5.1bbb1.5.3bb
     nbn4...bb.bb...3nbn
    nb'bn44b+...+b33nb'bn
   nb'''bnbb.....bbnb'''bn
  bb''r''bb...6...bb''q''bb
   nb'''bnbb.....bbnb'''bn
    nb'bn44b+...+b33nb'bn
     nbn4...bb.bb...3nbn
      bb4.5.2bbb2.5.3bb
       bb...2nbn2...bb
        +b22nbwbn22b+
         bbnbwwwbnbb
          bbwwpwwbb
           nbwwwbn
            nbwbn
             nbn
              b
ENDMAP

###################################################################
#
# <<9>> Pre-Lair vaults with monsters guarding a manual
#       Manuals are most interesting early in the game when your character may
#       not yet be committed to a specific strategy. However, randomly
#       generated manuals are extremely rare and biased towards deeper levels,
#       and existing vaults that explicitly place manuals are all quite deep as
#       well. So here are some shallow vaults that place manuals!
#
#       These all have a mean of five monsters and a minimum of two, with the
#       exception of minmay_manual_mares which simply has 2 centaurs. There are
#       currently 10 vaults, with a total weight of 50.

NAME:   minmay_manual_maat
TAGS:   transparent
WEIGHT: 3
DEPTH:  D:4-8
ITEM:   any manual
NSUBST: 0 = 0 / ...0
SUBST:  0 = 0009
SUBST:  x : xxxxccvb
MAP
 .......
..xxxxx..
.xx...xx.
.x.xxxdx.
.xx...xx.
.x0xxxx..
.xx00.0.
.x0xxx.
.xx00..
.x0xxx.
.xx00..
.x0xxx.
.xx00..
.x0xxx.
.xx....
....
ENDMAP

NAME:   minmay_manual_macuahuitl
TAGS:   transparent
WEIGHT: 3
DEPTH:  D:4-8
ITEM:   any manual
NSUBST: 0 = 2=0 / ...0
SUBST:  0 = 0009
MAP
       ................
      ..cc.cc.cc.cc.c..
...  ..xxxxxxxxxxxxxcc.
.x...0xx.x.0x.0x.0xxx..
.xxxxx00x.0x.0x.0x.dxc.
.x...0xx.0x.0x.0x.0xx..
...  ..xxxxxxxxxxxxxcc.
      ..cc.cc.cc.cc.c..
       ................
ENDMAP

NAME:   minmay_manual_mail
TAGS:   transparent
WEIGHT: 7
DEPTH:  D:4-8
# crawl can mirror the vault, so no need to randomize these
ITEM:   any manual, ring mail
NSUBST: 0 = 2=0 / ...0
SUBST:  0 = 0009
MAP
 .........
..vvv0vvv..
.v...v...v..
.v.0vvv0vvv..
.v.v0v0v0v0v..
..vvvdvvvevvv..
 ..v0v0v0v0v.v.
  ..vvv0vvv0.v.
   ..v...v...v.
    ..vvv0vvv..
     .........
ENDMAP

NAME:   minmay_manual_mandibuliform
TAGS:   transparent
WEIGHT: 3
DEPTH:  D:4-8
NSUBST: 0 = 2=0 / ...0
SUBST:  0 = 0009
ITEM:   any manual
MAP
...
.x..
.xx..
0cxx..
0c.xx..
00.cxx..
0c0c.xx..
0c0..cxx..
.xxc000xx..
..xxxc0cxx..
 ...xxx00xx.
   ...xxxdx.
     ...xxx.
       .....
ENDMAP

# this layout tries to be as merciful to autoexplore as centaurs can be
NAME:   minmay_manual_mares
TAGS:   transparent
WEIGHT: 7
DEPTH:  D:4-8
ITEM:   any manual
MONS:   centaur
SUBST:  x : xxxxccvb
MAP
 .......
..xx.xx..
.xx...xx.
.x..xx.x.
...1d1...
.x.xx..x.
.xx...xx.
..xx.xx..
 .......
ENDMAP

NAME:   minmay_manual_mess
TAGS:   transparent
WEIGHT: 7
DEPTH:  D:4-8
ITEM:   any manual
NSUBST: 0 = d / 2=0 / ...0
SUBST:  0 = 0009
SUBST:  x : xxxxccvb
MAP
..........
.x.xx00xx..
..x0xxx00x..
 ..x00xxx0xx.
  ..xx00xx0x.
   .x0x000x..
   ..xx.xx..
    .......
ENDMAP

NAME:   minmay_manual_monolith
TAGS:   transparent
WEIGHT: 3
DEPTH:  D:4-8
ITEM:   any manual
NSUBST: 0 = 2=0 / ...0
SUBST:  0 = 0009
MAP
..0.0.0.0.0.0.
0ccccccdccccc.
.cccccccccccc0
.0.0.0.0.0.0..
ENDMAP

NAME:   minmay_manual_monstrance
TAGS:   transparent
WEIGHT: 7
DEPTH:  D:4-8
ITEM:   any manual
NSUBST: 0 = 2=0 / ...0
SUBST:  0 = 0009
SUBST:  x : xxxxccvb
MAP
    ...
    .x.
 ...0x0...
 .x.x0x.x.
...xx0xx...
.xxx0d0xxx.
...xx0xx...
 .x.x0x.x.
 ...x0x...
   .x0x.
  ..x0x..
 ..xx0xx..
 .xxx0xxx.
 ....0....
ENDMAP

NAME:   minmay_manual_moon
TAGS:   transparent
WEIGHT: 7
DEPTH:  D:4-8
ITEM:   any manual
NSUBST: 0 = 2=0 / ...0
SUBST:  0 = 0009
SUBST:  b : xcvbG.....
SUBST:  x : xxxxccvb
MAP
    ......
  ...xxxx..
 ..xxxxxxx..
.0xx...xxxx.
.x...00dxxx.
....00.0.xx.
 ..00b00.xx.
  ...00..x..
   ..0..xx.
    ....x..
     ..x0.
      ...
ENDMAP

# The asymmetry is intentional
NAME:   minmay_manual_mullet
TAGS:   transparent no_monster_gen
WEIGHT: 3
DEPTH:  D:4-8
ITEM:   any manual
NSUBST: 0 = 2=0 / ...0
SUBST:  0 = 0009
SUBST:  x : xxxxcccv
MAP
              WWWW   WWWW
             WWxxW  WWxxW
       WWWWWWWxxWWWWWxxWW   WWWW
   WWWWWxxxxxxxxxxxxxxWWWWWWWxxW
 WWWxxxxx.W.x0W..xW..xxxxxxWxxWW
WWxxx00..x.x.x.x..x0x0x.x.xxxWW
Wxxd000b..x.W.x.W..x0..W.W..+W
WWxxxx00...x.x.x.x.0x0x.x.xxxWW
 WWWWxxxxxx.x0W.x.Wx.xxxxxxWxxWW
    WWWWWWxxxxxxxxxxxxWWWWWWWxxW
         WWxxWWWWWWWWxxWW   WWWW
          WWxxW     WWxxW
           WWWW      WWWW
ENDMAP

###################################################################
#
# <<10>> The classics.
#        These are ancient minivaults, or expansions of them.
#
###################################################################

# Wizard's laboratory
NAME:  laboratory
MONS:  wizard, small abomination, large abomination
MAP
ccc+cccccc
c........c
c........c
c......1.c
c........c
ccccccc+cc
c***c3232c
c|**+2223c
c||*c3322c
cccccccccc
ENDMAP

# Lava pond
NAME: minivault_8
TAGS: transparent
DEPTH: D:9-, Elf:1-2
MONS: patrolling molten gargoyle
SUBST: F = G:99 F:1
KMONS: F = orange crystal statue / obsidian statue / ice statue
KMASK: FG = opaque
MAP
x.x.x.x.x.x.
.c.c.c.c.c.x
x...l1l...c.
.c.llllll..x
x.lllllll1c.
.c.llFGll..x
x..llGFll.c.
.c1lllllll.x
x..llllll.c.
.c...l1l...x
x.c.c.c.c.c.
.x.x.x.x.x.x
ENDMAP

# Evil zoo
NAME:   door_vault
TAGS:   allow_dup luniq vaults_hard
DEPTH:  D:13-, Elf, Vaults, !Vaults:$, Crypt, Depths, Zot, Dis, Geh, Tar, Coc
# Pick interesting monsters for dungeon branches.
: if you.in_branch("Elf") then
KMONS:  1 = dancing weapon / deep elf annihilator / deep elf blademaster / \
            deep elf master archer / deep elf sorcerer / \
            deep elf death mage / deep elf demonologist / \
            deep elf high priest / place:Elf:$ w:27
: elseif you.in_branch("Crypt") then
KMONS:  1 = reaper / ancient champion / vampire knight / flayed ghost / \
            eidolon / revenant / ancient lich / dread lich / \
            curse skull w:15 / \ place:Crypt:$ w:30
: elseif you.in_branch("Dis") then
KMONS:  1 = tormentor / hellion / shadow demon / tzitzimitl / \
            ice fiend / brimstone fiend / hell sentinel w:15 / \
            iron giant w:15 / place:Dis:$ w:30
: elseif you.in_branch("Geh") then
KMONS:  1 = tormentor / hellion / balrug / brimstone fiend w:15 / \
            hell sentinel / ancient lich / dread lich / place:Geh:$ w:20
: elseif you.in_branch("Tar") then
KMONS:  1 = doom hound w:15 / death drake / bone dragon / tormentor / \
            shadow demon / tzitzimitl w:15 / ancient lich / dread lich / \
            place:Tar:$ w:27
: elseif you.in_branch("Coc") then
KMONS:  1 = shard shrike w:15 / titan / blizzard demon / tormentor / \
            ice fiend w:15 / ancient lich / dread lich / place:Coc:$ w:24
: elseif you.in_branch("Zot") then
KMONS:  1 = nonbase draconian / orb of fire / electric golem / \
            killer klown /  ancient lich / dread lich / curse toe / \
            place:Zot:$ w:20
# Dungeon, Vaults, and Depths get 8 spawns.
: else
KMONS:  1 = 8
: end
KMONS:  2 = 9
: door_vault_setup(_G)
MAP
..............
..............
..aaaaaaaaaa..
..a++++++++a..
..a++++++++a..
..a++1111++a..
..a++1221++a..
..a++1221++a..
..a++1111++a..
..a++++++++a..
..a++++++++a..
..aaaaaaaaaa..
..............
..............
ENDMAP

# No, John. You are the door vault
NAME:   reverse_door_vault
DEPTH:  Depths:2-
WEIGHT: 4
KMONS:  1 = 8
KMONS:  2 = 9
: door_vault_setup(_G)
MAP
xxxxxxxxxxxxxx
x1...1..1.2.1x
x.++++++++++.x
x2++++++++++.x
x.++aaaaaa++.x
x1++a....a++1x
x.++a.(..a++.x
x.++a....a++.x
x1++a....a++1x
x.++aaaaaa++.x
x.++++++++++2x
x.++++++++++.x
x1.2.1..1...1x
xxxxxxxxxxxxxx
ENDMAP

# Closed-box minivault
NAME:  minivault_12
DEPTH: D:8-, Depths, !Depths:$
KMASK: " = !opaque
MAP
""""""""""""
"nccccxcccn"
"c>9$9$9$<c"
"c.$9$9$.$c"
"c$.****$.c"
"c.$*||*.$x"
"x$.*||*$.c"
"c.$****.$c"
"c$9$9$9$.c"
"c<$9$9$9>c"
"ncccxccccn"
""""""""""""
ENDMAP

# Little trap spiral
NAME: minivault_13
TAGS: ruin_abyss transparent
DEPTH: D:9-, Elf, Abyss
SHUFFLE: AB, CD, EH/FG
KITEM: ABCD = gold / nothing
SUBST: F = G:99 F:1
KMONS: F = orange crystal statue / obsidian statue / ice statue
MAP
............
.xxxxxxxxxx.
.+..c..c.9x.
.x.B+.D+..x.
.xcccccc=cx.
.x.8+|0c8.x.
.x8$c.|c..x.
.xc+cccc+cx.
.x.9+.F+..x.
.x..cG.c9.x.
.xxxxxxxxxx.
............
ENDMAP

# Lava pond
NAME:  minivault_15
TAGS:  extra transparent
: if you.in_branch("D") then
KMONS: 1 = orange crystal statue / obsidian statue / ice statue
: else
KMONS: 1 = orange crystal statue
: end
KFEAT: 1 = <
KMASK: 1<|* = opaque
MAP
.........
...lll...
..vvlvv..
.lv|*|vl.
.ll*1*ll.
.lv|*|vl.
..vvlvv..
...lll...
.........
ENDMAP

NAME:   minivault_16
TAGS:   allow_dup extra luniq transparent
WEIGHT: 40
# as this replaces the former statue only minivaults
: if you.in_branch("D") then
MONS:   orange crystal statue / obsidian statue / ice statue
: else
MONS:   orange crystal statue
: end
SUBST:  G = G111
MAP
...........
...........
...........
...........
...........
.....G.....
.....%.....
...........
...........
...........
...........
ENDMAP

NAME: minivault_20
TAGS: allow_dup extra ruin_abyss transparent
DEPTH: D:9-, Elf, Abyss
MAP
............
.xxxx..xxxx.
.x........x.
.x..xxxx..x.
.x.x....x.x.
...x.x9.x...
...x.9x.x...
.x.x....x.x.
.x..xxxx..x.
.x........x.
.xxxx..xxxx.
............
ENDMAP

NAME:    minivault_25_ag
TAGS:    allow_dup extra ruin_abyss transparent
DEPTH:   D:9-, Elf, Abyss
SHUFFLE: XY, ABCDE
SUBST:   X=x, Y=+
SUBST:   A=?, B=%%%*, C=T, D=0009, E=89
MAP
............
.xxXxxxxxxx.
.x........x.
.x.xYxxxx.Y.
.x.x....X.x.
.x.x.AA.x.x.
.x.x.AA.x.x.
.x.X....x.x.
.Y.xxxxYx.x.
.x........x.
.xxxxxxxXxx.
............
ENDMAP

NAME:  minivault_28
TAGS:  allow_dup ruin_abyss misc_elf_vault transparent
DEPTH: D:9-, Elf, Abyss
MAP
...........
.xxxx.xxxx.
.x.......x.
.x..999..x.
.x.9...9.x.
...9.I.9...
.x.9...9.x.
.x..999..x.
.x.......x.
.xxxx.xxxx.
...........
ENDMAP

# These next three are former food vaults
NAME:   grunt_livestock
DEPTH:  D:7-14
TAGS:   extra no_monster_gen no_trap_gen patrolling
MONS:   human ; animal skin . hand axe
{{
  local hog_weight = 14 - you.absdepth()
  if hog_weight <= 0 then
    mons("yak")
  else
    mons("hog w:" .. hog_weight .. " / yak w:1")
  end
}}
KFEAT:  K = iron_grate
KFEAT:  - = open_door
MAP
.xxxxxxx
@+...edx
.x...1dx
 xKK-KKx
 x2...2x
 x.2.2.x
 xxxxxxx
ENDMAP

NAME:    hangedman_stone_soup
DEPTH:   D:10-14
TAGS:    extra patrolling no_rotate no_vmirror
# Branch representatives working together to cook some soup:
# D, Orc, Elf, Swamp, Shoals, Vaults, Crypt, Hells.
KMONS:   A = kobold
KMONS:   B = orc
KMONS:   C = deep elf pyromancer / deep elf zephyrmancer
KMONS:   D = spriggan
KMONS:   E = merfolk
KMONS:   F = human
KMONS:   G = necrophage
KMONS:   H = crimson imp
KITEM:   1 = stone q:1 w:50 no_pickup / large rock q:1 w:24 / \
             mundane hand axe w:1 no_pickup
KITEM:   b = gold / nothing w:12
KFEAT:   1Yab = shallow_water
KMASK:   1Yac = no_monster_gen
MARKER:  Y = lua:fog_machine { cloud_type = "steam", pow_min = 1, \
                 pow_max = 10, delay = 60, size = 1, walk_dist = 0 }
MARKER:  Z = lua:fog_machine { cloud_type = "flame", pow_min = 100, pow_max = 100, \
                 delay = 10, size = 1, walk_dist = 0, excl_rad = 0 }
NSUBST:  c = 2:a / *:b
SHUFFLE: ABCDEFGH
MAP
 .......
..A...B..
..vv.vv..
..vcccv..
..vc1cv..
..vcYcv..
.CvvvvvD.
...Z.Z...
 .......
ENDMAP

NAME:     hangedman_ranch
DEPTH:    D:8-14
WEIGHT:   10
TAGS:     no_monster_gen patrolling
KMONS:    A = three-headed hydra / w:5 two-headed hydra
KMONS:    B = dream sheep
KMONS:    C = yak
KMONS:    D = kobold brigand
KMONS:    E = kobold brigand ; nothing
KMONS:    F = plant
KITEM:    E = falchion ego:flaming ident:type / \
              hand axe ego:flaming ident:type
KITEM:    I = halberd
KFEAT:    EF = shallow_water
MAP
cccccccccc
cAH+.....c
cIDcD..BBc
c+ccm+++cc
x.WF.....x
xFWW.t.t.x
xWEF..t..x
xFW..t.t.x
xFFW..W..x
xxxxx@xxxx
ENDMAP

NAME:   special_room
TAGS:   allow_dup luniq no_item_gen ruin_spider ruin_slime
TAGS:   no_monster_gen layout_rooms layout_corridors layout_passages
TAGS:   layout_narrow_caves layout_open_caves
CHANCE: 0.5% (Slime), 1% (Geh, Coc, Dis, Tar), 2% (Orc, Spider, Crypt, Pan), 3%
DEPTH:  D:8-, Depths, Orc, Elf, Lair, Snake, Spider, Slime, Crypt, \
        Geh, !Geh:$, Coc, !Coc:$, Dis, !Dis:$, Geh, !Geh:$, Pan
KFEAT:  X = slimy_wall
{{
    -- An incredibly ugly kludge to avoid duplicating the list of valid
    -- branches/depths (and causing mysterious errors if it's not up to date).
    if not dgn.map_by_tag("special_room") and not is_validating() then
      return
    end

    local width = 6 + crawl.random2avg(3, 2)
    local height = 5 + crawl.random2avg(5, 2)

    extend_map { width = width, height = height }
    make_box { x1 = 0, y1 = 0, x2 = width - 1, y2 = height - 1, floor = 'O' }
    subvault('O : special_room')

    local entrance_x, entrance_y
    if crawl.coinflip() then
        entrance_x = crawl.coinflip() and 0 or width - 1
        entrance_y = crawl.random_range(1, height - 2)
    else
        entrance_x = crawl.random_range(1, width - 2)
        entrance_y = crawl.coinflip() and 0 or height - 1
    end

    mapgrd[entrance_x][entrance_y] = '@'

    if you.in_branch("Crypt") then
        subst("x = c")
    elseif you.in_branch("Slime") then
        subst("x = X")
    end
}}
MAP
ENDMAP

NAME:   special_room_vaults
TAGS:   allow_dup luniq unrand no_item_gen vaults_hard
CHANCE: 1%
DEPTH:  Vaults, !Vaults:$
{{
    local width = 6 + crawl.random2avg(3, 2)
    local height = 5 + crawl.random2avg(5, 1)

    extend_map { width = width, height = height, fill = 'O' }
    subvault('O : special_room')
}}
MAP
ENDMAP<|MERGE_RESOLUTION|>--- conflicted
+++ resolved
@@ -369,7 +369,6 @@
 xxxxxxxxx
 ENDMAP
 
-<<<<<<< HEAD
 NAME:   hellmonk_scarab_ruin
 TAGS:   ruin
 DEPTH:  Crypt, Depths
@@ -389,7 +388,8 @@
 c...c.c...c
 ccc.....ccc
   ccc@ccc
-=======
+ENDMAP
+  
 NAME:    nicolae_wormholes
 TAGS:    transparent
 DEPTH:   D:1-5
@@ -412,7 +412,6 @@
 xD```````Dx
 xxD`...`Dxx
 xxxxE.Exxxx
->>>>>>> 92def6ad
 ENDMAP
 
 ###############################################################################
@@ -2376,7 +2375,6 @@
 cccccccccccc
 ENDMAP
 
-<<<<<<< HEAD
 NAME:   hellmonk_jugg_or_not
 DEPTH:  D:13-, Orc:1
 WEIGHT: 3
@@ -2404,7 +2402,8 @@
  .nnnnnG..BJnL|nn.
   ....nnnnnnnnnn.
       ..........
-=======
+ENDMAP
+
 NAME:   nicolae_grassy_gnolls
 TAGS:   transparent
 DEPTH:  D:1-8
@@ -2464,7 +2463,6 @@
  ...M.....M...
   ..... .....
    ...   ...
->>>>>>> 92def6ad
 ENDMAP
 
 ################################################################################
