--- conflicted
+++ resolved
@@ -1309,7 +1309,6 @@
    xxxxxxxx
 ENDMAP
 
-<<<<<<< HEAD
 # A reference to the special Oracle level from NetHack.
 # Like in NetHack, players can purchase readings from the Oracle. In a sense.
 NAME:   nicolae_nh_oracle_at_delphi
@@ -1338,7 +1337,7 @@
 E.....G.....F
 xG.........Gx
 xxxxxxxxxxxxx
-=======
+
 # Now that most predefined books have been cut back to 3 spells,
 # there is a growing market for spellbooks with a little more thickness.
 NAME:   nicolae_shop_i_like_big_books
@@ -1371,7 +1370,6 @@
 ...S...
 .T...T.
 .......
->>>>>>> dee14c52
 ENDMAP
 
 ###############################################################################
