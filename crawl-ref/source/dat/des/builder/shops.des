--- conflicted
+++ resolved
@@ -1133,7 +1133,6 @@
 cc     cc
 ENDMAP
 
-<<<<<<< HEAD
 NAME:   hellmonk_scale_shop
 TAGS:   transparent
 WEIGHT: 3
@@ -1155,7 +1154,8 @@
 xlD.lx
 xxllxx
  xxxx
-=======
+ENDMAP
+ 
 # Q: Why is the shop across from your fire supplies store burned down?
 # A: Don't worry about it. Are you going to buy something or not?
 NAME:     nicolae_shop_fire_sale
@@ -1300,7 +1300,6 @@
  xx...bb...xx
   xx......xx
    xxxxxxxx
->>>>>>> 92def6ad
 ENDMAP
 
 ###############################################################################
