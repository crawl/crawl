--- conflicted
+++ resolved
@@ -1,12 +1,8 @@
 name: "yellow draconian"
 glyph: {char: "d", colour: yellow}
 flags: [speaks, cold_blood]
-<<<<<<< HEAD
-resists: {acid: 1}
+resists: {corr: 1}
 xp_mult: 1042
-=======
-resists: {corr: 1}
->>>>>>> 9e0ece63
 genus: draconian
 will: 40
 attacks:
