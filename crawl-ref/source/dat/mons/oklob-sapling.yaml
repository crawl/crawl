name: "oklob sapling"
glyph: {char: "P", colour: lightcyan}
flags: [stationary]
<<<<<<< HEAD
resists: {poison: 1, acid: 3}
xp_mult: 60
=======
resists: {poison: 1, corr: 3}
>>>>>>> 9e0ece63
species: oklob_plant
genus: plant
holiness: [plant]
will: 20
attacks:
hd: 4
hp_10x: 220
ac: 10
ev: 0
spells: oklob_sapling
intelligence: brainless
size: small
shape: plant<|MERGE_RESOLUTION|>--- conflicted
+++ resolved
@@ -1,12 +1,8 @@
 name: "oklob sapling"
 glyph: {char: "P", colour: lightcyan}
 flags: [stationary]
-<<<<<<< HEAD
-resists: {poison: 1, acid: 3}
+resists: {poison: 1, corr: 3}
 xp_mult: 60
-=======
-resists: {poison: 1, corr: 3}
->>>>>>> 9e0ece63
 species: oklob_plant
 genus: plant
 holiness: [plant]
