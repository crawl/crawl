--- conflicted
+++ resolved
@@ -1,12 +1,8 @@
 name: "starflower"
 glyph: {char: "P", colour: lightmagenta}
 flags: [stationary]
-<<<<<<< HEAD
-resists: {poison: 1, fire: 1, cold: 1, acid: 1}
+resists: {poison: 1, fire: 1, cold: 1, corr: 1}
 xp_mult: 1062
-=======
-resists: {poison: 1, fire: 1, cold: 1, corr: 1}
->>>>>>> 9e0ece63
 genus: plant
 holiness: [plant]
 will: 100
