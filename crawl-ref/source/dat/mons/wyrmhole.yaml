name: "wyrmhole"
glyph: {char: "k", colour: lightmagenta}
flags: [flies, see_invis, insubstantial]
resists: {fire: 1, cold: 1, elec: 1}
<<<<<<< HEAD
xp_mult: 2297
=======
xp_mult: 22
>>>>>>> 9e0ece63
holiness: [nonliving]
will: invuln
attacks:
 - {type: bite, flavour: blink_with, damage: 44}
hd: 18
hp_10x: 845
ac: 8
ev: 22
spells: wyrmhole
shout: hiss
has_corpse: false
intelligence: animal
speed: 12
size: small
shape: quadruped
tile_variance: random<|MERGE_RESOLUTION|>--- conflicted
+++ resolved
@@ -2,11 +2,7 @@
 glyph: {char: "k", colour: lightmagenta}
 flags: [flies, see_invis, insubstantial]
 resists: {fire: 1, cold: 1, elec: 1}
-<<<<<<< HEAD
-xp_mult: 2297
-=======
-xp_mult: 22
->>>>>>> 9e0ece63
+xp_mult: 2198
 holiness: [nonliving]
 will: invuln
 attacks:
