name: "jelly"
glyph: {char: "J", colour: lightred}
flags: [eat_doors, see_invis, unblindable, splits, amorphous, acid_splash, no_skeleton]
<<<<<<< HEAD
resists: {poison: 1, acid: 3}
xp_mult: 42
=======
resists: {poison: 1, corr: 3}
xp_mult: 15
>>>>>>> 9e0ece63
will: 10
attacks:
 - {type: hit, flavour: acid, damage: 3}
hd: 3
hp_10x: 165
ac: 0
ev: 2
intelligence: brainless
habitat: amphibious
size: small
shape: blob<|MERGE_RESOLUTION|>--- conflicted
+++ resolved
@@ -1,13 +1,8 @@
 name: "jelly"
 glyph: {char: "J", colour: lightred}
 flags: [eat_doors, see_invis, unblindable, splits, amorphous, acid_splash, no_skeleton]
-<<<<<<< HEAD
-resists: {poison: 1, acid: 3}
+resists: {poison: 1, corr: 3}
 xp_mult: 42
-=======
-resists: {poison: 1, corr: 3}
-xp_mult: 15
->>>>>>> 9e0ece63
 will: 10
 attacks:
  - {type: hit, flavour: acid, damage: 3}
