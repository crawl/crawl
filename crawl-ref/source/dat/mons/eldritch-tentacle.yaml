name: "eldritch tentacle"
glyph: {char: "w", colour: colour_undef}
flags: [flies, see_invis, stationary, no_poly_to]
<<<<<<< HEAD
xp_mult: 1530
resists: {elec: 3, fire: 3, cold: 3, acid: 3}
=======
resists: {elec: 3, fire: 3, cold: 3, corr: 3}
>>>>>>> 9e0ece63
holiness: [nonliving]
will: invuln
attacks:
 - {type: tentacle_slap, flavour: chaotic, damage: 30}
 - {type: claw, flavour: chaotic, damage: 40}
hd: 16
hp_10x: 1200
ac: 13
ev: 0
intelligence: animal
habitat: eldritch_tentacle
speed: 12
size: giant
shape: snake
tile: program_bug<|MERGE_RESOLUTION|>--- conflicted
+++ resolved
@@ -1,12 +1,8 @@
 name: "eldritch tentacle"
 glyph: {char: "w", colour: colour_undef}
 flags: [flies, see_invis, stationary, no_poly_to]
-<<<<<<< HEAD
+resists: {elec: 3, fire: 3, cold: 3, corr: 3}
 xp_mult: 1530
-resists: {elec: 3, fire: 3, cold: 3, acid: 3}
-=======
-resists: {elec: 3, fire: 3, cold: 3, corr: 3}
->>>>>>> 9e0ece63
 holiness: [nonliving]
 will: invuln
 attacks:
