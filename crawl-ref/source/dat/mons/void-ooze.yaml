--- conflicted
+++ resolved
@@ -1,13 +1,8 @@
 name: "void ooze"
 glyph: {char: "J", colour: cyan}
 flags: [eat_doors, see_invis, unblindable, amorphous, no_skeleton]
-<<<<<<< HEAD
-resists: {poison: 1, acid: 3}
+resists: {poison: 1, corr: 3}
 xp_mult: 1110
-=======
-resists: {poison: 1, corr: 3}
-xp_mult: 15
->>>>>>> 9e0ece63
 genus: jelly
 will: invuln
 attacks:
