name: "acid dragon"
glyph: {char: "D", colour: green}
flags: [flies, warm_blood]
<<<<<<< HEAD
resists: {poison: 1, acid: 1}
xp_mult: 155
=======
resists: {poison: 1, corr: 1}
xp_mult: 16
>>>>>>> 9e0ece63
genus: dragon
will: 20
attacks:
 - {type: bite, damage: 15}
 - {type: claw, damage: 6}
hd: 5
hp_10x: 275
ac: 5
ev: 10
spells: acid_dragon
has_corpse: true
shout: roar
intelligence: animal
size: large
shape: quadruped_winged<|MERGE_RESOLUTION|>--- conflicted
+++ resolved
@@ -1,13 +1,8 @@
 name: "acid dragon"
 glyph: {char: "D", colour: green}
 flags: [flies, warm_blood]
-<<<<<<< HEAD
-resists: {poison: 1, acid: 1}
+resists: {poison: 1, corr: 1}
 xp_mult: 155
-=======
-resists: {poison: 1, corr: 1}
-xp_mult: 16
->>>>>>> 9e0ece63
 genus: dragon
 will: 20
 attacks:
