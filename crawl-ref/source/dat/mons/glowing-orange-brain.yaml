name: "glowing orange brain"
glyph: {char: "G", colour: lightred}
<<<<<<< HEAD
flags: [flies, see_invis, warm_blood, no_skeleton, cautious, has_aura]
xp_mult: 714
=======
flags: [flies, see_invis, unblindable, warm_blood, no_skeleton, cautious, has_aura]
xp_mult: 13
>>>>>>> 9e0ece63
will: 100
attacks:
hd: 10
hp_10x: 550
ac: 2
ev: 4
spells: glowing_orange_brain
intelligence: human
uses: open_doors
size: medium
shape: orb<|MERGE_RESOLUTION|>--- conflicted
+++ resolved
@@ -1,12 +1,7 @@
 name: "glowing orange brain"
 glyph: {char: "G", colour: lightred}
-<<<<<<< HEAD
-flags: [flies, see_invis, warm_blood, no_skeleton, cautious, has_aura]
+flags: [flies, see_invis, unblindable, warm_blood, no_skeleton, cautious, has_aura]
 xp_mult: 714
-=======
-flags: [flies, see_invis, unblindable, warm_blood, no_skeleton, cautious, has_aura]
-xp_mult: 13
->>>>>>> 9e0ece63
 will: 100
 attacks:
 hd: 10
