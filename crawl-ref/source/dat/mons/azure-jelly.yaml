name: "azure jelly"
glyph: {char: "J", colour: lightblue}
flags: [eat_doors, see_invis, unblindable, amorphous, no_skeleton]
<<<<<<< HEAD
resists: {poison: 1, fire: -1, cold: 1, acid: 3}
xp_mult: 1317
=======
resists: {poison: 1, fire: -1, cold: 1, corr: 3}
xp_mult: 14
>>>>>>> 9e0ece63
genus: jelly
will: 80
attacks:
 - {type: hit, flavour: cold, damage: 12}
 - {type: hit, flavour: cold, damage: 12}
 - {type: hit, damage: 12}
 - {type: hit, damage: 12}
hd: 15
hp_10x: 825
ac: 5
ev: 10
intelligence: brainless
speed: 12
size: small
shape: blob<|MERGE_RESOLUTION|>--- conflicted
+++ resolved
@@ -1,13 +1,8 @@
 name: "azure jelly"
 glyph: {char: "J", colour: lightblue}
 flags: [eat_doors, see_invis, unblindable, amorphous, no_skeleton]
-<<<<<<< HEAD
-resists: {poison: 1, fire: -1, cold: 1, acid: 3}
+resists: {poison: 1, fire: -1, cold: 1, corr: 3}
 xp_mult: 1317
-=======
-resists: {poison: 1, fire: -1, cold: 1, corr: 3}
-xp_mult: 14
->>>>>>> 9e0ece63
 genus: jelly
 will: 80
 attacks:
