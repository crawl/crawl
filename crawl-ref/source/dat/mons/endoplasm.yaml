--- conflicted
+++ resolved
@@ -1,12 +1,8 @@
 name: "endoplasm"
 glyph: {char: "J", colour: lightgray}
 flags: [see_invis, unblindable, amorphous, no_skeleton]
-<<<<<<< HEAD
-resists: {acid: 3}
+resists: {corr: 3}
 xp_mult: 2
-=======
-resists: {corr: 3}
->>>>>>> 9e0ece63
 genus: jelly
 will: 0
 attacks:
