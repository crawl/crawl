--- Entry points crawl uses for calling into lua.
--
-- Crawl contacts clua through hooks. Hooks can be interacted with either by
-- altering a hook table, defining certian functions, or the interface
-- functions described here.
--
-- *Note:* This is not a real module. All names described here are in the
-- global clua namespace.
-- @module Hooks

--- Macro interrupt table.
-- Maps macro names to interrupt handling functions.
-- When crawl needs to interrupt a macro it calls this function with the
-- parameters name, cause, and extra. The function returns true if the macro
-- was interrupted
-- @table chk_interrupt_macro
chk_interrupt_macro     = { }
--- Activity interrupt table.
-- Maps activity names to interrupt functions
-- When crawl needs to interrupt an internal delay it looks up the delay by
-- name in this table and if a function is present, calls it with the
-- parameters name, cause, and extra. The function returns true to interrupt,
-- false to express no opinion, and nil for "don't interrupt". Return nil only
-- if you really know what you're doing.
-- @table chk_interrupt_activity
chk_interrupt_activity  = { }

--- Lua option extension table
-- Add lua processed options to options.txt.
-- Keys are treated as option names.
-- Value should be a function that takes parameters key, value, and mode.
-- When processing an option defined in this way crawl will call the
-- corresponding function with value the string that is on the other side of
-- the equals sign and one of the following mode values describing the
-- assignment type:
--
-- - 0 for `=`
-- - 1 for `+=`
-- - -1 for `-=`
-- - 2 for `^=`
--
-- The global table @{Globals.options} is provided as a target store for these
-- options.
-- @see opt_boolean
-- @table chk_lua_option
chk_lua_option          = { }

--- Save hooks.
-- Push into this table, rather than indexing into it.
-- A list of functions which get called when saving. They are expected to
-- return strings of lua that will be executed on load. Data saved with this
-- method is associated with the character save and will be lost on death.
-- For permanet storage see @{c_persist}.
-- @table chk_lua_save
chk_lua_save            = { }

--- Autopickup functions
-- User interface via @{add_autopickup_func} and @{clear_autopickup_funcs}.
-- @local
-- @table chk_force_autopickup
chk_force_autopickup    = { }

--- Persistent data store.
-- Data placed in this table will automatically persist through saves and
-- deaths. See `persist.lua` for the internal details of how this is done.
-- @table c_persist
if not c_persist then
    c_persist = { }
end

--- Save hook function.
-- Walks the chk_lua_save table.
-- @local
function c_save()
    if not chk_lua_save then
        return
    end

    local res = ""
    for i, fn in ipairs(chk_lua_save) do
        res = res .. fn(file)
    end
    return res
end

--- Internal Lua option processing hook.
-- This function returns true to tell Crawl not to process the option further.
-- Mode is described in @{chk_lua_option}.
-- @param key
-- @param val
-- @param mode
-- @local
function c_process_lua_option(key, val, mode)
    if chk_lua_option and chk_lua_option[key] then
        return chk_lua_option[key](key, val, mode)
    end
    return false
end

--- Internal macro interrupt hook.
-- Entry point for chk_interrupt_macro
-- @local
function c_interrupt_macro(iname, cause, extra)
    -- If some joker undefined the table, stop all macros
    if not chk_interrupt_macro then
        return true
    end

    -- Maybe we don't know what macro is running? Kill it to be safe
    -- We also kill macros that don't add an entry to chk_interrupt_macro.
    if not c_macro_name or not chk_interrupt_macro[c_macro_name] then
        return true
    end

    return chk_interrupt_macro[c_macro_name](iname, cause, extra)
end

--- Internal activity interrupt hook.
-- Entry point for chk_interrupt_activity
--
-- Notice that c_interrupt_activity defaults to *false* whereas
-- c_interrupt_macro defaults to *true*. This is because "false" really just
-- means "go ahead and use the default logic to kill this activity" here,
-- whereas false is interpreted as "no, don't stop this macro" for
-- c_interrupt_macro.
--
-- If c_interrupt_activity, or one of the individual hooks wants to ensure that
-- the activity continues, it must return *nil* (make sure you know what you're
-- doing when you return nil!).
-- @local
function c_interrupt_activity(aname, iname, cause, extra)
    -- If some joker undefined the table, bail out
    if not chk_interrupt_activity then
        return false
    end

    if chk_interrupt_activities then
        local retval = chk_interrupt_activities(iname, cause, extra)
        if retval ~= false then
            return retval
        end
    end

    -- No activity name? Bail!
    if not aname or not chk_interrupt_activity[aname] then
        return false
    end

    return chk_interrupt_activity[aname](iname, cause, extra)
end

--- Define a boolean option.
-- Convenience function for use with @{chk_lua_option}.
-- @usage chk_lua_option["myboolopt"] = opt_boolean
function opt_boolean(optname, default)
    default = default or false
    local optval = options[optname]
    if optval == nil then
        return default
    else
        return optval == "true" or optval == "yes"
    end
end

--- Internal entrypoint to autopickup functions
-- @param it items.Item
-- @param name
-- @local
function ch_force_autopickup(it, name)
    if not chk_force_autopickup then
        return
    end
    for i = 1, #chk_force_autopickup do
        res = chk_force_autopickup[i](it, name)
        if type(res) == "boolean" then
            return res
        end
    end
end

--- Add an autopickup function.
-- Autopickup functions are passed an items.Item and an object name, and are
-- expected to return true for "yes pickup", false for "no do not". Any other
-- return means "no opinion".
-- @param func autopickup function
function add_autopickup_func(func)
    table.insert(chk_force_autopickup, func)
end

--- Clear the autopickup function table.
function clear_autopickup_funcs()
    for i in pairs(chk_force_autopickup) do
        chk_force_autopickup[i] = nil
    end
end

--- Ability choice.
--
-- This variable can be set by lua before the user is shown the
-- "Activate which ability?" prompt. If set to a valid ability letter that
-- ability will be activated without prompting the user. Otherwise the ability
-- prompt proceedes as normal.
--
-- This value is cleared after every ability activation.
--
-- The current table mapping letters to abilities can be accessed with the
-- @{you.abil_table} function.
chk_ability_choice = ""

--- Ability choice internal hook.
--
-- Internal function supporting chk_ability_choice
--
-- @treturn string|nil The ability letter to activate or nil to prompt the user
-- @local
function c_choose_ability()
    local ret = chk_ability_choice
    chk_ability_choice = ""
    return ret
end


--- Spell choice.
--
-- This variable can be set by lua before the user is shown the
-- "Cast which spell?" prompt. If set to a valid spell letter that
-- will be selected without prompting the user. Execution passes to targeting,
-- which can be handled either through the lua system or by the user.
--
-- The current table mapping letters to spells can be accessed with the
-- @{you.spell_table} function.
chk_spell_choice = ""

--- Spell choice internal hook.
--
-- Internal function supporting chk_ability_choice
--
-- @treturn string|nil The spell letter to activate or nil to prompt the user
-- @local
function c_choose_spell()
    local ret = chk_spell_choice
    chk_spell_choice = ""
    return ret
end

<<<<<<< HEAD
--- Message internal hook
--
-- Internal function for exposing messages to clua
--
-- @local
=======
--- Receive a message from the message window.
--
-- This hook can be re-defined to receive messages from the message window.
-- It is called for each message after player configured mute settings are
-- applied to the message.
--
-- @tparam string The message text
-- @tparam string The message channel name
>>>>>>> 5f2be0e2
function c_message(text, channel) end

-- The remainder of these hooks are called elsewhere in the codebase from
-- various places. We document the user-intended ones here.

--- Do we want to target this monster?
--
-- This hook can be re-defined to alter the auto-targeter.
--
-- Called by the targeter by each cell in sight, spiralling outward from
-- the player, until a target is found, to set the default target
-- Uses player centered coordinates.
--
-- Return true for yes, false for no, and nil for no opinion.
-- @tparam int x
-- @tparam int y
-- @treturn boolean|nil
-- @function ch_target_monster

--- Do we want to try to shadow step here?
--
-- This hook can be re-defined to alter the auto-targeter.
--
-- Called by the targeter by each cell in sight, spiralling outward from
-- the player, until a target is found, to set the default target
-- Uses player centered coordinates. If this function has no
-- opinion @{ch_target_monster} is called in fall-through.
--
-- Return true for yes, false for no, and nil for no opinion.
-- @tparam int x
-- @tparam int y
-- @treturn boolean|nil
-- @function ch_target_shadow_step

--- Do we want to target this monster for an explosion?
--
-- This hook can be re-defined to alter the auto-targeter.
--
-- Called by the explosion targeter by each cell in sight, spiralling outward
-- from the player, until a target is found, to set the default target Uses
-- player centered coordinates.
--
-- Return true for yes, false for no, and nil for no opinion.
-- @tparam int x
-- @tparam int y
-- @treturn boolean|nil
-- @function ch_target_monster_expl

--- What letter should this item get?
--
-- This hook can be re-defined to provide detailed customization.
-- It will be ignored if it fails to return a free slot.
--
-- @tparam items.Item the item being put into inventory
-- @treturn int free slot index to put the item in
-- @see items
-- @function c_assign_invletter

--- Start of turn hook.
--
-- This hook can be defined to provide start of turn checks.
--
-- Crawl calls this function at the start of each turn if there are no
-- remaining command repeats, macros, delays, or inputs in the buffer. This is
-- done before reading new input.
--
-- @function ready

--- Is this monster safe?
--
-- This hook can be defined to add extra safety checks or overrides.
-- It is called when crawl wants to consider interrupting a repeat action
-- because there are unsafe monsters around.
--
-- @tparam monster.mon-info monster info
-- @tparam boolean is_safe what crawl currently thinks about the monster
-- @tparam boolean moving is this safe to move near
-- @tparam int dist how far away is this monster
-- @treturn boolean is it safe?
-- @function ch_mon_is_safe

--- Choose a stat.
--
-- This hook can be defined to answer the stat choice prompt automatically.
--
-- Called on levelup to prompt for a stat choice.
-- Returns a string with the stat choice.
--
-- @treturn string stat choice
-- @function choose_stat_gain

--- Answer a prompt.
--
-- This hook can be defined to answer a yesno prompt automatically.
--
-- @return boolean|nil true for yes, false for no, nil for pass
-- @function c_answer_prompt

--- Automatically distribute or accept potion of experience distributions.
--
-- Called when presented with the skill menu after quaffing a potion of
-- experience. Can use the skilling functions in @{you} to change training.
--
-- @treturn boolean true for accept false to prompt user
-- @function auto_experience

--- Select skills for training.
--
-- Called when no skills are currently selected for training.
-- Can use the skilling functions in @{you} to change training.
-- Will prompt the user if this function fails to select skills for training.
--
-- @treturn boolean true to accept the skilling, false to prompt the user
-- @function skill_training_needed

--- Is this trap safe?
--
-- This hook can be defined to extend trap safety checks.
--
-- Crawl will call this hook with the trap name when the player tries to move
-- onto a tile with a trap. A failed check will result in the user being
-- prompted if they try to move onto the trap.
--
-- @tparam string trapname
-- @treturn boolean
-- @function c_trap_is_safe

--- Post runrest hook.
--
-- This hook can be defined to execute lua when some form of rest or autotravel
-- stops.
--
-- The parameter is what kind of running was just stopped, and has the
-- following possible values:
--
-- - "travel" for autotravel (with XG or similar)
-- - "interlevel" for interlevel travel
-- - "explore" for autoexplore
-- - "explore_greedy" for autoexplore + item pickup
-- - "run" for a plain run (Shift+Dir)
-- - "" for a rest
--
-- @tparam string kind
-- @function ch_stop_running

--- Pre runrest hook.
--
-- This hook can be defined to execute lua when some form of rest or autotravel
-- starts.
--
-- The parameter is what kind of running was just stopped, and has the
-- following possible values:
--
-- - "travel" for autotravel (with XG or similar)
-- - "interlevel" for interlevel travel
-- - "explore" for autoexplore
-- - "explore_greedy" for autoexplore + item pickup
-- - "run" for a plain run (Shift+Dir)
-- - "" for a rest
--
-- @tparam string kind
-- @function ch_start_running

--- Acquirement scroll hook.
--
-- This hook can be defined to execute lua when an acquirement scroll is read.
--
-- The hook should call @{items.acquirement_items} to get an array of
-- @{items.Item} representations of the offered items. If it returns a valid
-- index in this array, the given item will be acquired without the usual
-- acquirement menu.
--
-- @treturn int An index between 1 and the number of offered items.
-- @function c_choose_acquirement<|MERGE_RESOLUTION|>--- conflicted
+++ resolved
@@ -243,13 +243,6 @@
     return ret
 end
 
-<<<<<<< HEAD
---- Message internal hook
---
--- Internal function for exposing messages to clua
---
--- @local
-=======
 --- Receive a message from the message window.
 --
 -- This hook can be re-defined to receive messages from the message window.
@@ -258,7 +251,6 @@
 --
 -- @tparam string The message text
 -- @tparam string The message channel name
->>>>>>> 5f2be0e2
 function c_message(text, channel) end
 
 -- The remainder of these hooks are called elsewhere in the codebase from
