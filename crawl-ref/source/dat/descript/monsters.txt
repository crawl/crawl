%%%%
# Glyph-specific suffixes
# Only for non-uniques nagas.
__cap-N_suffix

{{
    if you.race() == "Naga" then
        return "It is particularly attractive."
    else
        return "It is strange and repulsive."
    end
}}
%%%%
__cap-T_suffix

You feel a lump in the pit of your stomach.
%%%%
__cap-T_suffix:quote

“Buckshank bold and Elfinstone,
 And more than I can mention here,
 They caused to be built so stout a ship,
 And unto Iceland they would steer.

 They launched the ship upon the main,
 Which bellowed like a wrathful bear;
 Down to the bottom the vessel sank,
 A laidly Trold has dragged it there.”
    -George Borrow, _Lavengro: The Scholar, the Gypsy, the Priest_. 1851.
%%%%
__cap-U_suffix

If made afraid, it may become angry!
%%%%
__(_suffix_examine

It has been enchanted to dance through the air and attack under its own power.
%%%%
# Uniques
Aizul

Once the primary guardian serpent of a legendary treasure hoard, he was
disgraced after thieves looted it while he slept. He now slithers about the
dungeon, seeking vengeance against all would-be looters. He is an accomplished
spellcaster, but no more deadly in melee combat than others of his kind.
%%%%
Aizul:quote

“I went to Heaven —
 ’Twas a small Town —
 Lit — with a Ruby —
 Lathed — with Down —”
    -Emily Dickinson, _I went to Heaven_. ca. 1860.
%%%%
Agnes

A tall (for her kind) and beautiful warrior, as vain as she is quick. You can't
help but notice both her exotic weapon and graceful movements. She searches the
dungeon for aesthetically pleasing objects to surround herself with.
%%%%
Antaeus

Once a mighty and renowned Titan, his arrogance was his undoing. Now he is
corrupt and tainted, a powerful demon who lords over the frozen wastes of
Cocytus. His gigantic body seems as though it would be easily struck by your
attacks; unfortunately, it also seems like it would remain unscathed by all but
the strongest of them.
%%%%
Antaeus:quote

“That country was then ruled by Antaeus, son of Poseidon, who used to kill
strangers by forcing them to wrestle. Being forced to wrestle with him,
Hercules hugged him, lifted him aloft, broke and killed him; for when he
touched earth so it was that he waxed stronger, wherefore some said that he was
a son of Earth.”
    -Pseudo-Apollodorus , _Library and Epitome_, 2.5.11. ca. 150 BC.
    trans. Sir James George Frazer, 1913.
%%%%
Arachne

Once the best human weaver, Arachne was cursed by being transformed into her
present form: half-human, half-spider. No longer aging, she has the youth and
beauty of a human female, along with the legs and abdomen of a monstrous giant
spider.

Thousands of years old, she has learned magic and quite a few other tricks.
Expect to be ensnared by webs and magic while her pets digest and then drink
you dry.
%%%%
Asmodeus

One of the arch-demons who dwell in the depths of Hell, wreathed in fire.
%%%%
Asmodeus:quote

“For myself, I have other occupations:  I make absurd matches; I marry
greybeards with minors, masters with servants, girls with small fortunes with
tender lovers who have none. It is I who introduced into this world luxury,
debauchery, games of chance, and chemistry. I am the author of the first
cookery book, the inventor of festivals, of dancing, music, plays, and of the
newest fashions; in a word, I am ASMODEUS, surnamed The Devil on Two Sticks.”
    -Alain René Le Sage, _Asmodeus: Or, The Devil on Two Sticks_. 1707.
%%%%
Azrael

A powerful, belligerent efreet. (Is there any other kind?)
%%%%
Blork the orc

A particularly fat and ugly orc. He seems to have scavenged a pair of
rainbow-coloured suspenders from somewhere. They're not helping.
%%%%
Boris

An ancient and powerful lich. Like all true liches, Boris is immortal, and will
regenerate his desiccated skeletal remains even if completely disintegrated.
%%%%
Cerebov

A violent and wrathful demon, Cerebov appears as a giant human covered in
shining golden armour and wielding a huge twisted sword.
%%%%
Chuck

Chuck the stone giant loves rocks, the bigger the better! Over the years, he
has managed to amass quite the collection, including some rare, enchanted ones.
%%%%
Crazy Yiuf

A withered old gnoll with a long silver beard, wielding a quarterstaff and
wearing a cloak. He looks like a figure from mythology! Wait, is his beard held
on to his ears with hooks?
%%%%
Crazy Yiuf:quote

“There was an Old Man with a beard,
 Who said, 'It is just as I feared!
 Two Owls and a Hen,
 Four Larks and a Wren,
 Have all built their nests in my beard!'”
    -Edward Lear, _A Book of Nonsense [No. 1]_. 1846.
%%%%
Dispater

The lord of the Iron City of Dis.
%%%%
Dispater:quote

“Hoc idem magis ostendit antiquius Iovis nomen: nam olim Diovis et Diespiter
dictus, id est dies pater; a quo dei dicti qui inde, et dius et divum, unde sub
divo, Dius Fidius. Itaque inde eius perforatum tectum, ut ea videatur divum, id
est caelum. Quidam negant sub tecto per hunc deierare oportere. Aelius Dium
Fidium dicebat Diovis filium, ut Graeci Dioskopon Castorem, et putabat hunc
esse Sancum ab Sabina lingua et Herculem a Graeca. Idem hic Dis pater dicitur
infimus, qui est coniunctus terrae, ubi omnia ut oriuntur ita aboriuntur;
quorum quod finis ortuum, Orcus dictus.”
    -Marcus Terentius Varro, _De Lingua Latina_, Liber V, circa 40 BC.
%%%%
Dissolution

The Pits of Slime used to be a thriving civilization, and Dissolution was the
prophet of their god. When the city was overtaken by its current residents,
only Dissolution survived, for he alone turned faithfully to the Slime God.
Dissolution became a tremendous mass of acidic ooze, yet retained his
intelligence. He is filled with hatred for anything that can hold a form.
%%%%
Donald

{{
    local descript = "An adventurer just like you, trying to find the Orb."

    if you.race() ~= "Merfolk" and you.race() ~= "Octopode" then
        descript = descript .. " Unlike you, and d"
    else
        descript = descript .. " D"
    end

    descript = descript .. "espite his hatred of it, he takes to water " ..
                           "like a fowl."

    return descript
}}
%%%%
Dowan

A beautiful but vain elf with an aptitude for magic and little else. His skills
are the perfect complement of his twin sister Duvessa's fighting prowess.
%%%%
Dowan:quote

“Skill and grace, the twin brother and sister, are dancing playfully on your
finger tips.”
    -Rabindranath Tagore, _Chitra_, Act I, Scene iv. 1914.
%%%%
Duvessa

A plain-looking elven fighter who is technically brilliant in many forms of
combat, but over-confident because of it. She is complemented by the magical
skills of her twin brother, Dowan.
%%%%
Duvessa:quote

“Twin children: the Girl, she was plain;
 The Brother was handsome & vain;
 ‘Let him brag of his looks,’
 Father said; ‘mind your books!
 The best beauty is bred in the brain.’”
    -Aesop & Walter Crane, _The Baby’s Own Aesop_, 36: "Brother & Sister".
1887.
%%%%
Edmund

A jealous sibling of Sigmund (indeed, the youngest of nine brothers). He has
none of Sigmund's skills in magic, but makes up for it with his skills in
fighting and a canny head for money. He is eager to prove his superiority by
killing hapless adventurers with his expensive flail and quick wit.
%%%%
Edmund:quote

“And my invention thrive, Edmund the base
 Shall top the legitimate. I grow; I prosper.—
 Now, gods, stand up for bastards!”
    -William Shakespeare, _King Lear_, I, ii. 1606.

“When the forces stood in array Edmund proposed to decide their claims by
single combat; but Canute saying that he, a man of small stature, would have
little chance against the tall athletic Edmund, proposed, on the contrary, for
them to divide the realm as their fathers had done.”
    -Thomas Keightley, _The History of England_. 1839.
%%%%
the Enchantress

A beautiful spriggan woman, the ruler of spriggans who live here. She wears an
opalescent outfit made of dragon skin that shimmers with all colours.

The air around her shows hints of many powerful enchantment spells she cast on
herself.
%%%%
Ereshkigal

A fearsome arch-fiend who rules the deathly netherworld of Tartarus.
%%%%
Erica

A comely spellweaver.
%%%%
Erolcha

An especially cunning ogre-mage.
%%%%
Eustachio

An apprentice summoner with a flowing moustache. He has funny ideas about
honour.
%%%%
Frances

A stout warrior who once bested a powerful lord of Pandemonium in combat,
gaining control over the demon's realm and thanes. The battle left her with a
deep facial scar, one that she carries as a badge of honour rather than a
symbol of shame.
%%%%
Frederick

A svelte fighter-mage who wears a gold-rimmed monocle and seeks a suitable and
worthy opponent. You likely do not fit the bill.
%%%%
Frederick:quote

“I thoroughly disapprove of duels. I consider them unwise and I know they are
dangerous. Also, sinful. If a man should challenge me, I would take him kindly
and forgivingly by the hand and lead him to a quiet retired spot and kill him.”
    -Mark Twain, _Autobiography of Mark Twain_. 1924.
%%%%
Fannar

A cold-hearted elven sorcerer, draped in robes of high office. He whispers
grimly to himself as he stalks the dungeon, trailing ice crystals through the
air behind him.

In ages long past, Fannar's wisdom and precocious talent with frost magic won
him the coveted position of magistrate, placing him in charge of enforcing the
law throughout the Elven Halls. By all accounts, he was once well known for
being benevolent, just, and passionate in keeping the elves free from
corruption and crime, even as those around him began to dabble in necromancy
and demonic magic.

Over the long centuries of his tenure, Fannar's devotion to justice has warped
into paranoia and despotism. Even his closest supporters now whisper that his
magical power has begun to border on the self-destructive. Fannar still tries
to keep the elves from falling to evil, unwilling or unable to notice that he
failed long ago.
%%%%
Gastronok

A voracious and surprisingly intelligent slug, devoted to eating everything and
everyone he comes across, with a pointed hat perched rakishly atop his head. He
acquired the hat the same way he acquired his intelligence and his knowledge of
spells: by consuming their former owner, a powerful wizard.
%%%%
Geryon

A huge, three-headed, winged arch-demon, guardian of the four Hells. Legends
say that his silver horn is used to throw open the gates of Hell themselves.
%%%%
Geryon:quote

“Khrysaor, married to Kallirhoe, daughter of glorious Okeanos, was father to
the triple-headed Geryon, but Geryon was killed by the great strength of
Herakles at sea-circled Erytheis beside his own shambling cattle on that day
when Herakles drove those broad-faced cattle toward holy Tiryns, when he
crossed the stream of Okeanos and had killed Orthos and the oxherd Eurytion out
in the gloomy meadow beyond fabulous Okeanos.”
    -Hesiod, _Theogony_, circa 700 BCE.
%%%%
Gloorx Vloq

A shadowy figure clothed in profound darkness.
%%%%
Grinder

An inefficient shadow imp previously employed as a torturer in one of the lower
circles of Hell. He has a tendency to complain and make inane statements.
%%%%
Grum

A tough-looking gnoll, wearing the pelt of one of his former war dogs.
%%%%
Harold

A middle-aged bounty hunter, anxious to retire from bounty-hunting after one
final job. He hopes to settle down somewhere and live a quiet life with his
family, using the money from his final bounty: you.
%%%%
Ignacio

While a mortal cannot turn into a demon aside from divine intervention, this is
what happened to Ignacio after Makhleb saw his love for his job and smiled upon
him. He is now slated to continue the joy of his life for all eternity.

Although his new form includes a number of large razor-sharp blades growing
from his demonic appendages, he kept his favourite axe and is eager to let you
test its edge.
%%%%
Ijyb

A small and twisted goblin, wearing some ugly blue rags. He claims dominion
over this level of the dungeon; the punishment for trespassing is death.
%%%%
Ilsuiw

A cunning merfolk water-witch, who uses her beauty and spellcraft to draw
unwitting adventurers to their deaths.
%%%%
Ilsuiw:quote

“We have lingered in the chambers of the sea
 By sea-girls wreathed with seaweed red and brown
 Till human voices wake us, and we drown.”
    -T.S. Eliot, _The Love Song of J. Alfred Prufrock_. lines 129-131. 1915.
%%%%
Jessica

An evil apprentice sorceress. She entered the dungeon hoping to find a quiet,
secluded place where she could study the darker arts without being disturbed.
%%%%
Jorgrun

A deep dwarven magician, particularly well-attuned to the dungeon around him.
He wields powerful earth magic in combat.
%%%%
Jory

Once a simple village peasant, Jory found himself transformed in undeath into a
powerful creature. Through the countless centuries unlived since then, he has
honed his skills in combat and magic, amassed great wealth and many
possessions, and now resides in a stonily quiet Tower of Silence. He's not
about to let any puny adventurers ruin his hard work, so those who encounter
him should beware!
%%%%
Joseph

Looks like a mercenary.
%%%%
Josephine

A hideous crone, her face covered in warts, moles and the occasional patch of
hair, Josephine's appearance may fool one into thinking she is some weak old
woman, but she is truly a formidable necromancer. The use of black magic has
taken a physical toll on and prematurely aged Josephine, turning the once
beautiful lady into an ugly hag.
%%%%
Khufu

An incredibly powerful emperor on the way to godhood.
%%%%
Khufu:quote

“And then I looked farther, beyond the pallid line of the sands, and I saw a
Pyramid of gold, the wonder Khufu had built. As a golden wonder it saluted me,
as a golden thing it greeted me, as a golden miracle I shall remember it.”
    -Robert Hichens, _The Spell of Egypt_
%%%%
Kirke

A beautiful enchantress.
%%%%
Kirke:quote

“Lo, thy comrades yonder in the house of Kirke are penned like swine in
close-barred sties. And art thou come to release them? Nay, I tell thee, thou
shalt not thyself return, but shalt remain there with the others.”
    -Homer, Odysseia
%%%%
Lamia

A powerful queen of the nagas, said to be willing to eat her own children. {{
  if you.race == "Naga" then
    return "She is stunningly beautiful."
  else
    return "Despite her deformed body, she is quite beautiful."
  end
}}
%%%%
the Lernaean hydra

An ancient, outsized serpent-like water beast that possesses numerous heads.
The poets mention more heads than vase-painters can paint, poisonous venom
coming out of its eyes, and that this hydra is a guardian of an entrance to the
Underworld. What of this is true, you do not know.
%%%%
the Lernaean hydra:quote

“The second Labour which he undertook was the slaying of the Lernaian Hydra,
 springing from whose single body were fashioned a hundred necks, each bearing
 the head of a serpent. And when one head was cut off, the place where it was
 severed put forth two others; for this reason it was considered to be
 invincible, and with good reason, since the part of it which was subdued sent
 forth a two-fold assistance in its place. Against a thing so difficult to
 manage as this Herakles devised an ingenious scheme and commanded Iolaos to
 sear with a burning brand the part which had been severed, in order to check
 the flow of the blood.”
    -Diodorus Siculus, _Bibliotheca Historica_. [4. 11. 5.]. c. 100.
%%%%
Lom Lobon

Stoic and inscrutable, Lom Lobon is an ancient demon infamous for his mastery
of magic. Rumoured to be the most learned being in the halls of Pandemonium, he
is at times sought out by mortal wizards who offer their souls in exchange for
the secrets of the arcane. Lacking the terrible wrath present in most demons,
Lom Lobon's single eye instead hides a cold, impartial cruelty.
%%%%
lorocyproca

A tall and gaunt figure, draped in long robes which flow as if alive. It
thirsts for magical energies.
%%%%
lorocyproca:quote

“There it had assumed a wild, incalculable and incredible shape, twisted into a
fantastic arabesque — invisible to their eyes, but dreadful nonetheless — into
the unfamiliar numeral under whose menace they lived.”
    -Bruno Schulz, “The Brilliant Epoch”. 1937.
%%%%
Louise

A mighty sorceress, clad from head to toe in heavy armour. Once an adventurer
looking for the fabled Orb of Zot, she was cast into the Abyss and got
hopelessly lost there. Toyed with by some greater power, she was stuck on the
hostile plane for nearly a decade. When she finally emerged from the Abyss,
Louise had become powerful indeed, but had also gone fully insane. She now
wanders the halls of the dungeon, seeking other adventurers to share her fate.
%%%%
Mara

This tall and powerful demon is Mara, Lord of Illusions, mighty among dreamers.
He is capable of creating intricately detailed illusions, able to mislead even
the minds of the mightiest and most brilliant spell-casters.
%%%%
Mara:quote

“This night the Lord of Illusion passed among you, Mara, mighty among dreamers,
mighty for ill. He did come upon another who may work with the stuff of dreams
in a different way. He did meet with Dharma, who may expel a dreamer from his
dream. They did struggle, and the Lord Mara is no more. Why did they struggle,
deathgod against illusionist? You say their ways are incomprehensible, being
the ways of gods. This is not the answer.”
    -Roger Zelazny, “Lord of Light”, 1967

“He who lives looking for pleasures only,
 his senses uncontrolled, immoderate in his food,
 idle, and weak, Mara will certainly overthrow him,
 as the wind throws down a weak tree.”
    -The Buddha, _Dhammapada_, 1:7.
     trans. F. Max Muller
%%%%
Margery

A lithe spellcaster in service to the powers of Hell; it is her duty to ensure
that the inhabitants of the Dungeon never forget their place. As a girl, she
personally slew the ancient dragon from whose hide her strange armour is
crafted.
%%%%
Maud

A mysterious warrior princess from a far-off kingdom, on a quest to retrieve
the legendary sword 'Entarex'. Countless have been the admirers who, thinking
about Maud, forgot everything else.
%%%%
Maurice

A sly, conniving thief. In his profession, Maurice is considered a legend — at
least according to himself. He is skilled, nonetheless, and among all the
thieves and rogues lured by the Orb, Maurice is undoubtedly the most crafty.
%%%%
Maurice:quote

“'Stop thief! Stop thief!' There is a magic in the sound. The tradesman leaves
his counter, and the car-man his waggon; the butcher throws down his tray; the
baker his basket; the milkman his pail; the errand-boy his parcels; the
school-boy his marbles; the paviour his pickaxe; the child his battledore. Away
they run, pell-mell, helter-skelter, slap-dash: tearing, yelling, screaming,
knocking down the passengers as they turn the corners, rousing up the dogs, and
astonishing the fowls: and streets, squares, and courts, re-echo with the
sound.”
    -Charles Dickens, _Oliver Twist_. 1838.
%%%%
Mennas

There was once a human priest named Mennas. He travelled far and wide preaching
of Zin to any who would listen, going even so far as to travel into Orcish
lands, preaching to orcs about laws and mercy. By all accounts the orcs were
not happy with Mennas. They demanded he swear Beogh was the one true god, and
when Mennas remained silent they cut out his tongue.

Whether or not this angel is that same Mennas is something of a mystery, as he
seems to have difficulty speaking.
%%%%
Menkaure

A fair and noble ruler of an ancient and mighty kingdom, mummified after an
early death. His faithful priests subsequently infused him with great and
powerful magic, seeking to grant him eternal life. Now he is forgotten and
reduced to mouldering bandages and dry, brittle bones.
%%%%
Menkaure:quote

“Ye men of Egypt, ye have heard your king!
 I go, and I return not. But the will
 Of the great Gods is plain; and ye must bring
 Ill deeds, ill passions, zealous to fulfil
 Their pleasure, to their feet; and reap their praise,
 The praise of Gods, rich boon! and length of days.”
    -Matthew Arnold, _Mycerinus_
%%%%
Mnoleg

A weirdly glowing figure, dancing through the twisted air of Pandemonium.
%%%%
Murray

A demonic skull rolling along the dungeon floor.
%%%%
Murray:quote

“Look behind you! A three-headed monkey!”
    -Guybrush Threepwood, _The Secret of Monkey Island_
%%%%
Nellie

A highly intelligent elephant who travelled as part of a circus. One dark
night, she slipped out of her chain and disappeared into Pandemonium, never to
be seen again.
%%%%
Nergalle

A withered sorceress, exceptionally ugly even by orc standards.
%%%%
Nessos

A black centaur warrior with a malicious look in his eyes.
%%%%
Nikola

A brilliant scientist obsessed with electricity. In his attempts to perfect his
electric golem, he was involved in a terrible accident, and now phases in and
out of reality.
%%%%
Nikola:quote

“One can prophesy with a Daniel's confidence that skilled electricians will
settle the battles of the near future.”
    -Nikola Tesla, “The Transmission of Electrical Energy Without Wires As a
Means for Furthering Peace”, _Electrical World and Engineer_. January 7, 1905.
%%%%
Norris

A relaxed peace-in-death cultist with a healthy tan and a soothing voice. He
doesn't really care if it is you or him who dies — “both” would probably be the
best option.
%%%%
Norris:quote

“Death and death alone gives meaning to life and this meaning is entirely
negative.”
    -Georges Poulet
%%%%
Pikel

While kobolds are normally slaves, Pikel's rough life, selfish ambition and
large stature have caused him to rise up and become a slaver himself. He is on
his way to the Orcish Mines to sell his wares, a selection of timid humans that
cower with every crack of his whip.
%%%%
Polyphemus

A cyclops shepherd, he is very protective of his charges, whom he watches with
an undying fervor through his single massive eye.
%%%%
Polyphemus:quote

“...as soon as he had got through with all his work, he clutched up two more of
my men, and began eating them for his morning’s meal. Presently, with the
utmost ease, he rolled the stone away from the door and drove out his sheep,
but he at once put it back again—as easily as though he were merely clapping
the lid on to a quiver full of arrows.”
    -Homer, _The Odyssey_, Book IX.
    trans. Samuel Butler, 1900.
%%%%
Prince Ribbit

A handsome prince before he was cursed, he now adventures for a cure. On the
top of his head he wears a crown tilted jauntily to one side. How it still
stays in place even after his transformation is a mystery.
%%%%
Prince Ribbit:quote

“Princess! youngest princess!
 Open the door for me!
 Dost thou not know what thou saidst to me

 Yesterday by the cool waters of the fountain?
 Princess, youngest princess!
 Open the door for me!”
    -Brothers Grimm (Margaret Hunt), _The Frog King, or Iron Henry_
%%%%
Psyche

A fair-haired mage, wandering and seemingly half-mad with grief and guilt.
%%%%
Psyche:quote

“Let Psyche’s corpse be clad in mourning weed
 And set on rock of yonder hill aloft;
 Her husband is no wight of human seed,
 But serpent dire and fierce, as may be thought,
 Who flies with wings above in starry skies,
 And doth subdue each thing with fiery flight.
 The Gods themselves and powers that seem so wise
 With mighty love be subject to his might.
 The rivers black and deadly floods of pain
 And darkness eke as thrall to him remain.”
    -Apuleius, _Asinus aureus_, “Cupid and Psyche”. circa. 160 AD.
    trans. William Adlington, 1566.
%%%%
Purgy

An unusually thin troll.

You feel a lump in the pit of your stomach.
%%%%
Roxanne

A beautiful sapphire statue of a famous earth mage who disappeared after a
catastrophic spell failure. She is clutching a book.
%%%%
Rupert

A man of very bad manners whose roars can make an ogre envious.
%%%%
Saint Roka

A mighty warlord. Some orcs even say he is the Chosen One of Beogh.
%%%%
Sigmund

The elder of a pair of brothers who came for the Orb. No one knows what Sigmund
saw in the dungeon to drive him mad, but his shrewd magical tactics and wicked
scythe now leave little time for his victims to wonder. Despite his reputation
as a vicious murderer, his grandiose and dramatic ways have earned him the
admiration of many denizens of the dungeon.
%%%%
Sigmund:quote

“But Sigmund turned him about, and he said: ‘What aileth thee, son?
 Shall our life-days never be merry, and our labour never be done?’

 But Sinfiotli said: ‘I have looked, and lo, there is death in the cup.’

 And the song, and the tinkling of harp-strings to the roof-tree winded up;
 And Sigmund was dreamy with wine and the wearing of many a year;
 And the noise and the glee of the people as the sound of the wild woods were
 And the blossoming boughs of the Branstock were the wild trees waving about;

 So he said: ‘Well seen, my fosterling; let the lip then strain it out.’”
    -William Morris, _The Story of Sigurd the Volsung and the Fall of the
Niblungs_. 1891.
%%%%
Snorg

A particularly corpulent troll with a short temper and a sizable gut.
Uninterested in the Orb, Snorg delights in the endless parade of adventurers -
that is, easy meals — it attracts.
%%%%
Sonja

A graceful kobold assassin. Admire her graceful pirouettes, thrill at her
daring leaps! But watch out for her knives!
%%%%
Terence

A violent murderer who kills for both pleasure and profit, Terence has been
forced into hiding after a botched job, and can't really afford to risk letting
anyone who has seen him leave the dungeon alive — there is a price on his head,
after all.
%%%%
Terence:quote

“A MAN committed a murder, and was pursued by the relations of the man whom he
murdered. On his reaching the river Nile he saw a Lion on its bank and being
fearfully afraid, climbed up a tree. He found a serpent in the upper branches
of the tree, and again being greatly alarmed, he threw himself into the river,
where a crocodile caught him and ate him. Thus the earth, the air, and the
water alike refused shelter to a murderer.”
    -Aesop, _The Manslayer_. 6th century BCE.
     trans. George Fyler Townsend
%%%%
Tiamat

A powerful dragon with mighty wings. Her scales seem to shimmer and change
colour as you watch.
%%%%
Tiamat:quote

“He saith that Tiamat our mother hath conceived a hatred for us,
 With all her force she rageth, full of wrath.
 All the gods have turned to her,
 With those, whom ye created, they go at her side.
 They are banded together, and at the side of Tiamat they advance;
 They are furious, they devise mischief without resting night and day.
 They prepare for battle, fuming and raging;
 They have joined their forces and are making war.
 Tiamat who formed all things,
 Made in addition weapons invincible; she spawned monster-serpents,
 Sharp of tooth, and merciless of fang;
 With poison, instead of blood, she filled their bodies.
 Fierce monster-vipers she clothed with terror,
 With splendor she decked them, she made them of lofty stature.
 Whoever beheld them, terror overcame him,
 Their bodies reared up and none could withstand their attack.”
    -Enuma Elish, Third Tablet. circa 668 BCE.
%%%%
Urug

A coarse and lanky orc. Urug lost his eye in a fight with a harpy, and has
sworn to slay every last one of them. Unfortunately, the vision in his
remaining eye is not very good, and he has mistaken you for one.
{{
    if you.can_smell() then
        return "He smells terrible."
    end
}}
%%%%
Wiglaf

A fat dwarf wearing a stupid-looking hat. {{
    if you.can_smell() then
        return "He reeks of alcohol. "
    end
}}
%%%%
Xtahua

An ancient and mighty dragon.
%%%%
the Serpent of Hell gehenna

A huge red glowing dragon, burning with hellfire. It seems to be possessed by
the very essence of Gehenna and its eternal fire.
%%%%
the Serpent of Hell cocytus

You can barely move through the hellish cold that's freezing your soul. It
emanates from this massive white dragon. Your eyes hurt from the temperature,
and from the gleam of shards of ice covering the demonic beast.
%%%%
the Serpent of Hell dis

A towering beast with an army's worth of swords for teeth. Each scale is a
shield with a razored edge. It watches you through a pair of featureless chrome
spheres.
%%%%
the Serpent of Hell tartarus

A pair of lurid magenta eyes hang in the darkness before you. You can just
barely trace the outline of a vast, sinuous dragon. Its malice for you is
palpable.
%%%%
# Non-unique monsters
acid blob

A lump of sickly pustulent flesh, dripping with lethal acid.
%%%%
adder

The common dungeon snake. A species of troglodytic reptile commonly found in
subterranean spaces.
%%%%
agate snail

A huge and disgusting gastropod with a celadon shell, inside which it will hide
when frightened.
%%%%
agate snail:quote

“Snail, snail, slug-slow,
 To me thy four horns show;
 If thou dost not show me thy four,
 I will throw thee out of the door,
 For the crow in the gutter,
 To eat for bread and butter.”
    -Silesian rhyme, _Notes and Queries_, Number 69. 1851.
%%%%
air elemental

A spirit drawn from the elemental plane of air. It exists in this world as a
swirling vortex of air, often dissipating and reforming.
%%%%
alligator

A sneaky crocodilian that hides in water and waits patiently for its prey to
get too close, at which point it puts on a great burst of speed and crushes its
victim with massive jaws.
%%%%
alligator:quote

“Alligators commit errors of diet.”
    -Bennet Bowler, M.D., _Contributions to the Natural History of the
     Alligator, (Crocodilus Mississipiensis), with a Microscopic Addendum_,
     p. 17. 1846.
%%%%
alligator snapping turtle

A particularly large and nasty snapping turtle. Like its smaller relative, it
too can reach out and bite from afar, and will retreat inside its shell when
threatened.
%%%%
anaconda

A very large snake that moves with startling rapidity on both land and in the
water. It kills not by poison but by constricting its prey.
%%%%
ancient lich

A lich who, having existed for countless centuries, has grown almost
unimaginably powerful through the study of dark magic.
%%%%
ancient zyme

A nexus of sentient cancer and disease, borne aloft perhaps by malice alone.
Its nature inflicts withering illness on all living beings in its presence.
%%%%
angel

A divine warrior of the Shining One, it is a towering winged figure of
unnatural beauty surrounded by an aura of brilliant white light. It appears to
be weightless and quite agile while flying, despite wearing heavy armour.
%%%%
apis

A placid, sacred bull of Elyvilon. Beware, evildoers, as it will surely turn on
you!
%%%%
apocalypse crab

An opalescent crab with jet black eyes. A distant relative of the fire crab,
the rumours claim that this species is waiting for the end of time. The chaotic
mists effusing from its mandible are hardly suggestive of waiting.
%%%%
azure jelly

An extremely cold blob of bright blue cytoplasm, forming bits of frost in the
air around it.
%%%%
baby alligator

A juvenile alligator. While it does not have crushing jaws, nor the strength to
put on massive bursts of speed, it is more limber than the adult form, and its
milk-tooth is still very sharp.
%%%%
baby alligator:quote

<alligator>
%%%%
ball lightning

A huge, swift sphere of coruscating electrical energy. It will explode at the
slightest disturbance.
%%%%
ball python

A small snake that can augment its bite by constricting small creatures.
%%%%
ballistomycete

A lumpy reddish fungus covered in knobbly rhizome growths, growing well in the
dank underground dungeon. {{
    if you.god() == "Fedhas" then
        return "Fedhas has suppressed its production of giant spores to " ..
               "protect you from explosions."
    else
        return "It will occasionally produce giant spore balls, which in " ..
               "turn will give rise to more ballistomycetes."
    end
}}
%%%%
balrug

A huge and very powerful demon, wreathed in fire and shadows.
%%%%
basilisk

A crested lizard of middling size with a terrible petrifying gaze.
%%%%
battlesphere

A small globe of magical energy that follows a spellcaster. It cannot operate
on its own, yet it will provide fire support, assaulting whatever its conjurer
casts at with magical missiles that never miss.
%%%%
big fish

A stout fish with a wide, toothy mouth.
%%%%
big fish:quote

“And what are you, reader, but a Loose-Fish and a Fast-Fish, too?”
    -Herman Melville, _Moby Dick_, ch. lxxxix. 1851.
%%%%
big kobold

A kobold that is bigger and tougher than the ordinary kobold, and often armed.
%%%%
black bear

A small black bear. Like all ursines, the black bear will become enraged if
badly hurt or frightened.
%%%%
black draconian

A scale-covered humanoid with a reptilian tail and small wings.
%%%%
black mamba

A large and astonishingly fast tropical snake whose bite bears a deadly venom.
%%%%
blink frog

A species of giant frog that possesses the ability to blink at will. It can
blink itself close to its intended prey, or blink away to escape harm. It is
commonly found in packs.
%%%%
blizzard demon

A greater demon, wreathed in snow and lightning.
%%%%
blue devil

A peculiar, horned humanoid figure originating from some frigid hell. It is
repulsed by fire and flames.
%%%%
blue devil:quote

“From the sad marine decanter I then drew the cork. Instanter
 Out there jumped a little devil, blue in colour; and before
 I could speak to the new comer (for I never was struck dumber),
 Down upon my empty rummer, straight the little devil bore,
 Right into my empty tumbler straight the little devil bore,
 Squatted, grinned and nothing more.

 There the little imp sat grinning at me while my head went spinning,
 So that had I not sat down I should have fallen upon the floor;
 'Though thy looks be somewhat evil,' said I ”tell me thou blue devil,
 Wherefore holdest though thy revel in the glass that held before
 Much the more agreeable spirit,—mizzle! leave me as before.“
 Then the imp said 'Never-more!'

 Though I felt uncommon funky, still this answer put my monkey
 Up, and at the small blue devil in an undertone I swore.
 Then I said I must be dreaming, although broad awake I'm seeming;
 Doubtless I shall have a screaming morning headache — what a bore:
 Salmon I will eat no more.”
    -J.T.S, “The Blue Imp”, _Melbourne Punch_. Sept. 4, 1856.
%%%%
boggart

A malevolent and dangerous little sprite. Although physically unprepossessing,
boggarts can rapidly summon large numbers of creatures, including more
boggarts, to do their perverse bidding. These troublesome pests can also cloud
one's mind and render themselves unseen.
%%%%
boggart:quote

“He thinks every bush a boggart.”
    -John Ray, _A Compleat Collection of English Proverbs_. 1768.

“A BOGGART intruded himself, upon what pretext or by what authority is unknown,
into the house of a quiet, inoffensive, and laborious farmer; and, when once it
had taken possession it disputed the right of domicile with the legal mortal
tenant, in a very unneighbourly and arbitrary manner. In particular, it seemed
to have a great aversion to children. As there is no point on which a parent
feels more acutely than that of the maltreatment of his offspring, the feelings
of the father and more particularly of his good dame, were daily, ay, and
nightly, harrowed up by the malice of this malignant and invisible boggart.”
    -C.J.T., _Folk-lore and Legends: English_  1890.
%%%%
bone dragon

A huge undead abomination, pieced together from the broken bones of many
dragons by powerful necromantic magic. This creature is unique among dragons in
that it lacks a typical dragon's fearsome breath.
%%%%
bog body

An undead figure preserved by the brackish waters of a bog. Though it has been
reanimated by some unknown magic, this magic is not enough to prevent its
decaying.
%%%%
boring beetle

An umber beetle with large, powerful mandibles which enable it to bore through
solid rock.
%%%%
boulder beetle

A huge grey beetle with an almost impenetrable rocky carapace, capable of
rolling at its foes at high speed.
%%%%
brain worm

A slimy mauve worm with a greatly distended head, this creature feeds on the
intellects of sentient beings.
%%%%
Brimstone Fiend

A huge and powerful demon wreathed in hellfire, with great scaly wings. One of
the most fearsome denizens of any of the Hells.
%%%%
brown ooze

A viscous liquid being that flows along the floor in search of matter to
dissolve and consume.
%%%%
bush

A woody plant. It looks dry enough to be easily set on fire, and its foliage is
not very dense, permitting missiles to pass through it. However, it is firmly
rooted, and requires much effort to destroy.
%%%%
bush:quote

“And the angel of the LORD appeared unto him in a flame of fire out of the
midst of a bush: and he looked, and, behold, the bush burned with fire, and the
bush was not consumed.”
    -KJV Bible, Ex3:2.
%%%%
burning bush

A mass of blackened twigs wreathed in orange flames. The walls and floor
surrounding it are covered in scorch marks.
%%%%
butterfly

A large, brightly coloured butterfly with beautifully patterned wings,
fluttering incongruously through the darkness of the cave.
%%%%
butterfly:quote

“Happiness is a butterfly, which when pursued, is always just beyond your
grasp, but which, if you will sit down quietly, may alight upon you.”
    -Nathaniel Hawthorne
%%%%
cacodemon

A hideously ugly demon of rage and legendary power, it disables its foes before
blasting them to pieces.
%%%%
cacodemon:quote

“We’ll call him Cacodemon, with his black Gib there, his Succuba, his Devil’s
Seed, his Spawn of Phlegethon, that o’ my Consience was bred o’ the Spume of
Cocytus.”
    -John Fletcher, _The Knight of Malta_. 1647.
%%%%
catoblepas

A sluggish black buffalo, its hide encrusted with dull scales. It carries its
hog-like head just above the ground, protected by a stiff mane of bristles,
joined to its body by a neck as long and loose as an emptied intestine. Man and
beast alike would be wise to steer clear of this creature, as its fearsome
breath is known to turn flesh into stone.
%%%%
catoblepas:quote

“So passed he over into the island, taking with him the two brothers of
Anaxius; where he found the forsaken knight attired in his own livery, as black
as sorrow itself could see itself in the blackest glass: his ornaments of the
same hue, but formd into the figures of ravens which seemed to gape for
carrion: only his reins were snakes, which finely wrapping themselves one
within the other, their heads came together to the cheeks and bosses of the
bit, where they might seem to bite at the horse, and the horse, as he champed
the bit, to bite at them, and that the white foam was engendered by the
poisonous fury of the combat. His impresa was a Catoblepta, which so long lies
dead as the moon (whereto it hath so natural a sympathy) wants her light. The
word signified, that the moon wanted not the light, but the poor beast wanted
the moon’s light.”
    -Sir Philip Sidney
%%%%
centaur

A hybrid with the torso of a human atop the body of a large horse, centaurs are
famous for their skills in archery.
%%%%
centaur warrior

A muscular centaur, a veteran of numerous battles, armed with well-made weapons
and able to use them skillfully.
%%%%
chaos butterfly

A particularly large, garishly coloured butterfly, seemingly shimmering amidst
the torrential storm clouds that follow it wherever it goes.
%%%%
chaos spawn

A being of pure chaos, its form is constantly shifting, growing and then losing
eyes, mouths, claws and tentacles. It corrupts everything it touches.
%%%%
cherub

Behold! A throne-bearer of the Gods, whose head is beset by four faces: one of
a man, one of an ox, one of a lion, one of an eagle. It is one of the three
angelic beings who stand before the Good Gods, singing eternal hymns of praise
to their Glory and Goodness. Indeed, these hymns have the power to rouse
greatness in hearts pure and true.
%%%%
cherub:quote

“The glory of Yahweh mounted up from the cherub, and stood over the threshold
of the house; and the house was filled with the cloud, and the court was full
of the brightness of Yahweh’s glory.
 The sound of the wings of the cherubim was heard even to the outer court, as
the voice of God Almighty when he speaks.”
    -WEB Bible, Ezk10:4-5
%%%%
clay golem

A huge clay statue that has been animated by occult means.
%%%%
clay golem:quote

“Once upon a time a great Cabbalist lived in Prague called the Rabbi Löw. He
made a human figure of clay, and left a small aperture in the lesser brain in
which he laid a parchment with the unutterable name of God written on it. The
clod immediately arose and was a man; he performed all the duties of a servant
for his creator, he fetched water, and hewed wood. All through the Jews quarter
he was known as the Golem of the great Rabbi Löw. Every Friday evening the
Rabbi took the parchment out of his head, and he was clay until Sunday morning.
Once the Rabbi forgot this duty, all were in the Synagogue, the Sabbath hymn
was begun, when all the women and children in the assembly started and screamed
out, ‘the Golem! the Golem is destroying everything!’ The Rabbi ordered the
precentor to pause at the end of the prayer: it was yet possible to save all,
but later nought would avail, the whole world would be destroyed. He hastened
home, and saw the Golem already seizing the joists of his house to tear down
the building: he sprang forward, took the parchment out, and dead clay again
lay at his feet.”
    -Berthold Auerbach, _Spinoza_. 1882.
%%%%
crawling corpse

A corpse weakly animated by necromancy. It is easily destroyed, but capable of
merging with others to form more potent horrors.
%%%%
crazed wizard

This guy seems to be obsessed with Hell and dealing with demons that live
there. That can't end in any way but one... watch out for now, or that end will
be yours first.
%%%%
crimson imp

A small, ugly minor demon. Its fanged maw seems locked in a permanent malign
grin, and its horns protrude obscenely from its scaly pate.
%%%%
crimson imp:quote

“The Devil, too, sometimes steals human children; it is not infrequent for him
to carry away infants within the first six weeks after birth, and to substitute
in their place imps.”
    -Martin Luther
%%%%
crocodile

An aggressive crocodilian with great crunching jaws full of sharp teeth.
%%%%
crystal golem

A huge animated figure made of heavily ensorcelled crystal. It is immune to
most forms of magic.
%%%%
curse skull

A charred skull floating in the air and rotating slowly. Mystic symbols carved
into its blackened surface indicate its resistance to almost any form of
attack.
%%%%
curse toe

A disembodied toe, hanging in the air and radiating an intense field of
negative energy.
%%%%
cyclops

A giant with one eye in the centre of its forehead. Despite their lack of
binocular vision, cyclopes throw boulders with fearsome accuracy.
%%%%
daeva

A divine agent of the Shining One, a daeva is a towering winged figure
radiating an aura of brilliant golden light.
%%%%
daeva:quote

“Between these twain the Daevas also chose not aright, for infatuation came
upon them as they took counsel together, so that they chose the Worst Thought.
Then they rushed together to Violence, that they might enfeeble the world of
men.”
    -the Avesta, Yasna XXX, 6, Ahunavaiti Gatha.
    trans. Christian Bartholomae, 1951.
%%%%
# Only used in lookup mode, not when examining an actual monster.
dancing weapon

A weapon enchanted to dance through the air and attack under its own power.
%%%%
death cob

A dreadful undead cob of maize. Look, this one was probably a mistake. We're
sorry.
%%%%
death drake

A dark and baleful minor dragon, the death drake breathes a lethally potent
miasma from its pestilential maw.
%%%%
death ooze

A putrid undead mass of decaying flesh that spurts pestilent slime.
%%%%
death yak

A larger and beefier relative of the common dungeon yak. Its little red eyes
gleam with hunger for living flesh.
%%%%
deep elf annihilator

A deep elf who exults in conjured mayhem and destruction. It is widely hated
and feared, both for the power and for the precision of its destructive magics.
%%%%
deep elf blademaster

A champion of the deep elves, who scorns magic and is devoted to the study of
the sword. A blademaster wields two weapons with astonishing dexterity and
speed.
%%%%
deep elf conjurer

A deep elf well-versed in a variety of destructive magics.
%%%%
deep elf death mage

A deep elf surrounded by a shimmering aura of negative energy, as a result of
its practice of necromancy and life-sapping magic.
%%%%
deep elf demonologist

A deep elf who is marked heavily by long years of contact with unnatural
demonic forces and the creatures of the Abyss.
%%%%
deep elf elementalist

The primal forces of the universe dance at this demented wizard's fingertips.
%%%%
deep elf fighter

A strong deep elf soldier who wields weapons and battle magic.
%%%%
deep elf high priest

An exalted servant of the ancient dark god of the deep elves, basking in
hellish death magic.
%%%%
deep elf knight

A battle-hardened deep elf fighter.
%%%%
deep elf mage

A deep elf learned in the ways of murderous magic. Deep elf mages are capable
of a wide array of harmful spells.
%%%%
deep elf master archer

A deep elf archer that has devoted a lifetime to the mastery of archery,
dismissing magic as a frivolous distraction.
%%%%
deep elf priest

This deep elf is a servant of the ancient dark god of the deep elves, and has
been granted command of torturous energies by its enigmatic lord.
%%%%
deep elf soldier

A common soldier of the deep elves, who knows spells useful in combat.
%%%%
deep elf sorcerer

A mighty spellcaster who draws power from the very Hells, and possesses lethal
arcane abilities of destruction, summoning and banishment.
%%%%
deep elf summoner

This deep elf is skilled in the summoning of small demons and creatures.
%%%%
deep dwarf

Pale and unnaturally tough-skinned, deep dwarves dwell far below ground and
almost never emerge into the sunlit upper world. They are more inclined towards
the occult arts than their mountainous cousins.
%%%%
deep dwarf artificer

A deep dwarf that has devoted its life to the study and use of arcane devices.
%%%%
deep dwarf berserker

A ferocious and blood-thirsty deep dwarf that revels in the frenzy of combat.
%%%%
deep dwarf death knight

A deep dwarf warrior-priest of Yredelemnul that chants unholy homages to the
dark god and calls forth the dead.
%%%%
deep dwarf necromancer

An evil deep dwarf that has sold its mortal soul in exchange for mastery of the
occult arts of death and pain.
%%%%
deep dwarf scion

An armoured deep dwarf, formidable in melee combat.
%%%%
deep troll

A stooped troll with dark skin, the cave-dwelling deep troll often travels in
packs.
%%%%
deep troll earth mage

A particularly intelligent deep troll, it wields earth magic to tunnel through
the earth to allow it and its kin to ambush its foes.
%%%%
deep troll shaman

A deep troll blessed with divine power to strengthen and hasten its kin.
%%%%
demigod

The aura of power around this human-like figure immediately betrays its divine
ancestry. And with the good gods (at least officially) decrying fornication,
betting on the good nature of this individual may be unwise...
%%%%
demonic crawler

A hellish insectoid creature with a long and bloated body, supported by dozens
of short jointed legs and topped with an almost human head.
%%%%
demonspawn

The offspring of a human and his or her demon lover, a young demonspawn, before
its hellish heritage fully asserts itself, closely resembles a human being, but
with a certain devilish cast to its features.
%%%%
diamond obelisk

This obelisk appears to be indestructible. You'd better find a way around... it
might even provide one.
%%%%
dire elephant

A huge pachyderm, wilder and fiercer than normal elephants, with a very thick
hide, powerful legs, and a memory to die for.
%%%%
draconian

A bipedal reptilian creature slightly larger than a human. Draconians have
fearsome dragonish heads, rudimentary wings, tails, and a covering of tough
scales. In their mature form, their scales take on a distinct colouring, and
they acquire a destructive breath whose nature is signified by their colour.
Whether draconians arose naturally, or are the product of twisted
experimentation by mad wizards on the crossbreeding of dragons and humans, is a
matter of much doubt.
%%%%
draconian annihilator

The draconian annihilator can, in addition to its deadly breath, use powerful
conjurations to destroy anyone who dares to stand in its way.
%%%%
draconian caller

While formidable in combat, this draconian specializes in summoning hordes of
drakes.
%%%%
draconian knight

Protected by both its thick scales and its skill in use of weapons and armour,
this draconian is a dangerous opponent. It complements its abilities in combat
with powerful magic.
%%%%
draconian monk

A draconian who has eschewed the study of weaponry and magic in order to train
in the art of unarmed combat. Its scaly fists, well-thewed leg, and mighty tail
rain blows upon its opponents.
%%%%
draconian scorcher

A cunning draconian who has mastered the inner secrets of the element of fire.
%%%%
draconian shifter

A draconian master of the warp, who can translocate both itself and anyone else
to any place, either on this world or outside of it.
%%%%
draconian zealot

This draconian derives its hellish powers and demonic allies from the worship
of dark gods unknown to men, dwarves, elves or orcs.
%%%%
dragon

A great reptilian beast with powerful claws on its limbs, covered in thick
green scales and with two huge bat-like wings. Little trails of smoke spill
from its toothy maw.
%%%%
dwarf

A member of a short, sturdy mountain-dwelling folk. More robust than their deep
dwarf cousins, yet less skilled in magical lore, dwarves excel in armed hand to
hand combat.
%%%%
dwarf mountain bat

A species of bat that lives in mountain caves. How it got into the dungeon is a
mystery — probably something related to the sudden demise of dwarves in those
lands. But don't worry, an eradication team is on the way.
%%%%
earth elemental

A spirit drawn from the elemental plane of earth, which exists in this world by
inhabiting a lump of earth and rocks.
%%%%
efreet

A huge and muscular figure engulfed in a cloud of searing flame.
%%%%
efreet:quote

“When the hoopoe returned to Solomon (he told him the news), and he responded
(to Sheba’s people): “Are you giving me money? What GOD has given me is far
better than what He has given you. You are the ones to rejoice in such gifts.”
(To the hoopoe, he said), “Go back to them (and let them know that) we will
come to them with forces they cannot imagine. We will evict them, humiliated
and debased." He said, "O you elders, which of you can bring me her mansion,
before they arrive here as submitters?" One afrit from the jinns said, “I can
bring it to you before you stand up. I am powerful enough to do this.”
    -The Quran, Sura 27 Al-Naml
%%%%
eidolon

An ancient skeletal apparition, sheathed in a cloud of mist. Its form glows
white-hot with debilitating energy.
%%%%
eldritch tentacle

An immense, squamous appendage of some unseen creature, dripping with ichor and
tipped with a single, terrible-looking claw.
%%%%
eldritch tentacle segment

A part of an immense, squamous appendage. It thrashes and pulsates like no
other living thing.
%%%%
electric golem

An animated figure made completely of electricity, created in some demented
wizard's experiment.
%%%%
electric golem:quote

“I sing the Body electric”
    -Walt Whitman, “I Sing the Body Electric”, _Leaves of Grass_. 1867.
%%%%
electric eel

Despite its name, the electric eel is actually a variety of fish. This breed,
however, generates far more voltage than its seagoing siblings.
%%%%
elephant

A large, thick-hided pachyderm. It crushes its foes and then thrashes them with
its trunk.
%%%%
elephant:quote

“And the King went to where the blind men were, and drawing near said to them:
'Do you now know what an elephant is like?'
 'Assuredly, Lord: we now know what an elephant is like.'
 'Tell me then, O blind men, what an elephant is like.'
 And those blind men, O Bhikkhus, who had felt the head of the elephant, said:
'An elephant, Sir, is like a large round jar .
 Those who had felt its ears, said: 'it is like a winnowing basket.'
 Those who had felt its tusks, said: 'it is like a plough-share.'
 Those who had felt its trunk, said: 'it is like a plough.'
 Those who had felt its body, said: 'it is like a granary.'
 Those who had felt its feet, said: 'it is like a pillar.'
 Those who had felt its back, said: 'it is like a mortar.'
 Those who had felt its tail, said: 'it is a like a pestle.'
 Those who had felt the tuft of its tail, said: 'it is like a broom.'
 And they all fought amongst themselves with their fists, declaring, 'such is
an elephant, such is not elephant, an elephant is not like that, it is like
this.'”
 And the King, O Bhikkhus, was highly delighted.
    -_Udāna_, VI “Jaccandhavagga”. ca. 5th cent. B.C.
     trans. Dawsonne Melanchthon Strong, 1902.

“And so these men of Indostan
 Disputed loud and long,
 Each in his own opinion
 Exceeding stiff and strong,
 Though each was partly in the right,
 And all were in the wrong!
 So oft in theologic wars,
 The disputants, I ween,
 Rail on in utter ignorance
 Of what each other mean,
 And prate about an Elephant
 Not one of them has seen!”
    -John Godfrey Saxe, “The Blind Men and the Elephant”. 1872.
%%%%
elephant slug

A grey gastropod of impressive size, with folds upon folds of wrinkled skin.
%%%%
elf

An elf, a member of an ancient fey race. Elves are slightly built when compared
to humans, and have an innate magical acumen, though less than their deep elf
cousins.
%%%%
ettin

A two-headed giant, stronger than most giants, able to land devastating blows
left and right with its two huge weapons. Though powerful, the ettin is clumsy.
%%%%
ettin:quote

“But he had not been long in his hiding-hole, before the awful Ettin came in;
and no sooner was he in, than he was heard crying:
 ‘Snouk but and snouk ben,
  I find the smell of an earthly man,
  Be he living, or be he dead,
  His heart this night shall kitchen my bread.’”
    -Joseph Jacobs, _The Red Ettin_
%%%%
Executioner

A horribly powerful and swift demon, its shape obscured by a cloud of swirling
scythe-like blades.
%%%%
eye of devastation

A huge eyeball, encased in a levitating globe of incandescent energy.
%%%%
eye of draining

A hovering horror that waxes strong on mana.
%%%%
feature mimic

A vicious beast masquerading as an ordinary dungeon feature.
%%%%
felid

A feline creature that has been granted sentience by magical means. It uses the
gift of speech to demand milk, treats and catnip.
%%%%
fire bat

A bat whose leathery body burns with a hot flame.
%%%%
fire crab

These crabs are prized for their brilliantly jewelled shells. The rarity of
these shells is only enhanced by the vicious, fiery nature of the animal, and
their almost supernatural ability to expel massive quantities of flames.
%%%%
fire crab:quote

“The planet brought forth scintillating jewelled scuttling crabs, which [they]
ate, smashing their shells with iron mallets; tall aspiring trees with
breathtaking slenderness and colour which [they] cut down and burned the crab
meat with.”
    -Douglas Adams, The Hitch-hiker’s Guide to the Galaxy
%%%%
fire elemental

A spirit drawn from the elemental plane of fire, which exists in this world as
a brilliant column of raging flames.
%%%%
fire giant

A blistering heat rages beneath the obsidian-like skin of this giant, and its
wild mane of red hair glows and smoulders. It holds aloft a fiery sword, and
its body erupts with searing flames, seemingly at will. Fire giants believe
that they are destined to unite and burn the entire world to cinders, but, in
the meantime, they'll settle for adventurers foolish enough to approach them.
%%%%
fire vortex

A swirling cloud of flame.
%%%%
fire drake

A small but dangerous dragon, puffing clouds of smoke.
%%%%
flaming corpse

A black, thoroughly charred cadaver covered in unquenchable fire, likely the
remains of some unfortunate adventurer. It now rushes madly through the
dungeon, seeking to share its fate with others.
%%%%
flayed ghost

A hideous floating undead creature, the anguished spirit of a tortured victim,
with torn skin hanging from an emaciated body.
%%%%
flying skull

An undead skull kept aloft and flitting swiftly about by unholy magic. It
periodically emits loud, blood-curdling shrieks.
%%%%
flying skull:quote

“Alas, poor Yorick! I knew him, Horatio, a fellow of infinite jest, of most
excellent fancy. He hath bore me on his back a thousand times, and now how
abhorr’d in my imagination it is! My gorge rises at it.”
    -William Shakespeare, _The Tragedy of Hamlet, Prince of Denmark_, V, 1.
1603.
%%%%
freed slave

A human who has just been released from magical enslavement. It tries to stand
proudly before you, despite its lingering fear and unkempt appearance.
%%%%
freezing wraith

An incorporeal skeletal form surrounded by a cloud of freezing air, likely the
remains of some unfortunate adventurer. It now floats slowly through the
dungeon, seeking to share its fate with others.
%%%%
frost giant

A giant with blue skin and hair like ice and snow. Its eyes are as bleak as
winter skies. It marches grimly into battle with a great, frosty axe and
howling blasts of cold.
%%%%
fruity bat

An ugly, silly bat. It sparkles.
%%%%
fruity bat:quote

<bat>
%%%%
fulminant prism

A slender prism that crackles with barely-contained destructive energy. Any
blow which cracks its fragile surface is likely to result in a violent
explosion.
%%%%
fungus

A lumpy grey fungus, growing well in the dank underground dungeon.
%%%%
gargoyle

A granite statue of a hideous winged and clawed monster, somehow brought
horribly to life.
%%%%
ghost moth

A vile interdimensional predator that feeds on the life force of living beings.
The few who have seen one and lived recall that it resembles an enormous, spiny
moth. Its bizarre lifecycle involves the production of ambrosia, much valued by
gods and wizards.
%%%%
ghost moth:quote

“Always in focus
 You can't feel my stare.
 I zoom into you
 You don't know I'm there.”
    -Judas Priest, “Electric Eye”
%%%%
ghost-faced bat

Does this bat merely possess the visage of a ghost, or is it a ghost itself?
%%%%
ghost-faced bat:quote

<bat>
%%%%
ghoul

A truly horrible undead creature, a ghoul is a decayed cadaver, reanimated and
accursed with a terrible hunger. It desires nothing but to feed on the flesh of
the living, and will fell its victims with its vicious claws or with one of the
diseases it is host to.
%%%%
ghoul:quote

“In the desert
 I saw a creature, naked, bestial,
 Who, squatting upon the ground,
 Held his heart in his hands,
 And ate of it.
 I said, ‘Is it good, friend?’
 ‘It is bitter — bitter’, he answered,
 ‘But I like it
 Because it is bitter,
 And because it is my heart.’”
    -Stephen Crane, _The Black Riders and Other Lines_. 1895.
%%%%
giant amoeba

A massive pulsating organism that uses thick pseudopods of protoplasm to ooze
through the dungeons in search of food.
%%%%
worker ant

A wingless black insect with sharp mandibles capable of injecting a deadly
poison. It is a worker, and thus tasked with gathering food — any living being
it encounters is a potential meal.
%%%%
bat

A large grey bat that, despite being herbivorous, is quite aggressive. It is
myopic and uses echolocation to navigate.
%%%%
bat:quote

“The sun was set; the night came on apace,
 And falling dews bewet around the place;
 The bat takes airy rounds on leathern wings,
 And the hoarse owl his woeful dirges sings.”
    -John Gay, Shepherd's Week, Wednesday; or, The Dumps.

“Ere the bat hath flown
 His cloister'd flight.”
    -William Shakespeare, Macbeth (1605), Act III, scene 2, line 40.
%%%%
megabat

A huge black bat.
%%%%
goliath beetle

A huge black beetle with great crunching mandibles and very hard chitinous
armour.
%%%%
giant centipede

A chilopod of quite an unusual size, the giant centipede mostly comes out to
hunt when it is dark. Physically weak, it relies on its nasty poison to
dispatch its victims.
%%%%
giant centipede:quote

“Traffickers in the Black Meat, flesh of the giant black centipede—sometimes
attaining a length of six feet—found in a lane of black rocks and iridescent,
brown lagoons, exhibit paralyzed crustaceans in camouflage pockets of the Plaza
visible only to the Meat Eaters.”
    -William S. Burroughs, _Naked Lunch_. 1959.
%%%%
giant cockroach

A big brown insect that makes a nasty hissing noise. Contrary to popular myth,
they are in fact quite susceptible to mutagenic energies.
%%%%
giant eyeball

A giant floating eyeball, with a mesmerising gaze. Some say giant eyeballs are
servitors of Jiyva.
%%%%
giant firefly

Unlike its mundane counterparts that are merely half an inch big, this enormous
flying bug is large enough to be ridden by some spriggans. Its glow, though, is
faint enough to be hardly visible.
%%%%
giant frog

A large and unusually aggressive amphibian that can cover distance rapidly by
hopping.
%%%%
giant frog:quote

“Hello, my baby
 Hello, my honey
 Hello, my ragtime gal

 Send me a kiss by wire
 Baby, my hearts on fire

 If you refuse me
 Honey, you’ll lose me
 Then you’ll be left alone

 Oh baby, telephone
 And tell me I’m your own.”
    -Ida Emerson and Joseph E. Howard, “Hello My Baby!”
%%%%
giant gecko

A lizard with pads on its toes allowing it to cling to walls and ceilings, and
huge, sharp teeth. It is many times larger than a normal gecko, yet its size
belies its agility.
%%%%
giant goldfish

A relative of the carp. Goldfish that escape into the dungeon often grow to
prodigious sizes by feeding on the corpses of creatures unfortunate enough to
fall into the water with them.
%%%%
giant leech

An aggressive blood-sucking annelid that thrives in swamps and marshlands.
%%%%
giant mite

A large acarine creature with poisoned mouth-parts and a thirst for blood.
%%%%
giant newt

A tenacious little amphibian, several times the size of a normal newt, but
still not very threatening.
%%%%
giant orange brain

A huge wrinkled brain, floating just off the floor and glowing with mutagenic
energies. Every now and then it seems to pulsate.
%%%%
emperor scorpion

The emperor scorpion is the largest arachnid known to exist. The massive barb
on its tail drips with a deadly venom, and its pincers are big enough to shear
you in half. Though the ordinary dungeon scorpion may be both large and
dangerous, this freakish relative puts it to shame.
%%%%
emperor scorpion:quote

“Portents had occurred indicating [Titus Flavius Vespasianus'] approaching end,
such as the comet which was visible for a long time and the opening of the
mausoleum of Augustus of its own accord. When his physicians chided him for
continuing his usual course of living during his illness and attending to all
the duties that belonged to his office, he answered: 'The emperor ought to die
on his feet.'”
    -Cassius Dio, _Roman History_, LXVI, xvii, 2. 222 A.D.
     trans. Earnest Cary, 1925.
%%%%
giant slug

A huge and disgusting gastropod, squirming slowly across the dungeon floor.
%%%%
giant spore

A deceptively fast, floating ball filled with gas and spores, prone to burst at
the slightest disturbance.
%%%%
giga bat

A huge, bloated bat.
%%%%
giga bat:quote

<bat>
%%%%
glowing shapeshifter

A shapeshifter which has lost control over its transformations, and is
constantly changing form.
%%%%
gnoll

A taller and better-equipped relative of goblins and orcs, somewhat doglike in
appearance.
%%%%
gnoll:quote

“Then he descended softly and beckoned to Nuth. But the gnoles had watched him
through knavish holes that they bore in trunks of the trees, and the unearthly
silence gave way, as it were with a grace, to the rapid screams of Tonker as
they picked him up from behind — screams that came faster and faster until they
were incoherent. And where they took him it is not good to ask, and what they
did with him I shall not say.”
    -Lord Dunsany, “How Nuth Would Have Practiced His Art Upon the Gnoles”.
1912.
%%%%
gnoll sergeant

A commander of a pack of gnolls. Scars on its stout body give evidence of how
it earned its rank.
%%%%
gnoll shaman

A haggard old gnoll, wise and wicked. Its strange chants and ululations send
other gnolls into a wild frenzy.
%%%%
gnome

A small, stout humanoid said to be good at finding its way through underground
passages. Once commonly found in dungeons across the world, gnomes are now on
the verge of extinction. This one may be the last of its kind.
%%%%
goblin

A short, ugly and unfriendly humanoid: squat, broad, flat-nosed,
sallow-skinned, with a wide mouth and pistachio-shaped eyes.
%%%%
goblin:quote

“Swish, smack! Whip crack!
 Batter and beat! Yammer and bleat!
 Work, work! Nor dare to shirk,
 While Goblins quaff, and Goblins laugh,
 Round and round far underground
 Below, my lad!”
    -J.R.R. Tolkien, _The Hobbit_
%%%%
golden dragon

A great winged dragon covered in shining golden scales. Legends say that their
blood runs both hot and cold, and is venomous to boot.
%%%%
golden dragon:quote

“You do not come dramatically, with dragons
 That rear up with my life between their paws
 And dash me butchered down beside the wagons”
    -Philip Larkin, “To Failure”. 1949.
%%%%
golden eye

A tiny and shimmering floating eye, swift as the wind and glistening like gold.
It has a peculiarly hypnotic look.
%%%%
golden eye:quote

“No coveting nor envy burns
   In thy bright golden eye,
 That calm and innocently turns
   On all below the sky.”
    -Hannah Flagg Gould, _The Youth’s Coronal_
%%%%
great orb of eyes

A levitating ball, covered in malignant eyes and humming with eldritch
energies.
%%%%
greater mummy

An ancient pharaoh, embalmed and cursed to undeath, now capable of great and
terrifying feats of magic.
%%%%
greater mummy:quote

<mummy>
%%%%
greater naga

A formidable naga that is skilled in both martial and magical arts.
%%%%
greater naga:quote

“Then there have also come
 nagas from Lake Nabhasa,
 Vesali, and Tacchaka.
 Kambalas, Assataras,
 Payagas, and their kin.
 And from the River Yamuna
 comes the prestigious naga, Dhatarattha.
 The great naga Eravanna:
 He, too, has come
 to the forest meeting.”
    -Mahasamaya Sutta, _Dīgha Nikāya_, 20. ca. 500 B.C.
     trans. Thanissaro Bhikkhu
%%%%
green death

A bloated form covered in oozing sores and exhaling clouds of lethal poison.
%%%%
green draconian

A scale-covered humanoid with a reptilian tail and small wings.
%%%%
green rat

A rodent with hair of a most peculiar green colour, and an infectious bite. It
tends to form great swarms of its kin.
%%%%
grey draconian

A scale-covered humanoid with a reptilian tail and small wings.
%%%%
grey rat

A sickening rodent that has a tendency to move in packs.
%%%%
griffon

A large creature with the hindquarters of a lion and the wings, head and talons
of a great eagle.
%%%%
griffon:quote

“As when a Gryphon through the wilderness,
 With winged course, o’er hill and moory dale,
 Pursues the Arimaspian who by stealth
 Hath from his wakeful custody purloined
 His guarded gold.”
    -Milton, _Paradise Lost_, Book II. 1667.
%%%%
grizzly bear

A large grey-furred bear. Like all ursines, the grizzly bear will become
enraged if badly hurt or frightened.
%%%%
guardian mummy

An ancient warrior, embalmed and cursed to walk in undeath for eternity.
%%%%
guardian serpent

Serpents are distinct and rare members of scaly society. They are light and
swift like snakes, yet also intelligent like nagas. Their lack of hands,
together with an extreme sense of duty, makes them renowned guardians. It is
said that a guardian serpent would rather die in battle than leave anything to
an intruder.
%%%%
halfling

A humanoid of diminutive stature, member of a race given to domesticity and the
simple pleasures of the flesh. Halflings excel at moving silently.

It definitely deserves an axe to the head.
%%%%
harpy

Harpies have roamed the coasts as long as seafarers can remember. They strike
fear in the hearts of all sentient beings, but not for their claws. It is their
way to devour the food of the unwary, causing many a man to starve to death.
%%%%
harpy:quote

“Bird-bodied, girl-faced things they are; abominable their droppings, their
hands are talons, their faces haggard with hunger insatiable.”
    -Virgil, Aeneid 3

“And Phineus had scarcely taken the first morsel up when, with as little
warning as a whirlwind or a lightning flash, they dropped from the clouds
proclaiming their desire for food with raucous cries. The young lords saw them
coming and raised the alarm. Yet they had hardly done so before the Harpyiai
had devoured the whole meal and were on the wing once more, far out at sea. All
they left was an intolerable stench.”
    -Apollonius Rhodius, Argonautica 2. 179 - 434
%%%%
hell hound

A huge black dog, with glowing red eyes and smoke pouring from its fanged
mouth.
%%%%
hell knight

A heavily armoured warrior, in league with the powers of Hell, and usually
accompanied by other unsavoury beings of its ilk.
%%%%
hell knight:quote

“Ok, let’s review. It’s up to the fair young maiden to rescue the dragon from
the fire breathing knights in shining armor.”
    -Exiern
%%%%
hell hog

An extremely large and aggressive swine, bred in Hell, whose fiery breath is
capable of setting unwary adventurers alight.
%%%%
hell beast

An abominable crossbreed of beast and man that makes horrible barking noises.
%%%%
Hell Sentinel

A towering monolith constructed and possessed by demonic forces. A thousand
eyes leer through slits in its jagged, spiked armour.
%%%%
hellephant

An abhorrent pachyderm, descendant of demons, burning from within with the
fires of Hell.
%%%%
hellion

A frightful demon, covered in roaring hellfire.
%%%%
hellwing

A hideous skeletal demon, with wings of ancient withered skin.
%%%%
hill giant

A massive, burly humanoid standing taller even than an ogre. Hill giants are
uncivilized in every sense of the word, and have few recreational interests
beyond smashing things such as you.
%%%%
hippogriff

A large creature with the hindquarters of a horse and the wings, head and
talons of a great eagle.
%%%%
hobgoblin

A larger and even uglier goblin, with an even worse temper to match. Many
foolish young adventurers have underestimated the danger of crossing a
hobgoblin and paid for it with their lives.
%%%%
hobgoblin:quote

“A foolish consistency is the hobgoblin of little minds, adored by little
statesmen and philosophers and divines.”
    -Ralph Waldo Emerson, _Essays: First Series_, Essay II: Self-Reliance.
     1841.
%%%%
hog

A large even-toed ungulate. Like human beings, it is omnivorous, intelligent,
and nearly hairless.
%%%%
hog:quote

“Fern came slowly down the stairs. Her eyes were red from crying. As she
approached her chair, the carton wobbled, and there was a scratching noise.
Fern looked at her father. Then she lifted the lid of the carton. There,
inside, looking up at her, was the newborn pig. It was a white one. The morning
light shone through its ears, turning them pink. “He’s yours,” said Mr. Arable.
“Saved from an untimely death. And may the good Lord forgive me for this
foolishness.”
    -E.B. White, _Charlotte’s Web_
%%%%
holy swine

A rare celestial version of a usually filthy animal. They are said to be not
natural creatures, but angelic beings who succumbed to hostile magic.
%%%%
hound

A fearsome hunting dog, lithe and alert. Its master must be long gone, for it
looks dishevelled, and has a lean and hungry look.
%%%%
hound:quote

“A traveller, by the faithful hound, Half-buried in the snow was found, Still
grasping in his hand of ice That banner with the strange device, Excelsior!”
    -Henry Wadsworth Longfellow, “Excelsior”
%%%%
# Stolen from http://rustyandco.com/frequently-asked-questions/monster-guide/
human

An uppity sort of surface-dwelling, hairless ape. Dwarves think of them as
fragile, elves think of them as clumsy, and monsters think of them as tasty.
%%%%
human:quote

“Do you know
 Do I know
 What’s this thing called ‘man’?
 God only knows what a man is!
 I only know his price.”
    -Bertolt Brecht, “The Measures Taken”. 1930.
%%%%
hungry ghost

The undead form of someone who died of starvation, this creature drains
sustenance from the bodies of its victims, hoping to inflict its own miserable
fate on others.
%%%%
hydra

A great and nightmarish lacertilian beast. It has many heads, and the potential
to grow many more!

Hitting it with any cutting weapon bigger than a dagger or a quick blade risks
lopping a head off, which, considering hydra's unique biology, is not what you
want unless the blade is hot enough to cauterize the wound. Even a troll's
claws may be enough to rip hydra heads.
%%%%
hyperactive ballistomycete

This ballistomycete is in a state of all-out reproduction. It is constantly
ravaged by explosions of spores, damaging everything around, and it is
ultimately going to die to its own spores.

Be sure to keep your distance!
%%%%
ice bat

An undead creature in the shape of a bat, made of ice.
%%%%
ice bat:quote

<bat>
%%%%
ice beast

A terrible creature, formed of snow and crystalline ice. Its feet leave puddles
of icy water on the floor.
%%%%
ice devil

A man-sized demon covered in glittering ice.
%%%%
ice dragon

A white, frost-coated dragon. Snowflakes trickle from its nostrils.
%%%%
Ice Fiend

A huge frigid demon covered in frost and wreathed in freezing air. It is one of
the most terrible denizens of the many Hells.
%%%%
ice statue

An imposing idol of some nameless arctic god, carved in glistening deep blue
ice. Freezing vapours swirl about it, and a chill pervades the air.
%%%%
iguana

A green lizard with strong jaws and sharp teeth, prized for its flesh.
%%%%
iguana:quote

“Once on a time when Brahmadatta was reigning in Benares, the Bodhisatta was
born an iguana. When he grew up he dwelt in a big burrow in the river bank with
a following of many hundreds of other iguanas. Now the Bodhisatta had a son, a
young iguana, who was great friends with a chameleon, whom he used to clip and
embrace. This intimacy being reported to the iguana king, he sent for his young
son and said that such friendship was misplaced, for chameleons were low
creatures, and that if the intimacy was persisted in, calamity would befall the
whole of the tribe of iguanas. And he enjoined his son to have no more to do
with the chameleon. But the son continued in his intimacy.”
    -_Khuddaka Nikāya_, Jātaka 141 “Godha-jātaka”. ca. 4th cent. B.C.
     trans. Robert Chalmers, 1895.
%%%%
inept feature mimic

A predator masquerading as an ordinary dungeon feature. This one is less
dangerous than most mimics, but can still devour the likes of you.
%%%%
inept item mimic

An apparently abandoned item, actually a small beast in disguise.
%%%%
insubstantial wisp

A thin wisp of floating gas, flickering, disappearing and reforming in a
disconcertingly random fashion.
%%%%
iron devil

A hideous humanoid figure with metal skin. While it lacks magical attacks and
is slow of foot, it makes up for these failings with brute strength.
%%%%
iron dragon

A very heavy, slow and apparently flightless dragon. It is named for its
scales, which are so tough they might be iron. Small flakes of metal trail from
its nostrils.
%%%%
iron elemental

A rare and powerful spirit from the elemental plane of earth, it exists in this
world by inhabiting a hulking mass of iron.
%%%%
the iron giant

Huge, lumbering, and particularly dull, this rusting monolith packs quite the
punch. It is quite possibly the largest giant you have ever seen.
%%%%
iron golem

A large, ponderous and very solid statue of metal, given the power of
locomotion through some esoteric means.
%%%%
iron imp

An ugly, twisted little minor demon with metal skin.
%%%%
iron troll

A great troll, mighty of limb and plated with thick scales that resemble
lightly rusted iron, especially in their hardness.
%%%%
ironbrand convoker

Guardian mages clad in pattern-etched armour, convokers can recite a word of
recall to summon distant allies to their location and then imbue them with
unnatural might.
%%%%
ironheart preserver

Towering figures sheathed in heavy armour, preservers safeguard their allies by
selflessly accepting a portion of the injuries inflicted upon them.
%%%%
item mimic

An apparently abandoned item, actually a vicious little beast in disguise.
%%%%
jackal

A small canine scavenger. Packs of these creatures roam the underworld,
searching for carrion to devour.
%%%%
jackal:quote

Always ready to take advantage of every favourable opportunity, the Jackal is a
sad parasite, and hangs on the skirts of the larger carnivora as they roam the
country for prey, in the hope of securing some share of the creatures which
they destroy or wound."
    -John George Wood, _The Illustrated Natural History: Mammalia_. 1865.
%%%%
jelly

A pulsating mass of acidic protoplasm. It can and will eat almost anything, and
grows a little each time...
%%%%
jelly:quote

“Beware of the Blob!
 It creeps
 And leaps
 and glides and slides
 Across the floor
 Right through the door
 And all around the wall,
 A splotch, a blotch...”
    -Burt Bacharach, “Beware of the Blob”
%%%%
jellyfish

A pulsating glob of transparent flesh, waiting just below the surface of the
water to sting its prey with its many tentacles. The tentacles do little harm
on their own, but the poisonous toxins they inject can cause significant damage
to muscle tissue.
%%%%
jellyfish:quote

“From this story it is evident that in former times the jellyfish once had a
shell and bones something like a tortoise, but, ever since the Dragon King's
sentence was carried out on the ancestor of the jelly fishes, his descendants
have all been soft and boneless just as you see them to-day thrown up by the
waves high upon the shores of Japan.”
    -“The Jellyfish and the Monkey”, adapted by Yei Theodora Ozaki, _Young
     Folk's Treasury_, vol. II. 1909.
%%%%
jumping spider

A large venomous spider, which weaves webs between its front legs and leaps at
its prey, ensnaring it. Those who see it in action and live to tell the tale
say the speed with which it leaps is almost supernatural.
%%%%
tengu

A humanoid figure with the head and talons of a bird. Its ferociously combative
nature belies its fragile appearance.
%%%%
tengu:quote

“A Bird came down the Walk –
 He did not know I saw –
 He bit an Angleworm in halves
 And ate the fellow, raw”
    -Emily Dickinson, “A Bird came down the Walk”. ca. 1865.
%%%%
killer bee

A giant bee, bearing a deadly barb which can sting repeatedly.
%%%%
Killer Klown

A comical figure full of life and laughter. It looks very happy to see you...
but is there a slightly malicious cast to its features? Is that red face paint
or something altogether less pleasant?
%%%%
Killer Klown:quote

“All the world loves a clown.”
    -Cole Porter, “Be a Clown”. 1948.
%%%%
kobold

Kobolds are small, greyish creatures with the looks and temperaments of feral
dogs. No one knows for sure where kobolds come from, but ancient demon-gods,
evil spirits, and meddling wizards have all been suggested as culprits.
%%%%
kobold demonologist

A kobold who is in league with demonic powers and can call forth beings from
the depths of Hell.
%%%%
komodo dragon

An enormous monitor lizard more than capable of preying on large animals. Bits
of fetid and rotting flesh from its last few meals are often found stuck in its
teeth, and its bite therefore can cause infections.
%%%%
kraken

A gargantuan sea monster, capable of devouring entire ships. It embraces them
with its tentacles and draws them into the depths. Fortunately, the tentacles
are too big to embrace a small creature like you. Wait, did I say
"fortunately"?
%%%%
kraken:quote

“... Kraken, also called the Crab-fish, which [according to the pilots of
Norway] is not that huge, for heads and tails counted, he is no larger than our
Öland is wide [i.e. less than 16 km] ... He stays at the sea floor, constantly
surrounded by innumerable small fishes, who serve as his food and are fed by
him in return: for his meal, if I remember correctly what E. Pontoppidan
writes, lasts no longer than three months, and another three are then needed to
digest it. His excrements nurture in the following an army of lesser fish, and
for this reason, fishermen plumb after his resting place ... Gradually, Kraken
ascends to the surface, and when he is at ten to twelve fathoms, the boats had
better move out of his vicinity, as he will shortly thereafter burst up, like a
floating island, spurting water from his dreadful nostrils and making ring
waves around him, which can reach many miles. Could one doubt that this is the
Leviathan of Job?”
    -Jacob Wallenberg, “Min son på galejan”, 1781.
%%%%
laboratory rat

A rat that has been subjected to a wizard's terrible experiments. Who knows
what it is capable of?
%%%%
large abomination

A large and hideous conglomeration of mangled body parts, demonically possessed
and altered in ways that challenge your sanity.
%%%%
<<<<<<< HEAD
large simulacrum

An ice replica of a monster that is animated by the powers of necromancy.
%%%%
large simulacrum:quote

“The simulacrum now hides, not the truth, but the fact that there is none, that
is to say, the continuation of Nothingness.”
    -Jean Baudrillard, _La Pensée Radicale_. 1994.
%%%%
large skeleton

A large skeleton compelled to unlife by the exercise of necromancy.
%%%%
large skeleton:quote

“God save us from the skeleton
 Who sitteth at the feast!”
    -James Jeffrey Roche, _The Skeleton at the Feast_. 1890.
%%%%
large zombie

A large corpse raised to undeath by necromancy.
%%%%
large zombie:quote

“It seemed that while the zombie came from the grave, it was neither a ghost,
nor yet a person who had been raised like Lazarus from the dead. The zombie,
they say, is a soulless human corpse, still dead, but taken from the grave and
endowed by sorcery with a mechanical semblance of life—it is a dead body which
is made to walk and act and move as if it were alive. People who have the power
to do this go to a fresh grave, dig up the body before it has had time to rot,
galvanize it into movement, and then make of it a servant or slave,
occasionally for the commission of some crime, more often simply as a drudge
around the habitation or the farm, setting it dull heavy tasks, and beating it
like a dumb beast if it slackens.”
    -William Seabrook, _The Magic Island_. 1929.
%%%%
=======
>>>>>>> b6bd951a
lava fish

A bright red fish that swims through hot lava as easily as other fish swim
through water. The intense heat of the lava that passes through its gills will
sear anything that gets too close to its mouth.
%%%%
lava fish:quote

“In the black rocks about Tahiti is found the black noki or lava-fish
(Emmydrichthys vulcanus), which corresponds perfectly in color and form to a
piece of lava. This fish is also noteworthy for having envenomed spines in the
fin on its back.”
    -Jordan, Kellogg and Heath, _Animal Studies: A Text-book of Elementary
     Zoology_. 1903.
%%%%
lava snake

A burning red snake which dwells in pools of lava. It will spit gobs of molten
rock at passers-by.
%%%%
lava worm

A vicious red worm which swims through molten rock.
%%%%
lava worm:quote

“Type-species. — Magmatodrilus obscurus....From magma (Greek, =lava) + drilos
(Greek, =worm), masculine, 'lava-worm' for the locality, springs in the lava
beds of Shasta County, Calif., from which topotypes were taken.”
    -_Proceedings of the United States National Musem_. 1968.
%%%%
lemure

A vaguely humanoid blob of putrid white flesh. It gargles horribly as pus flows
from its orifices.
%%%%
lemure:quote

“When Hesperus, the Evening Star, has shown his lovely face
 Three times, from that day, and the defeated stars fled Phoebus,
 It will be the ancient sacred rites of the Lemuria,
 When we make offerings to the voiceless spirits.
 ...
 When midnight comes, lending silence to sleep,
 And all the dogs and hedgerow birds are quiet,
 He who remembers ancient rites, and fears the gods,
 Rises (no fetters binding his two feet)
 And makes the sign with thumb and closed fingers,
 Lest an insubstantial shade meets him in the silence.
 After cleansing his hands in spring water,
 He turns and first taking some black beans,
 Throws them with averted face: saying, while throwing:
 'With these beans I throw I redeem me and mine.'
 He says this nine times without looking back: the shade
 Is thought to gather the beans, and follow behind, unseen.
 Again he touches water, and sounds the Temesan bronze,
 And asks the spirit to leave his house.
 When nine times he’s cried: 'Ancestral spirit, depart,'
 He looks back, and believes the sacred rite’s fulfilled.”
    -Publius Ovidius Naso, _Fasti_, Book V: May 9. ca. 8 A.D.
     trans. A.S. Kline, 2004.
%%%%
lich

A powerful wizard who has learned to cheat death itself, a lich is a skeletal,
desiccated corpse kept intact by a mighty exercise of dark magic. This undead
creature is quite powerful and is best avoided by all but the most skilled.
%%%%
lightning spire

This contraption, made from a coil and a rod, is buzzing with electricity and
can shoot it far, zapping anyone who comes into range.
%%%%
lindwurm

A small serpentine dragon with a pair of strong forelimbs. Its thick scales
give off an eerie green glow.
%%%%
lindwurm:quote

“Freilich verbürgt uns keine Silbe die Existenz von solcherlei Thieren, wenn
wir uns den Drachen oder Lindwurm als ein Ungeheuer vorstellen, dessen langer
Hals in einen Adler-, Löwen- oder Delphinenkopf endigt; das auf dem breiten
Rücken Greifs- oder Nachisittige trägt; und am vielfach gerollten Schweif einen
Stachel mit Widerhaken hat; Feuer speit; sich in Mädchen verliebt und diese
entführt; bald diese bald jene Gestalt annimmt; auf sauer erworbenen Schatzen
ruht — kurz, als ein Ungeheuer, das alle Eigenschaften besitzt, welche die
Fabel ihm andichtet; dann wäre es Wahnsinn, an Drachen und Lindwürmer glauben
zu wollen. Nehmen wir aber dafür bloß ein furchtbares Ungeheuer überhaupt,
welches nun aus unserem Welttheile vertilgt ist, so hat der Glaube daran nichts
Lächerliches.”
    -Leopold Ziegelhauſer, _Schattenbilder der Vorzeit: Ein Kranz von
     Geschichten, Sagen, Legenden, Märchen, Skizzen und Heldenmahlen, Aus allen
     Gegenden Deutschlands und des österreichischen Kaiserstaates_. 1844.
%%%%
lurking horror

A formless mass of energy. It seems to stop moving when you look at it.
%%%%
macabre mass

A fused and twisted collection of body parts, weakly animated by necromancy. It
is easily destroyed, but capable of merging with others to form more potent
horrors.
%%%%
mad acolyte of Lugonu

An insane follower of Lugonu. Years of living in the abyss have clearly taken
their toll on this one's feeble mind.
%%%%
mad acolyte of Lugonu:quote

“And when you look long into an abyss, the abyss also looks into you.”
    -Friedrich Nietzche, “Beyond Good and Evil”, 1886
%%%%
mad wizard

Raving about how enhanced rats are going to take over the world is not a sign
of sanity. You'd better step back. Plus, it's squirrels who are going to win, I
tell you!
%%%%
manticore

A hideous cross-breed, bearing the features of a human and a lion, with great
bat-like wings. Its tail bristles with spikes that can be loosed at potential
prey.
%%%%
manticore:quote

“Ctesias writeth, that in Aethiopia likewise there is a beast which he calleth
Mantichora, having three rankes of teeth, which when they meet togither are let
in one within another like the teeth of combes: with the face and eares of a
man, with red eyes; of colour sanguine, bodied like a lyon, and having a taile
armed with a sting like a scorpion: his voice resembleth the noise of a flute
and trumpet sounded together: very swift he is, and mans flesh of all others
hee most desireth.”
    -Pliny the Elder, _Natural History_, Book 8, Chapter XXI
%%%%
master elementalist

The primal forces of the universe dance at this demented wizard's fingertips.
%%%%
merfolk

A hybrid with the torso of a man and the tail of a fish, a merfolk dwells both
in water and on land, and fiercely defends its domain.
%%%%
merfolk:quote

“Again at length my thought reviving came,
 When I no longer found my self the same;
 Then first this sea-green beard I felt to grow,
 And these large honours on my spreading brow;
 My long-descending locks the billows sweep,
 And my broad shoulders cleave the yielding deep;
 My fishy tail, my arms of azure hue,
 And ev'ry part divinely chang'd, I view.”
    -Ovid, _Metamorphoses_, XIII, 546-7. 8 A.D.
     trans. Garth, Dryden, et al.
%%%%
merfolk impaler

A powerfully muscled merfolk warrior, bearing a deadly weapon.
%%%%
merfolk impaler:quote

<merfolk>
%%%%
merfolk aquamancer

A slender merfolk mystic with unusually webby hands. Its form shifts and
glistens as if seen through ocean spray.
%%%%
merfolk aquamancer:quote

<merfolk>
%%%%
merfolk javelineer

A fearsome merfolk champion with a piercing gaze and a large bundle of
javelins.
%%%%
merfolk javelineer:quote

<merfolk>
%%%%
mermaid

A young woman with a fish tail in place of legs. Mermaids love to sing and
charm their audience.
%%%%
mermaid:quote

“Then up it raise the mermaiden,
 Wi the comb an glass in her hand:
 ‘Here’s a health to you, my merrie young men,
 For you never will see dry land.’”
    -“Sir Patrick Spens”, Scottish folk song, version 58J in Francis James
     Child, _The English and Scottish Popular Ballads_. 1898.
%%%%
metal gargoyle

A hideous metal statue come to life.
%%%%
metal gargoyle:quote

“Their innumerable sculptures of demons and dragons assumed a lugubrious
aspect. The restless light of the flame made them move to the eye. There were
griffins which had the air of laughing, gargoyles which one fancied one heard
yelping, salamanders which puffed at the fire, tarasques which sneezed in the
smoke. And among the monsters thus roused from their sleep of stone by this
flame, by this noise, there was one who walked about, and who was seen, from
time to time, to pass across the glowing face of the pile, like a bat in front
of a candle.”
    -Victor Hugo, _The Hunchback of Notre-Dame_, 10, ch. IV. 1831.
     trans. Isabel F. Hapgood
%%%%
microbat

A bat that, despite its name, is not any smaller than a megabat.
%%%%
microbat:quote

<bat>
%%%%
minotaur

A large muscular human with the head of a bull. It makes its home in secluded
labyrinths.
%%%%
molten gargoyle

A hideous molten stone statue come to life, with fearsome claws and flames
licking out from its toothy maw.
%%%%
molten gargoyle:quote

<metal gargoyle>
%%%%
moth

Although this moth is unusually large and aggressive, it is quite mundane
compared to most moths found in the dungeon.
%%%%
moth of suppression

An ill, greasy-looking moth, fluttering wanly in the stale air. The atmosphere
in its vicinity seems to shimmer with a dull, dusty haze. Regarded as a
nuisance, these creatures were driven from the surface centuries ago due to
their naturally inhibitive effect on magical items in their vicinity.
%%%%
moth of suppression:quote

“Everybody knows there is no fineness or accuracy of suppression; if you hold
down one thing, you hold down the adjoining.”
    -Saul Bellow, _The Adventures of Augie March_
%%%%
moth of wrath

A rare species of moth, eradicated from the surface centuries ago due to its
ability to drive those who look upon it insane with rage.
%%%%
moth of wrath:quote

“When within sight of their foe Berserks wrought themselves into such a state
of frenzy, that they bit their shields and rushed forward to the attack,
throwing away their arms of defence, reckless of every danger, sometimes having
nothing but a club, which carried with it death and destruction.”
    -Paul Belloni Du Chaillu,_The Viking Age: the Early History, Manners, and
     Customs of the Ancestors of the English Speaking Nations_. 1889
%%%%
mottled draconian

A scale-covered humanoid with a reptilian tail and small wings.
%%%%
mottled dragon

A small purple dragon with curiously mottled scales, its mouth dripping with a
strange liquid flame.
%%%%
mummy

An undead figure covered in bandages and embalming fluids, compelled to walk by
an ancient curse. It radiates a malign aura to those who intrude on its domain.
%%%%
mummy:quote

“I see Egypt and the Egyptians — I see the pyramids and obelisks;
 I look on chisel’d histories, songs, philosophies, cut in slabs
     of sand-stone, or on granite-blocks;
 I see at Memphis mummy-pits, containing mummies, embalm’d, swathed
     in linen cloth, lying there many centuries;
 I look on the fall’n Theban, the large-ball’d eyes, the side-drooping
     neck, the hands folded across the breast.”
    -Walt Whitman, “Salut au Monde”
%%%%
mummy priest

An ancient servant of a long forgotten god, embalmed and cursed to walk in
undeath for all eternity.
%%%%
naga

A hybrid that is human from the waist up; below is a scaly, muscular snakelike
tail. Its mouth drips with venomous saliva.
%%%%
naga:quote

“Amongst the deities and Asuras and celestial Rishis, O amiable lady, the Nagas
are endued with great energy. Possessed of great speed, they are endued again
with excellent fragrance. They deserve to be worshipped. They are capable of
granting boons. Indeed, we too deserve to be followed by others in our train. I
tell thee, O lady, that we are incapable of being seen by human beings.”
    -Mahābhārata, Santi Parva, Mokshadharma Parva, section CCCLX. ca. 500 B.C.
     trans. Kisari Mohan Ganguli, 1883.
%%%%
naga mage

A naga that has trained in the use of magic, trailed by an eldritch nimbus. It
is especially skilled in spells dealing with poison and venom.
%%%%
naga mage:quote

<naga>
%%%%
naga warrior

A fearsome naga warrior clad in sturdy armour and wielding a mighty weapon.
%%%%
naga warrior:quote

<naga>
%%%%
necromancer

An evil wizard who is devoted to the practice of death magic, the mastery of
unholy energies, and the raising of corpses into a parody of life.
%%%%
necrophage

A vile undead creation of the most unholy necromancy, these creatures are made
from the decaying corpses of humanoid creatures. They exist to spread disease
and decay, and gain power from the decaying corpses of other beings.
%%%%
neqoxec

A weirdly shaped demon, pulsing and shifting with mutagenic energies, its belly
distended with the devoured brains of its victims.
%%%%
neqoxec:quote

“If thus mutation is influenced by natural selection, it implies, that any
particular mutation must advance in a direction advantageous for the respective
species, and, indeed, many examples of mutation known among fossil animals are
apparently due to the advantage produced by the change. I must add here,
however that probably not all mutations (in a palaeontological meaning) are due
to natural selection, but that many do not imply an actual improvement.”
    -_Proceedings of the American Philosophical Society_, Volume XXV, no. 150.
     1896.
%%%%
octopode

A more intelligent cousin of the mighty kraken, capable of using tools and
spells. They are fully amphibious, but most of their species choose to stay
beneath the waves and serve their King.
%%%%
octopode:quote

“In their brief time together Slothrop forms the impression that this octopus
is not in good mental health, though where’s his basis for comparing? But there
is a mad exhuberance, as with inanimate objects which fall off of tables when
we are sensitive to noise and our own clumsiness and don’t want them to fall, a
sort of wham! ha-ha you hear that? here it is again, WHAM! in the cephalopod’s
every movement, which Slothrop is glad to get away from as he finally scales
the crab like a discus, with all his strength, out to sea, and the octopus,
with an eager splash and gurgle, strikes out in pursuit, and is presently
gone.”
    -Thomas Pynchon, _Gravity's Rainbow_. 1973.
%%%%
ogre

A large, ugly, and fat creature, distantly related to orcs and goblins. It is
tremendously strong.
%%%%
ogre mage

A rare breed of ogre, skilled in the use of magic. It usually becomes a
chieftain among its kin.
%%%%
oklob plant

A very dangerous plant which fends off predators by spraying corrosive vitriol
at them. Even experienced adventurers give oklob plants a wide berth.
%%%%
oklob plant:quote

“Carbonic acid is one of the three materials which together form the starting
point of vegetable growth; the others being water and nitric acid. This acid is
formed of carbon and oxygen in the proportion of one part of the former to two
of the latter chemically combined. It is a colorless gas, having an acid taste
and smell; is soluble in water; weighs one-half more than air and can be poured
from one vessel to another, as a liquid may be; 100 parts of water dissolve 106
parts of this gas, and it is from this source that the roots -of plants derive
the needed supplies of it.”
    -Henry Stuart, _The Culture of Farm Crops: A Manual of the Science of
    Agriculture, and a Hand-book of Practice for American Farmers_, ch X. 1887.
%%%%
oklob sapling

A young oklob plant, but already dangerous.
%%%%
oklob sapling:quote

<oklob plant>
%%%%
ooze

A glob of grey sludge that has somehow developed a rudimentary awareness and
limited motility.
%%%%
ooze:quote

“Sea horses floundering in the slimy mud,
 Tossed up their heads, and dashed the ooze about them.”
    -John Dryden. _All For Love_, I, i, 15-17. 1678.
%%%%
ophan

A creature from the heavenly realms. It consists of a wheel within a wheel, and
both of these are covered in eyes; strange flames of holy fire flicker all over
it.
%%%%
ophan:quote

“As I looked at the living creatures, I saw a wheel on the ground beside
 each creature with its four faces. This was the appearance and structure
 of the wheels: They sparkled like chrysolite, and all four looked alike.
 Each appeared to be made like a wheel intersecting a wheel. As they
 moved, they would go in any one of the four directions the creatures faced;
 the wheels did not turn about as the creatures went. Their rims were
 high and awesome, and all four rims were full of eyes all around.”
    -Ezekiel 1:15-18 (New International Version)
%%%%
orange crystal statue

An intricately carved idol of some nameless godling, hewn of translucent orange
crystal. Its lifeless eyes seem to glitter uncannily with a wicked
intelligence.

This statue is very brittle; it will disintegrate at once.
%%%%
orange demon

An amber-coloured demon with a tail not unlike that of a scorpion. It contains
a venom most potent, one that attacks not only the body but the mind as well.
%%%%
orange demon:quote

“In Sparkill buried lies that man of mark
 Who brought the Obelisk to Central Park,
 Redoubtable Commander H.H. Gorringe,
 Whose name supplies the long-sought rhyme for 'orange.'”
    -Arthur Guiterman, “Local Note”. 1934.
%%%%
orange rat

A unusually large rat with weird knobbly orange skin, glowing with unholy
energies.
%%%%
Orb Guardian

A huge, glowing, four-limbed purple creature with heightened senses, created by
the Orb to watch over itself. It guards the Orb with enormous punctiliousness
and violence.
%%%%
orb of destruction

This globe of pure magic is a conjured projectile that homes onto a designated
target, albeit with massive inertia. A smart and agile person may move out of
its path, causing it to damage its surroundings or even go around in circles.
Be sure to step at least two paces to the side, though, for it is not swayed by
minute movements, including those from the Dodging skill.
%%%%
orb of fire

A globe of raw primordial fire, capable of impressive pyrotechnics, and of
twisting the very flesh of creatures who come into its ken.
%%%%
orb of fire:quote

“There ’s not the smallest orb which thou behold’st
 But in his motion like an angel sings,
 Still quiring to the young-eyed cherubins.”
    -William Shakespeare, _The Merchant of Venice_, V, i. 1597.
%%%%
orb spider

An eerily glowing spider with strands of pure energy emerging from its
spinnerets. It seems to want to keep its distance.
%%%%
orc

An ugly subterranean race, orcs combine the worst features of humans, pigs and
several other unpleasant creatures. They tend to run in packs or mobs, and
delight in outbursts of insane violence.
%%%%
orc high priest

An exalted servant of the orc god Beogh and a master of many black rites, to
whose aid Beogh will even send beings from the netherworld.
%%%%
orc knight

A heavily armoured orc, covered in scars from many past battles. Orc knights
command their brethren in battle, rousing them to greater, more violent efforts
with bloodcurdling shouts.
%%%%
orc priest

A servant of Beogh, the ancient and cruel god of the orcs. Beogh rewards the
prayers of devoted servants by striking down their enemies.
%%%%
orc sorcerer

An exceptionally competent orcish wizard, in league with hellish and chthonic
forces and motivated by the purest imaginable strain of malevolence.
%%%%
orc warlord

A supreme commander of an orc host, skilled at both melee and ranged combat.
%%%%
orc warrior

An experienced, armoured and well-armed orc soldier, able to command a small
mob of its fellows.
%%%%
orc wizard

While orcs generally prefer physical combat, some of their kind gain
proficiency in the occult arts — though still for martial purposes.
%%%%
pale draconian

A scale-covered humanoid with a reptilian tail and small wings.
%%%%
paladin

A pious armoured warrior fighting in the service of the Shining One.
%%%%
paladin:quote

“Now shame to knighthood, brothers!
 Must Summer plead in vain?
 And shall I wait till others
 My crown of sunshine gain?
 Alone this day I ’ll dare the fray,
 Alone the victory win;
 In me my queen shall find, I ween,
 A sturdy paladin.”
    -Katharine Lee Bates, “The Little Knight in Green”. ca. 1890.
%%%%
pandemonium lord

A formidable demon lord inhabiting the endless halls of Pandemonium. Each one
is different, with its own set of strengths and weaknesses.
%%%%
pandemonium lord:quote

“Mean while the winged heralds by command
 Of Sovran power, with awful Ceremony
 And Trumpets sound throughout the Host proclaim
 A solemn Councel forthwith to be held
 At Pandaemonium, the high Capital
 Of Satan and his Peers...”
    -John Milton, _Paradise Lost_,  Book I, l. 752-7. 1667.
%%%%
pearl dragon

A dragon consecrated to the holy divine powers. Its breath is blessed fire, and
its claws burn with the sear of holy wrath.
%%%%
phantasmal warrior

A hideous translucent green spirit of a warrior fallen in battle and recalled
to this plane by unholy magic.
%%%%
phantom

A nearly-transparent undead spirit, suspected by some sages to be a degenerate
form of ghost, with no memories of its former life. It rarely stays in one
place for long.
%%%%
phantom:quote

“Who wondrous things concerning our welfare, And straunge phantomes doth lett
us ofte foresee.”
    -Spenser, _The Faerie Queene_ II. xii. 47
%%%%
phase bat

A strange, glowing bat that seems to flutter through more dimensions than the
average bat.
%%%%
phase bat:quote

<bat>
%%%%
phoenix

A bird of myth and legend, said to die in flames and be reborn from the ashes.
%%%%
phoenix:quote

“They have also another sacred bird called the phoenix which I myself have
never seen, except in pictures. Indeed it is a great rarity, even in Egypt,
only coming there (according to the accounts of the people of Heliopolis) once
in five hundred years, when the old phoenix dies. Its size and appearance, if
it is like the pictures, are as follow:- The plumage is partly red, partly
golden, while the general make and size are almost exactly that of the eagle.
They tell a story of what this bird does, which does not seem to me to be
credible: that he comes all the way from Arabia, and brings the parent bird,
all plastered over with myrrh, to the temple of the Sun, and there buries the
body. In order to bring him, they say, he first forms a ball of myrrh as big as
he finds that he can carry; then he hollows out the ball, and puts his parent
inside, after which he covers over the opening with fresh myrrh, and the ball
is then of exactly the same weight as at first; so he brings it to Egypt,
plastered over as I have said, and deposits it in the temple of the Sun. Such
is the story they tell of the doings of this bird.”
    -Herodotus, _Histories_, II, 73. ca. 440 B.C.
     trans. George Rawlinson, 1858.
%%%%
pillar of salt

A large pillar of salt that is quickly crumbling away.
%%%%
pillar of salt:quote

“Then the LORD rained upon Sodom and upon Gomorrah brimstone and fire from the
LORD out of heaven; And he overthrew those cities, and all the plain, and all
the inhabitants of the cities, and that which grew upon the ground. But his
wife looked back from behind him, and she became a pillar of salt.”
    -KJV Bible, Gen. XIX, 24-6.
%%%%
plant

Few plants can grow in the unpleasant dungeon environment, but some have
managed to adapt and even thrive underground in the absence of the sun.
%%%%
player ghost

The apparition of an unfortunate adventurer, retaining many of the skills and
abilities the adventurer had in life. It is condemned to haunt this particular
level of the dungeons, lashing out violently at the next adventurer to cross
its path.
%%%%
player ghost:quote

“Know thyself.”
    -Inscription in the pronaos of the Temple of Apollo at Delphi
%%%%
polar bear

A large and very strong bear covered in glistening white fur, habituated to
cold conditions. Like all ursines, the polar bear will become enraged if badly
hurt or frightened.
%%%%
polar bear:quote

“The Polar Bear is an animal of tremendous strength and fierceness.iBarentz, in
his voyage in search of a north-east passage to China, had proofs of the
ferocity of these animals, in the island of Nova Zembla, where they attacked
his seamen, seizing them in their mouths; carrying them off with the utmost
ease, and devouring them in the sight of their comrades. It is said that they
will attack and attempt to board armed vessels, at a great distance from shore,
and have sometimes been with much difficulty repelled.”
    -George Shaw, _General Zoology, or, Systematic Natural History_, vol. I,
     p. 2. 1800.
%%%%
porcupine

A vicious rodent with a coat of sharp quills and a painful bite.
%%%%
profane servitor

This blasphemous being used to be an angel of the Shining One. Now it stands as
unliving proof that not even the holiest of beings are beyond Yredelemnul's
grasp.
%%%%
profane servitor:quote

“A spell was cast and the sky turned red
 The angel's heart froze to ice
 In the gloomy sky black clouds were gathering
 The silence was broken by cries
 A spell was cast and the sky turned red
 The angel's heart froze to ice
 In the gloomy sky — The silence where dead angels lie

 Touch the snow... Caress the lifeless sculptures
 Die!!!”
    -Dissection, “Where Dead Angels Lie”
%%%%
program bug

A ravenous and incredibly buggy monster. Please report its existence to the
DevTeam.
%%%%
program bug:quote

“If builders built buildings the way programmers wrote programs, then the first
woodpecker that came along would destroy civilization.”
    -Gerald Weinberg, Weinberg’s Second Law
%%%%
pulsating lump

A revolting blob of all kinds of living matter — muscle, gut, nerves, viscera,
marrow — piled haphazardly into a single writhing mass. This distorted flesh is
mutagenic on contact, but without any kind of structural arrangement to its
parts, it lacks the coordination needed to move quickly.
%%%%
pulsating lump:quote

“Doom!
 He finds that in a sudden scrimmage,
 And lies, an unsightly lump on the sodden grass …
 An image that shall take long to pass!”
    -Ford Madox Hueffer, “Antwerp”. 1915.
%%%%
purple draconian

A scale-covered humanoid with a reptilian tail and small wings.
%%%%
quasit

A cowardly little demon with a long, viciously pointed tail. Its sharp claws
are coated with a venom that stiffens muscles.
%%%%
quasit:quote

“You’ll have to pay double reckoning; ’tis only fair you should pay for your
dexterity.”
    -Johann Wolfgang von Goethe, _Egmont_, I, 1. 1788.
     trans. Anna Swanwick, 1914.
%%%%
queen ant

A bloated ant, covered in thick chitinous armour and possessing a strong
poison. It is the sovereign of the colony and, when not disturbed, is
constantly laying eggs. Once capable of flight, it has long since shed its
wings; only rudimentary stubs remain.
%%%%
queen bee

A ruler of a swarm of bees, even larger and more dangerous than her many
offspring.
%%%%
quicksilver dragon

A long and sinuous dragon, seemingly more neck and tail than anything else. Its
skin shines like molten mercury, magical energies arc from its pointed snout,
and it moves with terrifying swiftness.
%%%%
quokka

A pesky little marsupial that is a bit like a rat, but not quite.
%%%%
rakshasa

A demon in the form of a tiger who comes to the material world in search of
power and knowledge. Rakshasas are experts in the art of illusion, and are
simultaneously intelligent and cruel.
%%%%
rakshasa:quote

“Vaisampayana said, 'Not far from the place where the Pandavas were asleep, a
Rakshasa by name Hidimva dwelt on the Sala tree. Possessed of great energy and
prowess, he was a cruel cannibal of visage that was grim in consequence of his
sharp and long teeth. He was now hungry and longing for human flesh. Of long
shanks and a large belly, his locks and beard were both red in hue. His
shoulders were broad like the neck of a tree; his ears were like unto arrows,
and his features were frightful.”
    -_Mahābhārata_, Adi Parva, Hidimva-vadha Parva, section CLIV. ca. 500 B.C.
     trans. Kisari Mohan Ganguli, 1883.
%%%%
rat

A dirty rodent that has grown large and aggressive in the dungeon environment.
%%%%
raven

An opportunistic scavenger bird that is quite proactive in the production of
carrion. It has a particularly unhealthy fascination with eyeballs and things
resembling eyeballs, such as pickled onions, walnuts and olives.
%%%%
raven:quote

“The Hatter opened his eyes very wide on hearing this; but all he said was ‘Why
is a raven like a writing-desk?’”
    -Lewis Carroll, Alice’s Adventures in Wonderland
%%%%
ravenous feature mimic

A deadly venomous tentacled predator with an ability to shapeshift and
masquerade as an ordinary-looking dungeon feature, in order to catch foolish
passers-by and crush them in its deadly grasp.
%%%%
ravenous item mimic

A deadly venomous tentacled predator with an ability to shapeshift into a small
item. While not of a formidable size, it is not a living creature and its
tentacles are harder than steel.
%%%%
reaper

A skeletal form wielding a giant scythe.
%%%%
red devil

A muscular demon covered in spikes and horns. Two short wings sprout from its
shoulders.
%%%%
red draconian

A scale-covered humanoid with a reptilian tail and small wings.
%%%%
red wasp

A huge red wasp with a viciously barbed stinger. Potent paralytic poison drips
from its tip.
%%%%
redback

A vicious black spider with a splash of red on its swollen abdomen. Its
mandibles drip with lethal poison.
%%%%
rock worm

A large worm which moves through rock as if it were air.
%%%%
rotten bat

I guess this bat is well past its sell-by date.
%%%%
rotten bat:quote

<bat>
%%%%
rotting devil

A hideous, miserable creature covered in oozing sores, afflicted by some
horrible disease. Bits and pieces fall from its body as it shambles toward its
next victim.

{{
    if you.can_smell() then
        if you.saprovorous() == 3 then
            return "It smells delicious."
        else
            return "It stinks."
        end
    end
}}
%%%%
rotting devil:quote

“The slow adagio begins;
 The winding-sheets are ravelled out
 That swathe the minds of men, the sins
 That wrap their rotting souls about.“
    -John Davidson, ”A Ballad of Heaven". Late 19th cent.
%%%%
rotting hulk

A shambling reanimated corpse. Trapped by evil spellweaving in a grotesque
parody of life, this infected decaying body lurches about, seeking retribution
on the living.
%%%%
the royal jelly

A particularly rich and golden gelatinous thing.
%%%%
salamander

Not the common harmless amphibian, but the far more dangerous mythological
beast with which that amphibian shares its name. A red, flaming half-human
half-snake creature, whose affinity for fire is legendary.
%%%%
salamander:quote

“As for example: the Salamander made in fashion of a Lizard, marked with spots
like to stars, never comes abroad and sheweth it selfe but in great showers;
for in faire weather he is not seene. He is of so cold a complexion, that if
hee do but touch the fire, hee wil quench it as presently, as if yce were put
into it. The Salamander casteth up at the mouth a certaine venomous matter like
unto milke, let it but once touch any bare part of a man or womans bodie, all
the haire will fall off: and the part so touched will change the colour of the
skin to the white morphew.”
    -Gaius Plinius Secundus, _Naturalis Historia_, Book X, ch. LXVII. 79 A.D.
     trans. Philemon Holland, 1601.
%%%%
scorpion

A loathsome arachnid, armed to the teeth. Its body is covered in a thick
carapace, its tail is tipped by a venomous sting, and its forelimbs are
equipped with a pair of sharp grasping claws.
%%%%
scorpion:quote

“Those poisonous fields, with rank luxuriance crown’d,
 Where the dark scorpion gathers death around”
    -Oliver Goldsmith, “The Deserted Village”, l. 351-2. 1770.
%%%%
sea snake

A brightly coloured snake, very comfortable in the water. It has a highly
potent venomous bite.
%%%%
seraph

The Seraphim, or the Burning Ones, are the highest rank of the angelic hosts,
the mightiest servants of the Good Gods. They have six wings and but one face,
and are said to sometimes take the forms of fiery serpents.
%%%%
seraph:quote

“In the year that king Uzziah died I saw also the LORD sitting upon a throne,
high and lifted up, and his train filled the temple.
 Above it stood the seraphims: each one had six wings; with twain he covered
his face, and with twain he covered his feet, and with twain he did fly.
 And one cried unto another, and said, Holy, holy, holy, is the LORD of hosts:
the whole earth is full of his glory.”
    -KJV Bible, Isaiah6:1-3
%%%%
shadow

A wisp of unliving shadow, drifting on the edge of vision. It consumes the
puissance of living beings.
%%%%
shadow:quote

“Between the idea
 And the reality
 Between the motion
 And the act
 Falls the Shadow
     For thine is the Kingdom

 Between the conception
 And the creation
 Between the emotion
 And the response
 Falls the Shadow
     Life is very long”
    -T.S. Eliot, “The Hollow Men”. 1925.
%%%%
shadow demon

A mysterious demonic figure, constantly blurring into multiple shadows of
itself. It weaves creatures into existence from the very shadows surrounding
it.
%%%%
shadow demon:quote

“As we grow old, we become aware that death is drawing near; his shadow falls
across our path...”
    -Stefan Zweig, _Twenty-Four Hours in the Life of a Woman_, 1927.
%%%%
shadow dragon

A great shadowy dragon, radiating evil and death. Its very mouth and breath
stink of the grave.
%%%%
Shadow Fiend

A horrible being that appears as a great mass of writhing shadows which
occasionally reveals a huge, horned skeleton. It is one of the most terrible
denizens of the many Hells.
%%%%
shadow imp

A small and shadowy minor demon.
%%%%
shadow wraith

A mist-wreathed skeletal shadow hanging in mid-air that leeches away the
lifeforce of living beings.
%%%%
shadow wraith:quote

“Yesterday, upon the stair,
 I met a man who wasn’t there
 He wasn’t there again today
 I wish, I wish he’d go away...”
    -Hughes Mearns ,_Antigonish_, 1-4. 1899.
%%%%
shapeshifter

A disturbing creature with the power to change its form. It is very rarely
observed alive in its natural state.
%%%%
shapeshifter:quote

“And then th' old Sea-God crept
 From forth the deeps, and found his fat calves there,
 Survey'd, and number'd, and came never near
 The craft we used, but told us five for calves.
 His temples then dis-eased with sleep he salves;
 And in rush'd we, with an abhorred cry,
 Cast all our hands about him manfully;
 And then th' old Forger all his forms began:
 First was a lion with a mighty mane,
 Then next a dragon, a pied panther then,
 A vast boar next, and suddenly did strain
 All into water. Last he was a tree,
 Curl'd all at top, and shot up to the sky.”
    -Homer, _The Odyssey_, IV, 602-14.
     trans. George Chapman, 1857.
%%%%
shark

A sharp-toothed predatory denizen of the waters, the shark evolved over
millions of years into an almost perfect killing machine.
%%%%
shedu

These boviform divine beings are always found in pairs, often protecting some
sacred shrine, and can heal and even resurrect each other, doubling their
effectiveness as guardians.
%%%%
shedu:quote

“May my god stand at my right hand!
 May my goddess stand at my left hand!
 May the favourable Shedu, the favourable Lamassu...with me!”
    -Assyrian prayer. 2nd millennium B.C.
%%%%
sheep

A dim-witted, fluffy ovine, better known for its woolly hide than its
ferociousness. Dungeon sheep are nevertheless far more murderous than their
surface brethren. This one looks quite flammable.
%%%%
shining eye

A huge and strangely deformed floating eyeball, pulsating with flesh-twisting
energy. Beauty is certainly nowhere to be found in this beholder.
%%%%
silent spectre

The bane of wizards, these terrible spirits bring an unearthly silence to the
area around them, making it impossible to recite the magical incantations
involved with casting spells or reading scrolls.
%%%%
silent spectre:quote

“There is a silence where hath been no sound,
 There is a silence where no sound may be,—
 In the cold grave, under the deep, deep sea,
 Or in the wide desert where no life is found.”
    -Thomas Hood, “Silence”. Early 19th cent.
%%%%
silver star

An orb of divine energy pulsating with blinding light.
%%%%
silver star:quote

“Ah star of evil! star of pain!
 Highhearted youth comes not again”
    -James Joyce, “Bahnhofstrasse”, _Pomes Penyeach_. 1927.
%%%%
silver statue

A beautiful statue of an unknown malignant creature, glistening with a silvery
hue. Its eyes glow with an otherworldly radiance.

This statue is very brittle; it will disintegrate at once.
%%%%
simulacrum

An ice replica of a monster that is animated by the powers of necromancy.
%%%%
siren

A young woman with a fish tail in place of legs. Sirens are capable of casting
a powerful spell over their audience.
%%%%
siren:quote

“Row'd on, in reach of an erected voice,
 The Sirens soon took note, without our noise,
 Tuned those sweet accents that made charms so strong,
 And these learn'd numbers made the Sirens' song:
 'Come here, thou worthy of a world of praise,
 That dost so high the Grecian glory raise,
 Ulysses! stay thy ship, and that song hear
 That none past ever but it bent his ear,
 But left him ravish'd, and instructed more
 By us, than any ever heard before.
 For we know all things whatsoever were
 In wide Troy labour'd; whatsoever there
 The Grecians and the Trojans both sustain'd
 By those high issues that the Gods ordain'd.
 And whatsoever all the earth can show
 T' inform a knowledge of desert, we know.'”
    -Homer, _The Odyssey_, XII, 268-82.
     trans. George Chapman, 1857.
%%%%
sixfirhy

A small vile creature that moves in bursts, stopping then darting with
lightning speed. It seems to throw sparks all around.

It can heal from electrical damage, although being hit by more than it can
handle will have rather violent results.
%%%%
sixfirhy:quote

“I saw a mouth jeering. A smile of melted red iron ran over it. Its laugh was
full of nails rattling. It was a child’s dream of a mouth.
 A fist hit the mouth: knuckles of gun-metal driven by an electric wrist and
shoulder. It was a child’s dream of an arm.
 The fist hit the mouth over and over, again and again. The mouth bled melted
iron, and laughed its laughter of nails rattling.
 And I saw the more the fist pounded the more the mouth laughed. The fist is
pounding and pounding, and the mouth answering.”
    -Carl Sandburg, “Gargoyle”, _Cornhusker_. 1918.
%%%%
skeletal bat

A bat skeleton without the decency to lie unmoving like dead bats are supposed
to.
%%%%
skeletal bat:quote

<bat>
%%%%
skeletal warrior

The vicious and heavily armed skeleton of a humanoid creature, animated by
unholy power.
%%%%
<<<<<<< HEAD
skeletal warrior:quote

“Speak! speak! thou fearful guest!
 Who, with thy hollow breast
 Still in rude armor drest,
 Comest to daunt me!
 Wrapt not in Eastern balms,
 But with thy fleshless palms
 Stretched, as if asking alms,
 Why dost thou haunt me?”
    -Henry Wadsworth Longfellow, “The Skeleton in Armor”. 1841.
=======
skeleton

A skeleton compelled to unlife by the exercise of necromancy.
>>>>>>> b6bd951a
%%%%
sky beast

A strange aerial creature formed of clouds and tortured flesh that sparkles
with electricity and, every so often, slips entirely from view.
%%%%
sky beast:quote

“Her own mother lived the latter years of her life in the horrible suspicion
that electricity was dripping invisibly all over the house.”
    -James Thurber, _My Life and Hard Times_. 1934.
%%%%
slave

A once proud human who has been magically enslaved, and is now a timid,
simpering creature, ready to perform any deed at its master's command. However,
its magical enslavement lasts only as long as its master does, and it would
surely appreciate being freed.
%%%%
slave:quote

“Who rebels? Who rises in arms? Rarely the slave, but almost always the
oppressor turned slave.”
    -E.M. Cioran, _History and Utopia_. 1960.
%%%%
slime creature

An icky glob of slime, which slithers along the ground, occasionally merging
with other nearby globs...
%%%%
slime creature:quote

“A lustreless protrusive eye
 Stares from the protozoic slime”
    -T.S. Eliot, “Burbank with a Baedeker: Bleistein with a Cigar”. 1920.
%%%%
small abomination

A hideous mass of body parts, part animated dead flesh, part demon.
%%%%
<<<<<<< HEAD
small abomination:quote

“No — it wasn't that way at all. It was everywhere — a gelatin — a slime yet it
had shapes, a thousand shapes of horror beyond all memory. There were eyes -
and a blemish. It was the pit — the maelstrom — the ultimate abomination.
Carter, it was the unnamable!”
    -H.P. Lovecraft, _The Unnamable_. 1925.
%%%%
small simulacrum

An ice replica of a monster that is animated by the powers of necromancy.
%%%%
small simulacrum:quote

<large simulacrum>
%%%%
small skeleton

A skeleton compelled to unlife by the exercise of necromancy.
%%%%
small skeleton:quote

<large skeleton>
%%%%
small zombie

A corpse raised to undeath by necromancy.
%%%%
small zombie:quote

<large zombie>
%%%%
=======
>>>>>>> b6bd951a
smoke demon

An infernal demon that manifests itself as a writhing cloud of smoke. Having
considerable pyrokinetic powers, it can very effectively attack its enemies
from afar.
%%%%
smoke demon:quote

“Why does the thin grey strand
 Floating up from the forgotten
 Cigarette between my fingers,
 Why does it trouble me?”
    -D.H. Lawrence, “Sorrow”. 1916.
%%%%
snapping turtle

A belligerent testudine with an armoured carapace. Its neck is surprisingly
extensible and can reach out and bite from afar. When threatened, it will
retreat inside its shell.
%%%%
snapping turtle:quote

“After a while they came to a village. ”Now then,“ said Snapping Turtle, ”in
the morning at daylight, my friends, we will make on attack. I myself will
first go to the place,“ the leader of the war party said to them.

”Good,“ said the other little one, ”thou art the one who sees to it what we
shall do,“ they said to that Snapping Turtle. ”Now then,“ said Snapping Turtle,
”verily I am now going to tell you what I shall do.“ Thus he spoke. ”Now is the
time I shall begin to walk toward this village. Verily at the time I shall kill
the daughter of the chief will be when the light of day is breaking, and at the
same instant the sky will glow with red in the direction whence the morrow
comes. 'Ho, there, our comrade has killed her!' will thus be the thought in
your hearts. Then is the time when you want to make a great noise, when you
shall whoop all keep it up. Now is the time that you go to attack this
village.“ Thus he spoke to those his young men.

”All right!“ said the other little fellows.”
    -“When Snapping Turtle went to War”, _Publications of the American
     Ethnological Society, Volume IX: Kickapoo Tales_, 1915.
     trans. Truman Michelson
%%%%
soldier ant

A tough ant with a disproportionately large head with strong mandibles and a
vicious sting capable of injecting a painful venom. It is a soldier, and thus
tasked with protecting the colony from invaders.
%%%%
soul eater

This demon looks like a malignantly shifting shadow gliding through the air. It
radiates an intense aura of negative force.
%%%%
soul eater:quote

“Negation is the mind's first freedom.”
    -E.M. Cioran, _The Temptation to Exist_. 1956.
%%%%
spatial maelstrom

A malevolent rift in reality.
%%%%
spatial vortex

A crazily shifting twist in the fabric of reality.
%%%%
spatial vortex:quote

“It was just a colour out of space—a frightful messenger from unformed realms
of infinity beyond all Nature as we know it; from realms whose mere existence
stuns the brain and numbs us with the black extra-cosmic gulfs it throws open
before our frenzied eyes.”
    -H.P. Lovecraft, “The Colour out of Space”. 1927.
%%%%
spectral thing

A hideous glowing apparition.
%%%%
spectral thing:quote

“On the hungry craving wind
 My Spectre follows thee behind.”
    -William Blake, “Broken Love”. ca. 1800.
%%%%
sphinx

A large creature with a woman's head, a lion's body and the wings of a huge
bird, able to cloud the minds of men and wield fell magics.
%%%%
spider

An ordinary orb-weaving spider with a distinctive white cross on its back.
While not as grotesquely huge as other arachnids to be found in this
environment, it is still as big as a small cat.
%%%%
spiny frog

These frogs are the size of a wolf, and are covered in small spines and spurs,
dripping with venom. Toad licking anyone?
%%%%
spiny worm

A great black worm, its many-segmented body covered in spiky plates of
chitinous armour. Acidic venom drips from its toothy maw.
%%%%
spiny worm:quote

“No sooner had I reached the place than I began to vomit, during which there
came from my stomach a hairy worm about a quarter of a cubit in length: the
hairs were long, and the worm was very ugly, speckled of divers colours, green,
black, and red. They kept and showed it to the doctor, who said he had never
seen anything of the sort before...”
    -Benvenuto Cellini, _Autobiography_. 1563.
     trans. John Addington Symonds, 1187.
%%%%
spirit

The soul of a holy creature, reft from its body. It is a slow and timid
creature, but as something divine it is sure to be under celestial protection.
%%%%
spirit:quote

“In ancient tales, O friend, thy spirit dwelt;
 There, from of old, thy childhood passed; and there
 High expectation, high delights and deeds,
 Thy fluttering heart with hope and terror moved.”
    -Robert Louis Stevenson, “Et Tu In Arcadia Vixisti”, _Underwoods _. 1887.
%%%%
spriggan

A small humanoid, resembling a human or elf except for the size. They move at a
great speed, and love playing dirty tricks on people.
%%%%
spriggan air mage

A magically adept spriggan blessed with the secrets of the winds.
%%%%
spriggan assassin

A deft and surreptitious spriggan that stabs in secret.

These masters of stealth have mastered the art of delivering a quick blade
right under your fifth rib as well.
%%%%
spriggan baker

A spriggan that has mastered the culinary arts.
%%%%
spriggan berserker

A relatively mighty spriggan that plunges recklessly into combat.
%%%%
spriggan defender

An elite, well-equipped spriggan warrior, renowned for its prowess with
advanced weaponry and unbelievable agility.
%%%%
spriggan druid

A spriggan whose connection with the birds and the beasts is exceptionally
strong. Revelling in nature, these protectors of forests are the doom of anyone
who so much as snaps a twig.
%%%%
spriggan rider

Mounted on giant fireflies, these riders make sure no one who dares to intrude
on the spriggan forests and cairns will be able to just walk away.
%%%%
starcursed mass

A mass of stellar detritus that glows with the sickly putrescence of a dying
star, forever shrieking soundlessly in a voice beyond mortal grasp. Its form
quivers and undulates constantly, dividing spontaneously and then withdrawing
when threatened. While the voice of even a single one is unsettling, in chorus,
their screams can overwhelm the minds of even the bravest warriors, leaving
them stunned and helpless.
%%%%
starspawn tentacle

The writhing appendage of a tentacled starspawn, capable of grasping nearly any
prey and dragging it back to be devoured. Any damage dealt to it hurts the
whole creature.
%%%%
starspawn tentacle segment

A sinuous length of an extended starspawn tentacle. Any damage dealt to it
hurts the whole creature.
%%%%
statue

At first glance, this piece of sculpted granite appears inert. The red glow
from its eyes, however, suggests it is no mere stone. Although it is rooted to
its base, you are certain that it can still move parts of itself.
%%%%
steam dragon

A relatively small grey dragon, with a resilient-looking scaly hide and steam
pouring from its mouth.
%%%%
stone giant

A gigantic humanoid with grey skin almost as hard as rock. It carries several
boulders, and is perfectly capable of flinging them a great distance.
%%%%
stone giant:quote

“I really believe what you say, answered the knight; for, I have been engaged
with the giant, in the most obstinate and outrageous combat that I believe I
shall ever fight in all the days of my life: with one backstroke, slam went his
head to the ground; and discharged such a quantity of blood, that it ran like
rills of water, along the field.”
    -Miguel de Cervantes Saavedra, _The Ingenious Gentleman Don Quixote of La
     Mancha_, IV, 10. 1605.
     trans. Carlos Fuentes, 1997.
%%%%
stone golem

A huge, magically animated statue made of incredibly hard basalt.
%%%%
stone golem:quote

“I see him there
 Bringing a stone grasped firmly by the top
 In each hand, like an old-stone savage armed.”
    -Robert Frost, “Mending Wall”, _North of Boston_. 1914.
%%%%
storm dragon

A huge and very powerful dragon, with hide of thick matte scales, almost like
blue rubber, and enormous scaly wings, along which sparks are continually
crackling.
%%%%
sun demon

A demonic figure shining with the light and fury of a fallen star.
%%%%
sun demon:quote

“Behold him setting in his western skies,
 The shadows lengthening as the vapours rise.”
    -John Dryden, “Absalom and Achitophel”, I, 268. 1681.
%%%%
swamp dragon

A large slimy dragon, its gnarly hide covered in swamp muck. Noxious gasses
dribble from its snout.
%%%%
swamp drake

A small and slimy dragon, covered in swamp muck.

{{
    if you.can_smell() then
        return "It smells terrible."
    end
}}
%%%%
swamp drake:quote

“Sweet is the swamp with its secrets,
 Until we meet a snake;
 ’T is then we sigh for houses,
 And our departure take

 At that enthralling gallop
 That only childhood knows.
 A snake is summer’s treason,
 And guile is where it goes.”
    -Emily Dickinson, “A Snake”. ca. 1865.
%%%%
swamp worm

A large slimy worm, adept at swimming through the muck of this foul swamp.
%%%%
swamp worm:quote

“The fool, as I think, at the chasm’s brink,
 Prone by the swamp or the marsh’s side,
 Did, even as I, in the end rejoice,
 Since the voice of death must be His true voice.”
    -Arthur Edward Waite, “At The End of Things”. 1906.
%%%%
tarantella

A small but greatly-feared spider whose venom causes even resistant victims to
break into a frenzied dance.
%%%%
tentacle

This mighty tentacle is part of a kraken. Any damage dealt to it hurts the
whole creature.
%%%%
tentacle segment

Part of the mighty tentacle of a kraken. Any damage dealt to it hurts the whole
creature.
%%%%
tentacled monstrosity

A writhing mass of tentacles, all covered in putrid mucus.
%%%%
tentacled monstrosity:quote

“Oozing and surging up out of that yawning trap-door in the Cyclopean crypt I
had glimpsed such an unbelievable behemothic monstrosity that I could not doubt
the power of its original to kill with its mere sight. Even now I cannot begin
to suggest it with any words at my command. I might call it gigantic —
tentacled — proboscidian — octopus-eyed — semi-amorphous — plastic — partly
squamous and partly rugose — ugh!”
    -H.P. Lovecraft and Hazel Heald, “Out of the Aeons”, _Weird Tales_, 25, No.
     4, pp. 478–96. April 1935.
%%%%
tentacled starspawn

A lumbering maw shrouded in a mass of sinuous tentacles. Every now and again,
one slithers out to drag unfortunate prey back into its waiting gullet.
%%%%
terrified wizard

This guy has been caught by magic-haters, and is going to be sacrificed on the
altar of Trog.
%%%%
thrashing horror

A seething mass of yellow flesh. It thrashes erratically, sometimes devouring
friend and foe alike.
%%%%
titan

This huge, bolt-hurling, lightning-limned humanoid is unusually large and
powerful, even among giants.
%%%%
titan:quote

“And on the other part the Titans eagerly strengthened their ranks, and both
sides at one time showed the work of their hands and their might. The boundless
sea rang terribly around, and the earth crashed loudly: wide Heaven was shaken
and groaned, and high Olympus reeled from its foundation under the charge of
the undying gods, and a heavy quaking reached dim Tartarus and the deep sound
of their feet in the fearful onset and of their hard missiles. So, then, they
launched their grievous shafts upon one another, and the cry of both armies as
they shouted reached to starry heaven; and they met together with a great
battle-cry.”
    -Hesiod, _Theogony_, 8th cent. B.C.
     trans. H.G. Evelyn-White, 1914.
%%%%
toenail golem

A huge animated statue made entirely from toenail clippings. Some people just
have too much time on their hands.
%%%%
toenail golem:quote

“Gentle socks pamper them by day, and shoes cobbled of leather fortify them,
but my toes hardly notice. All they’re interested in is turning out
toenails—semitransparent, flexible sheets of a hornlike material, as defense
against—whom?”
    -Jorge Luis Borges, “Toenails”. 1960.
    trans. Andrew Hurley, 1998.
%%%%
toadstool

A short-lived species of fungus typically found on or around decaying organic
matter.
%%%%
toadstool:quote

“Ale Wojski zbierał muchomory.”
 “But the Seneschal gathered the toadstool fly-bane.”
    -Adam Mickiewicz, _Pan Tadeusz_, III. 1834.
     trans. G.R. Noyes, 1917.
%%%%
tormentor

A malign devil covered in all manner of claws, spines, and cruel hooks. It is
able to inflict torturous agony on those foolish enough to gaze upon it.
%%%%
tormentor:quote

“Thou art to me a delicious torment.”
    -Ralph Waldo Emerson, _Essays: First Series_, Essay VI: Friendship. 1841.
%%%%
training dummy

A mannequin used for battle practice.
%%%%
training dummy:quote

“Things are only mannequins and even the great world-historical events are only
costumes beneath which they exchange glances with nothingness, with the base
and the banal.”
    -Walter Benjamin, _Protocols to the Experiments on Hashish, Opium and
     Mescaline 1927-1934_, “Protocol II: Highlights of the Second Hashish
     Impression”. 15 January 1928.
     trans. Scott J. Thompson, 1997.
%%%%
trapdoor spider

A fast-moving arachnid that both surprises its prey and evades its enemies by
concealing itself in crannies in the dungeon floor.
%%%%
troll

The common troll is a huge and physically powerful humanoid creature. Short on
intelligence but long on brawn, its thick knobbly hide heals rapidly from most
wounds.
%%%%
twister

A whirling vortex of turbulent air.
%%%%
two-headed ogre

A huge ogre with two heads on top of a bloated ogre body. It is capable of
holding a weapon in each giant hand.
%%%%
ufetubus

A chattering and shrieking minor demon.
%%%%
ufetubus:quote

“We were permitted to shriek in the tongue of dwarfs and demons”
    -Czesław Miłosz, “A Task”.
%%%%
ugly thing

An ugly thing. According to legend, this mutated creature is the otherworldly
spawn of a wizard's breeding experiment. Yuck.
%%%%
ugly thing:quote

“Beauty is no quality in things themselves: It exists merely in the mind which
contemplates them; and each mind perceives a different beauty. One person may
even perceive deformity, where another is sensible of beauty; and every
individual ought to acquiesce in his own sentiment, without pretending to
regulate those of others.”
    -David Hume
%%%%
unborn deep dwarf

A deep dwarf that has honed its empathy with the powers of earth and death at
the cost of its natural life force, transcending mortality in a peculiar
dwarven fashion.
%%%%
unseen horror

A creature rarely seen by anyone, and those few who have seen one would rather
that they hadn't.
%%%%
unseen horror:quote

“The awful shadow of some unseen Power
 Floats, tho’ unseen, amongst us.”
    -Percy Bysshe Shelley, “Hymn to Intellectual Beauty”, I, 1-2. 1816.
%%%%
vampire

A human cursed with vampirism, drifting in a state between life and undeath,
perpetually hungry for the blood of the living. It has power over beasts and
the minds of lesser men, and can appear in the form of a bat.
%%%%
vampire:quote

 • Scuze me. My friend Burt says you're a vampire hunter. 'zat so?
 - Uh yes. Yes it is.
 • Well you n'ain't gonna find one round here, mate. They ain't no vampires.
 - You don't believe in vampires?
 • 'course not!
 • But I do believe in con artists. And charletans who like to stir up trouble!
 • Dead people who get up at night and suck blood. How stupid do you think we
are?
 • My place is haunted with 16 ghosts and they all say there n'ain't no
vampires!
    -Rich Morris
%%%%
vampire bat

A large black bat with vicious fangs that feeds on blood. This is the preferred
form for vampires in disguise.
%%%%
vampire knight

A powerful vampire noble who complements its combat prowess with dark magic.
%%%%
vampire mage

A sorcerer who, by accident or design, has been afflicted with the curse of the
vampire. Regardless, through undeath, this wizard has finally mastered the art
of dark magic.
%%%%
vampire mosquito

A mosquito that has fed upon tainted blood and been transformed into a
revolting and pestilent undead insect, seeking to drain its victims to the last
drop.
%%%%
vapour

A cloud of weird vapour, only visible to those with supernaturally enhanced
eyesight. As it floats aimlessly through the dungeon, it builds up an electric
charge, which it will occasionally discharge in your direction.
%%%%
vapour:quote

“I had rather be a toad,
 And live upon the vapour of a dungeon,
 Than keep a corner in the thing I love
 For others’ uses.”
    -William Shakespeare, _Othello_, III, 3. 1603.
%%%%
vault guard

A heavily armed and armoured guardian of the Vaults.
%%%%
vault sentinel

Vigilant scouts of the Vaults, sentinels are quick to alert their fellows to
the presence of intruders and can mark these same intruders with magic such
that they will be unable to hide from pursuit, no matter where they flee.
%%%%
vault warden

Veteran commanders of the Vaults, wardens can seal nearby doorways to prevent
intruders from either trespassing further or escaping alive.
%%%%
very ugly thing

A very ugly thing. According to legend, this hideously mutated creature is the
otherworldly spawn of a wizard's breeding experiment. Double yuck!
%%%%
wandering mushroom

A large, fleshy mushroom that wanders slowly around the dungeon. It is both
innately curious and incredibly shy, pursuing the objects of its curiosity only
when out of sight. Noxious spores drift around its cap.
%%%%
wandering mushroom:quote

“Telimena, wearied with the prolonged wrangling, wanted to go out into the
fresh air, but sought a partner. She took a little basket from the peg.
“Gentlemen, I see that you wish to remain within doors,” she said, wrapping
around her head a red cashmere shawl, “but I am going for mushrooms: follow me
who will!” Under one arm she took the little daughter of the Chamberlain, with
the other she raised her skirt up to her ankles. Thaddeus silently hastened
after her—to seek mushrooms!”
    -Adam Mickiewicz, _Pan Tadeusz_, II. 1834.
     trans. G.R. Noyes, 1917.
%%%%
war dog

A huge and vicious dog, trained to kill. Its neck is protected by a massive
spiked collar.
%%%%
warg

A particularly large and evil-looking wolf, usually found in the company of
orcs.
%%%%
water elemental

A spirit drawn from the elemental plane of water. It exists on this world as
part of a body of water.
%%%%
water moccasin

A largish venomous brown snake. It usually lives near water, and is an able
swimmer.
%%%%
white draconian

A scale-covered humanoid with a reptilian tail and small wings.
%%%%
white imp

A small and mischievous minor demon covered in frost.
%%%%
wight

An ancient warrior, kept in a state of perpetual undeath by its desire to die
with honour in battle.
%%%%
wight:quote

“Unhappie wight, borne to desastrous end,
 That doth his life in so long tendance spend!”
    -Edmund Spenser, “Mother Hubberds Tale”, _Complaints_. 1591.
%%%%
wizard

A rather eccentric person, dabbling in all sorts of arcanities.
%%%%
wizard:quote

“Each family or tribe has a wizard or conjuring doctor, whose office we could
never clearly ascertain.”
    -Charles Darwin, _The Voyage of the Beagle_, ch. X. 1839.
%%%%
wolf

A strong wild canine, with sharp teeth and a healthy appetite.
%%%%
wolf spider

A hairy fast-moving hunting spider with vicious mandibles, roaming the dungeon
in search of prey, which it kills with its deadly venom.
%%%%
worm

A giant annelid, glistening with slime, with unusually large teeth.
%%%%
worm:quote

“While the angels, all pallid and wan,
   Uprising, unveiling, affirm
 That the play is the tragedy, ‘Man’,
   And its hero, the Conqueror Worm.”
    -Edgar Allan Poe
%%%%
wraith

This undead spirit appears as a cloud of black mist surrounding an
insubstantial skeletal form. Its eyes burn bright with unholy malevolence and
hunger for life essence, on which it feeds.
%%%%
wraith:quote

“God, though this life is but a wraith,
 Although we know not what we use,
 Although we grope with little faith,
 Give me the heart to fight—and lose.”
    -Louis Untermeyer, “Prayer”. 1919.
%%%%
wretched star

A conflux of unearthly light and energy, awash in unnatural colours and strange
forms no normal being was meant to perceive. Merely being near it fills your
body with the disorder of the Abyss.
%%%%
wyvern

A dragon-like creature with a long, sharply pointed tail. Although smaller and
less formidable than true dragons, wyverns are nonetheless a foe to be reckoned
with.
%%%%
yak

The common dungeon yak, covered in shaggy yak hair and bearing a nasty pair of
yak horns.
%%%%
yaktaur

A hybrid with the torso of a robust man atop the body of a yak. Although they
excel in ranged combat, they are also formidable foes in close quarters.
%%%%
yaktaur captain

An exceptionally strong and brutish yaktaur, it is able to order its weaker
brethren around to do its bidding.
%%%%
yellow draconian

A scale-covered humanoid with a reptilian tail and small wings.
%%%%
yellow wasp

A giant wasp covered with thick plates of yellow chitinous armour. Its deadly
venom can render most beings unable to move.
%%%%
ynoxinul

A winged demon covered in shiny metallic scales. It has a legion of imp minions
under its command.
%%%%
<<<<<<< HEAD
ynoxinul:quote

“He fixed his eyes upon the door, which, slowly opening, disclosed a stranger
of majestic form, but scowling features, who demanded sternly, why he was
summoned? 'I did not summon you,' said the trembling student. 'You did!' said
the stranger, advancing, angrily; 'and the demons are not to be invoked in
vain.' The student could make no reply; and the demon, enraged that one of the
uninitiated should have summoned him out of mere presumption, seized him by the
throat and strangled him.

When Agrippa returned, a few days afterwards, he found his house beset with
devils. Some of them were sitting on the chimneypots, kicking up their legs in
the air; while others were playing at leapfrog, on the very edge of the
parapet. His study was so filled with them that he found it difficult to make
his way to his desk.”
    -Charles Mackay, _Memoirs of Extraordinary Popular Delusions_, Vol. III,
     Part I. 1841.
=======
zombie

A corpse raised to undeath by necromancy.
>>>>>>> b6bd951a
%%%%
# Specials
test spawner

(If you see this outside wizmode or the arena, this is a bug.)

Whatever it is, it is capable of spawning countless monsters by casting Shadow
Creatures, and is virtually undestructible itself.

To destroy it, lower the central elevator pillar, then pump rockets into the
hole in its exposed brain when the pillar rises to an appropriate height. You
can add another rocket while jumping down.

Oh wait, wrong game.
%%%%
sensed monster

Thanks to your antennae, you know there is some creature there, although you
know nothing about its identity.
%%%%
trivial sensed monster

By the power of Ashenzari, you know there is some creature there, and that it
shouldn't give you the slightest concern.
%%%%
easy sensed monster

By the power of Ashenzari, you know there is some creature there, and that you
should be able to defeat it without much risk.
%%%%
tough sensed monster

By the power of Ashenzari, you know there is some creature there, and that it
is somewhat dangerous.
%%%%
nasty sensed monster

By the power of Ashenzari, you know there is some creature there, and that you
should be afraid. Very afraid.
%%%%
friendly sensed monster

By the power of Ashenzari, you know there is some creature there, and that it
is one of your allies.
%%%%
##############################################################################
### Vault-defined monsters
##############################################################################
Cloud Mage

This strange wizard has attained mastery over clouds, and his mystic gestures
are as deft as they are foreboding.
%%%%
Hellbinder

A mighty spellcaster, wreathed in arcane energies, and muttering the most
profane incantations you might ever have heard.
%%%%
# arena sprint final boss
Master Blaster

A mighty old lich, notorious for blasting people with powerful conjurations at
the slightest provocation, or just on a whim.
%%%%
Statue of Wucad Mu

This statue, made of a fine glassy orange crystal, depicts a mystic known as
Wucad Mu, who mastered the matters of the mind. Beware of the statue's powers,
as you have no chance in mental combat against it.

This statue is very brittle; it will disintegrate at once.
%%%%
air elementalist statue

A delicate statue of a tengu gliding through the air. It looks quite
insubstantial.
%%%%
ancient champion

An unfathomably ancient skeleton. It has hundreds of golden sigils etched onto
its bones, and pulses with terrible, unholy power.
%%%%
antique lich

A lich who has grown expensive over countless years.
%%%%
apple tree

This tree bears fruit that can feed a hungry tiger. And that's not an error —
you will serve as the middle step in the food chain.
%%%%
apricot tree

<apple tree>
%%%%
archer statue

The likeness of a beautiful elven archer, sculpted in finest marble. It holds a
bow aloft, and appears to be magically animated, letting it use the bow to
riddle you with arrows.

Being a statue, it doesn't appear to have a means of salvaging shot arrows or
fletching new ones, but you guess the statue's creators gave it enough of a
supply to kill you before someone comes to replenish the quiver.
%%%%
bittermelon vine

An ordinary looking plant, growing some barely edible fruits. They provide
nutrition, but certainly not good taste.
%%%%
black sheep

On first glance, this sheep has merely a different pigmentation, but you are
not so easily swayed by looks. With your luck, there's a sheep in a wolf's hide
hiding inside, _then_ covered by another layer of sheep skin to better deceive
you.

Or, maybe, it's just a sheep after all.
%%%%
centaur hunter

This particularly battle-adept centaur is an extremely precise shot with its
longbow.
%%%%
charred statue

It looks like this statue has been imbued with fire magic, letting it use
fire-based conjurations against you. Fortunately, it looks pretty ineptly made,
and its charring shows that it has trouble controlling its magic as well.
%%%%
Cigotuvi's Monster

This terrifying creation looks to have been constructed from the body parts of
every monstrous creature imaginable.
%%%%
Cigotuvi's Monster:quote

“I beheld the wretch — the miserable monster whom I had
 created. He held up the curtain of the bed; and his eyes, if
 eyes they may be called, were fixed on me. His jaws opened,
 and he muttered some inarticulate sounds, while a grin
 wrinkled his cheeks.”
    -Mary Shelley, “Frankenstein”
%%%%
citrus tree

<apple tree>
%%%%
chilling statue

This grotesque statue, carved from brilliant blue ice, gives a fell chill to
its surroundings. It's as though it's actively absorbing the heat from its
environment.
%%%%
# In the first umpteen pages of googling, the only use of "Iskenderun" for a
# living being is the first Turkish Van cat brought to Britain. With
# Crawl's felids being sentient, it'd be hard to not make a connection with
# the wizard.
conjurer statue

This statue seems to harness the mightiest pure conjurations ever devised by
Iskenderun. It is not made in her likeness, as legends describe her as a female
felid, but, if I were you, I'd pay more heed to the orbs of magic flying your
way than the statue's appearance.
%%%%
crystal guardian

This crystal golem is so ensorcelled that it is immune to nearly any magic
itself, and it can also shoot powerful beams of fire and cold at any
tresspassers.
%%%%
decayed bog body

An undead figure preserved by the brackish waters of a bog. This one seems to
have decayed quite a bit, and looks weak.
%%%%
deep dwarf earth mage

A deep dwarf particularly well-attuned to the powers of earth.
%%%%
deep elf scorcher

A deep elf excelling in fire magic, feared for its power to conjure great
storms of flame.
%%%%
deep troll monk

It seems a flimsy representation of a monk; nothing more than a half-formed
memory.
%%%%
deformed humanoid

This poor creature looks hideously deformed.
%%%%
demonic plant

Just as demons are shaped in a mockery of living beings, this... thing... here
is a mockery of a plant. The colours don't match, and normal plants don't have
mysterious appendages and tentacles writhing around. Fortunately, this one
appears to be harmless, but with demons, you can never be sure.
%%%%
drunken dwarf

This short fellow seems to be working as an ale quality tester, and is enjoying
the job a little too much.
%%%%
demonspawn berserker

This humanoid's demonic heritage clearly fuels it with bloodlust.
%%%%
demonspawn scorcher

The air shimmers around this demonic-looking humanoid, as though it radiates
intense heat. Wisps of smoke trail from its fingertips.
%%%%
demonspawn sorcerer

The air crackles around this demonic-looking humanoid; it clearly wields magic
of some power.
%%%%
draconian transmuter

A draconian who has eschewed the study of weaponry, training in the art of
transmutations. While its scaly fists, well-thewed leg, and mighty tail are
lethal on their own, its combat prowess can be increased even further by the
spells it wields.
%%%%
earth elementalist statue

A plain statue of a dwarf wielding a pickaxe. It looks incredibly heavy.
%%%%
fire elementalist statue

An ornately worked statue of an orc holding a torch aloft, hewn from black
basalt. The air around it seems to shimmer.
%%%%
firespitter statue

A statue of a large humanoid head, roughly cut from greyish gabbro. Its mouth
is blackened with scorch-marks, and there is a faint ember glow in its empty
eyes.
%%%%
flesh golem

An animated mound of misshapen flesh.
%%%%
frost-covered statue

An ineptly made statue of a mage. Its magic keeps leaking, letting you know
what kind of spells you can expect: cold-based ones.
%%%%
glowing angel

A divine agent of Zin, it is a towering winged figure with an aura of brilliant
white light. This angel's face, though, is marked by a scowl, as if its zeal
against any real or perceived vice overshadows its goodness.
%%%%
gourd plant

This sturdy vine bears nutritious but nearly tasteless fruits.
%%%%
grape vine

Without a gardener to provide it with something to prop itself over, and not
being lucky enough to have its seed fall near something it can climb, this
grape vine is still remarkably hard to step over.
%%%%
greater air elemental

<air elemental>
%%%%
grey elf

Once considered a unique species of its own, grey elves are now more properly
classified as a sub-species of high elf. Little exists to distinguish them from
their high elf cousins, aside from their supposed glamour (which is probably
more myth than fact).
%%%%
high elf sorcerer

This apparently adventurous high elf is just as proficient in magic as its deep
elven brethren.
%%%%
hill dwarf

Hill dwarves are a subrace of dwarves who, as their name implies, live on
hills. Once able adventurers, the hill dwarves no longer have any interest in
dungeon delving. This one was captured specially for this exhibit.
%%%%
halfling berserker

While most halfling adventurers prefer stealth to direct combat, here stands
one of the exceptions. Size is no diminishment to this stout warrior's
rage-fuelled strength.
%%%%
human monk

It seems a flimsy representation of a monk; nothing more than a half-formed
memory.
%%%%
hungry kobold

This kobold seems to be angry about having his or her meal interrupted.
%%%%
iron troll monk

It seems a flimsy representation of a monk; nothing more than a half-formed
memory.
%%%%
kamikaze kobold

This kobold is either mad or a martyr for some obscure kobold faith, being
enchanted to explode in a blaze of fire. You'd better keep your distance!
%%%%
kobold berserker

A particularly blood-thirsty kobold, known for plunging into a battle frenzy at
the slightest provocation.
%%%%
lasher statue

This statue depicts a savage-looking slave driver with a vicious barbed whip.
It appears to be capable of moving the whip arm. Prepare for a flogging...
%%%%
lasher statue:quote

“To be a slave for a moment
 The body offered up to cruelty
 To the lash which whips on the skin
 Which slashes the flesh, lacerates the back”
    -Samael, “Flagellation”
%%%%
malarious mermaid

A young woman with a fish tail in place of legs. She looks quite sick, but
still capable of bespelling her audience.
%%%%
merfolk berserker

A particularly angry merfolk warrior, toting a sharp and bloody polearm.
%%%%
merfolk gelid

An unnaturally pale merfolk, with condensation forming around its hands.
%%%%
merfolk gladiator

A particularly fearsome merfolk warrior, hefting a bundle of javelins and a
sinister-looking polearm.
%%%%
minotaur berserker

A particularly adventurous and blood-thirsty minotaur, capable of great feats
of strength and rage.
%%%%
minotaur death knight

A particularly adventurous and sinister minotaur, capable of calling upon the
divine powers granted to Yredelemnul's followers.
%%%%
minotaur fighter

A particularly adventurous and battle-ready minotaur, capable of out-fighting
even its mighty brethren.
%%%%
minotaur gladiator

A particularly adventurous and sharp-eyed minotaur, capable of landing
astonishingly precise and brutal blows from afar with javelins.
%%%%
minotaur monk

A particularly adventurous and agile minotaur, capable of tearing apart the
unwary with naught but its bare hands.
%%%%
mountain dwarf

Mountain dwarves are surface-dwelling relatives of the deep dwarves. After
years of war with the taller but otherwise quite similar hill orcs, the
mountain dwarves were conquered and driven from these lands. This one has been
imported from foreign shores.
%%%%
mummy sorcerer

An ancient magician, embalmed and cursed to walk in undeath for all eternity.
Even in undeath, it retains many of its powers of magic.
%%%%
mummy summoner

An ancient mystic, embalmed and cursed to walk in undeath for all eternity.
Even in undeath, it holds the power to call forth great legions of infernal
creatures.
%%%%
mummy warrior

<guardian mummy>
%%%%
musa plant

This bushy plant can grow bananas. Or are they banananas? Or bananananas? Some
yellow curved thingies, at least.
%%%%
ogre berserker

A particularly large, hungry, and blood-thirsty ogre, capable of flying into a
mighty rage at the slightest hint of food.
%%%%
# Sprint only, too unhinged for regular games...
oklob plant annihilator

It would seem inconceivable that a mere plant could attain sentience and the
use of magic, but that's what you see here. What sorcery is it?
%%%%
oklob plant conjurer

<oklob plant annihilator>
%%%%
oklob plant demonologist

<oklob plant annihilator>
%%%%
oklob plant meteorologist

<oklob plant annihilator>
%%%%
oklob plant shifter

<oklob plant annihilator>
%%%%
oklob plant summoner

<oklob plant annihilator>
%%%%
oklob sapling priest

This immature oklob plant seems to be mumbling some orisons... er, what?!?
%%%%
oklob sapling wizard

<oklob plant annihilator>
%%%%
orb of electricity

A massive floating ball. It resembles ball lightning, but looks far more
stable. It definitely lacks some heavy-duty insulation, though.
%%%%
# I'm not sure how widely cosmogonical Norse myths are known to an average
# reader; Crawl's audience tends to be far more educated though, so let's
# hope the concepts of Ginnungagap, Niflheim and Muspelheim are not too
# obscure.
orb of ice

A globe of primordial ice, floating in the air. You don't know whether the
tales about the world's once being a void bracketed by realms of endless fire
and cold are true, but if they are, this orb may be a relic of that ancient
time.

Ordinary ice seems to form on the surface, but it is easy to distinguish from
the perfect ball inside. You'd better stay far away, or you may end up frozen.
%%%%
orb slug

A monstrously big slug who apparently ate a mighty conjurer, or maybe an orb
spider. Or perhaps it's a product of divine experiments, in which case it looks
like Xom's handiwork...
%%%%
orc berserker

A tough, strong, and particularly angry orc.
%%%%
petrified plant

Something has turned these ordinary plants into stone. Better not tarry here.
If whatever petrified these plants gets you as well, we'll be stuck with a
statue as ugly as you standing here for ages.
%%%%
phase spider

An otherworldly spider that can move short and medium distances by briefly
shifting between the planes of reality, in order to better ensnare its prey.
%%%%
pristine statue

An immaculately sculpted porphyry statue of an archer poised to release an
arrow, with a full quiver at the hip. The individually sculpted arrows look
almost as if they could be removed one by one and used in a real bow.
%%%%
pyrus tree

<apple tree>
%%%%
sacrificial human

From the look of things, she was supposed to be sacrificed in some
demon-summoning ritual.
%%%%
sickly siren

A young woman with a fish tail in place of legs. She looks quite sick, but
still capable of bespelling her audience.
%%%%
sludge elf earth mage

A sludge elf particularly well-attuned to the powers of earth.
%%%%
skeletal archer

Since when is having flesh a requirement to be a master archer? These skeletal
fellows can turn you into a bloody hedgehog with ease. Meatlings like you are
only good for a supply of sinew for bowstrings anyway.
%%%%
skeletal archer:quote

“For a glory of all evil spirits rise for victory
 Pain for pain, blood for blood
 Pagan warriors moved quickly forward
 Bows are ready to shoot out their searing
 Darts...”
    -Mastiphal, “For a Glory of All Evil spirits”
%%%%
soapberry tree

<apple tree>
%%%%
spooky statue

You sense a ghostly presence around this statue, and it's not the slightest bit
friendly.
%%%%
spriggan enchanter

A spriggan particularly skilled in the arts of hexes and charms - and,
apparently, lethal with a quick blade.
%%%%
spriggan necromancer

Raising the dead, and then running behind them... these tricks start getting
annoying.
%%%%
spriggan shepherd

Being unable to digest meat, spriggans here need quite a lot of milk to
maintain a healthy diet. This guy guards the animals from predators and vandals
like you, brandishing a crooked cane that looks like a fine tool for teaching
you some respect.
%%%%
strange machine

A glistening silver machine.
%%%%
strange machine:quote

“The machine had stood there a long time. It was several
 hundred feet long and could run on a thimbleful of earth or
 water. It had been working seven and a half million years.”
    -Sweet Their Blood and Sticky, Albert Teichner
%%%%
strawberry plant

The same radiation that made cockroaches and spiders the size of small dogs
didn't spare this humble strawberry plant, either. Fortunately, even with its
size, it appears to be harmless.
%%%%
succubus

A female demon who uses her charms to seduce humanoid males. If you wish to
take advantage of her, however, you will fail: she seems very angry right now
and has blood more on her mind than fun.
%%%%
tengu aerator

This particularly ferocious tengu is well on its way towards mastery of air
magic.
%%%%
tengu conjurer

One of many tengu with a talent for the destructive magical arts.
%%%%
water elementalist statue

A smooth, charming statue of a beautiful mermaid bathing in a fountain,
sculpted from creamy, faintly pinkish travertine. It glistens softly in the
light, as if sprinkled in actual water.
%%%%
young halfling

This halfling has been caught by kobolds, and was meant to be roasted and eaten
before you unceremoniously interrupted. Don't you have any manners? Didn't you
ever learn not to disrupt people's meals?
%%%%
young spriggan druid

A junior member of the order of spriggans sworn to protect nature. While less
dangerous than the elders, this one is perfectly capable of dealing with
trespassers like you.

{{
    if you.god() == "Fedhas" then
        return "Those foul druids care mostly for animals, instead of " ..
               "taking proper care of plants as Fedhas commands.";
    end
}}
%%%%
vampire enchanter

An enchanter who, by accident or design, has been afflicted with the curse of
the vampire. Regardless, undeath merely fuels their abilities; few are aware of
its presence until they find themselves on the wrong end of a quick blade.
%%%%
vampire noble

<vampire>
%%%%
vampire warrior

This vampire, formidable in combat, uses magic only for self-boosts, preferring
hand to hand combat to deal with pesky interlopers.
%%%%
vine covered stone golem

While made of ordinary old weathered stone, covered with moss and vines, this
golem still needs to be respected. It is still hard as stone, after all, and
its weight spells massive damage if it connects a blow.
%%%%
warrior statue

This statue depicts a gruff warrior, wielding a mean two-handed weapon. Since
it appears to be capable of moving its arms, keeping your distance seems to be
the only way to keep your vital organs undamaged.
%%%%
witch

An old and unnaturally ugly human, wearing robes stained with what appears to
be swamp ooze, cauldron soot and brew ingredients.

A magician with such stellar sanity and manners probably has great pets as
well. You might not have to wait long to find out for certain.
%%%%
witch:quote

“Thou shalt not suffer a witch to live.”
    -KJV Bible, Exodus 22:18
%%%%
withered plant

This plant lost the war against life-draining influences, and yet its physical
form is intact. Its dead body stays here uneaten, as the small creatures that
would naturally decompose it prefer to stay away. And it looks like this plant
died many {{ if you.branch() == "Crypt" or you.branch() == "Tomb" then return
"centuries"; else return "years"; end }} ago.
%%%%
wizard statue

In this land of magic, it'd be foolish to assume that a statue of a wizard is
always an inert piece of rock. This statue's hands and staff have very little
dust compared to the base, suggesting it is capable of making magical gestures.
The trap is too obvious, but dealing with it might not be.
%%%%
zot statue

An utterly bizarre statue, hewn from a single piece of dark gabbro
scintillating with tiny crystals. It is impossible to tell whether the statue
is intended to represent some creature or personage, or is completely abstract.
One thing is certain: it is profoundly disturbing.
%%%%
### Arena sprint boss renames
ancient emperor scorpion

<emperor scorpion>
%%%%
big bog body

<bog body>
%%%%
dark black mamba

<black mamba>
%%%%
dire wolf spider

<wolf spider>
%%%%
elder swamp dragon

<swamp dragon>
%%%%
giant anaconda

<anaconda>
%%%%
greater ghost moth

<ghost moth>
%%%%
greater orb of eyes

<great orb of eyes>
%%%%
hardcore manticore

<manticore>
%%%%
harpy queen

<harpy>
%%%%
naga archmage

<naga mage>
%%%%
naga warlord

<naga warrior>
%%%%
stinky swamp drake

<swamp drake>
%%%%
sulfuric acid blob

<acid blob>
%%%%
vault guard captain

<vault guard>
%%%%
### Meatsprint
bag of meat

One of the legions of abominations created by the sculptors of flesh. It is a
horrendous imitation of the human form, consisting of an unrecognisable mass of
meat stitched together with limbs sewn on seemingly at random. Its skin hangs
off loosely in some places and bulges repulsively in others. Each one bears a
large symbol carved into its flesh, a mark of pride from its twisted creator.
%%%%
large bag of meat

One of the legions of abominations created by the sculptors of flesh. Its
bloated hulk pulsates and throbs constantly with accursed fires. It looks as if
it could explode into a torrent of viscera at any moment.
%%%%
meat berserker

One of the legions of abominations created by the sculptors of flesh. Its form
is large and muscular. It moves swiftly and with impetuous fury, the sole
thought within its being to rend you apart with great fervour. As it rages, it
creates a cacophonous din.
%%%%
meat hydra

One of the legions of abominations created by the sculptors of flesh. Each of
its eight necks is distended and elongated, connected to a colossal body
crumpled and dripping with ichor. Its many heads spew blood while writhing and
convulsing in agony, as it brings torment to itself and anything else that
beholds its foul visage.
%%%%
meat beast

One of the legions of abominations created by the sculptors of flesh. Ablaze
with demonic frenzy, it gores and tramples with ferocity unmatched. Its skin is
flayed, exposing the glistening tendons and sinew underneath, and the teeth
inside its cavernous maw are stained with blood.
%%%%
sculptor of flesh

An artisan of unlife, the sculptor appears as a grim skeletal form. It has six
long arms ending in mangled hands with broken fingers, upon which it crawls
like a spider. Its skull is abnormally large and full of holes. Its bones are
reddened and fractured, inscribed with the unholy spells it weaves to assemble
its puppets.
%%%%
destroyer

The destroyers begin to descend upon you. They come in numbers and with wrath,
maws gaping like abaddon, bottomless and abyssal. They bring your doom and will
feast on your remains.
%%%%
accursed

The accursed are the ones who came before. They have come to ensure you share
their fate.
%%%%
tyrant

A colossal mass of bones and skulls, a walking tomb. You hear shrieks and
screams as it approaches, shattering off bones with each crushing step,
reassembling itself in eternal unrest.
%%%%
dread

An affront to existence, a void in which there is only torment and hellfire.
Its unearthly form is torn and twisted, black and hollow. It is bereft of
rational thought, knowing only hatred and the desire to desecrate your soul.
%%%%
scourge

A vast serpentine form with raw and diseased skin, seeping bile and pus,
spouting venom and blight.
%%%%
observer

You see the unseen, you stare and they stare back. They whisper and laugh, they
grin and cry, they leer at you with contempt and gaze at you in adoration. They
are the observers, they are the judge of your worth and will decide your end.
%%%%
lost soul

A spectre, struggling to leave the mortal world it is incarcerated in. It
drains life and unlife from all those it comes into contact with.
%%%%
fleshlord

One of the greatest servants of the Meatlord. It is muscular, agile and full of
malevolence.
%%%%
vile

An emaciated figure brimming with hellfire and plague. Its appearance signifies
the end of days.
%%%%
The Servant

His glaive is alight with the flames of hell.
%%%%
The Captor

Those who enter will not escape.
%%%%
The Defiler

His shield is emblazoned with images of infernal flames.
%%%%
The Meatlord

You behold the embodiment of filth, corruption and depravity, the Meatlord. His
foul body is bloated to the extreme, leaking viscous fluid and the stench of
death. His head is that of a boar with bulging eyes and tusks split in two, his
snout flares and oozes as he snorts and squeals at the sight of you, his mouth
is a toothless rift which drools pools of blood and vomits forth disgusting
remains. His neck is stretched and lops forward, its skin sagging downward. His
immense gut writhes and distorts as the larvae within await their repugnant
release. His legs are unrecognisable masses of flesh, covered in protrusions
and throbbing boils. Your mind reels at the sight of this hideous form and your
senses begin to shut down in an attempt to preserve your sanity as you choke on
the oppressive stench.
%%%%
The Unspeakable

You hear the echoes of planets behind the deafening roar of stars as it
approaches. It is the jaws of the abyss. It brings forth crawling chaos from
within. It is the last sight you will ever see.
%%%%<|MERGE_RESOLUTION|>--- conflicted
+++ resolved
@@ -2488,47 +2488,6 @@
 A large and hideous conglomeration of mangled body parts, demonically possessed
 and altered in ways that challenge your sanity.
 %%%%
-<<<<<<< HEAD
-large simulacrum
-
-An ice replica of a monster that is animated by the powers of necromancy.
-%%%%
-large simulacrum:quote
-
-“The simulacrum now hides, not the truth, but the fact that there is none, that
-is to say, the continuation of Nothingness.”
-    -Jean Baudrillard, _La Pensée Radicale_. 1994.
-%%%%
-large skeleton
-
-A large skeleton compelled to unlife by the exercise of necromancy.
-%%%%
-large skeleton:quote
-
-“God save us from the skeleton
- Who sitteth at the feast!”
-    -James Jeffrey Roche, _The Skeleton at the Feast_. 1890.
-%%%%
-large zombie
-
-A large corpse raised to undeath by necromancy.
-%%%%
-large zombie:quote
-
-“It seemed that while the zombie came from the grave, it was neither a ghost,
-nor yet a person who had been raised like Lazarus from the dead. The zombie,
-they say, is a soulless human corpse, still dead, but taken from the grave and
-endowed by sorcery with a mechanical semblance of life—it is a dead body which
-is made to walk and act and move as if it were alive. People who have the power
-to do this go to a fresh grave, dig up the body before it has had time to rot,
-galvanize it into movement, and then make of it a servant or slave,
-occasionally for the commission of some crime, more often simply as a drudge
-around the habitation or the farm, setting it dull heavy tasks, and beating it
-like a dumb beast if it slackens.”
-    -William Seabrook, _The Magic Island_. 1929.
-%%%%
-=======
->>>>>>> b6bd951a
 lava fish
 
 A bright red fish that swims through hot lava as easily as other fish swim
@@ -3611,6 +3570,12 @@
 
 An ice replica of a monster that is animated by the powers of necromancy.
 %%%%
+simulacrum:quote
+
+“The simulacrum now hides, not the truth, but the fact that there is none, that
+is to say, the continuation of Nothingness.”
+    -Jean Baudrillard, _La Pensée Radicale_. 1994.
+%%%%
 siren
 
 A young woman with a fish tail in place of legs. Sirens are capable of casting
@@ -3671,7 +3636,6 @@
 The vicious and heavily armed skeleton of a humanoid creature, animated by
 unholy power.
 %%%%
-<<<<<<< HEAD
 skeletal warrior:quote
 
 “Speak! speak! thou fearful guest!
@@ -3683,11 +3647,16 @@
  Stretched, as if asking alms,
  Why dost thou haunt me?”
     -Henry Wadsworth Longfellow, “The Skeleton in Armor”. 1841.
-=======
+%%%%
 skeleton
 
 A skeleton compelled to unlife by the exercise of necromancy.
->>>>>>> b6bd951a
+%%%%
+skeleton:quote
+
+“God save us from the skeleton
+ Who sitteth at the feast!”
+    -James Jeffrey Roche, _The Skeleton at the Feast_. 1890.
 %%%%
 sky beast
 
@@ -3728,7 +3697,6 @@
 
 A hideous mass of body parts, part animated dead flesh, part demon.
 %%%%
-<<<<<<< HEAD
 small abomination:quote
 
 “No — it wasn't that way at all. It was everywhere — a gelatin — a slime yet it
@@ -3737,32 +3705,6 @@
 Carter, it was the unnamable!”
     -H.P. Lovecraft, _The Unnamable_. 1925.
 %%%%
-small simulacrum
-
-An ice replica of a monster that is animated by the powers of necromancy.
-%%%%
-small simulacrum:quote
-
-<large simulacrum>
-%%%%
-small skeleton
-
-A skeleton compelled to unlife by the exercise of necromancy.
-%%%%
-small skeleton:quote
-
-<large skeleton>
-%%%%
-small zombie
-
-A corpse raised to undeath by necromancy.
-%%%%
-small zombie:quote
-
-<large zombie>
-%%%%
-=======
->>>>>>> b6bd951a
 smoke demon
 
 An infernal demon that manifests itself as a writhing cloud of smoke. Having
@@ -4437,7 +4379,6 @@
 A winged demon covered in shiny metallic scales. It has a legion of imp minions
 under its command.
 %%%%
-<<<<<<< HEAD
 ynoxinul:quote
 
 “He fixed his eyes upon the door, which, slowly opening, disclosed a stranger
@@ -4455,11 +4396,24 @@
 his way to his desk.”
     -Charles Mackay, _Memoirs of Extraordinary Popular Delusions_, Vol. III,
      Part I. 1841.
-=======
+%%%%
 zombie
 
 A corpse raised to undeath by necromancy.
->>>>>>> b6bd951a
+%%%%
+zombie:quote
+
+“It seemed that while the zombie came from the grave, it was neither a ghost,
+nor yet a person who had been raised like Lazarus from the dead. The zombie,
+they say, is a soulless human corpse, still dead, but taken from the grave and
+endowed by sorcery with a mechanical semblance of life—it is a dead body which
+is made to walk and act and move as if it were alive. People who have the power
+to do this go to a fresh grave, dig up the body before it has had time to rot,
+galvanize it into movement, and then make of it a servant or slave,
+occasionally for the commission of some crime, more often simply as a drudge
+around the habitation or the farm, setting it dull heavy tasks, and beating it
+like a dumb beast if it slackens.”
+    -William Seabrook, _The Magic Island_. 1929.
 %%%%
 # Specials
 test spawner
