%%%%
acid dragon scales

The scales of an acid dragon. Although it does not provide its wearer with as
much protection as the armour made from the scales of some larger dragons, it is
somewhat lighter and less encumbering. It is also remarkably smooth, letting
corrosive slime flow off it like water.
%%%%
amulet of faith

A charm crafted to call the attention of the gods to its wearer. This divine
attention makes it easier to please your god, but your god will also take more
notice of your transgressions. The amulet will drain some of your divine favour
when removed.
%%%%
amulet of guardian spirit

An amulet containing a protective spirit which will cause any damage taken to
be divided between the wearer's reserves of health and magic.
%%%%
amulet of magic regeneration

An amulet that increases the wearer's rate of magic regeneration. In order to
function, it must first attune itself to the wearer's body with full reserves
of magic.
%%%%
amulet of nothing

An amulet with no special properties.
%%%%
amulet of reflection

An amulet which improves its wearer's ability to shield against attacks. If
no shield is worn, the force the amulet emits can serve as a weak shield on
its own. Regardless, any ranged attacks the wearer blocks will be reflected
back toward the attacker.
%%%%
amulet of regeneration

An amulet that increases the wearer's rate of health regeneration. In order to
function, it must first attune itself to the wearer's body at full health.
%%%%
amulet of the acrobat

An amulet that allows the user to tumble and roll to evade the blows of their
enemies, but only while moving and waiting. While taking other actions
(including climbing stairs) the amulet conveys no benefits.
%%%%
animal skin

A large piece of thick skin covered in fur, cut from the corpse of an animal
and worn as a primitive garment. It offers rudimentary protection against harm,
but, having never been tanned, it carries a light stench of rotting flesh.
%%%%
arbalest

A large piece of machinery used for firing bolts, braced with steel and cranked
with a windlass. It takes some time to load and fire.
%%%%
azure gem

[[gem]]

As clear and blue as a cloudless sky or a depthless sea, this gem holds its
secrets locked within impenetrable depths.
%%%%
bardiche

A long pole with an enormous, cleaving blade on one end.
%%%%
barding

Armour for the scaly midsections of nagas and armataurs.
%%%%
battleaxe

A large war axe with a formidable double-sided head.
%%%%
beast talisman

A large patch of fur around a shining, gold-glowing eye. Transforms the user
into a monstrous, furry were-beast, limbs pulsing with murderous energy.
Shapeshifting skill increases the killing power provided. While transformed,
any gloves, cloaks, headgear and boots are melded.
%%%%
blade talisman

A jagged cluster of blades, almost impossible to grasp without injury.
{{
    local hands = you.hand() .. "s"
    return "Causes long, needle-thin blades to grow from the " ..
           "user's " .. hands
}}, and smaller fragments of metal to grow inside their body, deforming them
and reducing the effectiveness of body armour. Shapeshifting skill mitigates
and eventually eliminates the latter effect, as well as increasing damage
dealt.

While transformed, equipped weapons, shields, and gloves are melded.
%%%%
book of air

A primer on the elemental magics of Air. The great minotaur hero Vuxhurn, given
a copy of this book while trapped atop the tower of a wizard with a particularly
perverse sense of humor, used its pages to construct a rudimentary glider and
soared to freedom.
%%%%
book of annihilations

A tome of arcane fury, greatly sought after by sorcerers. It allows the gifted
and resourceful to conjure destruction with ease.
%%%%
book of armaments

A book describing various magical arms and armours. It was written in the midst
of a particularly bloody civil war, and the text is made substantially less
helpful by its author's frequent digressions describing the crimes committed by
the other side.
%%%%
book of battle

An astonishingly vain and self-aggrandizing work. The author claims credit for a
wide swathe of weapon-augmenting magics, but seems to have misunderstood or
misrepresented most of them. Only a few of the spells described in the book
actually work.
%%%%
book of beasts

A book of spells focused on the summoning of beasts. Its pages nip at careless
readers' fingers.
%%%%
book of blasting

A book of spells used to set off powerful explosions. This edition's binder
was careful to pad the cover, so that if its reader lacked sufficient caution,
the book, at least, would survive.
%%%%
book of blood

A book of works dedicated to the manipulation of blood, both that of the caster
and of creatures with particularly unusual ichor flowing through their veins.
Some claim it to have been composed by the vampire lord Jory, but it's unclear
why he would deign to share his secrets with others.
%%%%
book of burglary

A book containing spells useful for theft, breaking and entering, and other
miscellaneous larceny.
%%%%
book of callings

An introductory text on the magical summoning of beasts and beings from other
realms.
%%%%
book of cantrips

A book containing a small selection of very basic magic spells, intended for
beginners who wish to learn the rudiments of one of the featured magical
schools.
%%%%
book of chaos

A book of spells that leave the caster's surroundings in a state of complete
disarray. It's not clear why anyone would write such a thing, but it's here.
%%%%
book of conjurations

A book containing an introduction to the destructive magical arts of
Conjurations.
%%%%
book of dangerous friends

A book describing the creation and use of magical entities best kept at arm's
reach. Or, preferably, even farther.
%%%%
book of death

A manuscript containing dark spells of Necromancy. Each page is filled with
grotesque art depicting scenes of disgusting decay.
%%%%
book of debilitation

A spellbook containing spells known for having a particularly unpleasant
effect on their victims. It's considered something of a faux pas in the
wizarding community to be seen with this book in one's collection.
%%%%
book of decay

A book of necromancy, dictated by the god Kikubaaqudgha to an unfortunate
apostle across the course of a nine-day fugue. The necromancer is said to have
finished the dread work with their own life's blood... but of course this is
just a copy, written in almost entirely normal ink.
%%%%
book of displacement

A book of spells to bring others closer, or sometimes farther, depending on the
user's whim.
%%%%
book of dreams

The somniloquent utterings of a famed mystic, using uniquely bizarre imagery
and cryptic digressions to describe spells drawn from the mystic's visions.
%%%%
book of fire

A book containing advanced spells in the elemental school of Fire, stolen from
the secret college of the djinn.
%%%%
book of fixed level

A book of magic spells.
%%%%
book of fixed theme

A book of magic spells.
%%%%
book of flames

The standard text used in arcane academies by students of the elemental magic
of Fire. Readers are recommended to wear a pair of insulated gloves.
%%%%
book of frost

A book of magic spells, often used as an introduction to the elemental magics
of Ice. Its pages feel unusually brittle, as if they'd crumble at a touch.
%%%%
book of geomancy

A book containing basic spells involving the element of Earth. Readers are
recommended to wear a pair of gardening gloves.
%%%%
book of hexes

A spellbook containing an assortment of powerful Hexes, which sparkles and
shimmers as the pages are flipped.
%%%%
book of ice

A book of advanced magical spells using the element of Ice. Readers are
recommended to wear a pair of warm gloves.
%%%%
book of iron

An ancient, metal-bound spellbook, covered in dark red blotches. Are they
rust stains, or..?
%%%%
book of lightning

A book that fairly crackles with arcane power.
%%%%
book of minor magic

A spellbook containing a variety of simple but useful magical incantations.
Many prominent spellcasters used this book to begin their arcane studies.
%%%%
book of misfortune

A spellbook dedicated to the art of inflicting creative calamities on one's
foes. Superstitious wizards claim that the book itself actually absorbs ill
fortune and carry it around as a good-luck charm, but the effects of this
seem subtle at best.
%%%%
book of movement

A spellbook that seems to leap open at the slightest touch. Its writing flits
from description of one spell to another, giving enough information to truly
understand only a few of them, though all seem to relate to movement in some
way.
%%%%
book of necromancy

A macabre book containing basic Necromancy spells. Readers are recommended to
wear a pair of gloves they don't mind disposing of afterward.
%%%%
book of party tricks

A book containing a variety of fun spells guaranteed to liven up any wizarding
party, as well as a number of toasts, jokes, and party games.
%%%%
book of power

A book of powerful and destructive magic spells, rumbling and shuddering with
barely-contained energies.
%%%%
book of scorching

A magical book, blasted and scoured by long exposure to the desert sun. Upon
its badly-weathered pages lie the secrets to inflicting the desert's dangers
upon the caster's foes.
%%%%
book of sloth

A lazily written book.
%%%%
book of spatial translocations

A basic spellbook on the magical field of Translocations. Many would-be mages
have seen it disappear just as they needed it most.
%%%%
book of spectacle

A book covered in glittering sequins. An impromptu lightshow bursts from every
page, clearly reserving this book for only the tackiest of wizards.
%%%%
book of spontaneous combustion

A heavy tome whose desiccated pages smell faintly of sulfer. The ink with which
it was written is wildly flammable and care must be taken even opening it, but
the power of the spells described therein is undeniable.
%%%%
book of the spheres

A book containing a well-rounded collection of sphere-related spells. Its
final pages begin to describe a spell titled 'Summon Orb of Zot', but sadly,
the remainder of the book has been completely vaporised.
%%%%
book of storms

A book written by the magician Lan Shi, who was preoccupied with the study and
control of natural phenomena. Most of Shi's works have been lost, but those
still remaining are treasured by wizards lucky (or unscrupulous) enough to get
their hands on a copy.
%%%%
book of the dragon

A magical book of spells which allow some command over dragons and their
aspects.
%%%%
book of the wilderness

A book holding lore ripped from distant and untamed lands, allowing their
denizens to be called forth to serve the reader.
{{
    if you.can_smell() then
        return "It smells distressingly musty."
    end
}}
%%%%
book of the earth

A guide to drawing immense power from the depths of the earth. The original was
written as a collaboration between the hill dwarves and the mountain dwarves, but
its compilation was cut short when a massive wave of earthquakes plunged the hill
dwarves' civilisation into ruin.
%%%%
book of the hunter

A mundane book on hunting. Someone has gone through and covered the book in
corrections and scathing criticisms, crossing out entire sections in favor of
spells that accomplish the same task.
%%%%
book of the moon

A book written by a mad wizard, who had become convinced that the moon far above
was composed, not of shining light, but of rock as solid as that beneath one's feet.
Many of the pages have been mangled beyond recognition, seemingly shredded by a
pair of powerful claws... but what would a troll be doing with a spellbook?
%%%%
book of the senses

A scholarly work, describing the senses used by living creatures to perceive the
world around them. A handful of spells are included to demonstrate the principles
being described.
%%%%
%%%%
book of transmutation

A meticulous compendium of research notes, filled with formulae for decomposing
and reconstituting all manner of substances. The author appears to have had a
strange obsession with becoming a spider, but even if their ultimate aim eluded
them, many of the spells detailed therein are nonetheless quite practical.
%%%%
book of the tundra

A frost-gripped tome describing icy spells, somewhat abridged. The Vaults are
said to hold the full text, but the guardians of that place guard their
treasures jealously.
%%%%
book of the warp

A book of advanced Translocations spells, written by a particularly
misanthropic mage. After its completion, they were never seen again, which may
or may not have been the point.
%%%%
book of touch

A book describing spells requiring very close proximity to their target. The
author seems to have had a low opinion of their wizardly peers, and spends much
of the text describing the hygiene and social etiquette needed to enter close
proximity to other sentient beings.
%%%%
book of unlife

An unholy book describing a variety of magical methods for the creation and
command of undead servants.
%%%%
book of vapours

A book of magic spells for creating an assortment of clouds, vapours and mists.
It is difficult to read, as the text is frequently interrupted by descriptions
of unusually-shaped clouds the author spotted while writing.
%%%%
book of weapons

A book of spells used by rebels against an ancient and evil empire. The rebels
were crushed, but this book was rediscovered years later, found by paladins of
the crusade that finally destroyed the empire and slew its immortal twin
sovereigns.
%%%%
book of wicked creation

A long-forbidden tome, describing spells for various unholy (or, at least,
underhanded) creations. It would be unwise to bring such a book back to the
surface world - better to read it and discard it in some well-hidden location.
%%%%
book of winter

A book of spells written by the sorceress Ellawe, who sought to use her time
productively while trapped inside by particularly harsh weather for over six
months. A postscript details the bloody vengeance she took after discovering
the weather mage responsible.
%%%%
boomerang

A curved, flat, throwing baton designed to return to its user.
%%%%
box of beasts

A box filled with the bizarre leftovers of a depraved wizard's magical
experimentations. Opening it might set loose a friendly mutant beast: bizarre
creatures, each with their own combination of traits. Increased skill with
Evocations will allow stronger beasts to be released.

There are six known traits:
 * Bat beasts fly and move very quickly, but erratically.
 * Fire beasts resist and breathe fire.
 * Ox beasts resist cold, are armoured with thick fur, and can knock back foes.
 * Shock beasts resist electricity and can transform into living lightning.
 * Sting beasts resist poison and have a reaching poison-tail attack.
 * Weird beasts can see invisible and attack with constricting tentacles.

As far as anyone knows, all beasts have exactly two of these traits.
%%%%
broad axe

An axe with langets, spikes, a lengthed haft and a single-bladed crescent head.
%%%%
buckler

A small piece of wood and metal, to be strapped on one arm for defence.
%%%%
chain mail

A suit of armour made entirely out of tiny metal rings.
%%%%
cloak

A cloth cloak.
%%%%
club

A heavy piece of wood. While clubs are rather primitive weapons, bashing
someone's skull in with one remains a very popular and effective means of
dispute resolution.
%%%%
condenser vane

A magical device that condenses ambient energy into various destructive clouds.
When evoked these clouds form around hostile monsters near the user. The
quantity and lethality of these clouds increases with Evocations skill. At low
power it will create noxious fumes, and as power increases this gives way to
roaring flames, freezing vapours, and poisonous gas. At the highest tiers of
power storm clouds, acidic fog and clouds of excruciating misery become
available.
%%%%
corpse

A corpse. Useless and dead.
%%%%
crystal plate armour

An incredibly heavy but extremely effective suit of crystalline armour.
%%%%
dagger

A double-edged fighting knife with a sharp point.
%%%%
dart

A thin piece of metal, typically coated in some harmful substance. When thrown
it can deliver its toxins into the bloodstream of a living or demonic being.
%%%%
decaying skeleton

A decaying skeleton.
%%%%
deck of destruction

A deck of magical cards, most of which hurl death and destruction at one's foes
(or, if unlucky, at oneself).
%%%%
deck of escape

A deck of magical cards, mainly dealing with various forms of escape.
%%%%
deck of punishment

A deck of magical cards which wreak havoc on the user.
%%%%
deck of summoning

A deck of magical cards, depicting a range of weird and wonderful creatures.
%%%%
demon blade

A terrible weapon, forged in the fires of Hell.
%%%%
demon trident

A terrible three-pronged weapon, moulded by fire and brimstone.
%%%%
demon whip

A terrible weapon, woven in the depths of the inferno.
%%%%
dire flail

A flail with long spikes and a heavy head.
%%%%
double sword

A fearsome weapon with a forked, razor-sharp blade.
%%%%
dragon-blood talisman

A vial of pure dragon-blood, crystallized over many years. {{
    local desc = "Transforms the user into a mighty"

    if you.race():find("Draconian") then
        desc = desc .. " dragon"
        if you.race() ~= "Grey Draconian" then
            desc = desc .. ", increasing the power of any innate breath attacks"
        end
        if you.race() == "Red Draconian" then
            desc = desc .. ". The user becomes highly resistant to fire " ..
                           "and resistant to poison, but vulnerable to cold"
        elseif you.race() == "White Draconian" then
            desc = desc .. ". The user becomes highly resistant to cold " ..
                           "and resistant to poison, but vulnerable to fire"
        elseif you.race() == "Green Draconian" then
            desc = desc .. " and retaining their innate colour"
        else
            desc = desc .. ". The user retains their innate colour, and " ..
                           "becomes resistant to poison"
        end
    else
        desc = desc .. ", fire-breathing dragon. The user becomes highly " ..
                       "resistant to fire and resistant to poison, but " ..
                       "vulnerable to cold"
    end

    desc = desc .. "."

    return desc
}} Shapeshifting skill increases damage from claws and armour from scales.

While transformed, any equipped weapons and armour are melded.
%%%%
earthy gem

[[gem]]

Deep within this gem, flowing leaves and swaying branches seem to lurk. And
here, a bone picked clean - there, a predator's eyes, staring hungrily out..?
%%%%
eggplant

A rotten eggplant which you can throw at the Crawl developers. It's a bug if
you ever see this message.
%%%%
eudemon blade

A sacred blade from the forges of Heaven, inhabited by a good spirit. It is a
favoured weapon of the Shining One's servants, and cannot be wielded by the
forces of evil.
%%%%
eveningstar

The opposite of a morningstar. A balanced mace with a long shaft and a metal
head covered in lethal spikes.
%%%%
everburning encyclopedia

A book of magical spells, meticulously organized, dense, and almost entirely
burnt black. Only a few pages are still legible, but the power within still
blasts the reader with a furnace-like heat.
%%%%
executioner's axe

A fearsome weapon covered in dried blood and crude engravings of torture and
death, bearing an enormous axehead.
%%%%
falchion

A long single-edged sword with a slightly curved blade.
%%%%
fen folio

A collection of spells once used by the great swamp civilisations.
%%%%
figurine of a ziggurat

A small figurine made of some strange material, shaped like a stepped pyramid.
It is remarkably detailed – almost like a real, vast structure, shrunk somehow
smaller than a human hand.
%%%%
fire dragon scales

The scales of a fire-breathing dragon. It provides great protection from fire,
while rendering its wearer more susceptible to cold.
%%%%
flail

A mace with a short chain connecting the head to the haft.
%%%%
flux talisman

A canister holding an ominously glowing substance. Its user becomes unstable at
a fundamental level, inflicting dangerous levels of magical contamination on
foes with each touch. Sufficient contamination causes a highly localized meltdown,
dealing enormous damage which increases with the user's Shapeshifting skill.

However, this instability makes the user unable to use weapons, shields or body
armour. They also glow, reducing stealth and preventing invisibility, and their
melee damage is reduced, as their limbs sometimes destabilize mid-swing.
%%%%
gem

A stone of unearthly beauty and almost immeasurable value outside the dungeon.
Within its confines, it is utterly useless.

Zot hoards these gems jealously, and will spitefully smash them soon after an
adventurer enters the branch of the Dungeon in which they rest. Still, a very
quick-moving adventurer might seize one first and keep its precious shards.
Zot cannot track gems outside their home branches, so with truly astonishing
speed, it might be possible to abscond with one still intact... but such a
feat is difficult to credit, and likely pointless besides.

Once the Orb of Zot is taken, Zot will be unable to smash any gems.
%%%%
giant club

A giant lump of wood.
%%%%
giant spiked club

A giant lump of wood with sharp spikes at one end.
%%%%
glaive

A pole with a large, heavy blade on one end.
%%%%
gold dragon scales

The scales of a gold dragon. It is much heavier than most dragon scale armours,
and grants its wearer resistance to poison, fire and cold.
%%%%
gold piece

A pile of glittering gold coins.
%%%%
granite talisman

A heavy stone icon, bearing the countenance of some long-forgotten king or god.
Transforms the user into a slow, stone statue. The user's stone body is
immune to poison and miasma, and gains resistance to electricity, negative
energy, and torment. Shapeshifting skill increases armour granted.

While transformed, any equipped body armour, gloves and boots are melded.
%%%%
grand grimoire

A book describing how the mighty among summoners can bend to their will the
terrible things from betwixt the planes. Many have been the unwary souls,
however, who have toyed with this tome and been driven mad by unimaginable
eldritch horrors.
%%%%
great mace

An enormous metal war club, of great cumbrousness.
%%%%
great sword

A sword with a very long, heavy blade and a long handle.
%%%%
great wizards, vol. ii

A collection of spells from great wizards throughout history. The author seems
to have been extremely enthusiastic, and each wizard is described in voluminous,
comprehensive detail.
%%%%
great wizards, vol. vii

A collection of spells from great wizards throughout history. The author seems
to have been quite tired of their project - the wizards' descriptions are terse
and minimal, meeting the lowest requirement for completeness.
%%%%
halberd

A polearm consisting of an axe blade topped with a spike, mounted on a long
shaft.
%%%%
hammer

A blunt striking weapon, essentially equivalent to a mace.
%%%%
hand axe

A small axe.
%%%%
hand cannon

A machine that fires metal slugs via applied thaumaturgy. Some enchant their
projectiles to fall forward instead of down, others bewitch the slugs with a
fatal attraction to their targets. All are slow, loud, and blast out thick
smoke with each shot.
%%%%
hat

A cloth hat.
%%%%
helmet

A piece of metal headgear.
%%%%
horn of Geryon

The horn belonging to Geryon, guardian of the Vestibule of Hell. It has the
power to call forth demonic beasts. With high Evocations skill, it will call
greater numbers of beasts, with lower chances of those beasts being hostile.
%%%%
sling

A piece of cloth and leather for launching stones, adequate for hunting small
game like rabbits or goblins.
%%%%
ice dragon scales

The scales of a cold-breathing dragon. It provides great protection from cold,
while rendering its wearer more susceptible to fire.
%%%%
ivory gem

[[gem]]

Countless spirits swirl around this gem, shrouding it in a bone-deep chill.
Unwelcome in the Good gods' afterlife, they find here a heaven of their own.
%%%%
jade gem

[[gem]]

Sigils of fire burn deep within this gem, symbol of the eternal compact between
naga and salamander. Their bond is that of the poison which scourges the impure
and the flame which burns away impurity.
%%%%
javelin

A lightweight spear, designed for throwing. It will pass through the targets it
hits, potentially hitting all targets in its path until it reaches maximum
range.
{{
    if you.race() == "Kobold" or you.race() == "Spriggan" then
        return "Unfortunately, it is too long and awkward for you to use."
    end
}}
%%%%
kite shield

A piece of wood and metal, to be strapped on one arm for defence.
%%%%
lajatang

A very rare and extremely effective weapon, featuring a pole with half-moon
blades at both ends.
%%%%
large rock

A very large and very heavy stone. {{
    if you.race() == "Ogre"
       or you.race() == "Troll"
   then
       return ""
   else
       return "Only large creatures are capable of throwing it."
   end
}}
%%%%
leather armour

A suit made from layers of tanned animal hide. It provides basic protection
with almost no hindrance to spellcasting or stealthy movement.
%%%%
lightning rod

A rod that allows its wielder to fire unavoidable blasts of lightning.
Consecutive evocations cause the discharge to be sustained, which increases the
power level up to four times and allows the blast to be redirected to affect an
area. The strength of the blast increases with Evocations skill and, for
redirected blasts, decreases with the size of the affected area.
%%%%
long sword

A sword with a long, slashing blade.
%%%%
longbow

A long, strong bow made of yew.
%%%%
mace

A short club with a metal head.
%%%%
manual

A valuable book which allows one to learn a certain skill faster.
%%%%
maxwell's memoranda

A loosely bound collection of the infamous Maxwell's schemes, diagrams and plans.
Amidst messages written to and by his many minions, allies of convenience and
hated rivals, a patient reader can discover spells of electrifying power.
%%%%
maw talisman

A miniature, desiccated head of some ferocious and hopefully extinct creature.
Transforms the user's midsection into a giant mouth, gnashing and ready to devour
foes. The mouth may devour slain creatures, healing the user to an extent increased
by the user's Shapeshifting skill and the power of the creature eaten. Skill also
increases the damage done by the maw.

While transformed, any body armour is melded.
%%%%
midnight gem

[[gem]]

The stoneborn brought forth this gem from the uttermost depths of the earth as
a gift and a warning: beware Zot! That it lies now within Zot's power is a sure
proof of the perversity of mortals and fate alike.
%%%%
milky-white gem

[[gem]]

Smooth as a spider's silk, white as the eyes of some crawling thing which has
lived too long in the dark, this gem buzzes with a fearful potential. Still, to
a certain eye, it possesses a strange allure...
%%%%
morningstar

A mace with a head covered in short spikes.
%%%%
mossy gem

[[gem]]

Though it drips with mud and muck, still a peculiar dignity attaches itself to
this gem. The people of the Swamp, who first carried this stone, struggled
against insurmountable odds. They failed, but there is much to admire even in
the ruin of their efforts.
%%%%
necronomicon

An extremely rare book, powerful and sinister. Many foolhardy magicians have
tried to study this tome, only to find themselves entangled within necromantic
forces they could not hope to control.
%%%%
orb

A sphere of crystal, carried in place of a shield. Magic scintilliates within
its interior.
%%%%
orb of zot

An invaluable artefact. Once you have escaped to the surface with it, your
quest is complete.
%%%%
orcbow

A recurved bow, crudely crafted from troll-bone and warg hair. The cave orcs'
use of archery, so unlike their surface-dwelling ancestors, shows the influence
of their elvish allies.
%%%%
pair of boots

A pair of boots. They are worn on the feet, and cover all but the largest
hooves and talons.
%%%%
pair of gloves

A pair of gloves. They are worn on the hands, and cover all but the largest
claws.
%%%%
pearl dragon scales

The nacreous scales of a pearl dragon. It grants its wearer resistance to
negative energies.
%%%%
phantom mirror

A hand mirror which can create a reflection of a nearby creature, clouding
in the process. The reflection's duration increases with Evocations skill and
decreases with the willpower of the target. It is, invariably, slightly weaker
than the creature it mirrors.
%%%%
phial of floods

An enchanted vessel of elemental water. Removing the stopper unleashes a torrent
of water, smashing the target and flooding the nearby area. If any creatures
engulfed by the wave need air to breathe, they'll be unable to cast spells until
they recover. The strength of the torrent and the duration of the flooding
increase with Evocations skill.
%%%%
plate armour

A full suit of solid metal plate: cuirass, pauldrons, vambraces, waist plate
and greaves. It provides excellent protection.
%%%%
potion of ambrosia

A strange substance, produced by ghost moths. Consuming it causes regeneration
of health and magic, along with total befuddlement. The two effects are
fundamentally linked – the regeneration ends the moment the confusion does.
%%%%
potion of berserk rage

A potion which can send one into an incoherent rage.
%%%%
# TAG_MAJOR_VERSION == 34
potion of blood

A potion containing the essence of life.
%%%%
potion of brilliance

A potion which increases the power of the drinker's spells and halves their
magic cost (rounding up).
%%%%
potion of cancellation

A potion which ends most magical effects, good or bad, affecting one who drinks
it. It also reduces magical contamination.
%%%%
potion of curing

A potion which restores a small amount of health, and cures poison and
confusion.
%%%%
potion of degeneration

A noxious concoction which reduces strength, intelligence and dexterity.
%%%%
potion of enlightenment

A potion which uplifts both the body and mind of its drinkers, lifting them
from the ground and increasing their Will to resist the world's temptations.
%%%%
potion of experience

A truly wonderful and very rare drink, which grants experience when consumed.
%%%%
potion of haste

An enchanted beverage which speeds the actions of anyone who drinks it.
%%%%
potion of heal wounds

A magical healing elixir which causes wounds to close and heal almost
instantly.
%%%%
potion of invisibility

A potion which confers invisibility on one who consumes it.
%%%%
potion of lignification

A potion which transforms the imbiber into an animated tree with branches
capable of holding weapons. Such a tree has minimal evasion but increased
health and natural armour, and is resistant to poison, and immune to torment and
drowning. However, it is rooted in place while the transformation lasts, and
cannot teleport.
%%%%
potion of magic

A valuable potion which grants an infusion of magical energy.
%%%%
potion of might

A potion which greatly increases the power of the drinker's melee attacks.
%%%%
potion of mutation

A potion which mutates the drinker, removing several mutations then
granting a few random mutations, which are likely (but not guaranteed) to be
beneficial.
%%%%
potion of resistance

A potion which grants temporary resistance to a variety of harmful effects:
fire, cold, electricity, poison, and acid.
%%%%
potion of attraction

A potion which makes the drinker attract enemies, translocating them quickly closer
for the duration of the effect. The effect is surprisingly subtle, and unwary
victims may sleep through it entirely.
%%%%
prismatic gem

[[gem]]

Shining with every colour of the rainbow and a few others besides, some
consider this gem 'a bit tacky'. Preposterous!
%%%%
quad damage

A mysterious item resembling a rune of some kind. Once evoked, it will make the
user glow blue and add a reverb to all sound... and there may be other effects
as well.
%%%%
quarterstaff

A sturdy wooden pole, meant for fighting.
%%%%
quicksilver dragon scales

The scales of a quicksilver dragon. Although it does not provide its wearer
with as much protection as the scales of some heavier dragons, it is somewhat
lighter and less encumbering. The armour repels both attacks on the wearer's
willpower and magical modification of itself - it cannot be enchanted.
%%%%
quick blade

A dagger with an uncanny enchantment upon it, allowing it to strike twice
for every blow its wielder makes.
%%%%
rapier

A slender, sharply pointed sword, with an uncommonly elegant design.
%%%%
ring mail

A light leather suit reinforced with a covering of metal rings. It is
protective in combat, but slightly uncomfortable due to the added weight.
%%%%
ring of dexterity

A ring that increases the dexterity of its wearer.
%%%%
ring of evasion

A ring that makes its wearer more capable of avoiding attacks.
%%%%
ring of fire

A ring that brings its wearer more in contact with the powers of fire. It
grants resistance to heat and enhances fire magic, but causes vulnerability to
cold.
%%%%
ring of flight

A ring that grants its wearer flight.
%%%%
ring of ice

A ring that brings its wearer more in contact with the powers of ice. It grants
resistance to cold and enhances ice magic, but causes vulnerability to heat.
%%%%
ring of intelligence

A ring that increases the intelligence of its wearer.
%%%%
ring of resist corrosion

A ring that protects its wearer from the effects of acid and corrosion.
%%%%
ring of magical power

A ring that increases its wearer's reserves of magical power for so long as it
is worn.
%%%%
ring of poison resistance

A ring that protects its wearer from poison.
%%%%
ring of positive energy

A ring that protects its wearer from the effects of negative energy.
%%%%
ring of protection

A ring that protects its wearer from most sources of damage.
%%%%
ring of protection from cold

A ring that protects its wearer from cold.
%%%%
ring of protection from fire

A ring that protects its wearer from fire.
%%%%
ring of willpower

A ring that increases its wearer's willpower, protecting against certain
magical effects.
%%%%
ring of see invisible

A ring that allows its wearer to see invisible things.
%%%%
ring of slaying

A ring that increases the wearer's accuracy and damage with ranged weapons and
melee attacks.
%%%%
ring of strength

A ring that increases the strength of its wearer.
%%%%
ring of wizardry

A ring that increases the success rate of its wearer's magical spells.
%%%%
robe

A large, loose-fitting, wide-sleeved outer garment made of light cloth. It
offers little protection against physical harm, but does not hinder evasion or
spellcasting.
%%%%
rune of zot

A charm which allows entry into the Realm of Zot.
%%%%
sack of spiders

A woven silk bag. Opening it will cover the area with webs, spiders, and other
skittering things. Evocations skill increases spider quality, quantity and webbing.
%%%%
sacred scourge

A blessed weapon, woven by the saints in Heaven and hated by the unholy. It is
a favoured weapon of the Shining One's servants.
%%%%
sanguine gem

[[gem]]

They who smote down Death herself and buried themselves in a Tomb of their own
making were not shy of their ambitions. Fain to seize upon baubles and
overweening proud, their Lord journeyed into their eternal unrest with this gem
upon their breast.
%%%%
scale mail

A leather suit covered with metal plates attached to each other in overlapping
rows to provide full protection, but at the cost of reduced freedom of
movement.
%%%%
scarf

A length of stylish fabric. At its creation, enchantments were woven into it,
and as such it cannot accept further enchantment.
%%%%
scimitar

A long sword with a wide, curved blade.
%%%%
scroll of acquirement

A wonderful scroll which causes the creation of a valuable item, with the
reader choosing from a small selection. The items offered will often be a
good match for the reader's skills; and if nothing recommends itself, the
reader can always choose a heap of gold.
%%%%
scroll of amnesia

A scroll that allows its reader to selectively erase one spell from memory to
recapture the magical energy bound up with it.
%%%%
scroll of blinking

A scroll that allows its reader to teleport a short distance, with precise
control.
%%%%
scroll of brand weapon

A scroll that imbues a weapon with a random brand. Any existing brand will be
replaced with a different one, and any brand forbidden by your current god will
not be chosen. Artefacts cannot be branded in this way.

Melee weapons will commonly be branded with the flaming, freezing, heavy,
venom or protection brand, and rarely with the draining, electrocution,
spectral, vampiric or chaos brand.

Ranged weapons will commonly be branded with the flaming, freezing, heavy or
draining brand, and rarely with the electrocution or chaos brand.
%%%%
scroll of butterflies

A scroll that surrounds its user with a flight of beautiful butterflies, blowing
back other creatures nearby with the flapping of their wings.
%%%%
scroll of enchant armour

A scroll that places an enchantment on a piece of armour chosen by the reader.
Body armour and bardings can be enchanted up to the same value as their base
armour rating. Bucklers, kite shields and tower shields can be enchanted up to
+3, +5 or +8 respectively, and other armour can be enchanted up to +2. Magical
artefacts cannot be enchanted at all.
%%%%
scroll of enchant weapon

A scroll that places an enchantment on a weapon chosen by the reader,
increasing both accuracy and damage. Weapons can be enchanted up to +9. Magical
artefacts cannot be enchanted at all.
%%%%
scroll of fear

A scroll that causes great fear in nearby foes, causing them to flee until
attacked, cornered, or enough time has passed.

Non-living, undead and plant monsters cannot be feared, and berserk or frenzied
monsters are also immune.
%%%%
scroll of fog

A scroll that surrounds the reader with a dense cloud of fog, which can block
vision temporarily. The fog takes a short time to fully spill out.
%%%%
scroll of identify

A useful magic scroll which identifies the properties of any unknown object.
%%%%
scroll of immolation

A scroll that fills the creatures around the reader with an unstable and
powerful inner flame. This fire is released any time the victims are hit, and
explosively released upon their death. Giant creatures cause bigger explosions.
%%%%
scroll of noise

A prank scroll that creates a loud noise when read.
%%%%
scroll of poison

A scroll that fills the air with poison, covering every unoccupied space in
sight with toxic fumes.
%%%%
scroll of revelation

A scroll that reveals its reader's surroundings. The layout of the current
floor is fully mapped, and everything within a moderate radius, including
both visible and invisible monsters, is momentarily shown.
%%%%
scroll of silence

A scroll that eliminates all sound near the reader. This makes reading scrolls,
casting spells, invoking divine abilities, or shouting impossible in the
reader's vicinity. The scroll's oppressive, unnatural effect will greatly
hamper stealth.

Certain monsters have innate magical or special abilities which will still be
usable while silenced.

The effect starts out with a large radius, which will then shrink, eventually
covering only the reader, before it times out.
%%%%
scroll of summoning

A scroll that calls forth several allied creatures woven from shadow into the
shapes of those beings found within the reader's immediate vicinity.
%%%%
scroll of teleportation

A scroll that translocates the reader to a random position after a short delay.
Reading this scroll while waiting for a teleportation will instead cancel it.
%%%%
scroll of torment

A scroll that calls on the powers of darkness to inflict great pain on any
nearby creature — including the reader! This halves the resilience of all
living creatures, although it is never directly fatal.
%%%%
scroll of vulnerability

A scroll that briefly halves the willpower of the reader and any nearby beings,
rendering them vulnerable to many magical effects. The scroll cannot affect
those fully immune to such effects.
%%%%
scythe

A farm implement, usually only used by untrained mobs in combat. In practice,
it's quite similar to a halberd.
%%%%
serpent talisman

A jade snake coiled around a nagaraja's name-day egg. Transforms the user into
a giant, cold-blooded, poison-resistant serpent, ready to wind their coils
around foes and crush them to death. Shapeshifting skill increases the armour
provided by the snake's scales. While transformed, any equipped weapons and
armour are melded.
%%%%
shining gem

[[gem]]

Many are the treasures of the Ironbound Order, but none older nor more precious
than this steel-shining gem. The Vaults were first forged to hold it, and none
who gazed within its depths could fault the choice.
%%%%
shimmering gem

[[gem]]

Unearthly energies gently flow along the surface of this gem, guided by the
archmage who first built the Elven Halls. Countless generations of elves
flocked to learn from her, but her foremost pursuit was always the perfection
of this piece of art.
%%%%
shortbow

A curved piece of wood and string, for shooting arrows.
%%%%
short sword

A personal stabbing weapon with a short grip.
%%%%
smoky gem

[[gem]]

Swirls of dark smoke seem to lurk in the depths of this gem. Countless dark
deeds were done in the Dungeon even before Zot seized and remade it, and their
dreadful residue now taints every hint of beauty trapped within its confines.
%%%%
spear

A hunting weapon consisting of a wooden shaft with a pointed metal head
fastened on one end.
%%%%
spellforging talisman

A clear glass dewar of molten mana. Transforms the user's flesh to a substance
equal parts mana and metal, held together by constant concentration.
The spellforged flesh will provide more intelligent users with stronger
armouring, but their intellect is fully occupied and does not help reduce spell
failure.
Their spellforged flesh is also an excellent conductor for mana,
<<<<<<< HEAD
expending up to 2 MP per attack to empower their blows to a degree dependant on
=======
expending up to 2 MP per attack to empower their blows to a degree dependent on
>>>>>>> a6b218e2
shapeshifting skill.

However, an inexpert shapeshifter will find their evasion hindered by the
transformed flesh, and regardless of skill this form will meld body armour and
gloves.
%%%%
staff of air

A staff that increases the power of air spells cast by its wielder, and
insulates them from electricity. If the wielder is skilled in Evocations and
Air Magic, they can shock those struck by it, dealing electricity damage which
bypasses armour.
%%%%
staff of alchemy

A staff that increases the power of alchemy spells cast by its wielder, and
protects them from the effects of poison. If the wielder is skilled in
Evocations and Alchemy, they can envenom those struck by it, dealing poison
damage which bypasses armour.
%%%%
staff of cold

A staff that increases the power of ice spells cast by its wielder, and
protects them from the effects of cold. If the wielder is skilled in Evocations
and Ice Magic, they can freeze those struck by it, dealing cold damage which
bypasses armour.
%%%%
staff of conjuration

A staff that increases the power of conjurations cast by its wielder. If the
wielder is skilled in Evocations and Conjurations, they can blast those they
strike with pure energy, dealing irresistible damage.
%%%%
staff of death

A staff that increases the power of necromantic spells cast by its wielder, and
protects them from negative energy. If the wielder is skilled in Evocations and
Necromancy, they can inflict great pain on those living souls they strike,
dealing negative energy damage which bypasses armour.
%%%%
staff of earth

A staff that increases the power of earth spells cast by its wielder. If the
wielder is skilled in Evocations and Earth magic, they can fracture the ground
beneath those struck by it, dealing substantial damage - though much less to
creatures which fly.
%%%%
staff of fire

A staff that increases the power of fire spells cast by its wielder, and
protects them from the effects of fire. If the wielder is skilled in Evocations
and Fire Magic, they can burn those struck by it, dealing fire damage which
bypasses armour.
%%%%
starry gem

[[gem]]

Odd lights twinkle within the depths of this gem. From what strange stuff is it
made, and from what distant land did it travel?
%%%%
steam dragon scales

The scales of a steam-breathing dragon. Unlike the scales of some larger
dragons, it does not provide its wearer with much protection (beyond a
resistance to scalding steam), but it is extremely light and supple.
%%%%
stone

A small chunk of dense but otherwise unremarkable natural mineral. It can be
thrown to cause minor damage.
%%%%
shadow dragon scales

The scales of a great umbral dragon. It is heavier than most dragon scale
armours, but despite this, blends in so well with the shadows as to provide a
substantial benefit to the wearer's stealth.
%%%%
storm dragon scales

The scales of a lightning-breathing dragon. It is heavier than most dragon
scale armours, and gives its wearer resistance to electrical discharges.
%%%%
storm talisman

Lightning trapped, impossibly, in a bottle. Lets the user walk through the air
as a raging, lightning-filled tempest. The user's melee attacks are electrified
and strike all adjacent foes. The user also flies, gains immunity to poison,
miasma, petrification, constriction, and sticky flame, and also resists
electricity. They can launch themselves as a lightning bolt, blasting through
everything in their way.

While transformed, any equipped weapons and armour are melded.
%%%%
swamp dragon scales

The scales of a swamp dragon. It confers resistance to poison on its wearer.
%%%%
talisman of death

A grey-black vessel, infused with dark power through a sickening ritual.
Transforms the user into an undying offense against life itself.

Foes struck by user's melee weapons or hands are weakened, slowed, and drained.
The user can also heal themself by tormenting living foes nearby; Shapeshifting
skill increases the amount healed. Further, the user resists cold, has enhanced
willpower, and is immune to poison, miasma, negative energy, and torment.

The user also gains some of the more dubious benefits of having an undead body.
They are vulnerable to holy damage and Dispel Undead, and cannot consume potions.
%%%%
there-and-back book

A compilation of children's stories about great adventures, always ending with
the traveller returning to the place they started. The love infused into its
pages by countless generations has granted it power, allowing a skilled mage to
transport others by reciting specific passages.
%%%%
throwing net

A mesh of ropes knotted together with weights around the edge, used to entangle
and entrap targets. Struggling victims can eventually destroy the net and break
free, if they live long enough.
%%%%
tower shield

A large piece of wood and metal, to be strapped on one arm for defence.
%%%%
tin of tremorstones

A set of dormant, magnetic earth elementals in the form of tiny, very heavy
pebbles. When released, the elementals are drawn magnetically to the center of
nearby monsters, where they literally explode with rage at their rest being
disturbed. Tremorstones usually land slightly off-target, and the user is
always at risk of being hit. However, armour is extremely effective at
repelling the lightweight fragments of rock from a tremorstone's explosion, so
a well-armoured wielder has little to fear. Evocations skill increases the
number of explosions.
%%%%
trident

A fishing spear improved with a longer shaft and a three-pronged metal head.
%%%%
trismegistus codex

A magical book
written by a
numerologically obsessed wizard.
Everything from sentence
length to overall
organization is structured.
It's unclear whether
the author thought
this was helpful.
%%%%
triple crossbow

A crossbow with three strings arranged in series to provide exceptional power,
initially designed as a siege weapon and then scaled down. It takes a
considerable amount of time to load and fire.
%%%%
triple sword

A formidable weapon created by a master craftsman. The blade of the sword forks
into three great razor-sharp edges.
%%%%
trishula

A blessed trident moulded by cleansing flame, with three points symbolising the
combined might of the three holy gods. It is a favoured weapon of the Shining
One's servants.
%%%%
troll leather armour

The stiff and knobbly skin of a troll. It magically regenerates its wearer's
flesh, once attuned to the wearer's body at full health.
%%%%
the unrestrained analects

A collection of spells that assault everything in sight of the caster,
unrestrained by petty limitations like 'needing a clear shot' or 'concern about
collateral damage'.
%%%%
wand of acid

A magical device which throws bolts of corrosive acid.
%%%%
wand of charming

A magical device which causes a creature to become fiercely, but briefly,
loyal to the user.
%%%%
wand of digging

A magical device which drills tunnels through unworked rock.
%%%%
wand of flame

A magical device which throws little puffs of flame.
%%%%
wand of iceblast

A magical device which creates a loud explosion of ice shards, bypassing half
of victims' resistance to cold.
%%%%
wand of light

A magical device which fires a ray of searing light, injuring and blinding
those struck. Only living, demonic and angelic monsters can be blinded. and
tougher monsters will recover their vision more quickly.
%%%%
wand of mindburst

A magical device which launches a psychic attack on a target creature. If it
overcomes their willpower, it 'blows their mind' in a violently literal fashion,
dealing damage that bypasses their armour entirely. It is useless against
mindless creatures.
%%%%
wand of paralysis

A magical device which can render a creature immobile, incapable of moving any
of its limbs.
%%%%
wand of polymorph

A magical device which causes a creature to be transmogrified into another
form. It is especially effective against shape-changing creatures.
%%%%
wand of quicksilver

A magical device which fires a beam of destructive energy, dispelling
enchantments on creatures struck.
%%%%
wand of roots

A magical device which fires a magical seed, entangling its target and adjacent
foes in quick-growing tree roots. Those entangled will be immobilized and take
increasing damage over time until they escape or the roots wither away. The roots
will only sprout from solid ground.
%%%%
wand of warping

A magical device which creates a brief but violent rift in space, damaging
everything caught in its wake and sometimes blinking them a short distance away.
%%%%
war axe

A military axe with a long haft and a single-bladed head.
%%%%
whip

A long plaited strip of leather. Originally developed for use in disagreements
with cattle, this simple weapon is now widely used to settle differences
between all sorts of creatures.
%%%%
young poisoner's handbook

An introductory book for the magic arts of poison. Readers are recommended to
wear a pair of very thick, non-absorbent gloves.
%%%%<|MERGE_RESOLUTION|>--- conflicted
+++ resolved
@@ -1356,11 +1356,7 @@
 armouring, but their intellect is fully occupied and does not help reduce spell
 failure.
 Their spellforged flesh is also an excellent conductor for mana,
-<<<<<<< HEAD
-expending up to 2 MP per attack to empower their blows to a degree dependant on
-=======
 expending up to 2 MP per attack to empower their blows to a degree dependent on
->>>>>>> a6b218e2
 shapeshifting skill.
 
 However, an inexpert shapeshifter will find their evasion hindered by the
