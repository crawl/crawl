%%%%
Fast status

All of your actions are 50% faster.
%%%%
Invis status

You are invisible. Most enemies will be unable to see you and will suffer
penalties to hit, though they may be able to guess at your general location.
If the status is greyed out, it is active but ineffective for some reason (for
example if you are glowing with magical contamination or standing in shallow
water).
%%%%
Tele status

You are about to teleport. While waiting to teleport, attempting to apply the
status again (such as by using a scroll of teleportation) will cancel the
teleportation.
%%%%
!Tele! status

You are about to teleport towards hostile monsters, if possible. Before this
happens, attempting to teleport again (such as by using a scroll of
teleportation) will cancel this teleportation.
%%%%
Fly status

You are flying above the ground, and are able to cross water and lava or fight
above shallow water without penalties. Most types of flight will time out – be
careful what you are above when that happens!
%%%%
Agi status

You are unnaturally agile, and gain a bonus to your evasion.
%%%%
Brill status

You are unnaturally smart, and gain a bonus to the power of your spells as well
as halving their magic cost (rounding up).
%%%%
Might status

You are unnaturally mighty, doing significantly more damage in physical combat.
%%%%
Regen status

You regenerate health at an unnaturally fast rate. This is only shown for
temporary regeneration.
%%%%
-Regen status

Your health has stopped regenerating due to the presence of nearby monsters.
%%%%
MPRegen status

You regenerate health and magic at an unnaturally fast rate. This is only shown
for temporary regeneration.
%%%%
Touch status

Your attacks deal no damage, but have a chance of confusing monsters that they
hit.
%%%%
Will++ status

Your willpower is much stronger, protecting against many magical effects.
%%%%
Regen Will++ status

Trog's Hand is simultaneously making you regenerate health at an unnaturally
fast rate and strengthening your willpower to protect you against many magical
effects.
%%%%
Berserk status

You are hasted, deal increased damage in combat, and have increased health, but
are unable to make most actions other than moving and attacking. The status
will wear off very quickly unless you are attacking monsters, and when it
expires you will be slowed and unable to berserk again for a short duration.
%%%%
-Berserk status

You are recovering from your berserk rage, and are unable to berserk again for
a short duration.
%%%%
Bearserk status

You are filled with barbearic rage! You are hasted, deal grizzly damage, and
have greatly increased health, but find it impawsible to do much other than
move and maul foes. You'll bid furwell to this status very quickly unless you
are attacking, and when it expires you will be slowed and unable to bearserk
again for a short duration.
%%%%
Pois status

You are poisoned and will continually lose health. While poisoned, your current
health will be partially recoloured to display the eventual poison damage that
will be dealt. Poison can be cured immediately by potions of curing.
%%%%
Conf status

You are confused. You may stumble in a random direction when attempting to move
or attack, and are unable to cast spells or use most items other than potions.
Confusion can be cured immediately by potions of curing.
%%%%
Contam status

You glow with mutagenic radiation. This can mutate you over time, usually with
a negative outcome. The colour indicates the severity: the first level (grey)
is only a warning, and no mutation or loss of stealth will occur from it.
%%%%
Drain status

Your maximum health has been temporarily drained by negative energy. This
status will not wear off by waiting, but will gradually expire as you gain
experience.
%%%%
-Breath status

You are catching your breath, and are unable to use your innate breath ability
until the status expires.
%%%%
Breath status

Indicates how many uses of your draconian breath weapon are available. If the
indicator is dim, there are zero. Otherwise, the number of plusses indicate
additional uses available.
%%%%
Breath+ status

<Breath status>
%%%%
Breath++ status

<Breath status>
%%%%
Exh status

You are exhausted, and are unable to activate divine powers that cause
exhaustion until the status expires.
%%%%
Slow status

All your actions take 50% longer.
%%%%
Para status

You are paralysed, and completely unable to act.
%%%%
Sleep status

You are asleep, and completely unable to act. Taking damage will wake you.
%%%%
Held status

You are held in a net or a spider web. You cannot move freely and will instead
try to struggle free.
%%%%
Constr status

You are being constricted by an enemy. Your evasion is impaired, and you will
take damage over time. You are unable to move away from the enemy, although you
can struggle to escape by attempting to do so, and will become increasingly more
likely to succeed and break the constriction when doing so multiple times.
%%%%
Mesm status

You are mesmerised and cannot move away from the monster mesmerising you. The
effect can be broken by killing or confusing the responsible monster or by
breaking line of sight with them.
%%%%
Fear status

You are overcome with fear and cannot move towards the monster causing fear in
you. The effect can be broken by killing or confusing the responsible monster
or by breaking line of sight with them.
%%%%
-Tele status

You are prevented from teleporting or blinking.
%%%%
-Move status

You cannot walk, fly around, slither, etc. You can still take other actions,
and can still be moved via translocations or by being pushed, pulled, and so on.
%%%%
Mark status

Your location is marked due to the effects of a trap or a spell, and monsters
will hunt you down more precisely and will be able to detect you even if you
are not in their vision.
%%%%
Fire status

You are covered with sticky fire, which causes damage over a moderate duration.
Moving will quell the fire much more rapidly, and entering water will extinguish
it immediately.
%%%%
Fire+ status

<Fire status>
%%%%
Fire++ status

<Fire status>
%%%%
Corona status

You are surrounded by light, greatly reducing your stealth and making you
easier to hit.
%%%%
Barbs status

There are barbs embedded in your skin, and moving around will cause you to take
damage. Remaining in place for a short time will allow you to remove the barbs
without taking damage.
%%%%
Sick status

You have been sickened, and your health will no longer regenerate.
%%%%
Vertigo status

You are disoriented and dizzy, reducing your accuracy, evasion, and
spellcasting success rate.
%%%%
Corr status

You are corroded, reducing your damage in physical combat and your armour by an
amount depending on the severity of the corrosion.
%%%%
Flay status

You are covered in illusionary wounds, causing severe damage while the effect
remains active. Destroying the source of the illusion will restore all health
lost to the flaying.
%%%%
Weak status

Your melee attacks do 25% less damage.
%%%%
Frozen status

You are covered in ice, and your movement speed is reduced.
%%%%
Sap status

Your magic is sapped. Casting a spell will cause you to lose access to your
magic, briefly preventing you from casting any further spells.
%%%%
-Cast status

You are unable to cast spells.
%%%%
Crippled status

At least one of your strength, intelligence, or dexterity has fallen to 0 or
below. You will act slowly until this situation is remedied.
%%%%
DChan status

You are channelling the dead, causing any living creatures killed in your
vicinity to be raised as spectral servants.
%%%%
Vit status

You are divinely vitalised, providing protection from poison, confusion,
petrification, and sickness, and increasing and sustaining your strength,
intelligence and dexterity.
%%%%
Will/2 status

Your willpower is weaker, making you vulnerable to many magical effects.
%%%%
Stone status

You are petrified, and completely unable to act. You are very easy to hit,
but all damage taken is substantially reduced.
%%%%
Petr status

You are turning to stone. Your actions are slowed, all damage taken is slightly
reduced, and you will soon be completely petrified (gaining the Stone status).
%%%%
Resist status

You are more resistant to fire, cold, electricity, poison and acid.
%%%%
Slime status

Your wielded weapon or your fists are coated in slime, and will turn the next
living or corporeal undead monster you hit into a neutral slime.
%%%%
Swift status

You are covering ground swiftly.
%%%%
-Swift status

You are covering ground slowly.
%%%%
DDoor status

You are temporarily invulnerable to harm, but are brought close to death in the
process and cannot be affected by healing while the effect is active. After the
spell expires, it cannot be immediately recast.
%%%%
-DDoor status

You are still close to death's doorway, and cannot recast Death's Door for a
short duration.
%%%%
Quad status

QUAD DAMAGE!
%%%%
Sil status

You are silenced. This makes reading scrolls, casting spells, invoking divine
abilities, or shouting impossible. The oppressive, unnatural effect greatly
hampers your stealth.
%%%%
Engulf status

{{
    local desc = "You are engulfed by an adjacent creature"

    if not you.res_drowning() then
        desc = desc .. " and are unable to breathe. You will take increasing"
                       .. " damage from asphyxiation every turn until you"
                       .. " escape. This makes reading scrolls, casting"
                       .. " spells, and invoking divine abilities impossible."
                       .. " Moving away from the engulfing creature will end"
                       .. " the effect"
    else
        desc = desc .. " but suffer no negative effects"
    end

    return desc .. "."
}}
%%%%
Stealth status

Your stealth is greatly increased.
%%%%
Vortex status

You are in the eye of a mighty ice storm. After the vortex fades, it cannot be
called forth again for a short time.
%%%%
-Vortex status

You are surrounded by unstable winds, and cannot recast Polar Vortex for a short
duration.
%%%%
Liquid status

You are liquefying the ground around you, slowing the movement of all creatures
in the area.
%%%%
Hero status

Your combat skills are temporarily increased.
%%%%
Finesse status

Your combat speed is greatly increased.
%%%%
Duel status

You are duelling a foe in Okawaru's Arena, and will be returned whence you came
if you are victorious.
%%%%
Disjoin status

You are destabilising space around yourself, causing nearby monsters to be
randomly blinked away from you.
%%%%
Fugue status

Your weapon is temporarily enhanced by the souls of the damned, providing
slaying bonuses that increase with every enemy killed. At the maximum bonus,
foes adjacent to your attacks' targets suffer pain damage.
%%%%
Debt status

You have lived beyond your means. You cannot spend gold again until you earn
enough to cancel out your debt.
%%%%
Toxic status

You are radiating toxic energy, and will continuously inflict poison on all
nearby creatures.
%%%%
Recite status

You are reciting Zin's laws to nearby monsters, with a range of effects
depending on the target. After finishing a recitation, it cannot be repeated
for a short time.
%%%%
-Recite status

You have recently finished reciting Zin's laws, and cannot recite again for a
short duration.
%%%%
rF- status

You are more vulnerable to fire.
%%%%
rP- status

You are more vulnerable to poison.
%%%%
Bullseye status

You have targeted an enemy with a dimensional bullseye, causing missiles fired
or thrown at a different enemy to also be teleported at the target.
%%%%
Forest status

You are calling a forested plane into temporary existence, and awakening nearby
trees to damage your foes.
%%%%
Dragoncall status

You are calling forth mighty dragons to attack your foes. Each dragon which
answers the call will drain your magical energy. After the call ends, it cannot
be issued again for a short time.
%%%%
-Dragoncall status

You have recently called forth dragons, and cannot recast Dragon's Call for a
short duration.
%%%%
-Potion status

You are unable to quaff potions.
%%%%
rF+ status

You are more resistant to fire.
%%%%
rC+ status

You are more resistant to cold.
%%%%
rElec+ status

You are more resistant to electricity.
%%%%
Horr status

You are terrified of nearby monsters, reducing your damage and accuracy in
combat as well as the power of your spells.
%%%%
-Scroll status

You are unable to read scrolls.
%%%%
Cleave status

Your melee attacks cleave, hitting all adjacent targets.
%%%%
Ambros status

You are regenerating health and magic, but are also confused. Curing the
confusion will also end the regeneration.
%%%%
Surge status

Your next use of an evokable device will have its power enhanced, at the cost
of some of your magic.
%%%%
Howl status

A terrifying howl is echoing in your mind, calling forth powerful creatures to
attack you.
%%%%
Blood status

Your body is covered in congealed blood, serving as armour for as long as you
remain seriously injured.
%%%%
-Cast status

You are unable to cast spells.
%%%%
Channel status

You are channelling magical energy.
%%%%
Beast status

You have been transformed into a monstrous, furry were-beast. The ferocious
energy pulsing through your limbs keeps you ready to kill.

Any gloves, cloaks, headgear and boots are melded.
%%%%
Flux status

You are unstable at a fundamental level. You inflict dangerous levels of
magical contamination on foes with each touch. Sufficient contamination
causes a highly localised meltdown, dealing enormous damage.

However, this instability makes you unable to use weapons, shields, or
body armour. You also glow, reducing stealth and preventing invisibility,
and you do less damage in melee, as your limbs sometimes destabilise mid-swing.
%%%%
Blade status

{{
    local hands = you.hand() .. "s"
    return "Long, needle-thin blades have grown from your " .. hands
}}, and smaller fragments of metal have grown inside your body, deforming you
and reducing the effectiveness of body armour.

Any equipped weapons, shields, and gloves are melded.
%%%%
Serpent status

You have been transformed into a giant, cold-blooded, poison-resistant serpent,
ready to wind your coils around foes and crush them to death.

Any equipped weapons and armour are melded.
%%%%
Maw status

Your midsection has transformed into a giant mouth, gnashing and ready to devour
foes. The mouth may devour slain creatures, healing you to an extent increased
by your Shapeshifting skill and the power of the creature eaten. Skill also
increases the damage done by the maw.

While transformed, any body armour is melded.
%%%%
Statue status

You have been transformed into a slow but extremely robust stone statue.
Your melee damage, both unarmed and with weapons, is substantially increased.
Your stone body is immune to poison and miasma, and gains resistance to
electricity, negative energy and torment.

Any equipped body armour, gloves and boots are melded.
%%%%
Dragon status

{{
    local desc = "You have been transformed into a mighty"

    if you.race():find("Draconian") then
        desc = desc .. " dragon"
        if you.race() ~= "Grey Draconian" then
            desc = desc .. ", increasing the power of any innate breath attacks"
        end
        if you.race() == "Red Draconian" then
            desc = desc .. ". You are highly resistant to fire and " ..
                           "resistant to poison, but vulnerable to cold"
        elseif you.race() == "White Draconian" then
            desc = desc .. ". You are highly resistant to cold and " ..
                           "resistant to poison, but vulnerable to fire"
        elseif you.race() == "Green Draconian" then
            desc = desc .. " and retaining your innate colour"
        else
            desc = desc .. ". You retain your innate colour, and are " ..
                           "also resistant to poison"
        end
    else
        desc = desc .. ", fire-breathing dragon. You are highly resistant " ..
                       "to fire and resistant to poison, but vulnerable to " ..
                       "cold"
    end

    desc = desc .. "."

    return desc
}} Your melee attacks deal incredible damage, and you are much more robust but
less evasive.

Any equipped weapons and armour are melded.
%%%%
Storm status

You have been transformed into a lightning-filled tempest. Your melee attacks
are strengthened and electrified, and strike all adjacent foes. You gain flight,
increased evasion, immunity to poison, miasma, petrification, and constriction,
and resistance to electricity. You gain the ability to launch yourself at foes
as a lightning bolt.

Any equipped weapons and armour are melded.
%%%%
Death status

You have been transformed into an undying offence against life itself.

Foes struck by your hands or melee weapons are weakened, slowed, and drained,
and you can heal yourself by tormenting living foes nearby. You also resist
cold, have enhanced willpower, and are immune to poison, miasma, negative
energy, and torment. Unfortunately, you are vulnerable to holy damage and
Dispel Undead, and cannot consume potions.
%%%%
Bat status

You have been transformed into a swift-moving bat, increasing your evasion but
substantially weakening your melee attacks.

Any equipped weapons, armour and rings are melded, and you are unable to cast
spells. {{
    if you.race() ~= "Vampire" then
        return "The effectiveness of your melee attacks while " ..
               "in this form is based on experience level instead of on " ..
               "Unarmed Combat skill."
    end
}}
%%%%
Pig status

You have been transformed into a pig. You move quickly but are less effective
in melee.

Any equipped weapons, armour and rings are melded, and you are unable to cast
spells. The effectiveness of your melee attacks while in this form is based on
experience level instead of on Unarmed Combat skill.
%%%%
App status

{{
    if you.race() == "Octopode" then
        return "A vicious spike has grown from one of your tentacles, " ..
               "increasing the damage of your extra tentacle attacks."
    else
        return "Monstrous horns or talons have grown from your body, " ..
               "granting a chance of making an extra attack in melee."
    end
}}
%%%%
Tree status

You have been transformed into a tree and are rooted to the ground, unable to
move or teleport. You have minimal evasion but increased health and natural
armour, and are resistant to poison, and immune to torment and drowning.

Any equipped cloak, helmet, gloves, boots and body armour are melded.
%%%%
Wisp status

You have been transformed into an insubstantial wisp of gas. You are highly
evasive and are resistant to fire, cold, electricity and acid, and immune to
poison, and negative energy.

Any equipped weapons, armour and jewellery are melded, and you are unable to
cast spells. The effectiveness of your melee attacks while in this form is based
on experience level instead of on Unarmed Combat skill.
%%%%
Fungus status

You have been transformed into a sentient fungus. You are highly evasive and
can release spores to cause confusion when attacking in melee, but are unable
to move when hostile creatures are present. You are resistant to poison and
immune to negative energy.

Any equipped weapons and armour are melded, and you are unable to cast spells.
The effectiveness of your melee attacks while in this form is based on
experience level instead of on Unarmed Combat skill.
%%%%
Shadow status

You have been transformed into a swirling mass of dark shadows. You are
permanently invisible and are immune to poison, draining, and torment. All
incoming damage is halved, you bleed smoke on any incoming attack, and you have
infinite willpower. However, your ability to deal damage in melee and with
ranged attacks is halved, your spellcasting power is greatly hampered, and your
maximum health is further drained when taking damage.
%%%%
Orb status

You are near (or perhaps holding) the Orb of Zot, whose energies disrupt
translocation magic. Teleportation will take longer.
%%%%
Orb? status

You are holding the Charlatan's Orb, whose energies disrupt translocation
magic. Teleportation will take longer.
%%%%
-Hop status

Your legs are tired, and you are unable to hop. This status will only recover
after you spend several turns not moving. (Other actions, such as attacking or
casting spells, are fine.)
%%%%
Ray status

You are currently channelling a ray of searing magical energy. Pressing
<w>.</w> or <w>s</w> to wait in place will maintain and intensify the ray, at
the cost of 1 MP per turn. Any other action, including recasting the spell,
will end it.
%%%%
Ray+ status

<Ray status>
%%%%
Ray++ status

<Ray status>
%%%%
Lash status

You are moving at supernatural speed, causing movement actions to become
instant. Any martial attacks made while moving in this way deal increased
damage and never miss.
%%%%
Heavenly status

You are surrounded by a storm of heavenly clouds. While the storm rages, your
evasion and combat accuracy and damage are substantially increased, and
striking enemies with martial attacks increases this bonus. The storm weakens
over time and fades away once the bonus reaches zero. The heavenly clouds
prevent invisibility, and obscure the vision of those outside the storm.
%%%%
SlowM status

Your movement is slowed on this liquid ground.
%%%%
Alive status

You are full of blood, and regenerate health quickly.
%%%%
Aug status

You receive spellcasting and slaying bonuses that scale with your health.
%%%%
Beogh status

You can swear fealty to Beogh, the god of all orcs, through a nearby priest.
To do so, use the Convert to Beogh ability in the ability menu.
%%%%
Bloodless status

Your body is entirely devoid of blood, reducing your maximum health and
preventing you from regenerating health when monsters are visible. You are
immune to poison and negative energy, significantly resist cold, and resist
torment.
%%%%
Bribe status

You are bribing the inhabitants of the current branch.
%%%%
Cloud status

You are standing in a cloud.
%%%%
-Clouds status

The air is too still for clouds to form.
%%%%
Dig status

You are digging.
%%%%
Elixir status

Your health and/or magic are being rapidly restored, as well as the health of
your allies.
%%%%
Fast+Slow status

You are under both slowing and hasting effects.
%%%%
Lava status

You are currently flying over lava.
%%%%
Recall status

You are recalling your allies.
%%%%
Water status
{{
    local verb = you.flying() and "flying over" or
                 you.race() == "Merfolk" and "swimming in" or "standing in"
    local feat = view.feature_at(0, 0):gsub("_", " ")

    if feat ~= "deep water" and feat ~= "shallow water" then
        feat = "water"
        verb = "over"
    end

    return "You are currently " .. verb .. " " .. feat .. "."
}}
%%%%
Attr status

Enemies are magically translocated toward you. (This won't wake them up.)
%%%%
Zot status

You have spent too much time in one branch, allowing the malevolent power of Zot
to notice you. If you spend the indicated number of turns in the branch without
descending to a new floor, Zot will find you, causing permanent health damage.
%%%%
Zot count status

If you spend the indicated number of turns in this branch without descending to
a new floor, Zot will find you, causing permanent health damage.
%%%%
Gem status

If you spend the indicated number of turns in this branch, its gem will be found
and shattered by the power of Zot.
%%%%
rF0 status

The wrath of Ignis prevents you from resisting fire.
%%%%
-Blink status

You are unstable and cannot cast Blink or activate evoked blink abilities
for a short period of time. Powerful sources of translocation magic such as
scrolls of blinking ignore this limitation, as do external sources of blinking
outside of your control.
%%%%
-Bbolt status

You are recovering from becoming lightning, and are unable to blinkbolt again
for a short duration.
%%%%
Charge- status

You are currently channelling electrical charge. Pressing <w>.</w> or <w>s</w>
to wait in place will maintain and continue this process until it discharges.
Any other action, including recasting the spell, will dissipate the charge
harmlessly.
%%%%
Charge/ status

<Charge- status>
%%%%
Charge\ status

<Charge- status>
%%%%
Charge| status

<Charge- status>
%%%%
Wave status

You are currently channelling waves of flames. Pressing <w>.</w> or <w>s</w>
to wait in place will maintain and intensify the waves, at the cost of 1 MP per
turn. Any other action, including recasting the spell, will end it.
%%%%
Wave+ status

<Wave status>
%%%%
Ramparts status

You are encasing nearby walls in ice. The ice will crack and fall away if you
move to a new position.
%%%%
Bog status

You are creating a toxic bog in the nearby area, and are immune to its effects.
You cannot sustain this transformation in areas out of your line of sight.
%%%%
Enlightened status

You are in touch with a greater truth, increasing your resistance to effects
which target your willpower. Tragically, this epiphany won't last.
%%%%
Will+ status

<Enlightened status>
%%%%
Reap status

The dead are hopping! Living creatures you kill may rise as zombified servants.
%%%%
Peek status

You are peering down the stairs. You can freely return to the previous level, but
once you take any action on this floor, all stairs leading back up will collapse.
%%%%
Fragile status

Your body is as fragile and brittle as glass, increasing the damage you take from
all sources.
%%%%
Ooze status

Acidic ooze creeps out of the walls around you. Each turn, foes are damaged
depending on the number of slimy walls they remain adjacent to.
%%%%
Dog status

You have summoned your canine familiar.
%%%%
-Dog status

Your canine familiar is recovering from its injuries, and cannot be summoned
again for a short time.
%%%%
-Siphon status

You have recently siphoned the essence of the living, and cannot do so again for
a short time.
%%%%
-Word status

You are fatigued from recently speaking a word of chaos, and are unable to do so
again for a short time.
%%%%
Jinx status

Jinxing spirits encircle you. When you attack foes, those who fail a Will check
are jinxed, taking damage and becoming drained. The spirits depart quickly when
no foes are in sight.
%%%%
Rise status

You are hovering upward toward the ceiling. After a short delay, Ignis' power
will blast you into the level above.
%%%%
Challenge status

You have been challenged by a chosen apostle of Beogh, who will know your
location no matter where on the floor you are. Defeat them, and you may recruit
them to join you. If you flee the floor, Beogh will punish you by temporarily
depriving you of allies.
%%%%
Vengeance status

One of your apostles has been killed, and you have not yet killed all foes who
were involved in their death. If you do so, Beogh will resurrect them sooner.
%%%%
Pray status

You have invoked divine aid in avenging the death of a fallen apostle. Orcs will
continuously rally to your side, though your prayer will end more rapidly when
there are no more foes around to fight.
%%%%
Recruit status

An orcish apostle is available to recruit as a permanent companion.
(Use the Recruit Apostle ability)
%%%%
Torch status

You carry the Black Torch. If this indicator is dark, the torch is unlit; if it
is bright, you have called upon Yredelemnul to light the torch. So long as the
torch burns, you will gain piety for kills. With sufficient piety, you will be
able to use its umbral fire to empower your undead servants and damage your
enemies.
%%%%
Shackles status

Yredelemnul's grip is engulfing an area in life-stealing chains.
%%%%
Rev status

You're starting to limber up. Your weapon-based and unarmed attacks are closer
to full strength, and will continue to grow more powerful with each swing.
%%%%
Rev+ status

You're limbering up. Your weapon-based and unarmed attacks are close to full
strength, and will continue to grow more powerful with each swing.
%%%%
Rev* status

You're limbered up. Your weapon-based and unarmed attacks are at full strength,
and will remain so as long as you keep swinging and for a short while afterward.
%%%%
-Gavotte status

Gravity around you is still unstable, and you cannot cast Gell's Gavotte again
until it settles back down.
%%%%
Fusillade status

You are hurling conjured alchemical reagents at nearby monsters.
%%%%
Nightfall status

You are channelling the deepest night, greatly reducing your sight range. It
will gradually return to normal over time.
%%%%
Blind status

Your vision is badly impaired. All spells and attacks you perform (which do not
automatically hit) have an increased chance to miss. This chance is much greater
the further away you are from your target.
%%%%
Ruin status

You are marked with the sign of ruin, causing any melee attacks which damage you
to heavily drain and randomly slow, weaken, or blind you.
%%%%
-GClaw status

You have not yet harvested enough death to cast Grave Claw again.
%%%%
Legion status

You are beckoning the legions of chaos; short-lived demons will be periodically
summoned near you.
%%%%
-Bloodrite status

You have recently performed an infernal blood rite and must fully heal before
being able to perform another.
%%%%
Execution status

You are sharing your body with an Executioner, giving you a powerful auxiliary
attack that also triggers when you dodge attacks, as well as letting you rampage
towards foes. This will expire quickly if you stop attacking.
%%%%
Destr status

Your Unleash Destruction is growing more powerful as you use it consecutively.
%%%%
Destr+ status

<Destr status>
%%%%
Destr++ status

<Destr status>
%%%%
Destr+++ status

<Destr status>
If you use it again, it will unleash a salvo of additional bolts aimed at random
targets and this bonus will reset.
%%%%
Slaughter status

You are an instrument of Makhleb's destructive will. Your power and defenses are
greatly enhanced, but you must endure the Crucible of Flesh once this effect
ends.
%%%%
Pact status

Makhleb has come to collect on certain promises made to them.
{{ if you.religion == "Makhleb" then
        return "Fulfill your oath as their instrument by slaying the terrified " ..
               "mortals that have been gathered here, and they may grant you " ..
               "freedom once again."
   else
        return "Fight and bleed and you may be granted freedom once again."
    end}}
%%%%
Escape! status

A path out of the Crucible has opened. Find it and claim your freedom again. For
a time.
%%%%
Shield status

You are protected by a divine shield. Enemies that strike it in melee will have
their attacks completely blocked, and they may also be blinded by its light.
%%%%
Blast status

You are preparing to unleash a kinetic shockwave and cannot move until this is
complete.
%%%%
Blast. status

<Blast status>
%%%%
Blast.. status

<Blast status>
%%%%
Blast... status

<Blast status>
%%%%
Winding status

You are winding up your clockwork bee. It cannot attack its target until it is
fully wound up.
%%%%
Winding. status

<Winding status>
%%%%
Winding.. status

<Winding status>
%%%%
Winding... status

<Winding status>
%%%%
Unstable status

You have become untethered in space, blinking randomly each turn and suffering a
small amount of damage each time you do so.
%%%%
Vainglory status

You have recently announced your regal presence and it simply would not do to
leave the floor again so soon afterward.
%%%%
Protected status

Your platinum paragon is close enough to you to sometimes parry attacks directed
at you.
%%%%
Vexed status

Your mind is clouded by frustration. For the next several turns, you will
uncontrollably attack random adjacent creatures (whether friendly or enemy) or
even empty space.
%%%%
Drowsy status

You are rapidly growing sleepy and may soon fall asleep completely.
%%%%
Vampire status

You are a vampire - a creature that straddles the border between life and
undeath. You can drink the lifeblood of the living to heal, and even turn those
you slay stealthily into vampiric thralls, but do not heal in the presence of
monsters.
%%%%
Swarm status

You have transformed into a swarm of vampire bats, allowing you to move quickly
and evasively. You may trail clouds of bats in your wake.
%%%%
Memories status

This indicates how many spells you could cast from accumulated memories if you
Enkindled now.
%%%%
Enkindled status

You are burning accumulated memories for power. Each damage-dealing spell you
cast will consume a memory. In exchange, their power and spell success are
increased, encumbrance penalties are ignored, and your spellclaw attacks do
bonus damage proportional to the spell level and heal you based on the damage
dealt.
%%%%
Cacophony status

You are noisily attacking with all of your armour. Every piece of armour you
haunt currently moves of its own volition; any damage it takes will not affect
you, you can freely fire through it, and its attacks may daze, drain, or confuse
your enemies.
%%%%
<<<<<<< HEAD
Catalyst status

You have an explosive catalyst readied. The catalyst will detonate, dealing fire
damage to the primary target of each of your melee attacks and any enemy
adjacent to them, with each hit. Attacking will extend the duration of the
catalyst even if you miss.
=======
Shroud status

You are covered by a thin shroud of slime that may deflect a melee attack. When
it does, the shroud will break for a short time, though it will soon repair
itself naturally.
>>>>>>> c301a0fa
<|MERGE_RESOLUTION|>--- conflicted
+++ resolved
@@ -1150,17 +1150,14 @@
 you, you can freely fire through it, and its attacks may daze, drain, or confuse
 your enemies.
 %%%%
-<<<<<<< HEAD
 Catalyst status
 
 You have an explosive catalyst readied. The catalyst will detonate, dealing fire
 damage to the primary target of each of your melee attacks and any enemy
 adjacent to them, with each hit. Attacking will extend the duration of the
 catalyst even if you miss.
-=======
 Shroud status
 
 You are covered by a thin shroud of slime that may deflect a melee attack. When
 it does, the shroud will break for a short time, though it will soon repair
-itself naturally.
->>>>>>> c301a0fa
+itself naturally.