%%%%
Fast status

All of your actions are 50% faster.
%%%%
Invis status

You are invisible. Most enemies will be unable to see you and will suffer
penalties to hit, though they may be able to guess at your general location.
This causes magical contamination over time, and may cause dangerous levels of
contamination if you were already contaminated before gaining this status. If
the status is greyed out, it is active (and causing contamination) but
ineffective for some reason (for example if you are glowing with contamination
or standing in shallow water).
%%%%
Tele status

You are about to teleport. While waiting to teleport, attempting to apply the
status again (such as by using a scroll of teleportation) will cancel the
teleportation.
%%%%
Fly status

You are flying above the ground, and are able to cross water and lava or fight
above shallow water without penalties. Most types of flight will time out – be
careful what you are above when that happens!
%%%%
Agi status

You are unnaturally agile, and gain a bonus to your evasion.
%%%%
Brill status

You are unnaturally smart, and gain a bonus to the power of your spells as well
as halving their mana cost (rounding up).
%%%%
Might status

You are unnaturally mighty, doing significantly more damage in physical combat.
%%%%
Regen status

You regenerate health at an unnaturally fast rate. This is only shown for
temporary regeneration.
%%%%
RMsl status

You repel missiles, improving your chance to evade them.
%%%%
Touch status

Your attacks deal no damage, but have a chance of confusing monsters that they
hit.
%%%%
Will++ status

Your willpower is much stronger, protecting against many magical effects.
%%%%
Berserk status

You are hasted, deal increased damage in combat, and have increased HP, but are
unable to make most actions other than moving and attacking. The status will
wear off very quickly unless you are attacking monsters, and when it expires
you will be slowed and unable to berserk again for a short duration, and may be
paralysed temporarily as well.
%%%%
-Berserk status

You are recovering from your berserk rage, and are unable to berserk again for
a short duration.
%%%%
Pois status

You are poisoned and will continually lose health. While poisoned, your current
health will be partially recoloured to display the eventual poison damage that
will be dealt. Poison can be cured immediately by potions of curing.
%%%%
Conf status

You are confused. You may stumble in a random direction when attempting to move
or attack, and are unable to cast spells or use most items other than potions.
Confusion can be cured immediately by potions of curing.
%%%%
Contam status

You glow with mutagenic radiation. This can mutate you over time, usually with
a negative outcome. The colour indicates the severity: the first level (grey)
is only a warning, and no mutation or loss of stealth will occur from it.
%%%%
Drain status

Your skills have been drained by negative energy, and are less effective.
This status will not wear off by waiting, but will expire as you gain
experience. This status has multiple levels, and you can see how much you have
been drained by looking at the skills screen.
%%%%
Breath status

You are catching your breath, and are unable to use your innate breath ability
until the status expires.
%%%%
Exh status

You are exhausted, and are unable to activate divine powers that cause
exhaustion until the status expires.
%%%%
Slow status

All your actions take 50% longer.
%%%%
Para status

You are paralysed, and completely unable to act.
%%%%
Sleep status

You are asleep, and completely unable to act. Taking damage will wake you.
%%%%
Held status

You are held in a net or a spider web. You cannot move freely and will instead
try to struggle free.
%%%%
Constr status

You are being constricted by an enemy and will take an increasing amount of
damage over time. You are unable to move (or blink) away from the enemy,
although you can struggle to escape by attempting to do so, and will become
increasingly more likely to succeed and break the constriction when doing so
multiple times.
%%%%
Mesm status

You are mesmerised and cannot move away from the monster mesmerising you. The
effect can be broken by killing or confusing the responsible monster or by
breaking line of sight with them.
%%%%
Fear status

You are overcome with fear and cannot move towards the monster causing fear in
you. The effect can be broken by killing or confusing the responsible monster
or by breaking line of sight with them.
%%%%
-Tele status

You are prevented from teleporting or blinking.
%%%%
-Move status

You are prevented from moving, blinking, or teleporting. (You can still take
other actions.)
%%%%
Mark status

Your location is marked due to the effects of a trap or a spell, and monsters
will hunt you down more precisely and will be able to detect you even if you
are not in their vision.
%%%%
Fire status

You are covered with sticky fire, which causes damage over a short duration.
Entering water will extinguish the flames.
%%%%
Corona status

You are surrounded by light, greatly reducing your stealth and making you
easier to hit.
%%%%
Barbs status

There are barbs embedded in your skin, and moving around will cause you to take
damage. Remaining in place for a short time will allow you to remove the barbs
without taking damage.
%%%%
Sick status

You have been sickened, and your health will no longer regenerate. Sickness can
be cured immediately by potions of curing.
%%%%
Vertigo status

You are disoriented and dizzy, reducing your accuracy, evasion, and
spellcasting success rate.
%%%%
Corr status

You are corroded, reducing your damage in physical combat and your AC by an
amount depending on the severity of the corrosion.
%%%%
Flay status

You are covered in illusionary wounds, causing severe damage while the effect
remains active. Destroying the source of the illusion will restore all health
lost to the flaying.
%%%%
Weak status

Your physical attacks do less damage.
%%%%
Frozen status

You are covered in ice, and your movement speed is reduced.
%%%%
Sap status

Your magic is sapped. Each time you cast a spell, there is a chance of the
severity of the effect increasing, which causes your spellcasting success rate
to fall.
%%%%
Brainless status

Your intelligence has fallen to 0. You are slowed, cannot cast or memorise
spells, and will usually fail when attempting to read scrolls. The status will
persist for a short while even after recovering your intelligence.
%%%%
Clumsy status

Your dexterity has fallen to 0. You are slowed, cannot sneak or use shields,
and are almost entirely unable to dodge. The status will persist for a short
while even after recovering your dexterity.
%%%%
Collapse status

Your strength has fallen to 0. You are slowed, and your health regeneration is
greatly reduced. The status will persist for a short while even after
recovering your strength.
%%%%
DChan status

You are channeling the dead, causing any living creatures killed in your
vicinity to be raised as spectral servants.
%%%%
Vit status

You are divinely vitalised, providing protection from poison, confusion,
petrification, and sickness, and increasing and sustaining your strength,
intelligence and dexterity.
%%%%
<<<<<<< HEAD
MR/2 status
=======
RoF status

You are surrounded by a ring of flame clouds, increasing the power of your fire
magic and giving protection from fire but also making you much more susceptible
to cold.
%%%%
Will/2 status
>>>>>>> 9010512d

Your willpower is weaker, making you vulnerable to many magical effects.
%%%%
Stone status

You are petrified, and completely unable to act. You are very easy to hit,
but all damage taken is substantially reduced.
%%%%
Petr status

You are turning to stone. Your actions are slowed, all damage taken is slightly
reduced, and you will soon be completely petrified (gaining the Stone status).
%%%%
Resist status

You are more resistant to fire, cold, electricity, poison and acid.
%%%%
Slime status

Your wielded weapon or your fists are coated in slime, and will turn the next
living or corporeal undead monster you hit into a neutral slime.
%%%%
Swift status

You are covering ground swiftly.
%%%%
-Swift status

You are covering ground slowly.
%%%%
DDoor status

You are temporarily invulnerable to harm, but are brought close to death in the
process and cannot be affected by healing while the effect is active. After the
spell expires, it cannot be immediately recast.
%%%%
-DDoor status

You are still close to death's doorway, and cannot recast Death's Door for a
short duration.
%%%%
Quad status

QUAD DAMAGE!
%%%%
Sil status

You are silenced. This makes reading scrolls, casting spells, invoking divine
abilities, or shouting impossible. The oppressive, unnatural effect greatly
hampers your stealth.
%%%%
Engulf status

{{
    local desc = "You are engulfed in water"

    if not you.res_drowning() then
        desc = desc .. " and are unable to breathe. You will take increasing"
                       .. " damage from asphyxiation every turn until you"
                       .. " escape. This makes reading scrolls, casting"
                       .. " spells, and invoking divine abilities impossible"
    else
        desc = desc .. " but suffer no negative effects"
    end

    return desc .. "."
}}
%%%%
Stealth status

Your stealth is greatly increased.
%%%%
Mirror status

You are reflecting any damage taken to your attackers, reducing piety depending
on the amount of damage dealt.
%%%%
Scry status

You have astral vision, allowing you to see through walls.
%%%%
Tornado status

You are in the eye of a mighty hurricane. After the tornado fades, it cannot be
called forth again for a short time.
%%%%
-Tornado status

You are surrounded by unstable winds, and cannot recast Tornado for a short
duration.
%%%%
Liquid status

You are liquefying the ground around you, slowing the movement of all creatures
in the area.
%%%%
Hero status

Your combat skills are temporarily increased.
%%%%
Finesse status

Your combat speed is greatly increased.
%%%%
Prot status

You are beseeching Elyvilon to save your life. If you are mortally wounded, the
Healer may undo the killing blow. Killing others while asking for divine
protection will cause penance.
%%%%
Disjoin status

You are destabilizing space around yourself, causing nearby monsters to be
randomly blinked away from you.
%%%%
Slay status

You have the blood of a were-beast, providing bonuses to your ranged and melee
attacks which increase every time you slay a foe in combat.
%%%%
Toxic status

You are radiating toxic energy, and will continuously inflict poison on all
nearby creatures.
%%%%
Recite status

You are reciting Zin's laws to nearby monsters, with a range of effects
depending on the target. After finishing a recitation, it cannot be repeated
for a short time.
%%%%
-Recite status

You have recently finished reciting Zin's laws, and cannot recite again for a
short duration.
%%%%
rF- status

You are more vulnerable to fire.
%%%%
rP- status

You are more vulnerable to poison.
%%%%
PProj status

You are teleporting fired or thrown missiles directly to their targets with
increased accuracy, at the cost of a small amount of magic for each missile.
%%%%
Forest status

You are calling a forested plane into temporary existence, and awakening nearby
trees to damage your foes.
%%%%
Dragoncall status

You are calling forth mighty dragons to attack your foes. Each dragon which
answers the call will drain your magical energy. After the call ends, it cannot
be issued again for a short time.
%%%%
-Dragoncall status

You have recently called forth dragons, and cannot recast Dragon's Call for a
short duration.
%%%%
-Potion status

You are unable to quaff potions.
%%%%
rF+ status

You are more resistant to fire.
%%%%
rC+ status

You are more resistant to cold.
%%%%
rElec+ status

You are more resistant to electricity.
%%%%
Horr status

You are terrified of nearby monsters, reducing your damage and accuracy in
combat as well as the power of your spells.
%%%%
-Scroll status

You are unable to read scrolls.
%%%%
Cleave status

Your melee attacks cleave, hitting all adjacent targets.
%%%%
Ambros status

You are regenerating health and magic, but are also confused. Curing the
confusion will also end the regeneration.
%%%%
Surge status

Your next use of an evokable device will have its power enhanced, at the cost
of some of your magic.
%%%%
Howl status

A terrifying howl is echoing in your mind, calling forth powerful creatures to
attack you.
%%%%
Blood status

Your body is covered in congealed blood, serving as armour for as long as you
remain seriously injured.
%%%%
-Cast status

You are unable to cast spells.
%%%%
Channel status

You are channeling magical energy.
%%%%
Spider status

You have been transformed into a venomous, spider-like creature. You become
highly evasive and gain a poisonous bite, but gain vulnerability to poison.

Any equipped weapons and armour are melded, and your success rate with spells
is slightly reduced.
%%%%
Blade status

Long, scythe-shaped blades have grown from your hands, increasing your melee
damage significantly.

Any equipped weapons are melded, and your success rate with spells is somewhat
reduced.
%%%%
Statue status

You have been transformed into a slow but extremely robust stone statue.
Your melee damage, both unarmed and with weapons, is substantially increased.
Your stone body is insulated from electricity and gains resistance to poison,
and negative energy.

Any equipped body armour, gloves and boots are melded.
%%%%
Ice status

You have been transformed into a frozen ice-creature, light enough to float on
water. You gain a freezing melee attack, and are incredibly resistant to cold
and resistant to poison, but vulnerable to fire.

Any equipped weapons and armour are melded.
%%%%
Dragon status

{{
    local desc = "You have been transformed into a mighty"

    if you.race():find("Draconian") then
        desc = desc .. " dragon"
        if you.race() ~= "Grey Draconian" then
            desc = desc .. ", increasing the power of any innate breath attacks"
        end
        if you.race() == "Red Draconian" then
            desc = desc .. ". You are highly resistant to fire and " ..
                           "resistant to poison, but vulnerable to cold"
        elseif you.race() == "White Draconian" then
            desc = desc .. ". You are highly resistant to cold and " ..
                           "resistant to poison, but vulnerable to fire"
        elseif you.race() == "Green Draconian" then
            desc = desc .. " and retaining your innate colour"
        else
            desc = desc .. ". You retain your innate colour, and are " ..
                           "also resistant to poison"
        end
    else
        desc = desc .. ", fire-breathing dragon. You are highly resistant " ..
                       "to fire and resistant to poison, but vulnerable to " ..
                       "cold"
    end

    desc = desc .. "."

    return desc
}} Your melee attacks deal incredible damage, and you are much more robust but
less evasive.

Any equipped weapons and armour are melded.
%%%%
Lich status

You have been transformed into a lich. You are resistant to cold and hostile
enchantments and completely immune to poison, negative energy and torment for
the duration of the transformation.

Your necromancy spells are increased in power, and you gain a draining melee
attack. However, you are also vulnerable to holy damage and Dispel Undead,
and are unable to consume potions.
%%%%
Bat status

You have been transformed into a swift-moving bat, increasing your evasion but
substantially weakening your melee attacks.

Any equipped weapons, armour and rings are melded, and you are unable to cast
spells. {{
    if you.race() ~= "Vampire" then
        return "The effectiveness of your melee attacks while " ..
               "in this form is based on experience level instead of on " ..
               "Unarmed Combat skill."
    end
}}
%%%%
Pig status

You have been transformed into a pig. You move quickly but are less effective
in melee.

Any equipped weapons, armour and rings are melded, and you are unable to cast
spells. The effectiveness of your melee attacks while in this form is based on
experience level instead of on Unarmed Combat skill.
%%%%
App status

{{
    if you.race() == "Octopode" then
        return "A vicious spike has grown from one of your tentacles, " ..
               "increasing the damage of your extra tentacle attacks."
    else
        return "Monstrous horns or talons have grown from your body, " ..
               "granting a chance of making an extra attack in melee."
    end
}}
%%%%
Tree status

You have been transformed into a tree and are rooted to the ground, unable to
move or teleport. You have minimal evasion but increased health and natural
armour, and are resistant to poison and immune to negative energy.

Any equipped cloak, helmet, gloves, boots and body armour are melded.
%%%%
Wisp status

You have been transformed into an insubstantial wisp of gas. You move quickly
and are highly evasive, and you occasionally blink at random. You are resistant
to fire, cold, electricity and acid, and immune to poison, and negative energy.

Any equipped weapons, armour and jewellery are melded, and you are unable to
cast spells. The effectiveness of your melee attacks while in this form is based
on experience level instead of on Unarmed Combat skill.
%%%%
Fungus status

You have been transformed into a sentient fungus. You are highly evasive and
can release spores to cause confusion when attacking in melee, but are unable
to move when hostile creatures are present. You are resistant to poison and
immune to negative energy.

Any equipped weapons and armour are melded, and you are unable to cast spells.
The effectiveness of your melee attacks while in this form is based on
experience level instead of on Unarmed Combat skill.
%%%%
Shadow status

You have been transformed into a swirling mass of dark shadows. You are
permanently invisible and are immune to poison, draining, torment, and hostile
enchantments. All incoming damage is halved, and you bleed smoke on any
incoming attack. However, your ability to deal damage in melee and with ranged
attacks is halved, your spellcasting power is greatly hampered, and your skills
are further drained when taking damage.
%%%%
Hydra status

You have been transformed into an amphibious, many-headed hydra. Your multiple
heads strike in all directions when attacking, and edible foes that are slain
are instantly consumed for nutrition and health. You are naturally robust, and
resistant to poison.

Any equipped weapons and armour are melded.
%%%%
Orb status

You are near (or perhaps holding) the Orb of Zot, whose energies disrupt
translocation magic. Teleportation will take longer, and Passage of Golubria
portals will be less accurately positioned and expire more quickly.
%%%%
-Hop status

Your legs are tired, and you are unable to hop. This status will only recover
after you spend several turns not moving. (Other actions, such as attacking or
casting spells, are fine.)
%%%%
Ray status

You are currently channeling a ray of searing magical energy. Pressing . will
maintain and intensify the ray, at the cost of 1 MP per turn; any other action,
including recasting the spell, will end it.

# XXX: also cover Ray+, Ray++?
%%%%
Lash status

You are moving at supernatural speed, causing movement actions to become
instant. Any martial attacks made while moving in this way deal increased
damage and never miss.
%%%%
Storm status

You are surrounded by a storm of heavenly clouds. While the storm rages, your
combat accuracy and damage are substantially increased, and striking enemies
with martial attacks increases this bonus. The storm weakens over time and
fades away once the bonus reaches zero. The heavenly clouds prevent
invisibility, and obscure the vision of those outside the storm.
%%%%
SlowM status

Your movement is slowed on this liquid ground.
%%%%
Alive status

You are full of blood, and regenerate health quickly.
%%%%
Aug status

You receive spellcasting and slaying bonuses that scale with your health.
%%%%
Beogh status

You can swear fealty to Beogh, the god of cave orcs, through a nearby priest.
To do so, press <white>Y</white> on the <white>a</white>bility menu.
%%%%
Bloodless status

Your body is entirely devoid of blood, reducing your maximum health and
preventing you from regenerating health when monsters are visible. You are
immune to poison and negative energy, significantly resist cold, and resist
torment.
%%%%
Bribe status

You are bribing the inhabitants of the current branch.
%%%%
Cloud status

You are standing in a cloud.
%%%%
-Clouds status

The air is too still for clouds to form.
%%%%
Dig status

You are digging.
%%%%
Elixir status

Your health and/or magic are being rapidly restored, as well as the health of
your allies.
%%%%
Fast+Slow status

You are under both slowing and hasting effects.
%%%%
Lava status

You are currently flying over lava.
%%%%
Recall status

You are recalling your allies.
%%%%
Water status
{{
    local verb = you.flying() and "flying over" or
                 you.race() == "Merfolk" and "swimming in" or "standing in"
    local feat = view.feature_at(0, 0):gsub("_", " ")

    if feat ~= "deep water" and feat ~= "shallow water" then
        feat = "water"
        verb = "over"
    end

    return "You are currently " .. verb .. " " .. feat .. "."
}}
%%%%
-Wiz status

Your control over your magic has been sapped.
%%%%
Attr status

Enemies are magically pulled toward you.
%%%%
Zot status

You have spent too much time in one branch, allowing the malevolent entity Zot to
notice you. If you spend the indicated number of turns in the branch without
descending to a new floor, Zot will find and consume you.
%%%%
Curl status

After being struck by an attack, you reflexively curled up, protecting yourself
against subsequent strikes. You are now emerging from that defensive curl and
will receive no further protection until after you are struck again.
%%%%<|MERGE_RESOLUTION|>--- conflicted
+++ resolved
@@ -236,17 +236,7 @@
 petrification, and sickness, and increasing and sustaining your strength,
 intelligence and dexterity.
 %%%%
-<<<<<<< HEAD
-MR/2 status
-=======
-RoF status
-
-You are surrounded by a ring of flame clouds, increasing the power of your fire
-magic and giving protection from fire but also making you much more susceptible
-to cold.
-%%%%
 Will/2 status
->>>>>>> 9010512d
 
 Your willpower is weaker, making you vulnerable to many magical effects.
 %%%%
