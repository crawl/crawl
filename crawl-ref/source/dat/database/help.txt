--- conflicted
+++ resolved
@@ -233,7 +233,6 @@
 
  <w>Enter</w>  : Repeat last interlevel travel.
 %%%%
-<<<<<<< HEAD
 annotate.prompt
 
 <h>Annotate (select level):
@@ -243,26 +242,7 @@
  <w>></w>          : Annotate the level downstairs.
  <w>Ctrl-P</w>     : Annotate a level in the branch above this one.
  <w>!</w>          : Show list of dungeon branches.
-
-%%%%
-butchering
-
-<h>Butchering<h>
-Only corpses that your species can butcher or bottle will be available here.
-<w>y</w>      : Butcher/bottle the selected corpse.
-<w>a, c, e</w>: Butcher/bottle this corpse and all the ones following in the stack.
-<w>q</w>      : Quit the prompt (don't butcher/bottle anything).
-<w>n</w>      : Don't butcher/bottle this corpse, skip to the next one.
-      (This is the default behaviour if you answer with anything not
-       listed here.)
-
-<h>Notes for Tiles</h>
-If you are playing with Tiles you can butcher (or bottle) a single
-corpse on the ground by clicking the <w>left mouse button</w> while pressing
-<w>Shift</w>.
-%%%%
-=======
->>>>>>> 0d2872ff
+%%%%
 skill-menu
 
                         <h>Skill management</h>
