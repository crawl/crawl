--- conflicted
+++ resolved
@@ -861,14 +861,11 @@
     "antennae extend",
 #endif
     "trogs hand",
-<<<<<<< HEAD
     "manticore barbs",
     "poison vulnerability",
-=======
     "frozen",
     "sap magic",
     "magic sapped",
->>>>>>> 651a8d6e
 };
 
 void wizard_edit_durations(void)
