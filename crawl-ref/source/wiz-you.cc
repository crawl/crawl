/**
 * @file
 * @brief Player related debugging functions.
**/

#include "AppHdr.h"

#include "wiz-you.h"

#include <algorithm>
#include <functional>

#include "abyss.h"

#include "chardump.h"
#include "cio.h"
#include "dbg-util.h"
#include "food.h"
#include "godabil.h"
#include "godprayer.h"
#include "godwrath.h"
#include "libutil.h"
#include "macro.h"
#include "message.h"
#include "mutation.h"
#include "newgame.h"
#include "ng-setup.h"
#include "output.h"
#include "player.h"
#include "prompt.h"
#include "religion.h"
#include "skills.h"
#include "skills2.h"
#include "spl-book.h"
#include "spl-cast.h"
#include "spl-util.h"
#include "state.h"
#include "status.h"
#include "strings.h"
#include "terrain.h"
#include "transform.h"
#include "view.h"
#include "unicode.h"
#include "xom.h"

#ifdef WIZARD
static void _swap_equip(equipment_type a, equipment_type b)
{
    swap(you.equip[a], you.equip[b]);
    bool tmp = you.melded[a];
    you.melded.set(a, you.melded[b]);
    you.melded.set(b, tmp);
}

static species_type _find_species(string species)
{
    string spec = lowercase_string(species);

    species_type sp = SP_UNKNOWN;

    for (int i = 0; i < NUM_SPECIES; ++i)
    {
        const species_type si = static_cast<species_type>(i);
        const string sp_name = lowercase_string(species_name(si));

        string::size_type pos = sp_name.find(spec);
        if (pos != string::npos)
        {
            if (pos == 0)
            {
                // We prefer prefixes over partial matches.
                sp = si;
                break;
            }
            else
                sp = si;
        }
    }

    return sp;
}

static void _wizard_change_species_to(species_type sp)
{
    // Can't use magic cookies or placeholder species.
    if (!is_valid_species(sp))
    {
        mpr("That species isn't available.");
        return;
    }

    // Re-scale skill-points.
    for (int i = SK_FIRST_SKILL; i < NUM_SKILLS; ++i)
    {
        skill_type sk = static_cast<skill_type>(i);
        you.skill_points[i] *= species_apt_factor(sk, sp)
                               / species_apt_factor(sk);
    }

    species_type old_sp = you.species;
    you.species = sp;
    you.is_undead = get_undead_state(sp);

    // Change permanent mutations, but preserve non-permanent ones.
    uint8_t prev_muts[NUM_MUTATIONS];
    for (int i = 0; i < NUM_MUTATIONS; ++i)
    {
        if (you.innate_mutation[i] > 0)
        {
            if (you.innate_mutation[i] > you.mutation[i])
                you.mutation[i] = 0;
            else
                you.mutation[i] -= you.innate_mutation[i];

            you.innate_mutation[i] = 0;
        }
        prev_muts[i] = you.mutation[i];
    }
    give_basic_mutations(sp);
    for (int i = 0; i < NUM_MUTATIONS; ++i)
    {
        if (prev_muts[i] > you.innate_mutation[i])
            you.innate_mutation[i] = 0;
        else
            you.innate_mutation[i] -= prev_muts[i];
    }

    switch (sp)
    {
    case SP_RED_DRACONIAN:
        if (you.experience_level >= 7)
            perma_mutate(MUT_HEAT_RESISTANCE, 1, "wizard race change");
        break;

    case SP_WHITE_DRACONIAN:
        if (you.experience_level >= 7)
            perma_mutate(MUT_COLD_RESISTANCE, 1, "wizard race change");
        break;

    case SP_GREEN_DRACONIAN:
        if (you.experience_level >= 7)
            perma_mutate(MUT_POISON_RESISTANCE, 1, "wizard race change");
        if (you.experience_level >= 14)
            perma_mutate(MUT_STINGER, 1, "wizard race change");
        break;

    case SP_YELLOW_DRACONIAN:
        if (you.experience_level >= 14)
            perma_mutate(MUT_ACIDIC_BITE, 1, "wizard race change");
        break;

    case SP_GREY_DRACONIAN:
        if (you.experience_level >= 7)
            perma_mutate(MUT_UNBREATHING, 1, "wizard race change");
        break;

    case SP_BLACK_DRACONIAN:
        if (you.experience_level >= 7)
            perma_mutate(MUT_SHOCK_RESISTANCE, 1, "wizard race change");
        if (you.experience_level >= 14)
            perma_mutate(MUT_BIG_WINGS, 1, "wizard race change");
        break;

    case SP_DEMONSPAWN:
    {
        roll_demonspawn_mutations();
        for (int i = 0; i < int(you.demonic_traits.size()); ++i)
        {
            mutation_type m = you.demonic_traits[i].mutation;

            if (you.demonic_traits[i].level_gained > you.experience_level)
                continue;

            ++you.mutation[m];
            ++you.innate_mutation[m];
        }
        break;
    }

    case SP_DEEP_DWARF:
        if (you.experience_level >= 9)
            perma_mutate(MUT_PASSIVE_MAPPING, 1, "wizard race change");
        if (you.experience_level >= 14)
            perma_mutate(MUT_NEGATIVE_ENERGY_RESISTANCE, 1, "wizard race change");
        if (you.experience_level >= 18)
            perma_mutate(MUT_PASSIVE_MAPPING, 1, "wizard race change");
        break;

    case SP_FELID:
        if (you.experience_level >= 6)
            perma_mutate(MUT_SHAGGY_FUR, 1, "wizard race change");
        if (you.experience_level >= 12)
            perma_mutate(MUT_SHAGGY_FUR, 1, "wizard race change");
        break;

    default:
        break;
    }

    if ((old_sp == SP_OCTOPODE) != (sp == SP_OCTOPODE))
    {
        _swap_equip(EQ_LEFT_RING, EQ_RING_ONE);
        _swap_equip(EQ_RIGHT_RING, EQ_RING_TWO);
        // All species allow exactly one amulet.  When (and knowing you guys,
        // that's "when" not "if") ettins go in, you'll need handle the Macabre
        // Finger Necklace on neck 2 here.
    }

    // FIXME: this checks only for valid slots, not for suitability of the
    // item in question.  This is enough to make assertions happy, though.
    for (int i = 0; i < NUM_EQUIP; ++i)
        if (!you_can_wear(i, true) && you.equip[i] != -1)
        {
            mprf("%s falls away.", you.inv[you.equip[i]].name(DESC_YOUR).c_str());
            // Unwear items without the usual processing.
            you.equip[i] = -1;
            you.melded.set(i, false);
        }

    // Sanitize skills.
    fixup_skills();

    calc_hp();
    calc_mp();

    // The player symbol depends on species.
    update_player_symbol();
#ifdef USE_TILE
    init_player_doll();
#endif
    redraw_screen();
}

void wizard_change_species()
{
    char specs[80];

    msgwin_get_line("What species would you like to be now? " ,
                    specs, sizeof(specs));

    if (specs[0] == '\0')
        return;

    species_type sp = _find_species(specs);

    _wizard_change_species_to(sp);
}
#endif

#ifdef WIZARD
// Casts a specific spell by number or name.
void wizard_cast_spec_spell()
{
    char specs[80], *end;
    int spell;

    mprf(MSGCH_PROMPT, "Cast which spell? ");
    if (cancellable_get_line_autohist(specs, sizeof(specs))
        || specs[0] == '\0')
    {
        canned_msg(MSG_OK);
        crawl_state.cancel_cmd_repeat();
        return;
    }

    spell = strtol(specs, &end, 10);

    if (spell < 0 || end == specs)
    {
        if ((spell = spell_by_name(specs, true)) == SPELL_NO_SPELL)
        {
            mpr("Cannot find that spell.");
            crawl_state.cancel_cmd_repeat();
            return;
        }
    }

    if (your_spells(static_cast<spell_type>(spell), 0, false) == SPRET_ABORT)
        crawl_state.cancel_cmd_repeat();
}

void wizard_memorise_spec_spell()
{
    char specs[80], *end;
    int spell;

    mprf(MSGCH_PROMPT, "Memorise which spell? ");
    if (cancellable_get_line_autohist(specs, sizeof(specs))
        || specs[0] == '\0')
    {
        canned_msg(MSG_OK);
        crawl_state.cancel_cmd_repeat();
        return;
    }

    spell = strtol(specs, &end, 10);

    if (spell < 0 || end == specs)
    {
        if ((spell = spell_by_name(specs, true)) == SPELL_NO_SPELL)
        {
            mpr("Cannot find that spell.");
            crawl_state.cancel_cmd_repeat();
            return;
        }
    }

    if (!learn_spell(static_cast<spell_type>(spell)))
        crawl_state.cancel_cmd_repeat();
}
#endif

void wizard_heal(bool super_heal)
{
    if (super_heal)
    {
        // Clear more stuff and give a HP boost.
        unrot_hp(9999);
        you.magic_contamination = 0;
        you.duration[DUR_LIQUID_FLAMES] = 0;
        you.clear_beholders();
        inc_max_hp(10);
        you.attribute[ATTR_XP_DRAIN] = 0;
        you.duration[DUR_PETRIFIED] = 0;
        you.duration[DUR_PETRIFYING] = 0;
        you.duration[DUR_CORROSION] = 0;
    }

    // Clear most status ailments.
    you.rotting = 0;
    you.disease = 0;
    you.duration[DUR_CONF]      = 0;
    you.duration[DUR_POISONING] = 0;
    you.duration[DUR_EXHAUSTED] = 0;
    set_hp(you.hp_max);
    set_mp(you.max_magic_points);
    set_hunger(HUNGER_VERY_FULL + 100, true);
    you.redraw_hit_points = true;
    you.redraw_armour_class = true;
    you.redraw_evasion = true;
}

void wizard_set_hunger_state()
{
    string hunger_prompt =
        "Set hunger state to s(T)arving, (N)ear starving, (H)ungry";
    if (you.species == SP_GHOUL)
        hunger_prompt += " or (S)atiated";
    else
        hunger_prompt += ", (S)atiated, (F)ull or (E)ngorged";
    hunger_prompt += "? ";

    mprf(MSGCH_PROMPT, "%s", hunger_prompt.c_str());

    const int c = toalower(getchk());

    // Values taken from food.cc.
    switch (c)
    {
    case 't': you.hunger = HUNGER_STARVING / 2;   break;
    case 'n': you.hunger = 1100;  break;
    case 'h': you.hunger = 2300;  break;
    case 's': you.hunger = 4900;  break;
    case 'f': you.hunger = 7900;  break;
    case 'e': you.hunger = HUNGER_MAXIMUM; break;
    default:  canned_msg(MSG_OK); break;
    }

    food_change();

    if (you.species == SP_GHOUL && you.hunger_state >= HS_SATIATED)
        mpr("Ghouls can never be full or above!");
}

static void _wizard_set_piety_to(int newpiety, bool force = false)
{
    if (newpiety < 0 || newpiety > MAX_PIETY)
    {
        mprf("Piety needs to be between 0 and %d.", MAX_PIETY);
        return;
    }
    if (newpiety > piety_breakpoint(5) && you_worship(GOD_RU))
    {
        mprf("Ru piety can't be greater than %d.", piety_breakpoint(5));
        return;
    }

    if (you_worship(GOD_XOM))
    {
        you.piety = newpiety;

        int newinterest;
        if (!force)
        {
            char buf[30];

            // For Xom, also allow setting interest.
            mprf(MSGCH_PROMPT,
                 "Enter new interest (current = %d, Enter for 0): ",
                 you.gift_timeout);

            if (cancellable_get_line_autohist(buf, sizeof buf))
            {
                canned_msg(MSG_OK);
                return;
            }

            newinterest = atoi(buf);
        }
        else
            newinterest = newpiety;

        if (newinterest >= 0 && newinterest < 256)
            you.gift_timeout = newinterest;
        else
            mpr("Interest must be between 0 and 255.");

        mprf("Set piety to %d, interest to %d.", you.piety, newinterest);

        const string new_xom_favour = describe_xom_favour();
        const string msg = "You are now " + new_xom_favour;
        god_speaks(you.religion, msg.c_str());
        return;
    }

    if (newpiety < 1 && !force)
    {
        if (yesno("Are you sure you want to be excommunicated?", false, 'n'))
        {
            you.piety = 0;
            excommunication();
        }
        else
            canned_msg(MSG_OK);
        return;
    }
    mprf("Setting piety to %d.", newpiety);
    set_piety(newpiety);

    // Automatically reduce penance to 0.
    if (player_under_penance())
        dec_penance(you.penance[you.religion]);
}

void wizard_set_piety()
{
    if (you_worship(GOD_NO_GOD))
    {
        mpr("You are not religious!");
        return;
    }

    mprf(MSGCH_PROMPT, "Enter new piety value (current = %d, Enter for 0): ",
         you.piety);
    char buf[30];
    if (cancellable_get_line_autohist(buf, sizeof buf))
    {
        canned_msg(MSG_OK);
        return;
    }

    _wizard_set_piety_to(atoi(buf));
}

//---------------------------------------------------------------
//
// debug_add_skills
//
//---------------------------------------------------------------
#ifdef WIZARD
void wizard_exercise_skill()
{
    skill_type skill = debug_prompt_for_skill("Which skill (by name)? ");

    if (skill == SK_NONE)
        mpr("That skill doesn't seem to exist.");
    else
    {
        mpr("Exercising...");
        exercise(skill, 10);
    }
}
#endif

#ifdef WIZARD
void wizard_set_skill_level(skill_type skill)
{
    if (skill == SK_NONE)
        skill = debug_prompt_for_skill("Which skill (by name)? ");

    if (skill == SK_NONE)
    {
        mpr("That skill doesn't seem to exist.");
        return;
    }

    mpr(skill_name(skill));
    double amount = prompt_for_float("To what level? ");

    if (amount < 0 || amount > 27)
    {
        canned_msg(MSG_OK);
        return;
    }

    const int old_amount = you.skills[skill];

    set_skill_level(skill, amount);

    if (amount == 27)
    {
        you.train[skill] = 0;
        you.train_alt[skill] = 0;
        reset_training();
        check_selected_skills();
    }

    redraw_skill(skill);

    mprf("%s %s to skill level %.1f.", (old_amount < amount ? "Increased" :
                                      old_amount > amount ? "Lowered"
                                                          : "Reset"),
         skill_name(skill), amount);
}
#endif

#ifdef WIZARD
void wizard_set_all_skills()
{
    double amount = prompt_for_float("Set all skills to what level? ");

    if (amount < 0)             // cancel returns -1 -- bwr
        canned_msg(MSG_OK);
    else
    {
        if (amount > 27)
            amount = 27;

        for (int i = SK_FIRST_SKILL; i < NUM_SKILLS; ++i)
        {
            skill_type sk = static_cast<skill_type>(i);
            if (is_invalid_skill(sk) || is_useless_skill(sk))
                continue;

            set_skill_level(sk, amount);

            if (amount == 27)
            {
                you.train[sk] = 0;
                you.training[sk] = 0;
            }
        }

        you.redraw_title = true;

        // We're not updating skill cost here since XP hasn't changed.

        calc_hp();
        calc_mp();

        you.redraw_armour_class = true;
        you.redraw_evasion = true;
    }
}
#endif

#ifdef WIZARD
bool wizard_add_mutation()
{
    bool success = false;
    char specs[80];

    if (player_mutation_level(MUT_MUTATION_RESISTANCE) > 0
        && !crawl_state.is_replaying_keys())
    {
        const char* msg;

        if (you.mutation[MUT_MUTATION_RESISTANCE] == 3)
            msg = "You are immune to mutations; remove immunity?";
        else
            msg = "You are resistant to mutations; remove resistance?";

        if (yesno(msg, true, 'n'))
        {
            you.mutation[MUT_MUTATION_RESISTANCE] = 0;
            crawl_state.cancel_cmd_repeat();
        }
    }

    int answer = yesnoquit("Force mutation to happen?", true, 'n');
    if (answer == -1)
    {
        canned_msg(MSG_OK);
        return false;
    }
    const bool force = (answer == 1);

    if (player_mutation_level(MUT_MUTATION_RESISTANCE) == 3 && !force)
    {
        mpr("Can't mutate when immune to mutations without forcing it.");
        crawl_state.cancel_cmd_repeat();
        return false;
    }

    answer = yesnoquit("Treat mutation as god gift?", true, 'n');
    if (answer == -1)
    {
        canned_msg(MSG_OK);
        return false;
    }
    const bool god_gift = (answer == 1);

    msgwin_get_line("Which mutation (name, 'good', 'bad', 'any', "
                    "'xom', 'slime', 'corrupt', 'qazlal')? ",
                    specs, sizeof(specs));

    if (specs[0] == '\0')
        return false;

    string spec = lowercase_string(specs);

    mutation_type mutat = NUM_MUTATIONS;

    if (spec == "good")
        mutat = RANDOM_GOOD_MUTATION;
    else if (spec == "bad")
        mutat = RANDOM_BAD_MUTATION;
    else if (spec == "any")
        mutat = RANDOM_MUTATION;
    else if (spec == "xom")
        mutat = RANDOM_XOM_MUTATION;
    else if (spec == "slime")
        mutat = RANDOM_SLIME_MUTATION;
    else if (spec == "corrupt")
        mutat = RANDOM_CORRUPT_MUTATION;
    else if (spec == "qazlal")
        mutat = RANDOM_QAZLAL_MUTATION;

    if (mutat != NUM_MUTATIONS)
    {
        int old_resist = player_mutation_level(MUT_MUTATION_RESISTANCE);

        success = mutate(mutat, "wizard power", true, force, god_gift);

        if (old_resist < player_mutation_level(MUT_MUTATION_RESISTANCE)
            && !force)
        {
            crawl_state.cancel_cmd_repeat("Your mutation resistance has "
                                          "increased.");
        }
        return success;
    }

    vector<mutation_type> partial_matches;

    for (int i = 0; i < NUM_MUTATIONS; ++i)
    {
        mutation_type mut = static_cast<mutation_type>(i);
        const char* wizname = mutation_name(mut);
        if (!wizname)
            continue;

        if (spec == wizname)
        {
            mutat = mut;
            break;
        }

        if (strstr(wizname, spec.c_str()))
            partial_matches.push_back(mut);
    }

    // If only one matching mutation, use that.
    if (mutat == NUM_MUTATIONS && partial_matches.size() == 1)
        mutat = partial_matches[0];

    if (mutat == NUM_MUTATIONS)
    {
        crawl_state.cancel_cmd_repeat();

        if (partial_matches.empty())
            mpr("No matching mutation names.");
        else
        {
            vector<string> matches;

            for (unsigned int i = 0; i < partial_matches.size(); ++i)
                matches.push_back(mutation_name(partial_matches[i]));

            string prefix = "No exact match for mutation '" +
                            spec +  "', possible matches are: ";

            // Use mpr_comma_separated_list() because the list
            // might be *LONG*.
            mpr_comma_separated_list(prefix, matches, " and ", ", ",
                                     MSGCH_DIAGNOSTICS);
        }

        return false;
    }
    else
    {
        mprf("Found #%d: %s (\"%s\")", (int) mutat,
             mutation_name(mutat),
             mutation_desc(mutat, 1, false).c_str());

        const int levels =
            prompt_for_int("How many levels to increase or decrease? ",
                                  false);

        if (levels == 0)
        {
            canned_msg(MSG_OK);
            success = false;
        }
        else if (levels > 0)
        {
            for (int i = 0; i < levels; ++i)
                if (mutate(mutat, "wizard power", true, force, god_gift))
                    success = true;
        }
        else
        {
            for (int i = 0; i < -levels; ++i)
                if (delete_mutation(mutat, "wizard power", true, force, god_gift))
                    success = true;
        }
    }

    return success;
}
#endif

void wizard_set_abyss()
{
    char buf[80];
    mprf(MSGCH_PROMPT, "Enter values for X, Y, Z (space separated) or return: ");
    if (!cancellable_get_line_autohist(buf, sizeof buf))
        abyss_teleport();

    uint32_t x = 0, y = 0, z = 0;
    sscanf(buf, "%d %d %d", &x, &y, &z);
    set_abyss_state(coord_def(x,y), z);
}

void wizard_set_stats()
{
    char buf[80];
    mprf(MSGCH_PROMPT, "Enter values for Str, Int, Dex (space separated): ");
    if (cancellable_get_line_autohist(buf, sizeof buf))
        return;

    int sstr = you.strength(false),
        sdex = you.dex(false),
        sint = you.intel(false);

    sscanf(buf, "%d %d %d", &sstr, &sint, &sdex);

    you.base_stats[STAT_STR] = debug_cap_stat(sstr);
    you.base_stats[STAT_INT] = debug_cap_stat(sint);
    you.base_stats[STAT_DEX] = debug_cap_stat(sdex);
    you.stat_loss.init(0);
    you.redraw_stats.init(true);
    you.redraw_evasion = true;
}

void wizard_edit_durations()
{
    vector<duration_type> durs;
    size_t max_len = 0;

    for (int i = 0; i < NUM_DURATIONS; ++i)
    {
        const duration_type dur = static_cast<duration_type>(i);

        if (!you.duration[i])
            continue;

        max_len = max(strlen(duration_name(dur)), max_len);
        durs.push_back(dur);
    }

    if (!durs.empty())
    {
        for (size_t i = 0; i < durs.size(); ++i)
        {
            const duration_type dur = durs[i];
            const char ch = i >= 26 ? ' ' : 'a' + i;
            mprf_nocap(MSGCH_PROMPT, "%c%c %-*s : %d",
                 ch, ch == ' ' ? ' ' : ')',
                 (int)max_len, duration_name(dur), you.duration[dur]);
        }
        mprf(MSGCH_PROMPT, "\nEdit which duration (letter or name)? ");
    }
    else
        mprf(MSGCH_PROMPT, "Edit which duration (name)? ");

    char buf[80];

    if (cancellable_get_line_autohist(buf, sizeof buf) || !*buf)
    {
        canned_msg(MSG_OK);
        return;
    }

    if (!strlcpy(buf, lowercase_string(trimmed_string(buf)).c_str(), sizeof(buf)))
    {
        canned_msg(MSG_OK);
        return;
    }

    duration_type choice = NUM_DURATIONS;

    if (strlen(buf) == 1 && isalower(buf[0]))
    {
        if (durs.empty())
        {
            mprf(MSGCH_PROMPT, "No existing durations to choose from.");
            return;
        }
        const int dchoice = buf[0] - 'a';

        if (dchoice < 0 || dchoice >= (int) durs.size())
        {
            mprf(MSGCH_PROMPT, "Invalid choice.");
            return;
        }
        choice = durs[dchoice];
    }
    else
    {
        vector<duration_type> matches;
        vector<string> match_names;

        for (int i = 0; i < NUM_DURATIONS; ++i)
        {
            const duration_type dur = static_cast<duration_type>(i);
            if (strcmp(duration_name(dur), buf) == 0)
            {
                choice = dur;
                break;
            }
            if (strstr(duration_name(dur), buf) != NULL)
            {
                matches.push_back(dur);
                match_names.push_back(duration_name(dur));
            }
        }
        if (choice != NUM_DURATIONS)
            ;
        else if (matches.size() == 1)
            choice = matches[0];
        else if (matches.empty())
        {
            mprf(MSGCH_PROMPT, "No durations matching '%s'.", buf);
            return;
        }
        else
        {
            string prefix = "No exact match for duration '";
            prefix += buf;
            prefix += "', possible matches are: ";

            mpr_comma_separated_list(prefix, match_names, " and ", ", ",
                                     MSGCH_DIAGNOSTICS);
            return;
        }
    }

    snprintf(buf, sizeof(buf), "Set '%s' to: ", duration_name(choice));
    int num = prompt_for_int(buf, false);

    if (num == 0)
    {
        mprf(MSGCH_PROMPT, "Can't set duration directly to 0, setting it to 1 instead.");
        num = 1;
    }
    you.duration[choice] = num;
}

void wizard_list_props()
{
    mprf(MSGCH_DIAGNOSTICS, "props: %s",
         you.describe_props().c_str());
}

static void debug_uptick_xl(int newxl, bool train)
{
    if (train)
    {
        you.exp_available += exp_needed(newxl) - you.experience;
        train_skills();
    }
    you.experience = exp_needed(newxl);
    level_change(NON_MONSTER, NULL, true);
}

/**
 * Set the player's XL to a new value.
 * @param newxl  The new experience level.
 */
static void debug_downtick_xl(int newxl)
{
    set_hp(you.hp_max);
    // boost maxhp so we don't die if heavily rotted
    you.hp_max_adj_perm += 1000;
    you.experience = exp_needed(newxl);
    level_change();
    you.skill_cost_level = 0;
    check_skill_cost_change();
    // restore maxhp loss
    you.hp_max_adj_perm -= 1000;
    calc_hp();
    if (you.hp_max <= 0)
    {
        // ... but remove it completely if unviable
        you.hp_max_adj_temp = max(you.hp_max_adj_temp, 0);
        you.hp_max_adj_perm = max(you.hp_max_adj_perm, 0);
        calc_hp();
    }

    set_hp(max(1, you.hp));
}

void wizard_set_xl()
{
    mprf(MSGCH_PROMPT, "Enter new experience level: ");
    char buf[30];
    if (cancellable_get_line_autohist(buf, sizeof buf))
    {
        canned_msg(MSG_OK);
        return;
    }

    const int newxl = atoi(buf);
    if (newxl < 1 || newxl > 27 || newxl == you.experience_level)
    {
        canned_msg(MSG_OK);
        return;
    }

    set_xl(newxl, yesno("Train skills?", true, 'n'));
    mprf("Experience level set to %d.", newxl);
}

void set_xl(const int newxl, const bool train)
{
    no_messages mx;
    if (newxl < you.experience_level)
        debug_downtick_xl(newxl);
    else
        debug_uptick_xl(newxl, train);
}

void wizard_get_god_gift()
{
    if (you_worship(GOD_NO_GOD))
    {
        mpr("You are not religious!");
        return;
    }

    if (!do_god_gift(true))
        mpr("Nothing happens.");
}

void wizard_toggle_xray_vision()
{
    you.xray_vision = !you.xray_vision;
    viewwindow(true);
}

void wizard_god_wrath()
{
    if (you_worship(GOD_NO_GOD))
    {
        mpr("You suffer the terrible wrath of No God.");
        return;
    }

    if (!divine_retribution(you.religion, true, true))
        // Currently only dead Jiyva.
        mpr("You're not eligible for wrath.");
}

void wizard_god_mollify()
{
    for (int i = GOD_NO_GOD; i < NUM_GODS; ++i)
    {
        if (player_under_penance((god_type) i))
            dec_penance((god_type) i, you.penance[i]);
    }
}

void wizard_transform()
{
    transformation_type form;

    while (true)
    {
        string line;
        for (int i = 0; i <= LAST_FORM; i++)
        {
#if TAG_MAJOR_VERSION == 34
            if (i == TRAN_JELLY)
                continue;
#endif
            line += make_stringf("[%c] %-10s ", i + 'a',
                                 transform_name((transformation_type)i));
            if (i % 5 == 4 || i == LAST_FORM)
            {
                mprf(MSGCH_PROMPT, "%s", line.c_str());
                line.clear();
            }
        }
        mprf(MSGCH_PROMPT, "Which form (ESC to exit)? ");

        int keyin = toalower(get_ch());

        if (key_is_escape(keyin) || keyin == ' '
            || keyin == '\r' || keyin == '\n')
        {
            canned_msg(MSG_OK);
            return;
        }

        if (keyin < 'a' || keyin > 'a' + LAST_FORM)
            continue;

#if TAG_MAJOR_VERSION == 34
        if ((transformation_type)(keyin - 'a') == TRAN_JELLY)
            continue;
#endif

        form = (transformation_type)(keyin - 'a');

        break;
    }

    you.transform_uncancellable = false;
    if (!transform(200, form) && you.form != form)
        mpr("Transformation failed.");
}

static bool _chardump_check_skill(const vector<string> &tokens)
{
    size_t size = tokens.size();
    // * Level 25.0(24.4) Dodging
    if (size <= 3 || tokens[1] != "Level")
        return false;

    skill_type skill = skill_from_name(lowercase_string(tokens[3]).c_str());
    double amount = atof(tokens[2].c_str());
    set_skill_level(skill, amount);
    if (tokens[0] == "+")
        you.train[skill] = 1;
    else if (tokens[0] == "*")
        you.train[skill] = 2;
    else
        you.train[skill] = 0;

    redraw_skill(skill);

    return true;
}

static bool _chardump_check_stats1(const vector<string> &tokens)
{
    size_t size = tokens.size();
    // HP 121/199   AC 75   Str 35   XL: 27
    if (size <= 7 || tokens[0] != "HP")
        return false;

    bool found = false;
    for (size_t k = 1; k < size; k++)
    {
        if (tokens[k] == "Str")
        {
            you.base_stats[STAT_STR] = debug_cap_stat(atoi(tokens[k+1].c_str()));
            you.redraw_stats.init(true);
            you.redraw_evasion = true;
            found = true;
        }
        else if (tokens[k] == "XL:")
        {
            set_xl(atoi(tokens[k+1].c_str()), false);
            found = true;
        }
    }

    return found;
}

static bool _chardump_check_stats2(const vector<string> &tokens)
{
    size_t size = tokens.size();
    // MP  45/45   EV 13   Int 12   God: Makhleb [******]
    if (size <= 8 || tokens[0] != "MP")
        return false;

    bool found = false;
    for (size_t k = 1; k < size; k++)
    {
        if (tokens[k] == "Int")
        {
            you.base_stats[STAT_INT] = debug_cap_stat(atoi(tokens[k+1].c_str()));
            you.redraw_stats.init(true);
            you.redraw_evasion = true;
            found = true;
        }
        else if (tokens[k] == "God:")
        {
            god_type god = find_earliest_match(lowercase_string(tokens[k+1]),
                                               (god_type) 1, NUM_GODS,
                                               _always_true<god_type>,
                                               bind2nd(ptr_fun(god_name),
                                                       false));
            join_religion(god, true);

            string piety = tokens[k+2];
            int piety_levels = std::count(piety.begin(), piety.end(), '*');
            _wizard_set_piety_to(piety_levels > 0
                                 ? piety_breakpoint(piety_levels - 1)
                                 : 15);
        }
    }

    return found;
}

static bool _chardump_check_stats3(const vector<string> &tokens)
{
    size_t size = tokens.size();
    // Gold 15872   SH 59   Dex  9   Spells:  0 memorised, 26 levels left
    if (size <= 5 || tokens[0] != "Gold")
        return false;

    bool found;
    for (size_t k = 0; k < size; k++)
    {
        if (tokens[k] == "Dex")
        {
            you.base_stats[STAT_DEX] = debug_cap_stat(atoi(tokens[k+1].c_str()));
            you.redraw_stats.init(true);
            you.redraw_evasion = true;
            found = true;
        }
        else if (tokens[k] == "Gold")
            you.set_gold(atoi(tokens[k+1].c_str()));
    }

    return found;
}

static bool _chardump_check_char(const vector<string> &tokens)
{
    size_t size = tokens.size();

    if (size <= 8)
        return false;

    for (size_t k = 1; k < size; k++)
    {
        if (tokens[k] == "Turns:")
        {
            string race = tokens[k-2].substr(1);
            string role = tokens[k-1].substr(0, tokens[k-1].length() - 1);

            _wizard_change_species_to(_find_species(race));
            // XXX role
            return true;
        }
    }

    return false;
}

static void _wizard_modify_character(string inputdata)
{
    vector<string> tokens = split_string(" ", inputdata);

    if (_chardump_check_skill(tokens))
        return;
    if (_chardump_check_stats1(tokens))
        return;
    if (_chardump_check_stats2(tokens))
        return;
    if (_chardump_check_stats3(tokens))
        return;
    if (_chardump_check_char(tokens))
        return;
}

/**
 * Load a character from a dump file.
 *
 * @param filename The name of the file to open.
 * @pre The file either does not exist, or is a complete
 *      dump or morgue file.
 * @returns True if the file existed and could be opened.
 * @post The player's stats, level, skills, training, and gold are
 *       those listed in the dump file.
 */
static bool _load_dump_file(const char *filename)
{
    FileLineInput f(filename);
    if (f.eof())
        return false;

    you.init_skills();

    while (!f.eof())
        _wizard_modify_character(f.get_line());

    init_skill_order();
    init_can_train();
    init_train();
    init_training();
    return true;
}

void wizard_load_dump_file()
{
    char filename[80];
    msgwin_get_line_autohist("Which dump file? ", filename, sizeof(filename));

    if (filename[0] == '\0')
        canned_msg(MSG_OK);
    else if (!_load_dump_file(filename)
             && !_load_dump_file((morgue_directory() + filename).c_str()))
    {
        canned_msg(MSG_NOTHING_THERE);
    }
}

<<<<<<< HEAD
void wizard_offer_new_ru_sacrifices()
{
    if (you_worship(GOD_RU))
    {
        ru_offer_new_sacrifices();
        simple_god_message(" believes you are ready to make a new sacrifice.");
        more();
        you.props["ru_sacrifice_delay"] = 70;
        you.props["ru_progress_to_next_sacrifice"] = 0;
    }
    else
        mpr("You don't worship Ru, so no sacrifices for you.");
=======
void wizard_join_religion()
{
    god_type god = choose_god();
    if (god == NUM_GODS)
        mpr("That god doesn't seem to exist!");
    else if (god == GOD_NO_GOD)
    {
        if (you_worship(GOD_NO_GOD))
            mpr("You already have no god!");
        else
            excommunication();
    }
    else if (you_worship(god))
        mpr("You already worship that god!");
    else
        join_religion(god, true);
>>>>>>> 8f4210bb
}<|MERGE_RESOLUTION|>--- conflicted
+++ resolved
@@ -1233,7 +1233,6 @@
     }
 }
 
-<<<<<<< HEAD
 void wizard_offer_new_ru_sacrifices()
 {
     if (you_worship(GOD_RU))
@@ -1246,7 +1245,8 @@
     }
     else
         mpr("You don't worship Ru, so no sacrifices for you.");
-=======
+}
+
 void wizard_join_religion()
 {
     god_type god = choose_god();
@@ -1263,5 +1263,4 @@
         mpr("You already worship that god!");
     else
         join_religion(god, true);
->>>>>>> 8f4210bb
 }