--- conflicted
+++ resolved
@@ -378,11 +378,8 @@
     int liquefying_radius2 () const;
     int umbra_radius2 () const;
     int suppression_radius2 () const;
-<<<<<<< HEAD
+    int soul_aura_radius2 () const;
     int heat_radius2 () const;
-=======
-    int soul_aura_radius2 () const;
->>>>>>> 1ef5305b
     bool glows_naturally() const;
     bool petrified() const;
     bool petrifying() const;
