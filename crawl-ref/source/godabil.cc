/**
 * @file
 * @brief God-granted abilities.
**/

#include "AppHdr.h"

#include "godabil.h"

#include <cmath>
#include <numeric>
#include <queue>
#include <sstream>

#include "act-iter.h"
#include "areas.h"
#include "attitude-change.h"
#include "bloodspatter.h"
#include "branch.h"
#include "butcher.h"
#include "cloud.h"
#include "colour.h"
#include "coordit.h"
#include "dactions.h"
#include "database.h"
#include "dgn-overview.h"
#include "directn.h"
#include "dungeon.h"
#include "english.h"
#include "files.h"
#include "food.h"
#include "godblessing.h"
#include "godcompanions.h"
#include "goditem.h"
#include "hints.h"
#include "hiscores.h"
#include "invent.h"
#include "itemprop.h"
#include "items.h"
#include "item_use.h"
#include "libutil.h"
#include "losglobal.h"
#include "macro.h"
#include "mapmark.h"
#include "maps.h"
#include "message.h"
#include "misc.h"
#include "mon-act.h"
#include "mon-behv.h"
#include "mon-book.h"
#include "mon-death.h"
#include "mon-gear.h" // H: give_weapon()/give_armour()
#include "mon-place.h"
#include "mon-poly.h"
#include "mutation.h"
#include "notes.h"
#include "ouch.h"
#include "output.h"
#include "place.h"
#include "player-equip.h"
#include "player-stats.h"
#include "potion.h"
#include "prompt.h"
#include "religion.h"
#include "rot.h"
#include "shout.h"
#include "skill_menu.h"
#include "spl-book.h"
#include "spl-clouds.h" // big_cloud
#include "spl-goditem.h"
#include "spl-monench.h"
#include "spl-summoning.h"
#include "spl-wpnench.h"
#include "spl-transloc.h"
#include "spl-util.h"
#include "sprint.h"
#include "state.h"
#include "stringutil.h"
#include "target.h"
#include "teleport.h" // monster_teleport
#include "terrain.h"
#ifdef USE_TILE
 #include "tiledef-main.h"
#endif
#include "timed_effects.h"
#include "traps.h"
#include "viewchar.h"
#include "view.h"

static bool _player_sacrificed_arcana();

// Load the sacrifice_def definition and the sac_data array.
#include "sacrifice-data.h"

/** Would a god currently allow using a one-time six-star ability?
 * Does not check whether the god actually grants such an ability.
 */
bool can_do_capstone_ability(god_type god)
{
   return in_good_standing(god, 5) && !you.one_time_ability_used[god];
}

static const char *_god_blessing_description(god_type god)
{
    switch (god)
    {
    case GOD_SHINING_ONE:
        return "blessed by the Shining One";
    case GOD_LUGONU:
        return "corrupted by Lugonu";
    case GOD_KIKUBAAQUDGHA:
        return "bloodied by Kikubaaqudgha";
    default:
        return "touched by the gods";
    }
}

/**
 * Perform a capstone god ability that blesses a weapon with the god's
 * brand.

 * @param god    The god performing the blessing.
 * @param brand  The brand being granted.
 * @param colour The colour to flash when the weapon is branded.
 * @returns True if the weapon was successfully branded, false otherwise.
*/
bool bless_weapon(god_type god, brand_type brand, colour_t colour)
{
    ASSERT(can_do_capstone_ability(god));

    int item_slot = prompt_invent_item("Brand which weapon?", MT_INVLIST,
                                       OSEL_BLESSABLE_WEAPON, true, true,
                                       false);

    if (item_slot == PROMPT_NOTHING || item_slot == PROMPT_ABORT)
    {
        canned_msg(MSG_OK);
        return false;
    }

    item_def& wpn(you.inv[item_slot]);
    // Only TSO allows blessing ranged weapons.
    if (!is_brandable_weapon(wpn, brand == SPWPN_HOLY_WRATH, true))
        return false;

    string prompt = "Do you wish to have " + wpn.name(DESC_YOUR)
                       + " ";
    if (brand == SPWPN_PAIN)
        prompt += "bloodied with pain";
    else if (brand == SPWPN_DISTORTION)
        prompt += "corrupted with distortion";
    else
        prompt += "blessed with holy wrath";
    prompt += "?";
    if (!yesno(prompt.c_str(), true, 'n'))
    {
        canned_msg(MSG_OK);
        return false;
    }

    if (you.duration[DUR_WEAPON_BRAND]) // just in case
    {
        ASSERT(you.weapon());
        end_weapon_brand(*you.weapon());
    }

    string old_name = wpn.name(DESC_A);
    set_equip_desc(wpn, ISFLAG_GLOWING);
    set_item_ego_type(wpn, OBJ_WEAPONS, brand);
    const bool is_cursed = wpn.cursed();
    enchant_weapon(wpn, true);
    enchant_weapon(wpn, true);
    if (is_cursed)
        do_uncurse_item(wpn, false);

    if (god == GOD_SHINING_ONE)
    {
        convert2good(wpn);

        if (is_blessed_convertible(wpn))
            origin_acquired(wpn, GOD_SHINING_ONE);
    }
    else if (is_evil_god(god))
        convert2bad(wpn);

    you.wield_change = true;
    you.one_time_ability_used.set(god);
    calc_mp(); // in case the old brand was antimagic,
    you.redraw_armour_class = true; // protection,
    you.redraw_evasion = true;      // or evasion
    const string desc = old_name + " " + _god_blessing_description(god);
    take_note(Note(NOTE_ID_ITEM, 0, 0, wpn.name(DESC_A), desc));
    wpn.flags |= ISFLAG_NOTED_ID;
    wpn.props[FORCED_ITEM_COLOUR_KEY] = colour;

    mprf(MSGCH_GOD, "Your %s shines brightly!", wpn.name(DESC_QUALNAME).c_str());
    flash_view(UA_PLAYER, colour);
    simple_god_message(" booms: Use this gift wisely!");
    you.one_time_ability_used.set(you.religion);
    take_note(Note(NOTE_GOD_GIFT, you.religion));

    if (god == GOD_SHINING_ONE)
    {
        holy_word(100, HOLY_WORD_TSO, you.pos(), true);
        // Un-bloodify surrounding squares.
        for (radius_iterator ri(you.pos(), 3, C_SQUARE, LOS_SOLID); ri; ++ri)
            if (is_bloodcovered(*ri))
                env.pgrid(*ri) &= ~FPROP_BLOODY;
    }
    else if (god == GOD_KIKUBAAQUDGHA)
    {
        you.gift_timeout = 1; // no protection during pain branding weapon
        torment(&you, TORMENT_KIKUBAAQUDGHA, you.pos());
        you.gift_timeout = 0; // protection after pain branding weapon
        // Bloodify surrounding squares (75% chance).
        for (radius_iterator ri(you.pos(), 2, C_SQUARE, LOS_SOLID); ri; ++ri)
            if (!one_chance_in(4))
                maybe_bloodify_square(*ri);
    }

#ifndef USE_TILE_LOCAL
    // Allow extra time for the flash to linger.
    scaled_delay(1000);
#endif
    return true;
}

static int _gold_to_donation(int gold)
{
    return static_cast<int>((gold * log((float)gold)) / MAX_PIETY);
}

// donate gold to gain piety distributed over time
bool zin_donate_gold()
{
    if (you.gold == 0)
    {
        mpr("You don't have anything to sacrifice.");
        return false;
    }

    if (!yesno("Do you wish to donate half of your money?", true, 'n'))
    {
        canned_msg(MSG_OK);
        return false;
    }

    const int donation_cost = (you.gold / 2) + 1;
    const int donation = _gold_to_donation(donation_cost);

#if defined(DEBUG_DIAGNOSTICS) || defined(DEBUG_SACRIFICE) || defined(DEBUG_PIETY)
    mprf(MSGCH_DIAGNOSTICS, "A donation of $%d amounts to an "
         "increase of piety by %d.", donation_cost, donation);
#endif
    // Take a note of the donation.
    take_note(Note(NOTE_DONATE_MONEY, donation_cost));

    you.attribute[ATTR_DONATIONS] += donation_cost;

    you.del_gold(donation_cost);

    if (donation < 1)
    {
        simple_god_message(" finds your generosity lacking.");
        return false;
    }

    you.duration[DUR_PIETY_POOL] += donation;
    if (you.duration[DUR_PIETY_POOL] > 30000)
        you.duration[DUR_PIETY_POOL] = 30000;

    const int estimated_piety =
        min(MAX_PENANCE + MAX_PIETY, you.piety + you.duration[DUR_PIETY_POOL]);

    if (player_under_penance())
    {
        if (estimated_piety >= you.penance[GOD_ZIN])
            mpr("You feel that you will soon be absolved of all your sins.");
        else
            mpr("You feel that your burden of sins will soon be lighter.");
    }
    else
    {
        string result = "You feel that " + god_name(GOD_ZIN) + " will soon be ";
        result +=
            (estimated_piety >= piety_breakpoint(5)) ? "exalted by your worship" :
            (estimated_piety >= piety_breakpoint(4)) ? "extremely pleased with you" :
            (estimated_piety >= piety_breakpoint(3)) ? "greatly pleased with you" :
            (estimated_piety >= piety_breakpoint(2)) ? "most pleased with you" :
            (estimated_piety >= piety_breakpoint(1)) ? "pleased with you" :
            (estimated_piety >= piety_breakpoint(0)) ? "aware of your devotion"
                                                     : "noncommittal";
        result += (donation >= 30 && you.piety < piety_breakpoint(5)) ? "!" : ".";

        mpr(result);
    }

    return true;
}

static void _zin_saltify(monster* mon);

static const char * const book_of_zin[][3] =
{
    {
        "It was the word of Zin that there would not be @sin_noun@...",
        "...and did the people not suffer until they had @smitten@...",
        "...the @sinners@, after which all was well?",
    },

    {
        "The voice of Zin, pure and clear, did say that the @sinners@...",
        "...were not @virtuous@! And hearing this, the people rose up...",
        "...and embraced @virtue@, for they feared Zin's wrath.",
    },

    {
        "Zin spoke of the doctrine of @virtue@, and...",
        "...saw the @sinners@ filled with fear, for they were...",
        "...@sin_adj@ and knew Zin's wrath would come for them.",
    },

    {
        "And so Zin bade the @sinners@ to come before...",
        "...the altar, that judgement might be passed...",
        "...upon those who were not @virtuous@.",
    },

    {
        "To the devout, Zin provideth. From the rest...",
        "...ye @sinners@, ye guilty...",
        "...of @sin_noun@, Zin taketh.",
    },

    {
        "Zin saw the @sin_noun@ of the @sinners@, and...",
        "...was displeased, for did the law not say that...",
        "...those who did not become @virtuous@ would be @smitten@?",
    },

    {
        "Zin said that @virtue@ shall be the law of the land, and...",
        "...those who turn to @sin_noun@ will be @smitten@. This was fair...",
        "...and just, and not a voice dissented.",
    },

    {
        "Damned, damned be the @sinners@ and...",
        "...all else who abandon @virtue@! Let them...",
        "...be @smitten@ by the jurisprudence of Zin!",
    },

    {

        "And Zin said to all in attendance, 'Which of ye...",
        "...number among the @sinners@? Come before me, that...",
        "...I may @smite@ you now for your @sin_noun@!'",
    },

    {
        "Yea, I say unto thee, bring forth...",
        "...the @sinners@ that they may know...",
        "...the wrath of Zin, and thus be @smitten@!",
    },

    {
        "In a great set of silver scales are weighed the...",
        "...souls of the @sinners@, and with their @sin_adj@...",
        "...ways, the balance hath tipped against them!",
    },

    {
        "It is just that the @sinners@ shall be @smitten@...",
        "...in due time, for @virtue@ is what Zin has declared...",
        "...the law of the land, and Zin's word is law!",
    },

    {
        "Thus the people made the covenant of @virtue@ with...",
        "...Zin, and all was good, for they knew that the...",
        "...@sinners@ would trouble them no longer.",
    },

    {
        "What of the @sinners@? @Smitten@ for their...",
        "...@sin_noun@ they shall be! Zin will @smite@ them again...",
        "...and again, and again!",
    },

    {
        "And lo, the wrath of Zin did find...",
        "...them wherever they hid, and the @sinners@...",
        "...were @smitten@ for their @sin_noun@!",
    },

    {
        "Zin looked out upon the remains of the @sinners@...",
        "...and declared it good that they had been...",
        "...@smitten@. And thus justice was done.",
    },

    {
        "The law of Zin demands thee...",
        "...be @virtue@, and that the punishment for @sin_noun@...",
        "...shall be swift and harsh!",
    },

    {
        "It was then that Zin bade them...",
        "...not to stray from @virtue@, lest...",
        "...they become as damned as the @sinners@.",
    },

    {
        "Only the @virtuous@ shall be judged worthy, and...",
        "...all the @sinners@ will be found wanting. Such is...",
        "...the word of Zin, and such is the law!",
    },

    {
        "To those who would swear an oath of @virtue@ on my altar...",
        "...I bring ye salvation. To the rest, ye @sinners@...",
        "...and the @sin_adj@, the name of Zin shall be thy damnation.",
    },

    {
        "And Zin decreed that the people would be...",
        "...protected from @sin_noun@ in all its forms, and...",
        "...preserved in their @virtue@ for all the days to come.",
    },

    {
        "For those who would enter Zin's holy bosom...",
        "...and live in @virtue@, Zin provideth. Such is...",
        "...the covenant, and such is the way of things.",
    },

    {
        "Zin hath not damned the @sinners@, but it is they...",
        "...that have damned themselves for their @sin_noun@, for...",
        "...did Zin not decree that to be @sin_adj@ was wrong?",
    },

    {
        "And Zin, furious at their @sin_noun@, held...",
        "...aloft a silver sceptre! The @sinners@...",
        "...were @smitten@, and thus the way of things was maintained.",
    },

    {
        "When the law of the land faltered, Zin rose...",
        "...from the silver throne, and the @sinners@ were...",
        "...@smitten@. And it was thus that the law was made good.",
    },

    {
        "Zin descended from on high in a silver chariot...",
        "...to @smite@ the @sinners@ for their...",
        "...@sin_noun@, and thus judgement was rendered.",
    },

    {
        "The @sinners@ stood before Zin, and in that instant...",
        "...they knew they would be found guilty of @sin_noun@...",
        "...for that is the word of Zin, and Zin's word is law.",
    },
};

static const char * const sinner_text[] =
{
    "hordes of the Abyss",
    "bastard children of Xom",
    "amorphous wretches",
    "fetid masses",
    "agents of filth",
    "squalid dregs",
    "unbelievers",
    "heretics",
    "guilty",
    "legions of the damned",
    "servants of Hell",
    "forces of darkness",
};

// First column is adjective, then noun.
static const char * const sin_text[][2] =
{
    { "chaotic",      "chaos" },
    { "discordant",   "discord" },
    { "anarchic",     "anarchy" },
    { "unclean",      "uncleanliness" },
    { "impure",       "impurity" },
    { "contaminated", "contamination" },
    { "unfaithful",   "unfaithfulness" },
    { "disloyal",     "disloyalty" },
    { "doubting",     "doubt" },
    { "profane",      "profanity" },
    { "blasphemous",  "blasphemy" },
    { "sacrilegious", "sacrilege" },
};

// First column is adjective, then noun.
static const char * const virtue_text[][2] =
{
    { "ordered",   "order" },
    { "harmonic",  "harmony" },
    { "lawful",    "lawfulness" },
    { "clean",     "cleanliness" },
    { "pure",      "purity" },
    { "hygienic",  "hygiene" },
    { "faithful",  "faithfulness" },
    { "loyal",     "loyalty" },
    { "believing", "belief" },
    { "reverent",  "reverence" },
    { "pious",     "piety" },
    { "obedient",  "obedience" },
};

// First column is infinitive, then gerund.
static const char * const smite_text[][2] =
{
    { "purify",      "purified" },
    { "censure",     "censured" },
    { "condemn",     "condemned" },
    { "strike down", "struck down" },
    { "expel",       "expelled" },
    { "oust",        "ousted" },
    { "smite",       "smitten" },
    { "castigate",   "castigated" },
    { "rebuke",      "rebuked" },
};

/** Get the verse to recite this turn.
 *
 *  @param seed       The seed to keep the book coherent between turns.
 *  @param prayertype One of the four recite types.
 *  @param step       -1: We're either starting or stopping, so we just want the passage name.
 *                    2/1/0: That many rounds are left. So, if step = 2, we want to show the passage #1/3.
 *  @returns the verse to be said this turn, or if step == -1, which verse it is.
 */
string zin_recite_text(const int seed, const int prayertype, int step)
{
    // To have deterministic passages we extract portions of the seed.
    // We use trits: "digits" in the base-3 expansion of seed.

    COMPILE_CHECK(ARRAYSZ(book_of_zin) == 27);
    const int chapter = seed % 27;
    const int verse = (seed/27) % 81;

    // Change step to turn 1, turn 2, or turn 3.
    if (step > -1)
    {
        step = abs(step-3);
        if (step > 3)
            step = 1;
    }
    else
    {
        const string bookname = (prayertype == RECITE_CHAOTIC)  ?  "Abominations" :
                                (prayertype == RECITE_IMPURE)   ?  "Ablutions"    :
                                (prayertype == RECITE_HERETIC)  ?  "Apostates"    :
                                (prayertype == RECITE_UNHOLY)   ?  "Anathema"     :
                                                                   "Bugginess";
        ostringstream numbers;
        numbers << (chapter + 1);
        numbers << ":";
        numbers << (verse + 1);
        return bookname + " " + numbers.str();
    }

    // These mad-libs are deterministically derived from the verse number
    // and prayer type. Sins and virtues are paired, so use the same sub-
    // seed. Sinners, sins, and smites are uncorrelated so do not share
    // trits.
    COMPILE_CHECK(ARRAYSZ(sinner_text) == 12);
    COMPILE_CHECK(ARRAYSZ(sin_text) == 12);
    COMPILE_CHECK(ARRAYSZ(virtue_text) == 12);
    const int sinner_seed = verse % 3 + prayertype * 3;
    const int sin_seed = (verse/27) % 3 + prayertype * 3;
    const int virtue_seed = sin_seed;

    COMPILE_CHECK(ARRAYSZ(smite_text) == 9);
    const int smite_seed = (verse/3) % 9;

    string recite = book_of_zin[chapter][step-1];

    const map<string, string> replacements =
    {
        { "sinners", sinner_text[sinner_seed] },

        { "sin_adj",  sin_text[sin_seed][0] },
        { "sin_noun", sin_text[sin_seed][1] },

        { "virtuous", virtue_text[virtue_seed][0] },
        { "virtue",   virtue_text[virtue_seed][1] },

        { "smite",   smite_text[smite_seed][0] },
        { "smitten", smite_text[smite_seed][1] },
        { "Smitten", uppercase_first(smite_text[smite_seed][1]) },
    };

    return replace_keys(recite, replacements);
}

/** How vulnerable to RECITE_HERETIC is this monster?
 *
 * @param[in] mon The monster to check.
 * @returns the susceptibility.
 */
static int _heretic_recite_weakness(const monster *mon)
{
    int degree = 0;

    // Sleeping or paralyzed monsters will wake up or still perceive their
    // surroundings, respectively. So, you can still recite to them.
    if (mons_intel(mon) >= I_HUMAN
        && !(mon->has_ench(ENCH_DUMB) || mons_is_confused(mon)))
    {
        // In the eyes of Zin, everyone is a sinner until proven otherwise!
            degree++;

        // Any priest is a heretic...
        if (mon->is_priest())
            degree++;

        // Or those who believe in themselves...
        if (mon->type == MONS_DEMIGOD)
            degree++;

        // ...but evil gods are worse.
        if (is_evil_god(mon->god) || is_unknown_god(mon->god))
            degree++;

        // (The above mean that worshipers will be treated as
        // priests for reciting, even if they aren't actually.)


        // Sanity check: monsters that won't attack you, and aren't
        // priests/evil, don't get recited against.
        if (mon->wont_attack() && degree <= 1)
            degree = 0;

        // Sanity check: monsters that are holy, know holy spells, or worship
        // holy gods aren't heretics.
        if (mon->is_holy() || is_good_god(mon->god))
            degree = 0;
    }

    return degree;
}

typedef FixedVector<int, NUM_RECITE_TYPES> recite_counts;
/** Check whether this monster might be influenced by Recite.
 *
 * @param[in] mon The monster to check.
 * @param[out] eligibility A vector, indexed by recite_type, that indicates
 *             which recitation types the monster is affected by, if any:
 *             eligibility[RECITE_FOO] is nonzero if the monster is affected
 *             by RECITE_FOO. Only modified if the function returns 0 or 1.
 * @param quiet[in]     Whether to suppress messaging.
 * @return  -1 if the monster is already affected. The eligibility vector
 *          is unchanged.
 * @return  0 if the monster is otherwise ineligible for recite. The
 *          eligibility vector is filled with zeros.
 * @return  1 if the monster is eligible for recite. The eligibility vector
 *          indicates which types of recitation it is vulnerable to.
 */
static int _zin_check_recite_to_single_monster(const monster *mon,
                                               recite_counts &eligibility,
                                               bool quiet = false)
{
    ASSERT(mon);

    // Can't recite if they were recently recited to.
    if (mon->has_ench(ENCH_RECITE_TIMER))
        return -1;

    const mon_holy_type holiness = mon->holiness();

    eligibility.init(0);

    // Too high HD to ever be affected.
    if (mon->get_hit_dice() >= zin_recite_power())
        return 0;

    // Anti-chaos prayer: Hits things vulnerable to silver, or with chaotic spells/gods.
    eligibility[RECITE_CHAOTIC] = mon->how_chaotic(true);

    // Anti-impure prayer: Hits things that Zin hates in general.
    // Don't look at the monster's god; that's what RECITE_HERETIC is for.
    eligibility[RECITE_IMPURE] = mon->how_unclean(false);

    // Anti-unholy prayer: Hits demons and incorporeal undead.
    if (holiness & MH_UNDEAD && mon->is_insubstantial()
        || holiness & MH_DEMONIC)
    {
        eligibility[RECITE_UNHOLY]++;
    }

    // Anti-heretic prayer: Hits intelligent monsters, especially priests.
    eligibility[RECITE_HERETIC] = _heretic_recite_weakness(mon);

#ifdef DEBUG_DIAGNOSTICS
    if (!quiet)
    {
        string elig;
        for (int i = 0; i < NUM_RECITE_TYPES; i++)
            elig += '0' + eligibility[i];
        dprf("Eligibility: %s", elig.c_str());
    }
#endif

    // Checking to see whether they were eligible for anything at all.
    for (int i = 0; i < NUM_RECITE_TYPES; i++)
        if (eligibility[i] > 0)
            return 1;

    return 0;
}

int zin_recite_power()
{
    // Resistance is now based on HD.
    // You can affect up to (30+30)/2 = 30 'power' (HD).
    const int power_mult = 10;
    const int invo_power =
        player_adjust_invoc_power(you.skill_rdiv(SK_INVOCATIONS, power_mult)
                                  + 3 * power_mult);
    const int piety_power = you.piety * 3 / 2;
    return (invo_power + piety_power) / 2 / power_mult;
}

bool zin_check_able_to_recite(bool quiet)
{
    if (you.duration[DUR_RECITE])
    {
        if (!quiet)
            mpr("Finish your current sermon first, please.");
        return false;
    }

    if (you.duration[DUR_BREATH_WEAPON])
    {
        if (!quiet)
            mpr("You're too short of breath to recite.");
        return false;
    }

    if (you.duration[DUR_WATER_HOLD] && !you.res_water_drowning())
    {
        if (!quiet)
            mpr("You cannot recite while unable to breathe!");
        return false;
    }

    return true;
}

/**
 * Check whether there are monsters who might be influenced by Recite.
 * If prayertype is null, we're just checking whether we can.
 * Otherwise we're actually reciting, and may need to present a menu.
 *
 * @param quiet     Whether to suppress messages.
 * @return  0 if no monsters were found, or if all the found monsters returned
 *          zero from _zin_check_recite_to_single_monster().
 * @return  1 if an eligible audience was found.
 * @return  -1 if only an ineligible audience was found: no eligibile
 *          monsters, and at least one returned -1 from
 *          _zin_check_recite_to_single_monster().
 */
int zin_check_recite_to_monsters(bool quiet)
{
    bool found_ineligible = false;
    bool found_eligible = false;

    for (radius_iterator ri(you.pos(), LOS_DEFAULT); ri; ++ri)
    {
        const monster *mon = monster_at(*ri);
        if (!mon || !you.can_see(*mon))
            continue;

        recite_counts retval;
        switch (_zin_check_recite_to_single_monster(mon, retval, quiet))
        {
        case -1:
            found_ineligible = true;
        // Intentional fallthrough
        case 0:
            continue;
        }

        for (int i = 0; i < NUM_RECITE_TYPES; i++)
            if (retval[i] > 0)
                found_eligible = true;
    }

    if (!found_eligible && !found_ineligible)
    {
        if (!quiet)
            dprf("No audience found!");
        return 0;
    }
    else if (!found_eligible && found_ineligible)
    {
        if (!quiet)
            dprf("No sensible audience found!");
        return -1;
    }
    else
        return 1; // We just recite against everything.
}

enum zin_eff
{
    ZIN_NOTHING,
    ZIN_DAZE,
    ZIN_CONFUSE,
    ZIN_PARALYSE,
    ZIN_SMITE,
    ZIN_BLIND,
    ZIN_SILVER_CORONA,
    ZIN_ANTIMAGIC,
    ZIN_MUTE,
    ZIN_MAD,
    ZIN_DUMB,
    ZIN_IGNITE_CHAOS,
    ZIN_SALTIFY,
    ZIN_ROT,
    ZIN_HOLY_WORD,
};

bool zin_recite_to_single_monster(const coord_def& where)
{
    // That's a pretty good sanity check, I guess.
    ASSERT(you_worship(GOD_ZIN));

    monster* mon = monster_at(where);

    // Once you're already reciting, invis is ok.
    if (!mon || !cell_see_cell(where, you.pos(), LOS_DEFAULT))
        return false;

    recite_counts eligibility;
    bool affected = false;

    if (_zin_check_recite_to_single_monster(mon, eligibility) < 1)
        return false;

    recite_type prayertype = RECITE_HERETIC;
    for (int i = NUM_RECITE_TYPES - 1; i >= RECITE_HERETIC; i--)
    {
        if (eligibility[i] > 0)
        {
            prayertype = static_cast <recite_type>(i);
            break;
        }
    }

    // Second check: because this affects the whole screen over several turns,
    // its effects are staggered. There's a 50% chance per monster, per turn,
    // that nothing will happen - so the cumulative odds of nothing happening
    // are one in eight, since you recite three times.
    if (coinflip())
        return false;

    const int power = zin_recite_power();
    // Old recite was mostly deterministic, which is bad.
    const int resist = mon->get_hit_dice() + random2(6);
    const int check = power - resist;

    // We abort if we didn't *beat* their HD - but first we might get a cute message.
    if (mon->can_speak() && one_chance_in(5))
    {
        if (check < -10)
            simple_monster_message(mon, " guffaws at your puny god.");
        else if (check < -5)
            simple_monster_message(mon, " sneers at your recitation.");
    }

    if (check <= 0)
        return false;

    // To what degree are they eligible for this prayertype?
    const int degree = eligibility[prayertype];
    const bool minor = degree <= (prayertype == RECITE_HERETIC ? 2 : 1);
    const int spellpower = power * 2 + degree * 20;
    zin_eff effect = ZIN_NOTHING;

    switch (prayertype)
    {
    case RECITE_HERETIC:
        if (degree == 1)
        {
            if (mon->asleep())
                break;
            // This is the path for 'conversion' effects.
            // Their degree is only 1 if they weren't a priest,
            // a worshiper of an evil or chaotic god, etc.

            // Right now, it only has the 'failed conversion' effects, though.
            // This branch can't hit sleeping monsters - until they wake up.

            if (check < 5)
                effect = ZIN_DAZE;
            else if (check < 10)
            {
                if (coinflip())
                    effect = ZIN_CONFUSE;
                else
                    effect = ZIN_DAZE;
            }
            else if (check < 15)
                effect = ZIN_CONFUSE;
            else
            {
                if (one_chance_in(3))
                    effect = ZIN_PARALYSE;
                else
                    effect = ZIN_CONFUSE;
            }
        }
        else
        {
            // This is the path for 'smiting' effects.
            // Their degree is only greater than 1 if
            // they're unable to be redeemed.
            if (check < 5)
            {
                if (coinflip())
                    effect = ZIN_CONFUSE;
                else
                    effect = ZIN_SMITE;
            }
            else if (check < 10)
            {
                if (one_chance_in(3))
                    effect = ZIN_BLIND;
                else if (mon->antimagic_susceptible())
                    effect = ZIN_ANTIMAGIC;
                else
                    effect = ZIN_SILVER_CORONA;
            }
            else if (check < 15)
            {
                if (one_chance_in(3))
                    effect = ZIN_BLIND;
                else if (coinflip())
                    effect = ZIN_PARALYSE;
                else
                    effect = ZIN_MUTE;
            }
            else
            {
                if (coinflip())
                    effect = ZIN_MAD;
                else
                    effect = ZIN_DUMB;
            }
        }
        break;

    case RECITE_CHAOTIC:
        if (check < 5)
        {
            // nastier -- fallthrough if immune
            if (coinflip() && mon->res_rotting() <= 1)
                effect = ZIN_ROT;
            else
                effect = ZIN_SMITE;
        }
        else if (check < 10)
        {
            if (coinflip())
                effect = ZIN_SILVER_CORONA;
            else
                effect = ZIN_SMITE;
        }
        else if (check < 15)
        {
            if (coinflip())
                effect = ZIN_IGNITE_CHAOS;
            else
                effect = ZIN_SILVER_CORONA;
        }
        else
            effect = ZIN_SALTIFY;
        break;

    case RECITE_IMPURE:
        // Many creatures normally resistant to rotting are still affected,
        // because this is divine punishment. Those with no real flesh are
        // immune, of course.
        if (check < 5)
        {
            if (coinflip() && mon->res_rotting() <= 1)
                effect = ZIN_ROT;
            else
                effect = ZIN_SMITE;
        }
        else if (check < 10)
        {
            if (coinflip())
                effect = ZIN_SMITE;
            else
                effect = ZIN_SILVER_CORONA;
        }
        else if (check < 15)
        {
            if (mon->undead_or_demonic() && coinflip())
                effect = ZIN_HOLY_WORD;
            else
                effect = ZIN_SILVER_CORONA;
        }
        else
            effect = ZIN_SALTIFY;
        break;

    case RECITE_UNHOLY:
        if (check < 5)
        {
            if (coinflip())
                effect = ZIN_DAZE;
            else
                effect = ZIN_CONFUSE;
        }
        else if (check < 10)
        {
            if (coinflip())
                effect = ZIN_CONFUSE;
            else
                effect = ZIN_SILVER_CORONA;
        }
        // Half of the time, the anti-unholy prayer will be capped at this
        // level of effect.
        else if (check < 15 || coinflip())
        {
            if (coinflip())
                effect = ZIN_HOLY_WORD;
            else
                effect = ZIN_SILVER_CORONA;
        }
        else
            effect = ZIN_SALTIFY;
        break;

    case NUM_RECITE_TYPES:
        die("invalid recite type");
    }

    // And the actual effects...
    switch (effect)
    {
    case ZIN_NOTHING:
        break;

    case ZIN_DAZE:
        if (mon->add_ench(mon_enchant(ENCH_DAZED, degree, &you,
                          (degree + random2(spellpower)) * BASELINE_DELAY)))
        {
            simple_monster_message(mon, " is dazed by your recitation.");
            affected = true;
        }
        break;

    case ZIN_CONFUSE:
        if (!mon->check_clarity(false)
            && mon->add_ench(mon_enchant(ENCH_CONFUSION, degree, &you,
                             (degree + random2(spellpower)) * BASELINE_DELAY)))
        {
            if (prayertype == RECITE_HERETIC)
                simple_monster_message(mon, " is confused by your recitation.");
            else
                simple_monster_message(mon, " stumbles about in disarray.");
            affected = true;
        }
        break;

    case ZIN_PARALYSE:
        if (mon->add_ench(mon_enchant(ENCH_PARALYSIS, 0, &you,
                          (degree + random2(spellpower)) * BASELINE_DELAY)))
        {
            simple_monster_message(mon,
                minor ? " is awed by your recitation."
                      : " is aghast at the heresy of your recitation.");
            affected = true;
        }
        break;

    case ZIN_SMITE:
        if (minor)
            simple_monster_message(mon, " is smitten by the wrath of Zin.");
        else
            simple_monster_message(mon, " is blasted by the fury of Zin!");
        // XXX: This duplicates code in cast_smiting().
        mon->hurt(&you, 7 + (random2(spellpower) * 33 / 191));
        if (mon->alive())
            print_wounds(mon);
        affected = true;
        break;

    case ZIN_BLIND:
        if (mon->add_ench(mon_enchant(ENCH_BLIND, degree, &you, INFINITE_DURATION)))
        {
            simple_monster_message(mon, " is struck blind by the wrath of Zin!");
            affected = true;
        }
        break;

    case ZIN_SILVER_CORONA:
        if (mon->add_ench(mon_enchant(ENCH_SILVER_CORONA, degree, &you,
                          (degree + random2(spellpower)) * BASELINE_DELAY)))
        {
            simple_monster_message(mon, " is limned with silver light.");
            affected = true;
        }
        break;

    case ZIN_ANTIMAGIC:
        ASSERT(prayertype == RECITE_HERETIC);
        if (mon->add_ench(mon_enchant(ENCH_ANTIMAGIC, degree, &you,
                          (degree + random2(spellpower)) * BASELINE_DELAY)))
        {
            simple_monster_message(mon,
                minor ? " quails at your recitation."
                      : " looks feeble and powerless before your recitation.");
            affected = true;
        }
        break;

    case ZIN_MUTE:
        if (mon->add_ench(mon_enchant(ENCH_MUTE, degree, &you, INFINITE_DURATION)))
        {
            simple_monster_message(mon, " is struck mute by the wrath of Zin!");
            affected = true;
        }
        break;

    case ZIN_MAD:
        if (mon->add_ench(mon_enchant(ENCH_MAD, degree, &you, INFINITE_DURATION)))
        {
            simple_monster_message(mon, " is driven mad by the wrath of Zin!");
            affected = true;
        }
        break;

    case ZIN_DUMB:
        if (mon->add_ench(mon_enchant(ENCH_DUMB, degree, &you, INFINITE_DURATION)))
        {
            simple_monster_message(mon, " is left stupefied by the wrath of Zin!");
            affected = true;
        }
        break;

    case ZIN_IGNITE_CHAOS:
        ASSERT(prayertype == RECITE_CHAOTIC);
        {
            bolt beam;
            dice_def dam_dice(0, 5 + spellpower/7);  // Dice added below if applicable.
            dam_dice.num = degree;

            int damage = dam_dice.roll();
            if (damage > 0)
            {
                mon->hurt(&you, damage, BEAM_MISSILE, KILLED_BY_BEAM,
                          "", "", false);

                if (mon->alive())
                {
                    simple_monster_message(mon,
                      (damage < 25) ? "'s chaotic flesh sizzles and spatters!" :
                      (damage < 50) ? "'s chaotic flesh bubbles and boils."
                                    : "'s chaotic flesh runs like molten wax.");

                    print_wounds(mon);
                    behaviour_event(mon, ME_WHACK, &you);
                    affected = true;
                }
                else
                {
                    simple_monster_message(mon,
                        " melts away into a sizzling puddle of chaotic flesh.");
                    monster_die(mon, KILL_YOU, NON_MONSTER);
                }
            }
        }
        break;

    case ZIN_SALTIFY:
        _zin_saltify(mon);
        break;

    case ZIN_ROT:
        // FIXME: no message (other than "You kill X!") is produced if the
        // rotting kills the monster.
        if (mon->res_rotting() <= 1
            && mon->rot(&you, 1 + roll_dice(2, degree), true))
        {
            mon->add_ench(mon_enchant(ENCH_SICK, degree, &you,
                          (degree + random2(spellpower)) * BASELINE_DELAY));
            switch (prayertype)
            {
            case RECITE_CHAOTIC:
                simple_monster_message(mon,
                    minor ? "'s chaotic flesh is covered in bleeding sores."
                          : "'s chaotic flesh erupts into weeping sores!");
                break;
            case RECITE_IMPURE:
                simple_monster_message(mon,
                    minor ? "'s impure flesh rots away."
                          : "'s impure flesh sloughs off!");
                break;

            default:
                die("bad recite rot");
            }
            affected = true;
        }
        break;

    case ZIN_HOLY_WORD:
        holy_word_monsters(where, spellpower, HOLY_WORD_ZIN, &you);
        affected = true;
        break;
    }

    // Recite time, to prevent monsters from being recited against
    // more than once in a given recite instance.
    if (affected)
        mon->add_ench(mon_enchant(ENCH_RECITE_TIMER, degree, &you, 40));

    // Monsters that have been affected may shout.
    if (affected
        && one_chance_in(3)
        && mon->alive()
        && mons_shouts(mon->type, false) != S_SILENT)
    {
        handle_monster_shouts(mon, true);
    }

    return true;
}

static void _zin_saltify(monster* mon)
{
    const coord_def where = mon->pos();
    const monster_type pillar_type =
        mons_is_zombified(mon) ? mons_zombie_base(mon)
                               : mons_species(mon->type);
    const int hd = mon->get_hit_dice();

    simple_monster_message(mon, " is turned into a pillar of salt by the wrath of Zin!");

    // If the monster leaves a corpse when it dies, destroy the corpse.
    item_def* corpse = monster_die(mon, KILL_YOU, NON_MONSTER);
    if (corpse)
        destroy_item(corpse->index());

    if (monster *pillar = create_monster(
                        mgen_data(MONS_PILLAR_OF_SALT,
                                  BEH_HOSTILE,
                                  0,
                                  0,
                                  0,
                                  where,
                                  MHITNOT,
                                  MG_FORCE_PLACE,
                                  GOD_NO_GOD,
                                  pillar_type),
                                  false))
    {
        // Enemies with more HD leave longer-lasting pillars of salt.
        int time_left = (random2(8) + hd) * BASELINE_DELAY;
        mon_enchant temp_en(ENCH_SLOWLY_DYING, 1, 0, time_left);
        pillar->update_ench(temp_en);
    }
}

bool zin_vitalisation()
{
    surge_power(you.spec_invoc(), "divine");
    simple_god_message(" grants you divine stamina.");

    // Add divine stamina.
    const int stamina_amt =
        max(1, player_adjust_invoc_power(you.skill_rdiv(SK_INVOCATIONS, 1, 3)));
    you.attribute[ATTR_DIVINE_STAMINA] = stamina_amt;
    you.set_duration(DUR_DIVINE_STAMINA, 60 + roll_dice(2, 10));

    notify_stat_change(STAT_STR, stamina_amt, true);
    notify_stat_change(STAT_INT, stamina_amt, true);
    notify_stat_change(STAT_DEX, stamina_amt, true);

    return true;
}

void zin_remove_divine_stamina()
{
    mprf(MSGCH_DURATION, "Your divine stamina fades away.");
    notify_stat_change(STAT_STR, -you.attribute[ATTR_DIVINE_STAMINA], true);
    notify_stat_change(STAT_INT, -you.attribute[ATTR_DIVINE_STAMINA], true);
    notify_stat_change(STAT_DEX, -you.attribute[ATTR_DIVINE_STAMINA], true);
    you.duration[DUR_DIVINE_STAMINA] = 0;
    you.attribute[ATTR_DIVINE_STAMINA] = 0;
}

bool zin_remove_all_mutations()
{
    ASSERT(how_mutated());
    ASSERT(can_do_capstone_ability(you.religion));

    if (!yesno("Do you wish to cure all of your mutations?", true, 'n'))
    {
        canned_msg(MSG_OK);
        return false;
    }
    flash_view(UA_PLAYER, WHITE);
#ifndef USE_TILE_LOCAL
    // Allow extra time for the flash to linger.
    scaled_delay(1000);
#endif

    you.one_time_ability_used.set(GOD_ZIN);
    take_note(Note(NOTE_GOD_GIFT, you.religion));
    simple_god_message(" draws all chaos from your body!");
    delete_all_mutations("Zin's power");
    return true;
}

void zin_sanctuary()
{
    ASSERT(!env.sanctuary_time);

    surge_power(you.spec_invoc(), "divine");

    // Yes, shamelessly stolen from NetHack...
    if (!silenced(you.pos())) // How did you manage that?
        mprf(MSGCH_SOUND, "You hear a choir sing!");
    else
        mpr("You are suddenly bathed in radiance!");

    flash_view(UA_PLAYER, WHITE);
    holy_word(100, HOLY_WORD_ZIN, you.pos(), true, &you);
#ifndef USE_TILE_LOCAL
    // Allow extra time for the flash to linger.
    scaled_delay(1000);
#endif

    // Pets stop attacking and converge on you.
    you.pet_target = MHITYOU;
    create_sanctuary(you.pos(),
                     player_adjust_invoc_power(
                         7 + you.skill_rdiv(SK_INVOCATIONS) / 2));

}

// shield bonus = attribute for duration turns, then decreasing by 1
//                every two out of three turns
// overall shield duration = duration + attribute
// recasting simply resets those two values (to better values, presumably)
void tso_divine_shield()
{
    surge_power(you.spec_invoc(), "divine");
    if (!you.duration[DUR_DIVINE_SHIELD])
    {
        if (you.shield())
        {
            mprf("Your shield is strengthened by %s divine power.",
                 apostrophise(god_name(GOD_SHINING_ONE)).c_str());
        }
        else
            mpr("A divine shield forms around you!");
    }
    else
        mpr("Your divine shield is renewed.");

    you.redraw_armour_class = true;

    // duration of complete shield bonus from 35 to 80 turns
    you.set_duration(DUR_DIVINE_SHIELD,
                     player_adjust_invoc_power(
                         35 + you.skill_rdiv(SK_INVOCATIONS, 4, 3)));

    // affects size of SH bonus, decreases near end of duration
    you.attribute[ATTR_DIVINE_SHIELD] =
        player_adjust_invoc_power(3 + you.skill_rdiv(SK_INVOCATIONS, 1, 5));

    you.redraw_armour_class = true;
}

void tso_remove_divine_shield()
{
    mprf(MSGCH_DURATION, "Your divine shield disappears!");
    you.duration[DUR_DIVINE_SHIELD] = 0;
    you.attribute[ATTR_DIVINE_SHIELD] = 0;
    you.redraw_armour_class = true;
}

void elyvilon_purification()
{
    mpr("You feel purified!");

    you.disease = 0;
    you.duration[DUR_POISONING] = 0;
    you.duration[DUR_CONF] = 0;
    you.duration[DUR_SLOW] = 0;
    you.duration[DUR_PETRIFYING] = 0;
    you.duration[DUR_WEAK] = 0;
    restore_stat(STAT_ALL, 0, false);
    unrot_hp(9999);
    you.redraw_evasion = true;
}

bool elyvilon_divine_vigour()
{
    bool success = false;
    surge_power(you.spec_invoc(), "divine");

    if (!you.duration[DUR_DIVINE_VIGOUR])
    {
        mprf("%s grants you divine vigour.",
             god_name(GOD_ELYVILON).c_str());

        const int vigour_amt =
            player_adjust_invoc_power(1 + you.skill_rdiv(SK_INVOCATIONS, 1, 3));
        const int old_hp_max = you.hp_max;
        const int old_mp_max = you.max_magic_points;
        you.attribute[ATTR_DIVINE_VIGOUR] = vigour_amt;
        you.set_duration(DUR_DIVINE_VIGOUR,
                         player_adjust_invoc_power(
                             40 + you.skill_rdiv(SK_INVOCATIONS, 5, 2)));

        calc_hp();
        inc_hp((you.hp_max * you.hp + old_hp_max - 1)/old_hp_max - you.hp);
        calc_mp();
        if (old_mp_max > 0)
        {
            inc_mp((you.max_magic_points * you.magic_points + old_mp_max - 1)
                     / old_mp_max
                   - you.magic_points);
        }

        success = true;
    }
    else
        canned_msg(MSG_NOTHING_HAPPENS);

    return success;
}

void elyvilon_remove_divine_vigour()
{
    mprf(MSGCH_DURATION, "Your divine vigour fades away.");
    you.duration[DUR_DIVINE_VIGOUR] = 0;
    you.attribute[ATTR_DIVINE_VIGOUR] = 0;
    calc_hp();
    calc_mp();
}

bool vehumet_supports_spell(spell_type spell)
{
    if (spell_typematch(spell, SPTYP_CONJURATION))
        return true;

    // Conjurations work by conjuring up a chunk of short-lived matter and
    // propelling it towards the victim. This is the most popular way, but
    // by no means it has a monopoly for being destructive.
    // Vehumet loves all direct physical destruction.
    if (spell == SPELL_SHATTER
        || spell == SPELL_LRD
        || spell == SPELL_SANDBLAST
        || spell == SPELL_AIRSTRIKE
        || spell == SPELL_TORNADO
        || spell == SPELL_FREEZE
        || spell == SPELL_IGNITE_POISON
        || spell == SPELL_OZOCUBUS_REFRIGERATION
        || spell == SPELL_OLGREBS_TOXIC_RADIANCE
        || spell == SPELL_INNER_FLAME)
    {
        return true;
    }

    return false;
}

// Returns false if the invocation fails (no spellbooks in sight, etc.).
bool trog_burn_spellbooks()
{
    if (!you_worship(GOD_TROG))
        return false;

    god_acting gdact;

    // XXX: maybe this should be allowed with less than immunity.
    if (player_res_fire(false) <= 3)
    {
        for (stack_iterator si(you.pos()); si; ++si)
        {
            if (item_is_spellbook(*si))
            {
                mprf("Burning your own %s might not be such a smart idea!",
                        you.foot_name(true).c_str());
                return false;
            }
        }
    }

    int totalpiety = 0;
    int totalblocked = 0;
    vector<coord_def> mimics;

    for (radius_iterator ri(you.pos(), LOS_DEFAULT); ri; ++ri)
    {
        cloud_struct* cloud = cloud_at(*ri);
        int count = 0;
        for (stack_iterator si(*ri); si; ++si)
        {
            if (!item_is_spellbook(*si))
                continue;

            // If a grid is blocked, books lying there will be ignored.
            // Allow bombing of monsters.
            if (cell_is_solid(*ri)
                || cloud && cloud->type != CLOUD_FIRE)
            {
                totalblocked++;
                continue;
            }

            if (si->flags & ISFLAG_MIMIC)
            {
                totalblocked++;
                mimics.push_back(*ri);
                continue;
            }

            // Ignore {!D} inscribed books.
            if (!check_warning_inscriptions(*si, OPER_DESTROY))
            {
                mpr("Won't ignite {!D} inscribed spellbook.");
                continue;
            }

            totalpiety += 2;
            destroy_spellbook(*si);
            item_was_destroyed(*si);
            destroy_item(si.index());
            count++;
        }

        if (count)
        {
            if (cloud)
            {
                // Reinforce the cloud.
                mpr("The fire roars with new energy!");
                const int extra_dur = count + random2(6);
                cloud->decay += extra_dur * 5;
                cloud->set_whose(KC_YOU);
                continue;
            }

            const int duration = min(4 + count + random2(6), 20);
            place_cloud(CLOUD_FIRE, *ri, duration, &you);

            mprf(MSGCH_GOD, "The spellbook%s burst%s into flames.",
                 count == 1 ? ""  : "s",
                 count == 1 ? "s" : "");
        }
    }

    if (totalpiety)
    {
        simple_god_message(" is delighted!", GOD_TROG);
        gain_piety(totalpiety);
    }
    else if (totalblocked)
    {
        mprf("The spellbook%s fail%s to ignite!",
             totalblocked == 1 ? ""  : "s",
             totalblocked == 1 ? "s" : "");
        for (auto c : mimics)
            discover_mimic(c);
        return !mimics.empty();
    }
    else
    {
        mpr("You cannot see a spellbook to ignite!");
        return false;
    }

    return true;
}

void trog_do_trogs_hand(int pow)
{
    you.increase_duration(DUR_TROGS_HAND,
                          5 + roll_dice(2, pow / 3 + 1), 100,
                          "Your skin crawls.");
    mprf(MSGCH_DURATION, "You feel resistant to hostile enchantments.");
}

void trog_remove_trogs_hand()
{
    if (you.duration[DUR_REGENERATION] == 0)
        mprf(MSGCH_DURATION, "Your skin stops crawling.");
    mprf(MSGCH_DURATION, "You feel less resistant to hostile enchantments.");
    you.duration[DUR_TROGS_HAND] = 0;
}

/**
 * Has the monster been given a Beogh gift?
 *
 * @param mon the orc in question.
 * @returns whether you have given the monster a Beogh gift before now.
 */
static bool _given_gift(const monster* mon)
{
    return mon->props.exists(BEOGH_WPN_GIFT_KEY)
            || mon->props.exists(BEOGH_ARM_GIFT_KEY)
            || mon->props.exists(BEOGH_SH_GIFT_KEY);
}

/**
 * Checks whether the target monster is a valid target for beogh item-gifts.
 *
 * @param mons[in]  The monster to consider giving an item to.
 * @param quiet     Whether to print messages if the target is invalid.
 * @return          Whether the player can give an item to the monster.
 */
bool beogh_can_gift_items_to(const monster* mons, bool quiet)
{
    if (!mons || !mons->visible_to(&you))
    {
        if (!quiet)
            canned_msg(MSG_NOTHING_THERE);
        return false;
    }

    if (!is_orcish_follower(mons))
    {
        if (!quiet)
            mpr("That's not an orcish ally!");
        return false;
    }

    if (!mons->is_named())
    {
        if (!quiet)
            mpr("That orc has not proved itself worthy of your gift.");
        return false;
    }

    if (_given_gift(mons))
    {
        if (!quiet)
        {
            mprf("%s has already been given a gift.",
                 mons->name(DESC_THE, false).c_str());
        }
        return false;
    }

    return true;
}

/**
 * Checks whether there are any valid targets for beogh gifts in LOS.
 */
static bool _valid_beogh_gift_targets_in_sight()
{
    for (monster_near_iterator rad(you.pos(), LOS_NO_TRANS); rad; ++rad)
        if (beogh_can_gift_items_to(*rad))
            return true;
    return false;
}

/**
 * Allow the player to give an item to a named orcish ally that hasn't
 * been given a gift before
 *
 * @returns whether an item was given.
 */
bool beogh_gift_item()
{
    if (!_valid_beogh_gift_targets_in_sight())
    {
        mpr("No worthy followers in sight.");
        return false;
    }

    dist spd;

    direction_chooser_args args;
    args.restricts = DIR_TARGET;
    args.mode = TARG_BEOGH_GIFTABLE;
    args.range = LOS_RADIUS;
    args.needs_path = false;
    args.may_target_monster = true;
    args.self = CONFIRM_CANCEL;
    args.show_floor_desc = true;
    args.top_prompt = "Select a follower to give a gift to.";

    direction(spd, args);

    if (!spd.isValid)
        return false;

    monster* mons = monster_at(spd.target);
    if (!beogh_can_gift_items_to(mons, false))
        return false;

    int item_slot = prompt_invent_item("Give which item?",
                                       MT_INVLIST, OSEL_BEOGH_GIFT, true);

    if (item_slot == PROMPT_ABORT || item_slot == PROMPT_NOTHING)
    {
        canned_msg(MSG_OK);
        return false;
    }

    item_def& gift = you.inv[item_slot];

    const bool shield = is_shield(gift);
    const bool body_armour = gift.base_type == OBJ_ARMOUR
                             && get_armour_slot(gift) == EQ_BODY_ARMOUR;
    const bool weapon = gift.base_type == OBJ_WEAPONS;
    const bool range_weapon = weapon && is_range_weapon(gift);
    const item_def* mons_weapon = mons->weapon();

    if (weapon && !mons->could_wield(gift)
        || body_armour && !check_armour_size(gift, mons->body_size())
        || shield && mons_weapon && mons->hands_reqd(*mons_weapon) == HANDS_TWO
        || !item_is_selected(gift, OSEL_BEOGH_GIFT))
    {
        mprf("You can't give that to %s.", mons->name(DESC_THE, false).c_str());

        return false;
    }

    // if we're giving a ranged weapon to an orc holding a melee weapon in
    // their hands, or vice versa, put it in their carried slot instead.
    // this will of course drop anything that's there.
    const bool use_alt_slot = weapon && mons_weapon
                              && is_range_weapon(gift) !=
                                 is_range_weapon(*mons_weapon);

    mons->take_item(item_slot, body_armour ? MSLOT_ARMOUR :
                                    shield ? MSLOT_SHIELD :
                              use_alt_slot ? MSLOT_ALT_WEAPON :
                                             MSLOT_WEAPON);
    if (use_alt_slot)
        mons->swap_weapons();

    dprf("is_ranged weap: %d", range_weapon);
    if (range_weapon)
        gift_ammo_to_orc(mons, true); // give a small initial ammo freebie


    if (shield)
        mons->props[BEOGH_SH_GIFT_KEY] = true;
    else if (body_armour)
        mons->props[BEOGH_ARM_GIFT_KEY] = true;
    else
        mons->props[BEOGH_WPN_GIFT_KEY] = true;

    return true;
}

void jiyva_paralyse_jellies()
{
    mprf("You call upon nearby slimes to pray to %s.",
         god_name(you.religion).c_str());

    int jelly_count = 0;
    for (radius_iterator ri(you.pos(), LOS_DEFAULT); ri; ++ri)
    {
        monster* mon = monster_at(*ri);
        const int dur = 20 + random2(11);
        if (mon != nullptr && mons_is_slime(mon) && !mon->is_shapeshifter())
        {
            mon->add_ench(mon_enchant(ENCH_PARALYSIS, 0,
                                      &you, dur * BASELINE_DELAY));
            jelly_count++;
        }
    }

    if (jelly_count > 0)
    {
        if (jelly_count > 1)
            mpr("The nearby slimes join the prayer.");
        else
            mpr("A nearby slime joins the prayer.");

        lose_piety(max(5, min(jelly_count, 20)));
    }
}

bool jiyva_remove_bad_mutation()
{
    if (!how_mutated())
    {
        mpr("You have no bad mutations to be cured!");
        return false;
    }

    // Ensure that only bad mutations are removed.
    if (!delete_mutation(RANDOM_BAD_MUTATION, "Jiyva's power", true, false, true, true))
    {
        canned_msg(MSG_NOTHING_HAPPENS);
        return false;
    }

    mpr("You feel cleansed.");
    return true;
}

bool yred_injury_mirror()
{
    return in_good_standing(GOD_YREDELEMNUL, 1)
           && you.duration[DUR_MIRROR_DAMAGE]
           && crawl_state.which_god_acting() != GOD_YREDELEMNUL;
}

void yred_make_enslaved_soul(monster* mon, bool force_hostile)
{
    ASSERT(mon); // XXX: change to monster &mon
    ASSERT(mons_enslaved_body_and_soul(mon));

    add_daction(DACT_OLD_ENSLAVED_SOULS_POOF);
    remove_enslaved_soul_companion();

    const string whose = you.can_see(*mon) ? apostrophise(mon->name(DESC_THE))
                                           : mon->pronoun(PRONOUN_POSSESSIVE);

    // Remove the monster's soul-enslaving enchantment, as it's no
    // longer needed.
    mon->del_ench(ENCH_SOUL_RIPE, false, false);

    // Remove the monster's invisibility enchantment. If we don't do
    // this, it'll stay invisible after being remade as a spectral thing
    // below.
    mon->del_ench(ENCH_INVIS, false, false);

    // If the monster's held in a net, get it out.
    mons_clear_trapping_net(mon);

    // Rebrand or drop any holy equipment, and keep wielding the rest. Also
    // remove any active avatars.
    item_def *wpn = mon->mslot_item(MSLOT_WEAPON);
    if (wpn && get_weapon_brand(*wpn) == SPWPN_HOLY_WRATH)
    {
        set_item_ego_type(*wpn, OBJ_WEAPONS, SPWPN_DRAINING);
        convert2bad(*wpn);
    }
    monster_drop_things(mon, false, is_holy_item);
    mon->remove_avatars();

    const monster orig = *mon;

    // Use the original monster type as the zombified type here, to get
    // the proper stats from it.
    define_zombie(mon, mon->type, MONS_SPECTRAL_THING);

    // If the original monster has been levelled up, its HD might be different
    // from its class HD, in which case its HP should be rerolled to match.
    if (mon->get_experience_level() != orig.get_experience_level())
    {
        mon->set_hit_dice(max(orig.get_experience_level(), 1));
        roll_zombie_hp(mon);
    }

    mon->colour = ETC_UNHOLY;

    mon->flags |= MF_NO_REWARD;
    mon->flags |= MF_ENSLAVED_SOUL;

    // If the original monster type has melee abilities, make sure
    // its spectral thing has them as well.
    mon->flags |= orig.flags & MF_MELEE_MASK;
    monster_spells spl = orig.spells;
    for (const mon_spell_slot &slot : spl)
        if (!(get_spell_flags(slot.spell) & SPFLAG_HOLY))
            mon->spells.push_back(slot);

    name_zombie(mon, &orig);

    mons_make_god_gift(mon, GOD_YREDELEMNUL);
    add_companion(mon);

    mon->attitude = !force_hostile ? ATT_FRIENDLY : ATT_HOSTILE;
    behaviour_event(mon, ME_ALERT, force_hostile ? &you : 0);

    mon->stop_constricting_all(false);
    mon->stop_being_constricted();

    if (orig.halo_radius()
        || orig.umbra_radius()
        || orig.silence_radius())
    {
        invalidate_agrid();
    }

    mprf("%s soul %s.", whose.c_str(),
         !force_hostile ? "is now yours" : "fights you");
}

bool kiku_receive_corpses(int pow)
{
    // pow = necromancy * 4, ranges from 0 to 108
    dprf("kiku_receive_corpses() power: %d", pow);

    // Kiku gives branch-appropriate corpses (like shadow creatures).
    // 1d2 at 0 Nec, up to 8 at 27 Nec.
    int expected_extra_corpses = 1 + random2(2) + random2(pow / 18);
    int corpse_delivery_radius = 1;

    // We should get the same number of corpses
    // in a hallway as in an open room.
    int spaces_for_corpses = 0;
    for (radius_iterator ri(you.pos(), corpse_delivery_radius, C_SQUARE,
                            LOS_NO_TRANS, true); ri; ++ri)
    {
        if (mons_class_can_pass(MONS_HUMAN, grd(*ri)))
            spaces_for_corpses++;
    }
    // floating over lava, heavy tomb abuse, etc
    if (!spaces_for_corpses)
        spaces_for_corpses++;

    int percent_chance_a_square_receives_extra_corpse = // can be > 100
        int(float(expected_extra_corpses) / float(spaces_for_corpses) * 100.0);

    int corpses_created = 0;

    for (radius_iterator ri(you.pos(), corpse_delivery_radius, C_SQUARE,
                            LOS_NO_TRANS); ri; ++ri)
    {
        bool square_is_walkable = mons_class_can_pass(MONS_HUMAN, grd(*ri));
        bool square_is_player_square = (*ri == you.pos());
        bool square_gets_corpse =
            random2(100) < percent_chance_a_square_receives_extra_corpse
            || square_is_player_square && random2(100) < 97;

        if (!square_is_walkable || !square_gets_corpse)
            continue;

        corpses_created++;

        // Find an appropriate monster corpse for level and power.
        const int adjusted_power = min(pow / 4, random2(random2(pow)));
        // Pick a place based on the power. This may be below the branch's
        // start, that's ok.
        const level_id lev(you.where_are_you, adjusted_power
                           - absdungeon_depth(you.where_are_you, 0));
        const monster_type mon_type = pick_local_corpsey_monster(lev);
        ASSERT(mons_class_can_be_zombified(mons_species(mon_type)));

        // Create corpse object.
        monster dummy;
        dummy.type = mon_type;
        define_monster(&dummy);
        dummy.position = *ri;

        item_def* corpse = place_monster_corpse(dummy, true, true);
        if (!corpse)
            continue;

        // no scumming for hides
        if (mons_class_leaves_hide(mon_type))
            corpse->props[MANGLED_CORPSE_KEY] = true;

        // Higher piety means fresher corpses.
        int rottedness = 200 -
            (!one_chance_in(10) ? random2(200 - you.piety)
                                : random2(100 + random2(75)));
        corpse->freshness = rottedness;
    }

    if (corpses_created)
    {
        if (you_worship(GOD_KIKUBAAQUDGHA))
        {
            simple_god_message(corpses_created > 1 ? " delivers you corpses!"
                                                   : " delivers you a corpse!");
        }
        maybe_update_stashes();
        return true;
    }
    else
    {
        if (you_worship(GOD_KIKUBAAQUDGHA))
            simple_god_message(" can find no cadavers for you!");
        return false;
    }
}

/**
 * Destroy a corpse at the player's location
 *
 * @return  True if a corpse was destroyed, false otherwise.
*/
bool kiku_take_corpse()
{
    for (int i = you.visible_igrd(you.pos()); i != NON_ITEM; i = mitm[i].link)
    {
        item_def &item(mitm[i]);

        if (item.base_type != OBJ_CORPSES || item.sub_type != CORPSE_BODY)
            continue;
        item_was_destroyed(item);
        destroy_item(i);
        return true;
    }

    return false;
}

bool kiku_gift_necronomicon()
{
    ASSERT(can_do_capstone_ability(you.religion));

    if (!yesno("Do you wish to receive a Necronomicon?", true, 'n'))
    {
        canned_msg(MSG_OK);
        return false;
    }
    int thing_created = items(true, OBJ_BOOKS, BOOK_NECRONOMICON, 1, 0,
                              you.religion);
    if (thing_created == NON_ITEM
        || !move_item_to_grid(&thing_created, you.pos()))
    {
        return false;
    }
    set_ident_type(mitm[thing_created], true);
    simple_god_message(" grants you a gift!");
    flash_view(UA_PLAYER, RED);
#ifndef USE_TILE_LOCAL
    // Allow extra time for the flash to linger.
    scaled_delay(1000);
#endif
    more();
    you.one_time_ability_used.set(you.religion);
    take_note(Note(NOTE_GOD_GIFT, you.religion));
    return true;
}

bool fedhas_passthrough_class(const monster_type mc)
{
    return you_worship(GOD_FEDHAS)
           && mons_class_is_plant(mc)
           && mons_class_is_stationary(mc)
           && mc != MONS_SNAPLASHER_VINE
           && mc != MONS_SNAPLASHER_VINE_SEGMENT;
}

// Fedhas allows worshipers to walk on top of stationary plants and
// fungi.
bool fedhas_passthrough(const monster* target)
{
    return target
           && fedhas_passthrough_class(target->type)
           && (mons_species(target->type) != MONS_OKLOB_PLANT
               || target->attitude != ATT_HOSTILE);
}

bool fedhas_passthrough(const monster_info* target)
{
    return target
           && fedhas_passthrough_class(target->type)
           && (mons_species(target->type) != MONS_OKLOB_PLANT
               || target->attitude != ATT_HOSTILE);
}

// Basically we want to break a circle into n_arcs equal sized arcs and find
// out which arc the input point pos falls on.
static int _arc_decomposition(const coord_def & pos, int n_arcs)
{
    float theta = atan2((float)pos.y, (float)pos.x);

    if (pos.x == 0 && pos.y != 0)
        theta = pos.y > 0 ? PI / 2 : -PI / 2;

    if (theta < 0)
        theta += 2 * PI;

    float arc_angle = 2 * PI / n_arcs;

    theta += arc_angle / 2.0f;

    if (theta >= 2 * PI)
        theta -= 2 * PI;

    return static_cast<int> (theta / arc_angle);
}

int place_ring(vector<coord_def> &ring_points,
               const coord_def &origin,
               mgen_data prototype,
               int n_arcs,
               int arc_occupancy,
               int &seen_count)
{
    shuffle_array(ring_points);

    int target_amount = ring_points.size();
    int spawned_count = 0;
    seen_count = 0;

    vector<int> arc_counts(n_arcs, arc_occupancy);

    for (unsigned i = 0;
         spawned_count < target_amount && i < ring_points.size();
         i++)
    {
        int direction = _arc_decomposition(ring_points.at(i)
                                           - origin, n_arcs);

        if (arc_counts[direction]-- <= 0)
            continue;

        prototype.pos = ring_points.at(i);

        if (create_monster(prototype, false))
        {
            spawned_count++;
            if (you.see_cell(ring_points.at(i)))
                seen_count++;
        }
    }

    return spawned_count;
}

// Collect lists of points that are within LOS (under the given env map),
// unoccupied, and not solid (walls/statues).
void collect_radius_points(vector<vector<coord_def> > &radius_points,
                           const coord_def &origin, los_type los)
{
    radius_points.clear();
    radius_points.resize(LOS_RADIUS);

    // Just want to associate a point with a distance here for convenience.
    typedef pair<coord_def, int> coord_dist;

    // Using a priority queue because squares don't make very good circles at
    // larger radii. We will visit points in order of increasing euclidean
    // distance from the origin (not path distance). We want a min queue
    // based on the distance, so we use greater_second as the comparator.
    priority_queue<coord_dist, vector<coord_dist>,
                   greater_second<coord_dist> > fringe;

    fringe.push(coord_dist(origin, 0));

    set<int> visited_indices;

    int current_r = 1;
    int current_thresh = current_r * (current_r + 1);

    int max_distance = LOS_RADIUS * LOS_RADIUS + 1;

    while (!fringe.empty())
    {
        coord_dist current = fringe.top();
        // We're done here once we hit a point that is farther away from the
        // origin than our maximum permissible radius.
        if (current.second > max_distance)
            break;

        fringe.pop();

        int idx = current.first.x + current.first.y * X_WIDTH;
        if (!visited_indices.insert(idx).second)
            continue;

        while (current.second > current_thresh)
        {
            current_r++;
            current_thresh = current_r * (current_r + 1);
        }

        // We don't include radius 0. This is also a good place to check if
        // the squares are already occupied since we want to search past
        // occupied squares but don't want to consider them valid targets.
        if (current.second && !actor_at(current.first))
            radius_points[current_r - 1].push_back(current.first);

        for (adjacent_iterator i(current.first); i; ++i)
        {
            coord_dist temp(*i, current.second);

            // If the grid is out of LOS, skip it.
            if (!cell_see_cell(origin, temp.first, los))
                continue;

            coord_def local = temp.first - origin;

            temp.second = local.abs();

            idx = temp.first.x + temp.first.y * X_WIDTH;

            if (!visited_indices.count(idx)
                && in_bounds(temp.first)
                && !cell_is_solid(temp.first))
            {
                fringe.push(temp);
            }
        }

    }
}

static int _mushroom_prob(item_def & corpse)
{
    int low_threshold = 5;
    int high_threshold = FRESHEST_CORPSE - 5;

    // Expect this many trials over a corpse's lifetime since this function
    // is called once for every 10 units of rot_time.
    int step_size = 10;
    float total_trials = (high_threshold - low_threshold) / step_size;

    // Chance of producing no mushrooms (not really because of weight_factor
    // below).
    float p_failure = 0.5f;

    float trial_prob_f = 1 - powf(p_failure, 1.0f / total_trials);

    // The chance of producing mushrooms depends on the corpse capacity.
    // Take humans as the base factor here.
    float weight_factor = (float) max_corpse_chunks(corpse.mon_type) /
                          (float) max_corpse_chunks(MONS_HUMAN);

    trial_prob_f *= weight_factor;

    int trial_prob = static_cast<int>(100 * trial_prob_f);

    return trial_prob;
}

static bool _mushroom_spawn_message(int seen_targets, int seen_corpses)
{
    if (seen_targets <= 0)
        return false;

    string what  = seen_targets  > 1 ? "Some toadstools"
                                     : "A toadstool";
    string where = seen_corpses  > 1 ? "nearby corpses" :
                   seen_corpses == 1 ? "a nearby corpse"
                                     : "the ground";
    mprf("%s grow%s from %s.",
         what.c_str(), seen_targets > 1 ? "" : "s", where.c_str());

    return true;
}

// Place a partial ring of toadstools around the given corpse. Returns
// the number of mushrooms spawned. A return of 0 indicates no
// mushrooms were placed -> some sort of failure mode was reached.
static int _mushroom_ring(item_def &corpse, int & seen_count)
{
    // minimum number of mushrooms spawned on a given ring
    unsigned min_spawn = 2;

    seen_count = 0;

    vector<vector<coord_def> > radius_points;

    collect_radius_points(radius_points, corpse.pos, LOS_SOLID);

    // So what we have done so far is collect the set of points at each radius
    // reachable from the origin with (somewhat constrained) 8 connectivity,
    // now we will choose one of those radii and spawn mushrooms at some
    // of the points along it.
    int chosen_idx = random2(LOS_RADIUS);

    unsigned max_size = 0;
    for (unsigned i = 0; i < LOS_RADIUS; ++i)
    {
        if (radius_points[i].size() >= max_size)
        {
            max_size = radius_points[i].size();
            chosen_idx = i;
        }
    }

    chosen_idx = random2(chosen_idx + 1);

    // Not enough valid points?
    if (radius_points[chosen_idx].size() < min_spawn)
        return 0;

    mgen_data temp(MONS_TOADSTOOL,
                   BEH_GOOD_NEUTRAL, 0, 0, 0,
                   coord_def(),
                   MHITNOT,
                   MG_FORCE_PLACE,
                   GOD_NO_GOD,
                   MONS_NO_MONSTER,
                   corpse.get_colour());

    float target_arc_len = 2 * sqrtf(2.0f);

    int n_arcs = static_cast<int> (ceilf(2 * PI * (chosen_idx + 1)
                                   / target_arc_len));

    int spawned_count = place_ring(radius_points[chosen_idx], corpse.pos, temp,
                                   n_arcs, 1, seen_count);

    return spawned_count;
}

// Try to spawn 'target_count' mushrooms around the position of
// 'corpse'. Returns the number of mushrooms actually spawned.
// Mushrooms radiate outwards from the corpse following bfs with
// 8-connectivity. Could change the expansion pattern by using a
// priority queue for sequencing (priority = distance from origin under
// some metric).
static int _spawn_corpse_mushrooms(item_def& corpse,
                                  int target_count,
                                  int& seen_targets)

{
    seen_targets = 0;
    if (target_count == 0)
        return 0;

    int placed_targets = 0;

    queue<coord_def> fringe;
    set<int> visited_indices;

    // Slight chance of spawning a ring of mushrooms around the corpse (and
    // skeletonising it) if the corpse square is unoccupied.
    if (!actor_at(corpse.pos) && one_chance_in(100))
    {
        int ring_seen;
        // It's possible no reasonable ring can be found, in that case we'll
        // give up and just place a toadstool on top of the corpse (probably).
        int res = _mushroom_ring(corpse, ring_seen);

        if (res)
        {
            corpse.freshness = 0;

            if (you.see_cell(corpse.pos))
                mpr("A ring of toadstools grows before your very eyes.");
            else if (ring_seen > 1)
                mpr("Some toadstools grow in a peculiar arc.");
            else if (ring_seen > 0)
                mpr("A toadstool grows.");

            seen_targets = -1;

            return res;
        }
    }

    visited_indices.insert(X_WIDTH * corpse.pos.y + corpse.pos.x);
    fringe.push(corpse.pos);

    while (!fringe.empty())
    {
        coord_def current = fringe.front();

        fringe.pop();

        monster* mons = monster_at(current);

        bool player_occupant = you.pos() == current;

        // Is this square occupied by a non mushroom?
        if (mons && mons->mons_species() != MONS_TOADSTOOL
            || player_occupant && !you_worship(GOD_FEDHAS)
            || !can_spawn_mushrooms(current))
        {
            continue;
        }

        if (!mons)
        {
            monster *mushroom = create_monster(
                        mgen_data(MONS_TOADSTOOL,
                                  BEH_GOOD_NEUTRAL,
                                  0,
                                  0,
                                  0,
                                  current,
                                  MHITNOT,
                                  MG_FORCE_PLACE,
                                  GOD_NO_GOD,
                                  MONS_NO_MONSTER,
                                  corpse.get_colour()),
                                  false);

            if (mushroom)
            {
                // Going to explicitly override the die-off timer in
                // this case since, we're creating a lot of toadstools
                // at once that should die off quickly.
                coord_def offset = corpse.pos - current;

                int dist = static_cast<int>(sqrtf(offset.abs()) + 0.5);

                // Trying a longer base duration...
                int time_left = random2(8) + dist * 8 + 8;

                time_left *= 10;

                mon_enchant temp_en(ENCH_SLOWLY_DYING, 1, 0, time_left);
                mushroom->update_ench(temp_en);

                placed_targets++;
                if (current == you.pos())
                {
                    mprf("A toadstool grows %s.",
                         player_has_feet() ? "at your feet" : "before you");
                    current = mushroom->pos();
                }
                else if (you.see_cell(current))
                    seen_targets++;
            }
            else
                continue;
        }

        // We're done here if we placed the desired number of mushrooms.
        if (placed_targets == target_count)
            break;

        for (fair_adjacent_iterator ai(current); ai; ++ai)
        {
            if (in_bounds(*ai) && mons_class_can_pass(MONS_TOADSTOOL, grd(*ai)))
            {
                const int index = ai->x + ai->y * X_WIDTH;
                if (visited_indices.insert(index).second)
                    fringe.push(*ai); // Not previously visited.
            }
        }
    }

    return placed_targets;
}

// Turns corpses in LOS into skeletons and grows toadstools on them.
// Can also turn zombies into skeletons and destroy ghoul-type monsters.
// Returns the number of corpses consumed.
int fedhas_fungal_bloom()
{
    int seen_mushrooms = 0;
    int seen_corpses = 0;
    int processed_count = 0;
    bool kills = false;

    for (radius_iterator i(you.pos(), LOS_NO_TRANS); i; ++i)
    {
        monster* target = monster_at(*i);
        if (!can_spawn_mushrooms(*i))
            continue;

        if (target && target->type != MONS_TOADSTOOL)
        {
            bool piety = !target->is_summoned();
            switch (mons_genus(target->mons_species()))
            {
            case MONS_ZOMBIE:
                // Maybe turn a zombie into a skeleton.
                if (mons_skeleton(mons_zombie_base(target)))
                {
                    simple_monster_message(target, "'s flesh rots away.");

                    downgrade_zombie_to_skeleton(target);

                    behaviour_event(target, ME_ALERT, &you);

                    if (piety)
                        processed_count++;

                    continue;
                }
                // Else fall through and destroy the zombie.
                // Ghoul-type monsters are always destroyed.
            case MONS_GHOUL:
            {
                simple_monster_message(target, " rots away and dies.");

                kills = true;

                const coord_def pos = target->pos();
                const int colour = target->colour;
                const item_def* corpse = monster_die(target, KILL_MISC,
                                                     NON_MONSTER, true);

                // If a corpse didn't drop, create a toadstool.
                // If one did drop, we will create toadstools from it as usual
                // later on.
                // Give neither piety nor toadstools for summoned creatures.
                // Assumes that summoned creatures do not drop corpses (hence
                // will not give piety in the next loop).
                if (!corpse && piety)
                {
                    if (create_monster(
                                mgen_data(MONS_TOADSTOOL,
                                          BEH_GOOD_NEUTRAL,
                                          &you,
                                          0,
                                          0,
                                          pos,
                                          MHITNOT,
                                          MG_FORCE_PLACE,
                                          GOD_NO_GOD,
                                          MONS_NO_MONSTER,
                                          colour),
                                          false))
                    {
                        seen_mushrooms++;
                    }

                    processed_count++;
                    continue;
                }

                // Verify that summoned creatures do not drop a corpse.
                ASSERT(!corpse || piety);

                break;
            }

            default:
                continue;
            }
        }

        for (stack_iterator j(*i); j; ++j)
        {
            bool corpse_on_pos = false;

            if (j->is_type(OBJ_CORPSES, CORPSE_BODY))
            {
                corpse_on_pos = true;

                const int trial_prob = _mushroom_prob(*j);
                const int target_count = 1 + binomial(20, trial_prob);
                int seen_per;
                _spawn_corpse_mushrooms(*j, target_count, seen_per);

                // Either turn this corpse into a skeleton or destroy it.
                if (mons_skeleton(j->mon_type))
                    turn_corpse_into_skeleton(*j);
                else
                {
                    item_was_destroyed(*j);
                    destroy_item(j->index());
                }

                seen_mushrooms += seen_per;

                processed_count++;
            }

            if (corpse_on_pos && you.see_cell(*i))
                seen_corpses++;
        }
    }

    if (seen_mushrooms > 0)
        _mushroom_spawn_message(seen_mushrooms, seen_corpses);

    if (kills)
        mpr("That felt like a moral victory.");

    if (processed_count)
    {
        simple_god_message(" appreciates your contribution to the "
                           "ecosystem.");
        // Doubling the expected value per sacrifice to approximate the
        // extra piety gain blood god worshipers get for the initial kill.
        // -cao

        int piety_gain = 0;
        for (int i = 0; i < processed_count * 2; ++i)
            piety_gain += random2(15); // avg 1.4 piety per corpse
        gain_piety(piety_gain, 10);
    }

    return processed_count;
}

static bool _create_plant(coord_def& target, int hp_adjust = 0)
{
    if (actor_at(target) || !mons_class_can_pass(MONS_PLANT, grd(target)))
        return 0;

    if (monster *plant = create_monster(mgen_data(MONS_PLANT,
                                            BEH_FRIENDLY,
                                            &you,
                                            0,
                                            0,
                                            target,
                                            MHITNOT,
                                            MG_FORCE_PLACE,
                                            GOD_FEDHAS)))
    {
        plant->flags |= MF_NO_REWARD;
        plant->flags |= MF_ATT_CHANGE_ATTEMPT;

        mons_make_god_gift(plant, GOD_FEDHAS);

        plant->max_hit_points += hp_adjust;
        plant->hit_points += hp_adjust;

        if (you.see_cell(target))
        {
            if (hp_adjust)
            {
                mprf("A plant, strengthened by %s, grows up from the ground.",
                     god_name(GOD_FEDHAS).c_str());
            }
            else
                mpr("A plant grows up from the ground.");
        }
        return true;
    }

    return false;
}

#define SUNLIGHT_DURATION 80

spret_type fedhas_sunlight(bool fail)
{
    dist spelld;

    bolt temp_bolt;
    temp_bolt.colour = YELLOW;

    direction_chooser_args args;
    args.restricts = DIR_TARGET;
    args.mode = TARG_HOSTILE_SUBMERGED;
    args.range = LOS_RADIUS;
    args.needs_path = false;
    args.may_target_monster = false;
    args.top_prompt = "Select sunlight destination.";
    direction(spelld, args);

    if (!spelld.isValid)
        return SPRET_ABORT;

    fail_check();

    const coord_def base = spelld.target;

    int revealed_count = 0;

    for (adjacent_iterator ai(base, false); ai; ++ai)
    {
        if (!in_bounds(*ai) || cell_is_solid(*ai))
            continue;

        for (size_t i = 0; i < env.sunlight.size(); ++i)
            if (env.sunlight[i].first == *ai)
            {
                erase_any(env.sunlight, i);
                break;
            }
        const int expiry = you.elapsed_time + SUNLIGHT_DURATION;
        env.sunlight.emplace_back(*ai, expiry);

        temp_bolt.explosion_draw_cell(*ai);

        monster *victim = monster_at(*ai);
        if (victim && you.see_cell(*ai) && !victim->visible_to(&you))
        {
            // Like entering/exiting angel halos, flipping autopickup would
            // be probably too much hassle.
            revealed_count++;
        }

        if (victim)
            behaviour_event(victim, ME_ALERT, &you);
    }

    {
        unwind_var<int> no_time(you.time_taken, 0);
        process_sunlights(false);
    }

#ifndef USE_TILE_LOCAL
    // Move the cursor out of the way (it looks weird).
    coord_def temp = grid2view(base);
    cgotoxy(temp.x, temp.y, GOTO_DNGN);
#endif
    scaled_delay(200);

    if (revealed_count)
    {
        mprf("In the bright light, you notice %s.", revealed_count == 1 ?
             "an invisible shape" : "some invisible shapes");
    }

    return SPRET_SUCCESS;
}

void process_sunlights(bool future)
{
    int time_cap = future ? INT_MAX - SUNLIGHT_DURATION : you.elapsed_time;

    int evap_count = 0;

    for (int i = env.sunlight.size() - 1; i >= 0; --i)
    {
        coord_def c = env.sunlight[i].first;
        int until = env.sunlight[i].second;

        if (until <= time_cap)
            erase_any(env.sunlight, i);

        until = min(until, time_cap);
        int from = you.elapsed_time - you.time_taken;

        // Deterministic roll, to guarantee evaporation when shined long enough.
        struct { level_id place; coord_def coord; int64_t game_start; } to_hash;
        to_hash.place = level_id::current();
        to_hash.coord = c;
        to_hash.game_start = you.birth_time;
        int h = hash32(&to_hash, sizeof(to_hash)) % SUNLIGHT_DURATION;

        if ((from + h) / SUNLIGHT_DURATION == (until + h) / SUNLIGHT_DURATION)
            continue;

        // Anything further on goes only on a successful evaporation roll, at
        // most once peer coord per invocation.

        // If this is a water square we will evaporate it.
        dungeon_feature_type ftype = grd(c);
        dungeon_feature_type orig_type = ftype;

        switch (ftype)
        {
        case DNGN_SHALLOW_WATER:
            ftype = DNGN_FLOOR;
            break;

        case DNGN_DEEP_WATER:
            ftype = DNGN_SHALLOW_WATER;
            break;

        default:
            break;
        }

        if (orig_type != ftype)
        {
            dungeon_terrain_changed(c, ftype);

            if (you.see_cell(c))
                evap_count++;

            // This is a little awkward but if we evaporated all the way to
            // the dungeon floor that may have given a monster
            // ENCH_AQUATIC_LAND, and if that happened the player should get
            // credit if the monster dies. The enchantment is inflicted via
            // the dungeon_terrain_changed call chain and that doesn't keep
            // track of what caused the terrain change. -cao
            monster* mons = monster_at(c);
            if (mons && ftype == DNGN_FLOOR
                && mons->has_ench(ENCH_AQUATIC_LAND))
            {
                mon_enchant temp = mons->get_ench(ENCH_AQUATIC_LAND);
                temp.who = KC_YOU;
                temp.source = MID_PLAYER;
                mons->add_ench(temp);
            }
        }
    }

    if (evap_count)
        mpr("Some water evaporates in the bright sunlight.");

    invalidate_agrid(true);
}

template<typename T>
static bool less_second(const T & left, const T & right)
{
    return left.second < right.second;
}

typedef pair<coord_def, int> point_distance;

// Find the distance from origin to each of the targets, those results
// are stored in distances (which is the same size as targets). Exclusion
// is a set of points which are considered disconnected for the search.
static void _path_distance(const coord_def& origin,
                           const vector<coord_def>& targets,
                           set<int> exclusion,
                           vector<int>& distances)
{
    queue<point_distance> fringe;
    fringe.push(point_distance(origin,0));
    distances.clear();
    distances.resize(targets.size(), INT_MAX);

    while (!fringe.empty())
    {
        point_distance current = fringe.front();
        fringe.pop();

        // did we hit a target?
        for (unsigned i = 0; i < targets.size(); ++i)
        {
            if (current.first == targets[i])
            {
                distances[i] = current.second;
                break;
            }
        }

        for (adjacent_iterator adj_it(current.first); adj_it; ++adj_it)
        {
            int idx = adj_it->x + adj_it->y * X_WIDTH;
            if (you.see_cell(*adj_it)
                && !feat_is_solid(env.grid(*adj_it))
                && *adj_it != you.pos()
                && exclusion.insert(idx).second)
            {
                monster* temp = monster_at(*adj_it);
                if (!temp || (temp->attitude == ATT_HOSTILE
                              && !temp->is_stationary()))
                {
                    fringe.push(point_distance(*adj_it, current.second+1));
                }
            }
        }
    }
}

// Find the minimum distance from each point of origin to one of the targets
// The distance is stored in 'distances', which is the same size as origins.
static void _point_point_distance(const vector<coord_def>& origins,
                                  const vector<coord_def>& targets,
                                  vector<int>& distances)
{
    distances.clear();
    distances.resize(origins.size(), INT_MAX);

    // Consider all points of origin as blocked (you can search outward
    // from one, but you can't form a path across a different one).
    set<int> base_exclusions;
    for (coord_def c : origins)
    {
        int idx = c.x + c.y * X_WIDTH;
        base_exclusions.insert(idx);
    }

    vector<int> current_distances;
    for (unsigned i = 0; i < origins.size(); ++i)
    {
        // Find the distance from the point of origin to each of the targets.
        _path_distance(origins[i], targets, base_exclusions,
                       current_distances);

        // Find the smallest of those distances
        int min_dist = current_distances[0];
        for (unsigned j = 1; j < current_distances.size(); ++j)
            if (current_distances[j] < min_dist)
                min_dist = current_distances[j];

        distances[i] = min_dist;
    }
}

// So the idea is we want to decide which adjacent tiles are in the most 'danger'
// We claim danger is proportional to the minimum distances from the point to a
// (hostile) monster. This function carries out at most 7 searches to calculate
// the distances in question.
bool prioritise_adjacent(const coord_def &target, vector<coord_def>& candidates)
{
    radius_iterator los_it(target, LOS_NO_TRANS, true);

    vector<coord_def> mons_positions;
    // collect hostile monster positions in LOS
    for (; los_it; ++los_it)
    {
        monster* hostile = monster_at(*los_it);

        if (hostile && hostile->attitude == ATT_HOSTILE
            && you.can_see(*hostile))
        {
            mons_positions.push_back(hostile->pos());
        }
    }

    if (mons_positions.empty())
    {
        shuffle_array(candidates);
        return true;
    }

    vector<int> distances;

    _point_point_distance(candidates, mons_positions, distances);

    vector<point_distance> possible_moves(candidates.size());

    for (unsigned i = 0; i < possible_moves.size(); ++i)
    {
        possible_moves[i].first  = candidates[i];
        possible_moves[i].second = distances[i];
    }

    sort(possible_moves.begin(), possible_moves.end(),
              less_second<point_distance>);

    for (unsigned i = 0; i < candidates.size(); ++i)
        candidates[i] = possible_moves[i].first;

    return true;
}

static bool _prompt_amount(int max, int& selected, const string& prompt)
{
    selected = max;
    while (true)
    {
        msg::streams(MSGCH_PROMPT) << prompt << " (" << max << " max) " << endl;

        const int keyin = get_ch();

        // Cancel
        if (key_is_escape(keyin) || keyin == ' ' || keyin == '0')
        {
            canned_msg(MSG_OK);
            return false;
        }

        // Default is max
        if (keyin == '\n' || keyin == '\r')
        {
            selected = max;
            return true;
        }

        // Otherwise they should enter a digit
        if (isadigit(keyin))
        {
            selected = keyin - '0';
            if (selected > 0 && selected <= max)
                return true;
        }
        // else they entered some garbage?
    }

    return false;
}

static int _collect_fruit(vector<pair<int,int> >& available_fruit)
{
    int total = 0;

    for (int i = 0; i < ENDOFPACK; i++)
    {
        if (you.inv[i].defined() && is_fruit(you.inv[i]))
        {
            total += you.inv[i].quantity;
            available_fruit.emplace_back(you.inv[i].quantity, i);
        }
    }
    sort(available_fruit.begin(), available_fruit.end());

    return total;
}

static void _decrease_amount(vector<pair<int, int> >& available, int amount)
{
    const int total_decrease = amount;
    for (const auto &avail : available)
    {
        const int decrease_amount = min(avail.first, amount);
        amount -= decrease_amount;
        dec_inv_item_quantity(avail.second, decrease_amount);
    }
    if (total_decrease > 1)
        mprf("%d pieces of fruit are consumed!", total_decrease);
    else
        mpr("A piece of fruit is consumed!");
}

// Create a ring or partial ring around the caster. The user is
// prompted to select a stack of fruit, and then plants are placed on open
// squares adjacent to the user. Of course, one piece of fruit is
// consumed per plant, so a complete ring may not be formed.
bool fedhas_plant_ring_from_fruit()
{
    // How much fruit is available?
    vector<pair<int, int> > collected_fruit;
    int total_fruit = _collect_fruit(collected_fruit);

    // How many adjacent open spaces are there?
    vector<coord_def> adjacent;
    for (adjacent_iterator adj_it(you.pos()); adj_it; ++adj_it)
    {
        if (monster_habitable_grid(MONS_PLANT, env.grid(*adj_it))
            && !actor_at(*adj_it))
        {
            adjacent.push_back(*adj_it);
        }
    }

    const int max_use = min(total_fruit, static_cast<int>(adjacent.size()));

    // Don't prompt if we can't do anything (due to having no fruit or
    // no squares to place plants on).
    if (max_use == 0)
    {
        if (adjacent.empty())
            mpr("No empty adjacent squares.");
        else
            mpr("No fruit available.");

        return false;
    }

    prioritise_adjacent(you.pos(), adjacent);

    // Screwing around with display code I don't really understand. -cao
    targetter_smite range(&you, 1);
    range_view_annotator show_range(&range);

    for (int i = 0; i < max_use; ++i)
    {
#ifndef USE_TILE_LOCAL
        coord_def temp = grid2view(adjacent[i]);
        cgotoxy(temp.x, temp.y, GOTO_DNGN);
        put_colour_ch(GREEN, '1' + i);
#endif
#ifdef USE_TILE
        tiles.add_overlay(adjacent[i], TILE_INDICATOR + i);
#endif
    }

    // And how many plants does the user want to create?
    int target_count;
    if (!_prompt_amount(max_use, target_count,
                        "How many plants will you create?"))
    {
        // User cancelled at the prompt.
        return false;
    }

    surge_power(you.spec_invoc(), "divine");

    const int hp_adjust =
        player_adjust_invoc_power(you.skill(SK_INVOCATIONS, 10));

    // The user entered a number, remove all number overlays which
    // are higher than that number.
#ifndef USE_TILE_LOCAL
    unsigned not_used = adjacent.size() - unsigned(target_count);
    for (unsigned i = adjacent.size() - not_used; i < adjacent.size(); i++)
        view_update_at(adjacent[i]);
#endif
#ifdef USE_TILE
    // For tiles we have to clear all overlays and redraw the ones
    // we want.
    tiles.clear_overlays();
    for (int i = 0; i < target_count; ++i)
        tiles.add_overlay(adjacent[i], TILE_INDICATOR + i);
#endif

    int created_count = 0;
    for (int i = 0; i < target_count; ++i)
    {
        if (_create_plant(adjacent[i], hp_adjust))
            created_count++;

        // Clear the overlay and draw the plant we just placed.
        // This is somewhat more complicated in tiles.
        view_update_at(adjacent[i]);
#ifdef USE_TILE
        tiles.clear_overlays();
        for (int j = i + 1; j < target_count; ++j)
            tiles.add_overlay(adjacent[j], TILE_INDICATOR + j);
        viewwindow(false);
#endif
        scaled_delay(200);
    }

    if (created_count)
        _decrease_amount(collected_fruit, created_count);
    else
        canned_msg(MSG_NOTHING_HAPPENS);

    return created_count;
}

// Create a circle of water around the target, with a radius of
// approximately 2. This turns normal floor tiles into shallow water
// and turns (unoccupied) shallow water into deep water. There is a
// chance of spawning plants or fungus on unoccupied dry floor tiles
// outside of the rainfall area. Return the number of plants/fungi
// created.
int fedhas_rain(const coord_def &target)
{
    int spawned_count = 0;
    int processed_count = 0;

    surge_power(you.spec_invoc(), "divine");

    for (radius_iterator rad(target, LOS_NO_TRANS, true); rad; ++rad)
    {
        int rain_thresh = 2;
        coord_def local = *rad - target;

        dungeon_feature_type ftype = grd(*rad);

        if (local.rdist() > rain_thresh)
        {
            // Maybe spawn a plant on (dry, open) squares that are in
            // LOS but outside the rainfall area. In open space, there
            // are 225 squares in LOS, and we are going to drop water on
            // 25 of those, so if we want x plants to spawn on
            // average in open space, the trial probability should be
            // x/200.
            if (x_chance_in_y(5, 200)
                && !actor_at(*rad)
                && ftype == DNGN_FLOOR)
            {
                if (create_monster(mgen_data(
                                      coinflip() ? MONS_PLANT : MONS_FUNGUS,
                                      BEH_GOOD_NEUTRAL,
                                      &you,
                                      0,
                                      0,
                                      *rad,
                                      MHITNOT,
                                      MG_FORCE_PLACE,
                                      GOD_FEDHAS)))
                {
                    spawned_count++;
                }

                processed_count++;
            }

            continue;
        }

        // Turn regular floor squares only into shallow water.
        if (ftype == DNGN_FLOOR)
        {
            dungeon_terrain_changed(*rad, DNGN_SHALLOW_WATER);

            processed_count++;
        }
        // We can also turn shallow water into deep water, but we're
        // just going to skip cases where there is something on the
        // shallow water. Destroying items will probably be annoying,
        // and insta-killing monsters is clearly out of the question.
        else if (!actor_at(*rad)
                 && igrd(*rad) == NON_ITEM
                 && ftype == DNGN_SHALLOW_WATER)
        {
            dungeon_terrain_changed(*rad, DNGN_DEEP_WATER);

            processed_count++;
        }

        if (!feat_is_solid(ftype))
        {
            // Maybe place a raincloud.
            //
            // The rainfall area is 24 (5*5 - 1 (center));
            // the expected number of clouds generated by a fixed chance
            // per tile is 24 * p = expected. Say an Invocations skill
            // of 27 gives expected 6 clouds.
            int max_expected = 6;
            int expected =
                player_adjust_invoc_power(
                    you.skill_rdiv(SK_INVOCATIONS, max_expected, 27));

            if (x_chance_in_y(expected, 24))
            {
                place_cloud(CLOUD_RAIN, *rad, 10, &you);

                processed_count++;
            }
        }
    }

    if (spawned_count > 0)
    {
        mprf("%s grow%s in the rain.",
             (spawned_count > 1 ? "Some plants" : "A plant"),
             (spawned_count > 1 ? "" : "s"));
    }

    return processed_count;
}

int count_corpses_in_los(vector<stack_iterator> *positions)
{
    int count = 0;

    for (radius_iterator rad(you.pos(), LOS_NO_TRANS, true); rad;
         ++rad)
    {
        if (actor_at(*rad))
            continue;

        for (stack_iterator stack_it(*rad); stack_it; ++stack_it)
        {
            if (stack_it->is_type(OBJ_CORPSES, CORPSE_BODY))
            {
                if (positions)
                    positions->push_back(stack_it);
                count++;
                break;
            }
        }
    }

    return count;
}

int fedhas_check_corpse_spores(bool quiet)
{
    vector<stack_iterator> positions;
    int count = count_corpses_in_los(&positions);

    if (quiet || count == 0)
        return count;

    viewwindow(false);
    for (const stack_iterator &si : positions)
    {
#ifndef USE_TILE_LOCAL
        coord_def temp = grid2view(si->pos);
        cgotoxy(temp.x, temp.y, GOTO_DNGN);

        unsigned colour = GREEN | COLFLAG_FRIENDLY_MONSTER;
        colour = real_colour(colour);

        unsigned character = mons_char(MONS_GIANT_SPORE);
        put_colour_ch(colour, character);
#endif
#ifdef USE_TILE
        tiles.add_overlay(si->pos, TILE_SPORE_OVERLAY);
#endif
    }

    if (yesnoquit("Will you create these spores?", true, 'y') <= 0)
    {
        viewwindow(false);
        return -1;
    }

    return count;
}

// Destroy corpses in the player's LOS (first corpse on a stack only)
// and make 1 giant spore per corpse. Spores are given the input as
// their starting behavior; the function returns the number of corpses
// processed.
int fedhas_corpse_spores(beh_type attitude)
{
    vector<stack_iterator> positions;
    int count = count_corpses_in_los(&positions);
    ASSERT(attitude != BEH_FRIENDLY || count > 0);

    if (count == 0)
        return count;

    for (const stack_iterator &si : positions)
    {
        count++;

        if (monster *plant = create_monster(mgen_data(MONS_GIANT_SPORE,
                                               attitude,
                                               &you,
                                               0,
                                               0,
                                               si->pos,
                                               MHITNOT,
                                               MG_FORCE_PLACE,
                                               GOD_FEDHAS)))
        {
            plant->flags |= MF_NO_REWARD;

            if (attitude == BEH_FRIENDLY)
            {
                plant->flags |= MF_ATT_CHANGE_ATTEMPT;

                mons_make_god_gift(plant, GOD_FEDHAS);

                plant->behaviour = BEH_WANDER;
                plant->foe = MHITNOT;
            }
        }

        if (mons_skeleton(si->mon_type))
            turn_corpse_into_skeleton(*si);
        else
        {
            item_was_destroyed(*si);
            destroy_item(si->index());
        }
    }

    viewwindow(false);

    return count;
}

struct monster_conversion
{
    monster_type new_type;
    int piety_cost;
    int fruit_cost;
};

static const map<monster_type, monster_conversion> conversions =
{
    { MONS_PLANT,          { MONS_OKLOB_PLANT, 0, 1 } },
    { MONS_BUSH,           { MONS_OKLOB_PLANT, 0, 1 } },
    { MONS_BURNING_BUSH,   { MONS_OKLOB_PLANT, 0, 1 } },
    { MONS_OKLOB_SAPLING,  { MONS_OKLOB_PLANT, 4, 0 } },
    { MONS_FUNGUS,         { MONS_WANDERING_MUSHROOM, 3, 0 } },
    { MONS_TOADSTOOL,      { MONS_WANDERING_MUSHROOM, 3, 0 } },
    { MONS_BALLISTOMYCETE, { MONS_HYPERACTIVE_BALLISTOMYCETE, 4, 0 } },
};

bool mons_is_evolvable(const monster* mon)
{
    return conversions.count(mon->type);
}

bool fedhas_check_evolve_flora(bool quiet)
{
    for (monster_near_iterator mi(&you, LOS_NO_TRANS); mi; ++mi)
        if (mons_is_evolvable(*mi))
            return true;

    if (!quiet)
        mpr("No evolvable flora in sight.");
    return false;
}

static vector<string> _evolution_name(const monster_info& mon)
{
    if (auto conv = map_find(conversions, mon.type))
        return { "can evolve into " + mons_type_name(conv->new_type, DESC_A) };
    else
        return { "cannot be evolved" };
}

spret_type fedhas_evolve_flora(bool fail)
{
    dist spelld;

    direction_chooser_args args;
    args.restricts = DIR_TARGET;
    args.mode = TARG_EVOLVABLE_PLANTS;
    args.range = LOS_RADIUS;
    args.needs_path = false;
    args.may_target_monster = false;
    args.self = CONFIRM_CANCEL;
    args.show_floor_desc = true;
    args.top_prompt = "Select plant or fungus to evolve.";
    args.get_desc_func = _evolution_name;

    direction(spelld, args);

    if (!spelld.isValid)
    {
        // Check for user cancel.
        canned_msg(MSG_OK);
        return SPRET_ABORT;
    }

    monster* const plant = monster_at(spelld.target);

    if (!plant)
    {
        if (feat_is_tree(env.grid(spelld.target)))
            mpr("The tree has already reached the pinnacle of evolution.");
        else
            mpr("You must target a plant or fungus.");
        return SPRET_ABORT;
    }

    if (!mons_is_evolvable(plant))
    {
        if (plant->type == MONS_GIANT_SPORE)
            mpr("You can evolve only complete plants, not seeds.");
        else if (mons_is_plant(plant))
        {
            simple_monster_message(plant, " has already reached the pinnacle"
                                   " of evolution.");
        }
        else
            mpr("Only plants or fungi may be evolved.");

        return SPRET_ABORT;
    }

    monster_conversion upgrade = *map_find(conversions, plant->type);

    vector<pair<int, int> > collected_fruit;
    if (upgrade.fruit_cost)
    {
        const int total_fruit = _collect_fruit(collected_fruit);

        if (total_fruit < upgrade.fruit_cost)
        {
            mpr("Not enough fruit available.");
            return SPRET_ABORT;
        }
    }

    if (upgrade.piety_cost && upgrade.piety_cost > you.piety)
    {
        mpr("Not enough piety available.");
        return SPRET_ABORT;
    }

    fail_check();

    surge_power(you.spec_invoc(), "divine");

    switch (upgrade.new_type)
    {
    case MONS_OKLOB_PLANT:
    {
        if (plant->type == MONS_OKLOB_SAPLING)
            simple_monster_message(plant, " appears stronger.");
        else
        {
            string evolve_desc = " can now spit acid";
            const int skill =
                player_adjust_invoc_power(you.skill(SK_INVOCATIONS));
            if (skill >= 20)
                evolve_desc += " continuously";
            else if (skill >= 15)
                evolve_desc += " quickly";
            else if (skill >= 10)
                evolve_desc += " rather quickly";
            else if (skill >= 5)
                evolve_desc += " somewhat quickly";
            evolve_desc += ".";

            simple_monster_message(plant, evolve_desc.c_str());
        }
        break;
    }

    case MONS_WANDERING_MUSHROOM:
        simple_monster_message(plant, " can now pick up its mycelia and move.");
        break;

    case MONS_HYPERACTIVE_BALLISTOMYCETE:
        simple_monster_message(plant, " appears agitated.");
        env.level_state |= LSTATE_GLOW_MOLD;
        break;

    default:
        break;
    }

    plant->upgrade_type(upgrade.new_type, true, true);

    plant->flags |= MF_NO_REWARD;
    plant->flags |= MF_ATT_CHANGE_ATTEMPT;

    mons_make_god_gift(plant, GOD_FEDHAS);

    plant->attitude = ATT_FRIENDLY;

    behaviour_event(plant, ME_ALERT);
    mons_att_changed(plant);

    // Try to remove slowly dying in case we are upgrading a
    // toadstool, and spore production in case we are upgrading a
    // ballistomycete.
    plant->del_ench(ENCH_SLOWLY_DYING);
    plant->del_ench(ENCH_SPORE_PRODUCTION);

    if (plant->type == MONS_HYPERACTIVE_BALLISTOMYCETE)
        plant->add_ench(ENCH_EXPLODING);
    else if (plant->type == MONS_OKLOB_PLANT)
    {
        // frequency will be set by set_hit_dice below
        plant->spells = { { SPELL_SPIT_ACID, 0, MON_SPELL_NATURAL } };
    }

    plant->set_hit_dice(plant->get_experience_level()
                        + player_adjust_invoc_power(
                              you.skill_rdiv(SK_INVOCATIONS)));

    if (upgrade.fruit_cost)
        _decrease_amount(collected_fruit, upgrade.fruit_cost);

    if (upgrade.piety_cost)
    {
        lose_piety(upgrade.piety_cost);
        mpr("Your piety has decreased.");
    }

    return SPRET_SUCCESS;
}

static int _lugonu_warp_monster(monster* mon, int pow)
{
    if (mon == nullptr)
        return 0;

    if (coinflip())
        return 0;

    if (!mon->friendly())
        behaviour_event(mon, ME_ANNOY, &you);

    const int damage = 1 + random2(pow / 6);
    if (mons_genus(mon->type) == MONS_BLINK_FROG)
    {
        mprf("%s basks in the distortional energy.",
             mon->name(DESC_THE).c_str());
        mon->heal(damage);
    }
    else
    {
        mon->hurt(&you, damage);
        if (!mon->alive())
            return 1;
    }

    if (!mon->no_tele(true, false))
        mon->blink();

    return 1;
}

static void _lugonu_warp_area(int pow)
{
    apply_monsters_around_square([pow] (monster* mon) {
        return _lugonu_warp_monster(mon, pow);
    }, you.pos());
}

void lugonu_bend_space()
{
    const int pow = player_adjust_invoc_power(4 + skill_bump(SK_INVOCATIONS));
    const bool area_warp = random2(pow) > 9;

    surge_power(you.spec_invoc(), "divine");
    mprf("Space bends %saround you!", area_warp ? "sharply " : "");

    if (area_warp)
        _lugonu_warp_area(pow);

    uncontrolled_blink(true);

    const int damage = roll_dice(1, 4);
    ouch(damage, KILLED_BY_WILD_MAGIC, MID_NOBODY, "a spatial distortion");
}

void cheibriados_time_bend(int pow)
{
    mpr("The flow of time bends around you.");

    for (adjacent_iterator ai(you.pos()); ai; ++ai)
    {
        monster* mon = monster_at(*ai);
        if (mon && !mon->is_stationary())
        {
            int res_margin = roll_dice(mon->get_hit_dice(), 3)
                             - random2avg(pow, 2);
            if (res_margin > 0)
            {
                mprf("%s%s",
                     mon->name(DESC_THE).c_str(),
                     mon->resist_margin_phrase(res_margin).c_str());
                continue;
            }

            simple_god_message(
                make_stringf(" rebukes %s.",
                             mon->name(DESC_THE).c_str()).c_str(),
                             GOD_CHEIBRIADOS);
            do_slow_monster(mon, &you);
        }
    }
}

static int _slouch_damage(monster *mon)
{
    // Please change handle_monster_move to match.
    const int jerk_num = mon->type == MONS_SIXFIRHY ? 8
                       : mon->type == MONS_JIANGSHI ? 48
                                                    : 1;

    const int jerk_denom = mon->type == MONS_SIXFIRHY ? 24
                         : mon->type == MONS_JIANGSHI ? 90
                                                      : 1;

    const int player_numer = BASELINE_DELAY * BASELINE_DELAY * BASELINE_DELAY;
    return 4 * (mon->speed * BASELINE_DELAY * jerk_num
                           / mon->action_energy(EUT_MOVE) / jerk_denom
                - player_numer / player_movement_speed() / player_speed());
}

static bool _slouchable(coord_def where)
{
    monster* mon = monster_at(where);
    if (mon == nullptr || mon->is_stationary() || mon->cannot_move()
        || mons_is_projectile(mon->type)
        || mon->asleep() && !mons_is_confused(mon))
    {
        return false;
    }

    return _slouch_damage(mon) > 0;
}

static bool _act_slouchable(const actor *act)
{
    if (act->is_player())
        return false;  // too slow-witted
    return _slouchable(act->pos());
}

static int _slouch_monsters(coord_def where)
{
    if (!_slouchable(where))
        return 0;

    monster* mon = monster_at(where);
    ASSERT(mon);

    // Between 1/2 and 3/2 of _slouch_damage(), but weighted strongly
    // towards the middle.
    const int dmg = roll_dice(_slouch_damage(mon), 3) / 2;

    mon->hurt(&you, dmg, BEAM_MMISSILE, KILLED_BY_BEAM, "", "", true);
    return 1;
}

bool cheibriados_slouch()
{
    int count = apply_area_visible(_slouchable, you.pos());
    if (!count)
        if (!yesno("There's no one hasty visible. Invoke Slouch anyway?",
                   true, 'n'))
        {
            canned_msg(MSG_OK);
            return false;
        }

    targetter_los hitfunc(&you, LOS_DEFAULT);
    if (stop_attack_prompt(hitfunc, "harm", _act_slouchable))
        return false;

    mpr("You can feel time thicken for a moment.");
    dprf("your speed is %d", player_movement_speed());

    apply_area_visible(_slouch_monsters, you.pos());
    return true;
}

// A low-duration step from time, allowing monsters to get closer
// to the player safely.
void cheibriados_temporal_distortion()
{
    const coord_def old_pos = you.pos();

    const int time = 3 + random2(3);
    you.moveto(coord_def(0, 0));
    you.duration[DUR_TIME_STEP] = time;

    do
    {
        run_environment_effects();
        handle_monsters();
        manage_clouds();
    }
    while (--you.duration[DUR_TIME_STEP] > 0);

    if (monster *mon = monster_at(old_pos))
    {
        mon->props[FAKE_BLINK_KEY].get_bool() = true;
        mon->blink();
        mon->props.erase(FAKE_BLINK_KEY);
        if (monster *stubborn = monster_at(old_pos))
            monster_teleport(stubborn, true, true);
    }

    you.moveto(old_pos);
    you.duration[DUR_TIME_STEP] = 0;

    mpr("You warp the flow of time around you!");
}

void cheibriados_time_step(int pow) // pow is the number of turns to skip
{
    const coord_def old_pos = you.pos();

    mpr("You step out of the flow of time.");
    flash_view(UA_PLAYER, LIGHTBLUE);
    you.moveto(coord_def(0, 0));
    you.duration[DUR_TIME_STEP] = pow;

    you.time_taken = 10;
    do
    {
        run_environment_effects();
        handle_monsters();
        manage_clouds();
    }
    while (--you.duration[DUR_TIME_STEP] > 0);
    // Update corpses, etc. This does also shift monsters, but only by
    // a tiny bit.
    update_level(pow * 10);

#ifndef USE_TILE_LOCAL
    scaled_delay(1000);
#endif

    if (monster *mon = monster_at(old_pos))
    {
        mon->props[FAKE_BLINK_KEY].get_bool() = true;
        mon->blink();
        mon->props.erase(FAKE_BLINK_KEY);
        if (monster *stubborn = monster_at(old_pos))
            monster_teleport(stubborn, true, true);
    }

    you.moveto(old_pos);
    you.duration[DUR_TIME_STEP] = 0;

    flash_view(UA_PLAYER, 0);
    mpr("You return to the normal time flow.");
}

bool ashenzari_transfer_knowledge()
{
    if (you.transfer_skill_points > 0 && !ashenzari_end_transfer())
        return false;

    while (true)
    {
        skill_menu(SKMF_RESKILL_FROM);
        if (is_invalid_skill(you.transfer_from_skill))
        {
            redraw_screen();
            return false;
        }

        you.transfer_skill_points = skill_transfer_amount(
                                                    you.transfer_from_skill);

        skill_menu(SKMF_RESKILL_TO);
        if (is_invalid_skill(you.transfer_to_skill))
        {
            you.transfer_from_skill = SK_NONE;
            you.transfer_skill_points = 0;
            continue;
        }

        break;
    }

    // We reset the view to force view transfer next time.
    you.skill_menu_view = SKM_NONE;

    mprf("As you forget about %s, you feel ready to understand %s.",
         skill_name(you.transfer_from_skill),
         skill_name(you.transfer_to_skill));

    you.transfer_total_skill_points = you.transfer_skill_points;

    redraw_screen();
    return true;
}

bool ashenzari_end_transfer(bool finished, bool force)
{
    if (!force && !finished)
    {
        mprf("You are currently transferring knowledge from %s to %s.",
             skill_name(you.transfer_from_skill),
             skill_name(you.transfer_to_skill));
        if (!yesno("Are you sure you want to cancel the transfer?", false, 'n'))
            return false;
    }

    mprf("You %s forgetting about %s and learning about %s.",
         finished ? "have finished" : "stop",
         skill_name(you.transfer_from_skill),
         skill_name(you.transfer_to_skill));
    you.transfer_from_skill = SK_NONE;
    you.transfer_to_skill = SK_NONE;
    you.transfer_skill_points = 0;
    you.transfer_total_skill_points = 0;
    return true;
}

/**
 * Give a prompt to curse an item.
 *
 * This is the core logic behind Ash's Curse Item ability.
 * Player can abort without penalty.
 * Player can curse any item (not just worn ones).
 *
 * @return          Whether the player cursed anything.
 */
bool ashenzari_curse_item()
{
    while (1)
    {
        int item_slot = prompt_invent_item("Curse which item? (Esc to abort)", MT_INVLIST,
                                           OSEL_CURSABLE,
                                           true, true, false);
        if (prompt_failed(item_slot))
            return false;

        item_def& item(you.inv[item_slot]);

        do_curse_item(item, false);
        learned_something_new(HINT_YOU_CURSED);
        return true;
    }
}

bool can_convert_to_beogh()
{
    if (silenced(you.pos()))
        return false;

    for (radius_iterator ri(you.pos(), LOS_NO_TRANS); ri; ++ri)
    {
        const monster * const mon = monster_at(*ri);
        if (mons_allows_beogh_now(mon))
            return true;
    }

    return false;
}

void spare_beogh_convert()
{
    if (you.one_time_ability_used[GOD_BEOGH])
    {
        // You still get to convert, but orcs will remain hostile.
        mprf(MSGCH_TALK, "%s", getSpeakString("orc_priest_apostate").c_str());
        return;
    }

    set<mid_t> witnesses;

    you.religion = GOD_NO_GOD;
    for (radius_iterator ri(you.pos(), LOS_DEFAULT); ri; ++ri)
    {
        const monster *mon = monster_at(*ri);
        // An invis player converting is ok, for simplicity.
        if (!mon || !cell_see_cell(you.pos(), *ri, LOS_DEFAULT))
            continue;
        if (mon->attitude != ATT_HOSTILE)
            continue;
        if (mons_genus(mon->type) != MONS_ORC)
            continue;
        witnesses.insert(mon->mid);

        // Anyone who has seen the priest perform the ceremony will spare you
        // as well.
        if (mons_allows_beogh(mon))
        {
            for (radius_iterator pi(you.pos(), LOS_DEFAULT); pi; ++pi)
            {
                const monster *orc = monster_at(*pi);
                if (!orc || !cell_see_cell(*ri, *pi, LOS_DEFAULT))
                    continue;
                if (mons_genus(orc->type) != MONS_ORC)
                    continue;
                if (mon->attitude != ATT_HOSTILE)
                    continue;
                witnesses.insert(orc->mid);
            }
        }
    }

    int witc = 0;
    for (auto wit : witnesses)
    {
        monster *orc = monster_by_mid(wit);
        if (!orc || !orc->alive())
            continue;

        ++witc;
        orc->del_ench(ENCH_CHARM);
        mons_pacify(orc, ATT_GOOD_NEUTRAL, true);
    }

    you.religion = GOD_BEOGH;
    you.one_time_ability_used.set(GOD_BEOGH);

    if (witc == 1)
        mpr("The priest welcomes you and lets you live.");
    else
    {
        mpr("With a roar of approval, the orcs welcome you as one of their own,"
            " and spare your life.");
    }
}

bool dithmenos_shadow_step()
{
    // You can shadow-step anywhere within your umbra.
    ASSERT(you.umbra_radius() > -1);
    const int range = you.umbra_radius();

    targetter_shadow_step tgt(&you, you.umbra_radius());
    direction_chooser_args args;
    args.hitfunc = &tgt;
    args.restricts = DIR_SHADOW_STEP;
    args.mode = TARG_HOSTILE;
    args.range = range;
    args.just_looking = false;
    args.needs_path = false;
    args.top_prompt = "Aiming: <white>Shadow Step</white>";
    dist sdirect;
    direction(sdirect, args);
    if (!sdirect.isValid || tgt.landing_site.origin())
        return false;

    // Check for hazards.
    bool zot_trap_prompted = false,
         trap_prompted = false,
         exclusion_prompted = false,
         cloud_prompted = false,
         terrain_prompted = false;

    for (auto site : tgt.additional_sites)
    {
        if (!cloud_prompted
            && !check_moveto_cloud(site, "shadow step", &cloud_prompted))
        {
            return false;
        }

        if (!zot_trap_prompted)
        {
            trap_def* trap = trap_at(site);
            if (trap && env.grid(site) != DNGN_UNDISCOVERED_TRAP
                && trap->type == TRAP_ZOT)
            {
                if (!check_moveto_trap(site, "shadow step",
                                       &trap_prompted))
                {
                    you.turn_is_over = false;
                    return false;
                }
                zot_trap_prompted = true;
            }
            else if (!trap_prompted
                     && !check_moveto_trap(site, "shadow step",
                                           &trap_prompted))
            {
                you.turn_is_over = false;
                return false;
            }
        }

        if (!exclusion_prompted
            && !check_moveto_exclusion(site, "shadow step",
                                       &exclusion_prompted))
        {
            return false;
        }

        if (!terrain_prompted
            && !check_moveto_terrain(site, "shadow step", "",
                                     &terrain_prompted))
        {
            return false;
        }
    }

    // XXX: This only ever fails if something's on the landing site;
    // perhaps this should be handled more gracefully.
    if (!you.move_to_pos(tgt.landing_site))
    {
        mpr("Something blocks your shadow step.");
        return true;
    }

    const actor *victim = actor_at(sdirect.target);
    mprf("You step into %s shadow.",
         apostrophise(victim->name(DESC_THE)).c_str());

    return true;
}

static potion_type _gozag_potion_list[][4] =
{
    { POT_HEAL_WOUNDS, NUM_POTIONS, NUM_POTIONS, NUM_POTIONS },
    { POT_HEAL_WOUNDS, POT_CURING, NUM_POTIONS, NUM_POTIONS },
    { POT_HEAL_WOUNDS, POT_MAGIC, NUM_POTIONS, NUM_POTIONS, },
    { POT_CURING, POT_MAGIC, NUM_POTIONS, NUM_POTIONS },
    { POT_HEAL_WOUNDS, POT_BERSERK_RAGE, NUM_POTIONS, NUM_POTIONS },
    { POT_HASTE, POT_HEAL_WOUNDS, NUM_POTIONS, NUM_POTIONS },
    { POT_HASTE, POT_BRILLIANCE, NUM_POTIONS, NUM_POTIONS },
    { POT_HASTE, POT_AGILITY, NUM_POTIONS, NUM_POTIONS },
    { POT_MIGHT, POT_AGILITY, NUM_POTIONS, NUM_POTIONS },
    { POT_HASTE, POT_FLIGHT, NUM_POTIONS, NUM_POTIONS },
    { POT_HASTE, POT_RESISTANCE, NUM_POTIONS, NUM_POTIONS },
    { POT_RESISTANCE, POT_AGILITY, NUM_POTIONS, NUM_POTIONS },
    { POT_RESISTANCE, POT_FLIGHT, NUM_POTIONS, NUM_POTIONS },
    { POT_INVISIBILITY, POT_AGILITY, NUM_POTIONS , NUM_POTIONS },
    { POT_HEAL_WOUNDS, POT_CURING, POT_MAGIC, NUM_POTIONS },
    { POT_HEAL_WOUNDS, POT_CURING, POT_BERSERK_RAGE, NUM_POTIONS },
    { POT_HEAL_WOUNDS, POT_HASTE, POT_AGILITY, NUM_POTIONS },
    { POT_MIGHT, POT_AGILITY, POT_BRILLIANCE, NUM_POTIONS },
    { POT_HASTE, POT_AGILITY, POT_FLIGHT, NUM_POTIONS },
    { POT_FLIGHT, POT_AGILITY, POT_INVISIBILITY, NUM_POTIONS },
    { POT_RESISTANCE, POT_MIGHT, POT_AGILITY, NUM_POTIONS },
    { POT_RESISTANCE, POT_MIGHT, POT_HASTE, NUM_POTIONS },
    { POT_RESISTANCE, POT_INVISIBILITY, POT_AGILITY, NUM_POTIONS },
};

static void _gozag_add_potions(CrawlVector &vec, potion_type *which)
{
    for (; *which != NUM_POTIONS; which++)
    {
        bool dup = false;
        for (unsigned int i = 0; i < vec.size(); i++)
            if (vec[i].get_int() == *which)
            {
                dup = true;
                break;
            }
        if (!dup)
            vec.push_back(*which);
    }
}

#define ADD_POTIONS(a,b) _gozag_add_potions(a, b[random2(ARRAYSZ(b))])

int gozag_potion_price()
{
    if (!you.attribute[ATTR_GOZAG_FIRST_POTION])
        return 0;

    return GOZAG_POTION_PETITION_AMOUNT;
}

bool gozag_setup_potion_petition(bool quiet)
{
    const int gold_min = gozag_potion_price();
    if (you.gold < gold_min)
    {
        if (!quiet)
        {
            mprf("You need at least %d gold to purchase potions right now!",
                 gold_min);
        }
        return false;
    }

    return true;
}

bool gozag_potion_petition()
{
    CrawlVector *pots[GOZAG_MAX_POTIONS];
    int prices[GOZAG_MAX_POTIONS];

    item_def dummy;
    dummy.base_type = OBJ_POTIONS;
    dummy.quantity = 1;

    if (!you.props.exists(make_stringf(GOZAG_POTIONS_KEY, 0)))
    {
        bool affordable_potions = false;
        while (!affordable_potions)
        {
            for (int i = 0; i < GOZAG_MAX_POTIONS; i++)
            {
                prices[i] = 0;
                int multiplier = random_range(20, 30); // arbitrary

                if (!you.attribute[ATTR_GOZAG_FIRST_POTION])
                    multiplier = 0;

                string key = make_stringf(GOZAG_POTIONS_KEY, i);
                you.props.erase(key);
                you.props[key].new_vector(SV_INT, SFLAG_CONST_TYPE);
                pots[i] = &you.props[key].get_vector();

                ADD_POTIONS(*pots[i], _gozag_potion_list);
                if (coinflip())
                    ADD_POTIONS(*pots[i], _gozag_potion_list);

                for (const CrawlStoreValue& store : *pots[i])
                {
                    dummy.sub_type = store.get_int();
                    prices[i] += item_value(dummy, true);
                    dprf("%d", item_value(dummy, true));
                }
                dprf("pre: %d", prices[i]);
                prices[i] *= multiplier;
                dprf("mid: %d", prices[i]);
                prices[i] /= 10;
                dprf("post: %d", prices[i]);
                key = make_stringf(GOZAG_PRICE_KEY, i);
                you.props[key].get_int() = prices[i];

                if (prices[i] <= gozag_potion_price())
                    affordable_potions = true;
            }
        }
    }
    else
    {
        for (int i = 0; i < GOZAG_MAX_POTIONS; i++)
        {
            string key = make_stringf(GOZAG_POTIONS_KEY, i);
            pots[i] = &you.props[key].get_vector();
            key = make_stringf(GOZAG_PRICE_KEY, i);
            prices[i] = you.props[key].get_int();
        }
    }

    int keyin = 0;

    while (true)
    {
        if (crawl_state.seen_hups)
            return false;

        clear_messages();
        for (int i = 0; i < GOZAG_MAX_POTIONS; i++)
        {
            string line = make_stringf("  [%c] - %d gold - ", i + 'a',
                                       prices[i]);
            vector<string> pot_names;
            for (const CrawlStoreValue& store : *pots[i])
                pot_names.emplace_back(potion_type_name(store.get_int()));
            line += comma_separated_line(pot_names.begin(), pot_names.end());
            mpr_nojoin(MSGCH_PLAIN, line);
        }
        mprf(MSGCH_PROMPT, "Purchase which effect?");
        keyin = toalower(get_ch()) - 'a';
        if (keyin < 0 || keyin > GOZAG_MAX_POTIONS - 1)
            continue;

        if (you.gold < prices[keyin])
        {
            mpr("You don't have enough gold for that!");
            more();
            continue;
        }

        break;
    }

    ASSERT(you.gold >= prices[keyin]);
    you.del_gold(prices[keyin]);
    you.attribute[ATTR_GOZAG_GOLD_USED] += prices[keyin];

    for (auto pot : *pots[keyin])
        potionlike_effect(static_cast<potion_type>(pot.get_int()), 40);

    if (!you.attribute[ATTR_GOZAG_FIRST_POTION])
        you.attribute[ATTR_GOZAG_FIRST_POTION] = 1;

    for (int i = 0; i < GOZAG_MAX_POTIONS; i++)
    {
        string key = make_stringf(GOZAG_POTIONS_KEY, i);
        you.props.erase(key);
        key = make_stringf(GOZAG_PRICE_KEY, i);
        you.props.erase(key);
    }

    return true;
}

/**
 * How many shop types are offered with each use of Call Merchant?
 */
static int _gozag_max_shops()
{
    const int max_non_food_shops = 3;

    // add a food shop if you can eat (non-mu/dj)
    if (!you_foodless_normally())
        return max_non_food_shops + 1;
    return max_non_food_shops;
}

/**
 * The price to order a merchant from Gozag. Doesn't depend on the shop's
 * type or contents. The maximum possible price is used as the minimum amount
 * of gold you need to use the ability.
 */
int gozag_price_for_shop(bool max)
{
    // This value probably needs tweaking.
    const int max_base = 800;
    const int base = max ? max_base : random_range(max_base/2, max_base);
    const int price = base
                      * (GOZAG_SHOP_BASE_MULTIPLIER
                         + GOZAG_SHOP_MOD_MULTIPLIER
                           * you.attribute[ATTR_GOZAG_SHOPS])
                      / GOZAG_SHOP_BASE_MULTIPLIER;
    return price;
}

bool gozag_setup_call_merchant(bool quiet)
{
    const int gold_min = gozag_price_for_shop(true);
    if (you.gold < gold_min)
    {
        if (!quiet)
        {
            mprf("You currently need %d gold to open negotiations with a "
                 "merchant.", gold_min);
        }
        return false;
    }
    if (!is_connected_branch(level_id::current().branch))
    {
        if (!quiet)
        {
            mprf("No merchants are willing to come to this location.");
            return false;
        }
    }
    if (grd(you.pos()) != DNGN_FLOOR)
    {
        if (!quiet)
        {
            mprf("You need to be standing on open floor to call a merchant.");
            return false;
        }
    }

    return true;
}

/**
 * Is the given index within the valid range for gozag shop offers?
 */
static bool _gozag_valid_shop_index(int index)
{
    return index >= 0 && index < _gozag_max_shops();
}

/**
 * What is the type of shop that gozag is offering at the given index?
 */
static shop_type _gozag_shop_type(int index)
{
    ASSERT(_gozag_valid_shop_index(index));
    const int type =
        you.props[make_stringf(GOZAG_SHOP_TYPE_KEY, index)].get_int();
    return static_cast<shop_type>(type);
}

/**
 * What is the price of calling the shop that gozag is offering at the given
 * index?
 */
static int _gozag_shop_price(int index)
{
    ASSERT(_gozag_valid_shop_index(index));

    return you.props[make_stringf(GOZAG_SHOP_COST_KEY, index)].get_int();
}

/**
 * Initialize the set of shops currently offered to the player through Call
 * Merchant.
 *
 * @param index       The index of the shop offer to be defined.
 * @param valid_shops Vector of acceptable shop types based on the player and
 *                    previous choices for this merchant call.
*/
static void _setup_gozag_shop(int index, vector<shop_type> &valid_shops)
{
    ASSERT(!you.props.exists(make_stringf(GOZAG_SHOPKEEPER_NAME_KEY, index)));

    shop_type type = NUM_SHOPS;
    if (index == 0 && !you_foodless_normally())
        type = SHOP_FOOD;
    else
    {
        int choice = random2(valid_shops.size());
        type = valid_shops[choice];
        // Don't choose this shop type again for this merchant call.
        valid_shops.erase(valid_shops.begin() + choice);
    }
    you.props[make_stringf(GOZAG_SHOP_TYPE_KEY, index)].get_int() = type;

    you.props[make_stringf(GOZAG_SHOPKEEPER_NAME_KEY, index)].get_string()
                                    = make_name();

    const bool need_suffix = type != SHOP_GENERAL
                             && type != SHOP_GENERAL_ANTIQUE
                             && type != SHOP_DISTILLERY;
    you.props[make_stringf(GOZAG_SHOP_SUFFIX_KEY, index)].get_string()
                                    = need_suffix
                                      ? random_choose("Shoppe", "Boutique",
                                                      "Emporium", "Shop")
                                      : "";

    you.props[make_stringf(GOZAG_SHOP_COST_KEY, index)].get_int()
        = gozag_price_for_shop();
}

/**
 * If Gozag's version of a given shop type has a special name, what is it?
 *
 * @param type      The type of shop in question.
 * @return          A special name for the shop (replacing its type-name) if
 *                  appropriate, or an empty string otherwise.
 */
static string _gozag_special_shop_name(shop_type type)
{
    if (type == SHOP_FOOD)
    {
        if (you.species == SP_VAMPIRE)
            return "Blood";
        else if (you.species == SP_GHOUL)
            return "Carrion"; // yum!
    }

    return "";
}

/**
 * Build a string describing the name, price & type of the shop being offered
 * at the given index.
 *
 * @param index     The index of the shop to be described.
 * @return          The shop description.
 *                  E.g. "[a]   973 gold - Cranius' Magic Scroll Boutique"
 */
static string _describe_gozag_shop(int index)
{
    const int cost = _gozag_shop_price(index);

    const char offer_letter = 'a' + index;
    const string shop_name =
        apostrophise(you.props[make_stringf(GOZAG_SHOPKEEPER_NAME_KEY,
                                            index)].get_string());
    const shop_type type = _gozag_shop_type(index);
    const string special_name = _gozag_special_shop_name(type);
    const string type_name = !special_name.empty() ?
                                special_name :
                                shop_type_name(type);
    const string suffix =
        you.props[make_stringf(GOZAG_SHOP_SUFFIX_KEY, index)].get_string();

    return make_stringf("  [%c] %5d gold - %s %s %s",
                        offer_letter,
                        cost,
                        shop_name.c_str(),
                        type_name.c_str(),
                        suffix.c_str());
}

/**
 * Let the player choose from the currently available merchants to call.
 *
 * @param   The index of the chosen shop; -1 if none was chosen (due to e.g.
 *          a seen_hup).
 */
static int _gozag_choose_shop()
{
    if (crawl_state.seen_hups)
        return -1;

    clear_messages();
    for (int i = 0; i < _gozag_max_shops(); i++)
        mpr_nojoin(MSGCH_PLAIN, _describe_gozag_shop(i).c_str());

    mprf(MSGCH_PROMPT, "Fund which merchant?");
    const int shop_index = toalower(get_ch()) - 'a';
    if (shop_index < 0 || shop_index > _gozag_max_shops() - 1)
        return _gozag_choose_shop(); // tail recurse

    if (you.gold < _gozag_shop_price(shop_index))
    {
        mpr("You don't have enough gold to fund that merchant!");
        more();
        return _gozag_choose_shop(); // tail recurse
    }

    return shop_index;
}

/**
 * Make a vault spec for the gozag shop offer at the given index.
 */
static string _gozag_shop_spec(int index)
{
    const shop_type type = _gozag_shop_type(index);
    const string name =
        you.props[make_stringf(GOZAG_SHOPKEEPER_NAME_KEY, index)];

    string suffix = replace_all(
                                you.props[make_stringf(GOZAG_SHOP_SUFFIX_KEY,
                                                       index)]
                                .get_string(), " ", "_");
    if (!suffix.empty())
        suffix = " suffix:" + suffix;

    string spec_type = _gozag_special_shop_name(type);
    if (!spec_type.empty())
        spec_type = " type:" + spec_type;

    return make_stringf("%s shop name:%s%s%s gozag",
                        shoptype_to_str(type),
                        replace_all(name, " ", "_").c_str(),
                        suffix.c_str(),
                        spec_type.c_str());

}

/**
 * Attempt to call the shop specified at the given index at your position.
 *
 * @param index     The index of the shop (in gozag props)
 */
static void _gozag_place_shop(int index)
{
    ASSERT(grd(you.pos()) == DNGN_FLOOR);
    keyed_mapspec kmspec;
    kmspec.set_feat(_gozag_shop_spec(index), false);
    if (!kmspec.get_feat().shop.get())
        die("Invalid shop spec?");

    feature_spec feat = kmspec.get_feat();
    shop_spec *spec = feat.shop.get();
    ASSERT(spec);
    place_spec_shop(you.pos(), *spec, you.experience_level);

    link_items();
    env.markers.add(new map_feature_marker(you.pos(), DNGN_ABANDONED_SHOP));
    env.markers.clear_need_activate();

    shop_struct *shop = shop_at(you.pos());
    ASSERT(shop);

    const gender_type gender = random_choose(GENDER_FEMALE, GENDER_MALE,
                                             GENDER_NEUTER);

    mprf(MSGCH_GOD, "%s invites you to visit %s %s%s%s.",
                    shop->shop_name.c_str(),
                    decline_pronoun(gender, PRONOUN_POSSESSIVE),
                    shop_type_name(shop->type).c_str(),
                    !shop->shop_suffix_name.empty() ? " " : "",
                    shop->shop_suffix_name.c_str());
}

bool gozag_call_merchant()
{
    // Only offer useful shops.
    vector<shop_type> valid_shops;
    for (int i = 0; i < NUM_SHOPS; i++)
    {
        shop_type type = static_cast<shop_type>(i);
        // if they are useful to the player, food shops are handled through the
        // first index.
        if (type == SHOP_FOOD)
            continue;
        if (type == SHOP_DISTILLERY && you.species == SP_MUMMY)
            continue;
        if (type == SHOP_EVOKABLES && player_mutation_level(MUT_NO_ARTIFICE))
            continue;
        if (you.species == SP_FELID &&
            (type == SHOP_ARMOUR
             || type == SHOP_ARMOUR_ANTIQUE
             || type == SHOP_WEAPON
             || type == SHOP_WEAPON_ANTIQUE))
        {
            continue;
        }
        valid_shops.push_back(type);
    }

    // Set up some dummy shops.
    // Generate some shop inventory and store it as a store spec.
    // We still set up the shops in advance in case of hups.
    for (int i = 0; i < _gozag_max_shops(); i++)
        if (!you.props.exists(make_stringf(GOZAG_SHOPKEEPER_NAME_KEY, i)))
            _setup_gozag_shop(i, valid_shops);

    const int shop_index = _gozag_choose_shop();
    if (shop_index == -1) // hup!
        return false;

    ASSERT(shop_index >= 0 && shop_index < _gozag_max_shops());

    const int cost = _gozag_shop_price(shop_index);
    ASSERT(you.gold >= cost);

    you.del_gold(cost);
    you.attribute[ATTR_GOZAG_GOLD_USED] += cost;

    _gozag_place_shop(shop_index);

    you.attribute[ATTR_GOZAG_SHOPS]++;
    you.attribute[ATTR_GOZAG_SHOPS_CURRENT]++;

    for (int j = 0; j < _gozag_max_shops(); j++)
    {
        you.props.erase(make_stringf(GOZAG_SHOPKEEPER_NAME_KEY, j));
        you.props.erase(make_stringf(GOZAG_SHOP_TYPE_KEY, j));
        you.props.erase(make_stringf(GOZAG_SHOP_SUFFIX_KEY, j));
        you.props.erase(make_stringf(GOZAG_SHOP_COST_KEY, j));
    }

    return true;
}

branch_type gozag_fixup_branch(branch_type branch)
{
    if (is_hell_subbranch(branch))
        return BRANCH_VESTIBULE;

    return branch;
}

static const map<branch_type, int> branch_bribability_factor =
{
    { BRANCH_DUNGEON,     2 },
    { BRANCH_ORC,         2 },
    { BRANCH_ELF,         3 },
    { BRANCH_SNAKE,       3 },
    { BRANCH_SHOALS,      3 },
    { BRANCH_CRYPT,       3 },
    { BRANCH_TOMB,        3 },
    { BRANCH_DEPTHS,      4 },
    { BRANCH_VAULTS,      4 },
    { BRANCH_ZOT,         4 },
    { BRANCH_VESTIBULE,   4 },
    { BRANCH_PANDEMONIUM, 4 },
};

// An x-in-8 chance of a monster of the given type being bribed.
// Tougher monsters have a stronger chance of being bribed.
int gozag_type_bribable(monster_type type)
{
    if (!you_worship(GOD_GOZAG))
        return 0;

    if (mons_class_intel(type) < I_HUMAN)
        return 0;

    // Unique rune guardians can't be bribed, sorry!
    if (mons_is_unique(type)
        && (mons_genus(type) == MONS_HELL_LORD
            || mons_genus(type) == MONS_PANDEMONIUM_LORD
            || type == MONS_ANTAEUS))
    {
        return 0;
    }

    const int *factor = map_find(branch_bribability_factor,
                                 gozag_fixup_branch(you.where_are_you));
    if (!factor)
        return 0;

    const int chance = max(mons_class_hit_dice(type) / *factor, 1);
    dprf("%s, bribe chance: %d", mons_type_name(type, DESC_PLAIN).c_str(),
                                 chance);

    return chance;
}

bool gozag_branch_bribable(branch_type branch)
{
    return map_find(branch_bribability_factor, gozag_fixup_branch(branch));
}

void gozag_deduct_bribe(branch_type br, int amount)
{
    if (branch_bribe[br] <= 0)
        return;

    branch_bribe[br] = max(0, branch_bribe[br] - amount);
    if (branch_bribe[br] <= 0)
    {
        mprf(MSGCH_DURATION, "Your bribe of %s has been exhausted.",
             branches[br].longname);
        add_daction(DACT_BRIBE_TIMEOUT);
    }
}

bool gozag_check_bribe_branch(bool quiet)
{
    const int bribe_amount = GOZAG_BRIBE_AMOUNT;
    if (you.gold < bribe_amount)
    {
        if (!quiet)
            mprf("You need at least %d gold to offer a bribe.", bribe_amount);
        return false;
    }
    branch_type branch = you.where_are_you;
    branch_type branch2 = NUM_BRANCHES;
    if (feat_is_branch_entrance(grd(you.pos())))
    {
        for (branch_iterator it; it; ++it)
            if (it->entry_stairs == grd(you.pos())
                && gozag_branch_bribable(it->id))
            {
                branch2 = it->id;
                break;
            }
    }
    const string who = make_stringf("the denizens of %s",
                                   branches[branch].longname);
    const string who2 = branch2 != NUM_BRANCHES
                        ? make_stringf("the denizens of %s",
                                       branches[branch2].longname)
                        : "";
    if (!gozag_branch_bribable(branch)
        && (branch2 == NUM_BRANCHES
            || !gozag_branch_bribable(branch2)))
    {
        if (!quiet)
        {
            if (branch2 != NUM_BRANCHES)
                mprf("You can't bribe %s or %s.", who.c_str(), who2.c_str());
            else
                mprf("You can't bribe %s.", who.c_str());
        }
        return false;
    }
    return true;
}

bool gozag_bribe_branch()
{
    const int bribe_amount = GOZAG_BRIBE_AMOUNT;
    ASSERT(you.gold >= bribe_amount);
    bool prompted = false;
    branch_type branch = gozag_fixup_branch(you.where_are_you);
    if (feat_is_branch_entrance(grd(you.pos())))
    {
        for (branch_iterator it; it; ++it)
            if (it->entry_stairs == grd(you.pos())
                && gozag_branch_bribable(it->id))
            {
                branch_type stair_branch = gozag_fixup_branch(it->id);
                string prompt =
                    make_stringf("Do you want to bribe the denizens of %s?",
                                 stair_branch == BRANCH_VESTIBULE ? "the Hells"
                                 : branches[stair_branch].longname);
                if (yesno(prompt.c_str(), true, 'n'))
                {
                    branch = stair_branch;
                    prompted = true;
                }
                // If we're in the Vestibule, standing on a portal to a Hell
                // sub-branch, don't prompt twice to bribe the Hells.
                else if (branch == stair_branch)
                {
                    canned_msg(MSG_OK);
                    return false;
                }
                break;
            }
    }
    string who = make_stringf("the denizens of %s",
                              branches[branch].longname);
    if (!gozag_branch_bribable(branch))
    {
        mprf("You can't bribe %s.", who.c_str());
        return false;
    }

    string prompt =
        make_stringf("Do you want to bribe the denizens of %s?",
                     branch == BRANCH_VESTIBULE ? "the Hells" :
                     branches[branch].longname);

    if (prompted || yesno(prompt.c_str(), true, 'n'))
    {
        you.del_gold(bribe_amount);
        you.attribute[ATTR_GOZAG_GOLD_USED] += bribe_amount;
        branch_bribe[branch] += bribe_amount;
        string msg = make_stringf(" spreads your bribe to %s!",
                                  branch == BRANCH_VESTIBULE ? "the Hells" :
                                  branches[branch].longname);
        simple_god_message(msg.c_str());
        add_daction(DACT_SET_BRIBES);
        return true;
    }

    canned_msg(MSG_OK);
    return false;
}

static int _upheaval_radius(int pow)
{
    return pow >= 100 ? 2 : 1;
}

spret_type qazlal_upheaval(coord_def target, bool quiet, bool fail)
{
    int pow = player_adjust_invoc_power(you.skill(SK_INVOCATIONS, 6));
    const int max_radius = _upheaval_radius(pow);

    bolt beam;
    beam.name        = "****";
    beam.source_id   = MID_PLAYER;
    beam.source_name = "you";
    beam.thrower     = KILL_YOU;
    beam.range       = LOS_RADIUS;
    beam.damage      = calc_dice(3, 27 + div_rand_round(2 * pow, 5));
    beam.hit         = AUTOMATIC_HIT;
    beam.glyph       = dchar_glyph(DCHAR_EXPLOSION);
    beam.loudness    = 10;
#ifdef USE_TILE
    beam.tile_beam = -1;
#endif
    beam.draw_delay  = 0;

    if (target.origin())
    {
        dist spd;
        targetter_smite tgt(&you, LOS_RADIUS, 0, max_radius);
        direction_chooser_args args;
        args.restricts = DIR_TARGET;
        args.mode = TARG_HOSTILE;
        args.needs_path = false;
        args.top_prompt = "Aiming: <white>Upheaval</white>";
        args.self = CONFIRM_CANCEL;
        if (!spell_direction(spd, beam, &args))
            return SPRET_ABORT;
        bolt tempbeam;
        tempbeam.source    = beam.target;
        tempbeam.target    = beam.target;
        tempbeam.flavour   = BEAM_MISSILE;
        tempbeam.ex_size   = max_radius;
        tempbeam.hit       = AUTOMATIC_HIT;
        tempbeam.damage    = dice_def(AUTOMATIC_HIT, 1);
        tempbeam.thrower   = KILL_YOU;
        tempbeam.is_tracer = true;
        tempbeam.explode(false);
        if (tempbeam.beam_cancelled)
            return SPRET_ABORT;
    }
    else
        beam.target = target;

    fail_check();
    if (!quiet)
        surge_power(you.spec_invoc(), "divine");

    string message = "";

    switch (random2(4))
    {
        case 0:
            beam.name     = "blast of magma";
            beam.flavour  = BEAM_LAVA;
            beam.colour   = RED;
            beam.hit_verb = "engulfs";
            message       = "Magma suddenly erupts from the ground!";
            break;
        case 1:
            beam.name    = "blast of ice";
            beam.flavour = BEAM_ICE;
            beam.colour  = WHITE;
            message      = "A blizzard blasts the area with ice!";
            break;
        case 2:
            beam.name    = "cutting wind";
            beam.flavour = BEAM_AIR;
            beam.colour  = LIGHTGRAY;
            message      = "A storm cloud blasts the area with cutting wind!";
            break;
        case 3:
            beam.name    = "blast of rubble";
            beam.flavour = BEAM_FRAG;
            beam.colour  = BROWN;
            message      = "The ground shakes violently, spewing rubble!";
            break;
        default:
            break;
    }

    vector<coord_def> affected;
    affected.push_back(beam.target);
    for (radius_iterator ri(beam.target, max_radius, C_SQUARE, LOS_SOLID, true);
         ri; ++ri)
    {
        if (!in_bounds(*ri) || cell_is_solid(*ri))
            continue;

        int chance = pow;

        bool adj = adjacent(beam.target, *ri);
        if (!adj && max_radius > 1)
            chance -= 100;
        if (adj && max_radius > 1 || x_chance_in_y(chance, 100))
        {
            if (beam.flavour == BEAM_FRAG || !cell_is_solid(*ri))
                affected.push_back(*ri);
        }
    }

    for (coord_def pos : affected)
    {
        beam.draw(pos);
        if (!quiet)
            scaled_delay(25);
    }
    if (!quiet)
    {
        scaled_delay(100);
        mprf(MSGCH_GOD, "%s", message.c_str());
    }
    else
        scaled_delay(25);

    int wall_count = 0;

    for (coord_def pos : affected)
    {
        beam.source = pos;
        beam.target = pos;
        beam.fire();

        switch (beam.flavour)
        {
            case BEAM_LAVA:
                if (grd(pos) == DNGN_FLOOR && !actor_at(pos) && coinflip())
                {
                    temp_change_terrain(
                        pos, DNGN_LAVA,
                        random2(you.skill(SK_INVOCATIONS, BASELINE_DELAY)),
                        TERRAIN_CHANGE_FLOOD);
                }
                break;
            case BEAM_AIR:
                if (!cell_is_solid(pos) && !cloud_at(pos) && coinflip())
                {
                    place_cloud(CLOUD_STORM, pos,
                                random2(you.skill_rdiv(SK_INVOCATIONS, 1, 4)),
                                &you);
                }
                break;
            case BEAM_FRAG:
                if (((grd(pos) == DNGN_ROCK_WALL
                     || grd(pos) == DNGN_CLEAR_ROCK_WALL
                     || grd(pos) == DNGN_SLIMY_WALL)
                     && x_chance_in_y(pow / 4, 100)
                    || grd(pos) == DNGN_CLOSED_DOOR
                    || grd(pos) == DNGN_RUNED_DOOR
                    || grd(pos) == DNGN_OPEN_DOOR
                    || grd(pos) == DNGN_SEALED_DOOR
                    || grd(pos) == DNGN_GRATE))
                {
                    noisy(30, pos);
                    destroy_wall(pos);
                    wall_count++;
                }
                break;
            default:
                break;
        }
    }

    if (wall_count && !quiet)
        mpr("Ka-crash!");

    return SPRET_SUCCESS;
}

void qazlal_elemental_force()
{
    vector<coord_def> targets;
    for (radius_iterator ri(you.pos(), LOS_RADIUS, C_SQUARE, true); ri; ++ri)
    {
        if (cloud_struct* cloud = cloud_at(*ri))
        {
            switch (cloud->type)
            {
            case CLOUD_FIRE:
            case CLOUD_COLD:
            case CLOUD_BLACK_SMOKE:
            case CLOUD_GREY_SMOKE:
            case CLOUD_BLUE_SMOKE:
            case CLOUD_PURPLE_SMOKE:
            case CLOUD_FOREST_FIRE:
            case CLOUD_PETRIFY:
            case CLOUD_RAIN:
            case CLOUD_DUST_TRAIL:
            case CLOUD_STORM:
                targets.push_back(*ri);
                break;
            default:
                break;
            }
        }
    }

    if (targets.empty())
    {
        mpr("You can't see any clouds you can empower.");
        return;
    }

    surge_power(you.spec_invoc(), "divine");

    shuffle_array(targets);
    const int count = max(1, min((int)targets.size(),
                                 player_adjust_invoc_power(
                                     random2avg(you.skill(SK_INVOCATIONS), 2))));
    mgen_data mg;
    mg.summon_type = MON_SUMM_AID;
    mg.abjuration_duration = 1;
    mg.flags |= MG_FORCE_PLACE | MG_AUTOFOE;
    int placed = 0;
    for (unsigned int i = 0; placed < count && i < targets.size(); i++)
    {
        coord_def pos = targets[i];
        ASSERT(cloud_at(pos));
        cloud_struct &cl = *cloud_at(pos);
        actor *agent = actor_by_mid(cl.source);
        mg.behaviour = !agent             ? BEH_NEUTRAL :
                       agent->is_player() ? BEH_FRIENDLY
                                          : SAME_ATTITUDE(agent->as_monster());
        mg.pos       = pos;
        switch (cl.type)
        {
        case CLOUD_FIRE:
        case CLOUD_FOREST_FIRE:
            mg.cls = MONS_FIRE_ELEMENTAL;
            break;
        case CLOUD_COLD:
        case CLOUD_RAIN:
            mg.cls = MONS_WATER_ELEMENTAL; // maybe ice beasts for cold?
            break;
        case CLOUD_PETRIFY:
        case CLOUD_DUST_TRAIL:
            mg.cls = MONS_EARTH_ELEMENTAL;
            break;
        case CLOUD_BLACK_SMOKE:
        case CLOUD_GREY_SMOKE:
        case CLOUD_BLUE_SMOKE:
        case CLOUD_PURPLE_SMOKE:
        case CLOUD_STORM:
            mg.cls = MONS_AIR_ELEMENTAL; // maybe sky beasts for storm?
            break;
        default:
            continue;
        }
        if (!create_monster(mg))
            continue;
        delete_cloud(pos);
        placed++;
    }

    if (placed)
        mprf(MSGCH_GOD, "Clouds arounds you coalesce and take form!");
    else
        canned_msg(MSG_NOTHING_HAPPENS); // can this ever happen?
}

bool qazlal_disaster_area()
{
    bool friendlies = false;
    vector<coord_def> targets;
    vector<int> weights;
    const int pow = player_adjust_invoc_power(you.skill(SK_INVOCATIONS, 6));
    const int upheaval_radius = _upheaval_radius(pow);
    for (radius_iterator ri(you.pos(), LOS_RADIUS, C_SQUARE, LOS_NO_TRANS, true);
         ri; ++ri)
    {
        if (!in_bounds(*ri) || cell_is_solid(*ri))
            continue;

        const monster_info* m = env.map_knowledge(*ri).monsterinfo();
        if (m && mons_att_wont_attack(m->attitude)
            && !mons_is_projectile(m->type))
        {
            friendlies = true;
        }

        const int range = you.pos().distance_from(*ri);
        const int dist = grid_distance(you.pos(), *ri);
        if (range <= upheaval_radius)
            continue;

        targets.push_back(*ri);
        // We weight using the square of grid distance, so monsters fewer tiles
        // away are more likely to be hit.
        int weight = LOS_RADIUS * LOS_RADIUS + 1 - dist * dist;
        if (actor_at(*ri))
            weight *= 10;
        weights.push_back(weight);
    }

    if (targets.empty())
    {
        mpr("There isn't enough space here!");
        return false;
    }

    if (friendlies
        && !yesno("There are friendlies around; are you sure you want to hurt "
                  "them?", true, 'n'))
    {
        canned_msg(MSG_OK);
        return false;
    }

    surge_power(you.spec_invoc(), "divine");
    mprf(MSGCH_GOD, "Nature churns violently around you!");

    int count = max(1, min((int)targets.size(),
                            max(you.skill_rdiv(SK_INVOCATIONS, 1, 2),
                                random2avg(you.skill(SK_INVOCATIONS, 2), 2))));
    vector<coord_def> victims;
    for (int i = 0; i < count; i++)
    {
        if (targets.size() == 0)
            break;
        int which = choose_random_weighted(weights.begin(), weights.end());
        unsigned int j = 0;
        for (; j < victims.size(); j++)
            if (adjacent(targets[which], victims[j]))
                break;
        if (j == victims.size())
            qazlal_upheaval(targets[which], true);
        targets.erase(targets.begin() + which);
        weights.erase(weights.begin() + which);
    }
    scaled_delay(100);

    return true;
}

static map<ability_type, const sacrifice_def *> sacrifice_data_map;

void init_sac_index()
{
    for (unsigned int i = ABIL_FIRST_SACRIFICE; i <= ABIL_FINAL_SACRIFICE; ++i)
    {
        unsigned int sac_index = i - ABIL_FIRST_SACRIFICE;
        sacrifice_data_map[static_cast<ability_type>(i)] = &sac_data[sac_index];
    }
}

static const sacrifice_def &_get_sacrifice_def(ability_type sac)
{
    ASSERT_RANGE(sac, ABIL_FIRST_SACRIFICE, ABIL_FINAL_SACRIFICE+1);
    return *sacrifice_data_map[sac];
}

/// A map between sacrifice_def.sacrifice_vector strings & possible mut lists
static map<const char*, vector<mutation_type>> sacrifice_vector_map =
{
    /// Mutations granted by ABIL_RU_SACRIFICE_HEALTH
    { HEALTH_SAC_KEY, {
        MUT_FRAIL,
        MUT_PHYSICAL_VULNERABILITY,
        MUT_SLOW_REFLEXES,
    }},
    /// Mutations granted by ABIL_RU_SACRIFICE_ESSENCE
    { ESSENCE_SAC_KEY, {
        MUT_ANTI_WIZARDRY,
        MUT_MAGICAL_VULNERABILITY,
        MUT_MAGICAL_VULNERABILITY,
        MUT_LOW_MAGIC,
    }},
    /// Mutations granted by ABIL_RU_SACRIFICE_PURITY
    { PURITY_SAC_KEY, {
        MUT_SCREAM,
        MUT_SLOW_REGENERATION,
        MUT_NO_DEVICE_HEAL,
        MUT_DOPEY,
        MUT_CLUMSY,
        MUT_WEAK,
    }},
};

/// School-disabling mutations that will be painful for most characters.
static const vector<mutation_type> _major_arcane_sacrifices =
{
    MUT_NO_CHARM_MAGIC,
    MUT_NO_CONJURATION_MAGIC,
    MUT_NO_SUMMONING_MAGIC,
    MUT_NO_TRANSLOCATION_MAGIC,
};

/// School-disabling mutations that are unfortunate for most characters.
static const vector<mutation_type> _moderate_arcane_sacrifices =
{
    MUT_NO_TRANSMUTATION_MAGIC,
    MUT_NO_NECROMANCY_MAGIC,
    MUT_NO_HEXES_MAGIC,
};

/// School-disabling mutations that are mostly easy to deal with.
static const vector<mutation_type> _minor_arcane_sacrifices =
{
    MUT_NO_AIR_MAGIC,
    MUT_NO_FIRE_MAGIC,
    MUT_NO_ICE_MAGIC,
    MUT_NO_EARTH_MAGIC,
    MUT_NO_POISON_MAGIC,
};

/// The list of all lists of arcana sacrifice mutations.
static const vector<mutation_type> _arcane_sacrifice_lists[] =
{
    _minor_arcane_sacrifices,
    _moderate_arcane_sacrifices,
    _major_arcane_sacrifices,
};

/**
 * Choose a random mutation from the given list, only including those that are
 * valid choices for a Ru sacrifice. (Not already at the max level, not
 * conflicting with an innate mut.)
 *
 * @param muts      The list of possible sacrifice mutations.
 * @return          A mutation from the list, or MUT_NON_MUTATION if no valid
 *                  result was found.
 */
static mutation_type _random_valid_sacrifice(const vector<mutation_type> &muts)
{
    int valid_sacrifices = 0;
    mutation_type chosen_sacrifice = MUT_NON_MUTATION;
    for (auto mut : muts)
    {
        // can't give the player this if they're already at max
        if (player_mutation_level(mut) >= mutation_max_levels(mut))
            continue;

        // can't give the player this if they have an innate mut that conflicts
        if (mut_check_conflict(mut, true))
            continue;

        // special case a few weird interactions
        // vampires can't get slow regeneration for some reason related to
        // their existing regen silliness
        if (you.species == SP_VAMPIRE && mut == MUT_SLOW_REGENERATION)
            continue;

        // demonspawn can't get frail if they have a robust facet
        if (you.species == SP_DEMONSPAWN && mut == MUT_FRAIL
            && any_of(begin(you.demonic_traits), end(you.demonic_traits),
                      [] (player::demon_trait t)
                      { return t.mutation == MUT_ROBUST; }))
        {
            continue;
        }

        // The Grunt Algorithm
        // (choose a random element from a set of unknown size without building
        // an explicit list, by giving each one a chance to be chosen equal to
        // the size of the known list so far, but not returning until the whole
        // set has been seen.)
        // TODO: export this to a function?
        ++valid_sacrifices;
        if (one_chance_in(valid_sacrifices))
            chosen_sacrifice = mut;
    }

    return chosen_sacrifice;
}

/**
 * Choose a random valid mutation from the given list & insert it into the
 * single-element vector player prop.
 *
 * @param key           The key of the player prop to insert the mut into.
 */
static void _choose_sacrifice_mutation(const char *key)
{
    ASSERT(you.props.exists(key));
    CrawlVector &current_sacrifice = you.props[key].get_vector();
    ASSERT(current_sacrifice.empty());

    const mutation_type mut
        = _random_valid_sacrifice(sacrifice_vector_map[key]);
    if (mut != MUT_NON_MUTATION)
    {
        // XXX: why on earth is this a one-element vector?
        current_sacrifice.push_back(static_cast<int>(mut));
    }
}

/**
 * Choose a set of three spellschools to sacrifice: one major, one moderate,
 * and one minor.
 */
static void _choose_arcana_mutations()
{
    ASSERT(you.props.exists(ARCANA_SAC_KEY));
    CrawlVector &current_arcane_sacrifices
        = you.props[ARCANA_SAC_KEY].get_vector();
    ASSERT(current_arcane_sacrifices.empty());

    for (const vector<mutation_type> arcane_sacrifice_list :
                                    _arcane_sacrifice_lists)
    {
        const mutation_type sacrifice =
            _random_valid_sacrifice(arcane_sacrifice_list);

        if (sacrifice == MUT_NON_MUTATION)
            return;  // don't bother filling out the others, we failed
        current_arcane_sacrifices.push_back(sacrifice);
    }

    ASSERT(current_arcane_sacrifices.size()
           == ARRAYSZ(_arcane_sacrifice_lists));
}

/**
 * Has the player sacrificed any arcana?
 */
static bool _player_sacrificed_arcana()
{
    for (const vector<mutation_type> arcane_sacrifice_list :
                                    _arcane_sacrifice_lists)
    {
        for (mutation_type sacrifice : arcane_sacrifice_list)
            if (player_mutation_level(sacrifice))
                return true;
    }
    return false;
}

/**
 * Is the given sacrifice a valid one for Ru to offer to the player right now?
 *
 * @param sacrifice     The sacrifice in question.
 * @return              Whether Ru can offer the player that sacrifice, or
 *                      whether something is blocking it (e.g. no sacrificing
 *                      armour for races that can't wear any...)
 */
static bool _sacrifice_is_possible(sacrifice_def &sacrifice)
{
    if (sacrifice.mutation != MUT_NON_MUTATION
        && player_mutation_level(sacrifice.mutation))
    {
        return false;
    }

    if (sacrifice.sacrifice_vector)
    {
        const char* key = sacrifice.sacrifice_vector;
        // XXX: changing state in this function seems sketchy
        if (sacrifice.sacrifice == ABIL_RU_SACRIFICE_ARCANA)
            _choose_arcana_mutations();
        else
            _choose_sacrifice_mutation(sacrifice.sacrifice_vector);

        if (you.props[key].get_vector().empty())
            return false;
    }

    if (sacrifice.valid != nullptr && !sacrifice.valid())
        return false;

    return true;
}

/**
 * Which sacrifices are valid for Ru to potentially present to the player?
 *
 * @return      A list of potential sacrifices (e.g. ABIL_RU_SACRIFICE_WORDS).
 */
static vector<ability_type> _get_possible_sacrifices()
{
    vector<ability_type> possible_sacrifices;

    for (auto sacrifice : sac_data)
        if (_sacrifice_is_possible(sacrifice))
            possible_sacrifices.push_back(sacrifice.sacrifice);

    return possible_sacrifices;
}

/**
 * What's the name of the spell school corresponding to the given Ru mutation?
 *
 * @param mutation  The variety of MUT_NO_*_MAGIC in question.
 * @return          A long school name ("Summoning", "Translocations", etc.)
 */
static const char* _arcane_mutation_to_school_name(mutation_type mutation)
{
    // XXX: this does a really silly dance back and forth between school &
    // spelltype.
    const skill_type sk = arcane_mutation_to_skill(mutation);
    const spschool_flag_type school = skill2spell_type(sk);
    return spelltype_long_name(school);
}

/**
 * What's the abbreviation of the spell school corresponding to the given Ru
 * mutation?
 *
 * @param mutation  The variety of MUT_NO_*_MAGIC in question.
 * @return          A school abbreviation ("Summ", "Tloc", etc.)
 */
static const char* _arcane_mutation_to_school_abbr(mutation_type mutation)
{
    // XXX: this does a really silly dance back and forth between school &
    // spelltype.
    const auto school = skill2spell_type(arcane_mutation_to_skill(mutation));
    return spelltype_short_name(school);
}

static int _piety_for_skill(skill_type skill)
{
    return skill_exp_needed(you.skills[skill], skill, you.species) / 500;
}

static int _piety_for_skill_by_sacrifice(ability_type sacrifice)
{
    int piety_gain = 0;
    const sacrifice_def &sac_def = _get_sacrifice_def(sacrifice);

    piety_gain += _piety_for_skill(sac_def.sacrifice_skill);
    if (sacrifice == ABIL_RU_SACRIFICE_HAND)
    {
        // No one-handed polearms for spriggans.
        if (you.species == SP_SPRIGGAN)
            piety_gain += _piety_for_skill(SK_POLEARMS);
        // No one-handed staves for small races.
        if (species_size(you.species, PSIZE_TORSO) <= SIZE_SMALL)
            piety_gain += _piety_for_skill(SK_STAVES);
        // No one-handed bows.
        if (you.species != SP_FORMICID)
            piety_gain += _piety_for_skill(SK_BOWS);
    }
    return piety_gain;
}

#define AS_MUT(csv) (static_cast<mutation_type>((csv).get_int()))

/**
 * Adjust piety based on stat ranking. You get less piety if you're looking at
 * your lower stats.
 *
 * @param stat_type input_stat The stat we're checking.
 * @param int       multiplier How much piety for each rank position off.
 * @return          The piety to add.
 */
static int _get_stat_piety(stat_type input_stat, int multiplier)
{
    int stat_val = 3; // If this is your highest stat.
    if (you.base_stats[STAT_INT] > you.base_stats[input_stat])
            stat_val -= 1;
    if (you.base_stats[STAT_STR] > you.base_stats[input_stat])
            stat_val -= 1;
    if (you.base_stats[STAT_DEX] > you.base_stats[input_stat])
            stat_val -= 1;
    return stat_val * multiplier;
}

int get_sacrifice_piety(ability_type sac, bool include_skill)
{
    if (sac == ABIL_RU_REJECT_SACRIFICES)
        return INT_MAX; // used as the null sacrifice

    const sacrifice_def &sac_def = _get_sacrifice_def(sac);
    int piety_gain = sac_def.base_piety;
    ability_type sacrifice = sac_def.sacrifice;
    mutation_type mut = MUT_NON_MUTATION;
    int num_sacrifices = 0;

    // Initialize data
    if (sac_def.sacrifice_vector)
    {
        ASSERT(you.props.exists(sac_def.sacrifice_vector));
        CrawlVector &sacrifice_muts =
            you.props[sac_def.sacrifice_vector].get_vector();
        num_sacrifices = sacrifice_muts.size();
        // mut can only meaningfully be set here if we have exactly one.
        if (num_sacrifices == 1)
            mut = AS_MUT(sacrifice_muts[0]);
    }
    else
        mut = sac_def.mutation;

    // Increase piety each skill point removed.
    if (sacrifice == ABIL_RU_SACRIFICE_ARCANA)
    {
        skill_type arcane_skill;
        mutation_type arcane_mut;
        CrawlVector &sacrifice_muts =
            you.props[sac_def.sacrifice_vector].get_vector();
        for (int i = 0; i < num_sacrifices; i++)
        {
            arcane_mut = AS_MUT(sacrifice_muts[i]);
            arcane_skill = arcane_mutation_to_skill(arcane_mut);
            piety_gain += _piety_for_skill(arcane_skill);
        }
    }
    else if (sac_def.sacrifice_skill != SK_NONE && include_skill)
        piety_gain += _piety_for_skill_by_sacrifice(sac_def.sacrifice);

    switch (sacrifice)
    {
        case ABIL_RU_SACRIFICE_ESSENCE:
            if (mut == MUT_LOW_MAGIC)
            {
                piety_gain += 10 + max(you.skill_rdiv(SK_INVOCATIONS, 1, 2),
                                       max( you.skill_rdiv(SK_SPELLCASTING, 1, 2),
                                            you.skill_rdiv(SK_EVOCATIONS, 1, 2)));
            }
            else if (mut == MUT_MAGICAL_VULNERABILITY)
                piety_gain += 28;
            else
                piety_gain += 2 + _get_stat_piety(STAT_INT, 6);
            break;
        case ABIL_RU_SACRIFICE_PURITY:
            if (mut == MUT_WEAK || mut == MUT_DOPEY || mut == MUT_CLUMSY)
            {
                const stat_type stat = mut == MUT_WEAK   ? STAT_STR
                                     : mut == MUT_CLUMSY ? STAT_DEX
                                     : mut == MUT_DOPEY  ? STAT_INT
                                                         : NUM_STATS;
                piety_gain += 4 + _get_stat_piety(stat, 4);
            }
            // the other sacrifices get sharply worse if you already
            // have levels of them.
            else if (player_mutation_level(mut) == 2)
                piety_gain += 28;
            else if (player_mutation_level(mut) == 1)
                piety_gain += 21;
            else
                piety_gain += 14;
            break;
        case ABIL_RU_SACRIFICE_ARTIFICE:
            if (player_mutation_level(MUT_NO_LOVE))
                piety_gain -= 10; // You've already lost some value here
            break;
        case ABIL_RU_SACRIFICE_NIMBLENESS:
            if (player_mutation_level(MUT_NO_ARMOUR))
                piety_gain += 20;
            else if (you.species == SP_OCTOPODE
                    || you.species == SP_FELID
                    || species_is_draconian(you.species))
            {
                piety_gain += 28; // this sacrifice is worse for these races
            }
            break;
        case ABIL_RU_SACRIFICE_DURABILITY:
            if (player_mutation_level(MUT_NO_DODGING))
                piety_gain += 20;
            break;
        case ABIL_RU_SACRIFICE_LOVE:
            if (player_mutation_level(MUT_NO_SUMMONING_MAGIC)
                && player_mutation_level(MUT_NO_ARTIFICE))
            {
                // this is virtually useless, aside from zot_tub
                piety_gain -= 19;
            }
            else if (player_mutation_level(MUT_NO_SUMMONING_MAGIC)
                || player_mutation_level(MUT_NO_ARTIFICE))
            {
                piety_gain -= 10;
            }
            break;
        default:
            break;
    }

    // Award piety for any mutations removed by adding new innate muts
    // These can only be removed positive mutations, so we'll always give piety.
    if (sacrifice == ABIL_RU_SACRIFICE_PURITY
        || sacrifice == ABIL_RU_SACRIFICE_HEALTH
        || sacrifice == ABIL_RU_SACRIFICE_ESSENCE)
    {
        piety_gain *= 1 + mut_check_conflict(mut);
    }

    // Randomize piety gain very slightly to prevent counting.
    // We fuzz the piety gain by up to +-10%, or 5 piety, whichever is smaller.
    int piety_blur_inc = min(5, piety_gain / 10);
    int piety_blur = random2((2 * piety_blur_inc) + 1) - piety_blur_inc;

    return piety_gain + piety_blur;
}

// Remove the offer of sacrifices after they've been offered for sufficient
// time or it's time to offer something new.
static void _ru_expire_sacrifices()
{
    static const char *sacrifice_keys[] =
    {
        AVAILABLE_SAC_KEY,
        ESSENCE_SAC_KEY,
        HEALTH_SAC_KEY,
        PURITY_SAC_KEY,
        ARCANA_SAC_KEY,
    };

    for (auto key : sacrifice_keys)
    {
        ASSERT(you.props.exists(key));
        you.props[key].get_vector().clear();
    }

    // Clear out stored sacrfiice values.
    for (int i = 0; i < NUM_ABILITIES; ++i)
        you.sacrifice_piety[i] = 0;
}

/**
 * Choose a random sacrifice from those in the list, filtering to only those
 * with piety values <= the given cap.
 *
 * @param possible_sacrifices   The list of sacrifices to choose from.
 * @param min_piety             The maximum sac piety cost to accept.
 * @return                      The ability_type of a valid sacrifice, or
 *                              ABIL_RU_REJECT_SACRIFICES if none were found
 *                              (should never happen!)
 */
static ability_type _random_cheap_sacrifice(
        const vector<ability_type> &possible_sacrifices,
                                            int piety_cap)
{
    // XXX: replace this with random_if when that's merged
    ability_type chosen_sacrifice = ABIL_RU_REJECT_SACRIFICES;
    int valid_sacrifices = 0;
    for (auto sacrifice : possible_sacrifices)
    {
        if (get_sacrifice_piety(sacrifice) + you.piety > piety_cap)
            continue;

        ++valid_sacrifices;
        if (one_chance_in(valid_sacrifices))
            chosen_sacrifice = sacrifice;
    }

    dprf("found %d valid sacrifices; chose %d",
         valid_sacrifices, chosen_sacrifice);

    return chosen_sacrifice;
}

/**
 * Choose the cheapest remaining sacrifice. This is used when the cheapest
 * remaining sacrifice is over the piety cap and we still need to fill out 3
 * options.
 *
 * @param possible_sacrifices   The list of sacrifices to choose from.
 * @return                      The ability_type of the cheapest remaining
 *                              sacrifice.
 */
static ability_type _get_cheapest_sacrifice(
        const vector<ability_type> &possible_sacrifices)
{
    // XXX: replace this with random_if when that's merged
    ability_type chosen_sacrifice = ABIL_RU_REJECT_SACRIFICES;
    int last_piety = 999;
    int cheapest_sacrifices = 0;
    for (auto sacrifice : possible_sacrifices)
    {
        int sac_piety = get_sacrifice_piety(sacrifice);
        if (sac_piety >= last_piety)
            continue;

        ++cheapest_sacrifices;
        if (one_chance_in(cheapest_sacrifices))
        {
            chosen_sacrifice = sacrifice;
            last_piety = sac_piety;
        }
    }

    dprf("found %d cheapest sacrifices; chose %d",
         cheapest_sacrifices, chosen_sacrifice);

    return chosen_sacrifice;
}

/**
 * Chooses three distinct sacrifices to offer the player, store them in
 * available_sacrifices, and print a message to the player letting them
 * know that their new sacrifices are ready.
 */
void ru_offer_new_sacrifices()
{
    _ru_expire_sacrifices();

    vector<ability_type> possible_sacrifices = _get_possible_sacrifices();

    // for now we'll just pick three at random
    int num_sacrifices = possible_sacrifices.size();

    const int num_expected_offers = 3;

    // This can't happen outside wizmode, but may as well handle gracefully
    if (num_sacrifices < num_expected_offers)
        return;

    ASSERT(you.props.exists(AVAILABLE_SAC_KEY));
    CrawlVector &available_sacrifices
        = you.props[AVAILABLE_SAC_KEY].get_vector();

    for (int sac_num = 0; sac_num < num_expected_offers; ++sac_num)
    {
        // find the cheapest available sacrifice, in case we're close to ru's
        // max piety. (minimize 'wasted' piety in those cases.)
        const ability_type min_piety_sacrifice
            = accumulate(possible_sacrifices.begin(),
                         possible_sacrifices.end(),
                         ABIL_RU_REJECT_SACRIFICES,
                         [](ability_type a, ability_type b) {
                             return get_sacrifice_piety(a)
                                  < get_sacrifice_piety(b) ? a : b;
                         });
        const int min_piety = get_sacrifice_piety(min_piety_sacrifice);
        const int piety_cap = max(179, you.piety + min_piety);

        dprf("cheapest sac %d (%d piety); cap %d",
             min_piety_sacrifice, min_piety, piety_cap);

        // XXX: replace this with random_if when that's merged
        ability_type chosen_sacrifice
            = _random_cheap_sacrifice(possible_sacrifices, piety_cap);

        if (chosen_sacrifice < ABIL_FIRST_SACRIFICE ||
                chosen_sacrifice > ABIL_FINAL_SACRIFICE)
        {
           chosen_sacrifice = _get_cheapest_sacrifice(possible_sacrifices);
        }

        if (chosen_sacrifice > ABIL_FINAL_SACRIFICE)
        {
            // We don't have three sacrifices to offer for some reason.
            // Either the player is messing around in wizmode or has rejoined
            // Ru repeatedly. In either case, we'll just stop offering
            // sacrifices rather than crashing.
            _ru_expire_sacrifices();
            ru_reset_sacrifice_timer(false);
            return;
        }

        // add it to the list of chosen sacrifices to offer, and remove it from
        // the list of possibilities for the later sacrifices
        available_sacrifices.push_back(chosen_sacrifice);
        you.sacrifice_piety[chosen_sacrifice] =
                                get_sacrifice_piety(chosen_sacrifice, false);
        possible_sacrifices.erase(remove(possible_sacrifices.begin(),
                                         possible_sacrifices.end(),
                                         chosen_sacrifice),
                                  possible_sacrifices.end());
    }

    simple_god_message(" believes you are ready to make a new sacrifice.");
    // included in default force_more_message
}

static const char* _describe_sacrifice_piety_gain(int piety_gain)
{
    if (piety_gain >= 40)
        return "an incredible";
    else if (piety_gain >= 29)
        return "a major";
    else if (piety_gain >= 21)
        return "a significant";
    else if (piety_gain >= 13)
        return "a modest";
    else
        return "a trivial";
}

static const string _piety_asterisks(int piety)
{
    const int prank = piety_rank(piety);
    return string(prank, '*') + string(NUM_PIETY_STARS - prank, '.');
}

static void _apply_ru_sacrifice(mutation_type sacrifice)
{
    perma_mutate(sacrifice, 1, "Ru sacrifice");
    you.sacrifices[sacrifice] += 1;
}

static bool _execute_sacrifice(int piety_gain, const char* message)
{
    mprf("Ru asks you to %s.", message);
    mprf("This is %s sacrifice. Piety after sacrifice: %s",
         _describe_sacrifice_piety_gain(piety_gain),
         _piety_asterisks(you.piety + piety_gain).c_str());
    if (!yesno("Do you really want to make this sacrifice?",
               false, 'n'))
    {
        canned_msg(MSG_OK);
        return false;
    }
    return true;
}

static void _ru_kill_skill(skill_type skill)
{
    change_skill_points(skill, -you.skill_points[skill], true);
    you.can_train.set(skill, false);
    reset_training();
    check_selected_skills();
}

static void _extra_sacrifice_code(ability_type sac)
{
    const sacrifice_def &sac_def = _get_sacrifice_def(sac);
    if (sac_def.sacrifice == ABIL_RU_SACRIFICE_HAND)
    {
        equipment_type ring_slot;

        if (you.species == SP_OCTOPODE)
            ring_slot = EQ_RING_EIGHT;
        else
            ring_slot = EQ_LEFT_RING;

        item_def* const shield = you.slot_item(EQ_SHIELD, true);
        item_def* const weapon = you.slot_item(EQ_WEAPON, true);
        item_def* const ring = you.slot_item(ring_slot, true);
        int ring_inv_slot = you.equip[ring_slot];
        bool open_ring_slot = false;

        // Drop your shield if there is one
        if (shield != nullptr)
        {
            mprf("You can no longer hold %s!",
                shield->name(DESC_YOUR).c_str());
            unequip_item(EQ_SHIELD);
        }

        // And your two-handed weapon
        if (weapon != nullptr)
        {
            if (you.hands_reqd(*weapon) == HANDS_TWO)
            {
                mprf("You can no longer hold %s!",
                    weapon->name(DESC_YOUR).c_str());
                unequip_item(EQ_WEAPON);
            }
        }

        // And one ring
        if (ring != nullptr)
        {
            if (you.species == SP_OCTOPODE)
            {
                for (int eq = EQ_RING_ONE; eq <= EQ_RING_SEVEN; eq++)
                {
                    if (!you.slot_item(static_cast<equipment_type>(eq), true))
                    {
                        open_ring_slot = true;
                        break;
                    }
                }
            }
            else
            {
                if (!you.slot_item(static_cast<equipment_type>(
                    EQ_RIGHT_RING), true))
                {
                    open_ring_slot = true;
                }
            }

            mprf("You can no longer wear %s!",
                ring->name(DESC_YOUR).c_str());
            unequip_item(ring_slot);
            if (open_ring_slot)
            {
                mprf("You put %s back on %s %s!",
                     ring->name(DESC_YOUR).c_str(),
                     (you.species == SP_OCTOPODE ? "another" : "your other"),
                     you.hand_name(true).c_str());
                puton_ring(ring_inv_slot, false);
            }
        }
    }
    else if (sac_def.sacrifice == ABIL_RU_SACRIFICE_EXPERIENCE)
        adjust_level(-RU_SAC_XP_LEVELS);
    else if (sac_def.sacrifice == ABIL_RU_SACRIFICE_SKILL)
    {
        uint8_t saved_skills[NUM_SKILLS];
        for (skill_type sk = SK_FIRST_SKILL; sk < NUM_SKILLS; ++sk)
        {
            saved_skills[sk] = you.skills[sk];
            check_skill_level_change(sk, false);
        }

        // Produce messages about skill increases/decreases. We
        // restore one skill level at a time so that at most the
        // skill being checked is at the wrong level.
        for (skill_type sk = SK_FIRST_SKILL; sk < NUM_SKILLS; ++sk)
        {
            you.skills[sk] = saved_skills[sk];
            check_skill_level_change(sk);
        }

        redraw_screen();
    }
}

/**
 * Describe variable costs for a given Ru sacrifice being offered.
 *
 * @param sac       The sacrifice in question.
 * @return          Extra costs.
 *                  For ABIL_RU_SACRIFICE_ARCANA: e.g. " (Tloc/Air/Fire)"
 *                  For other variable muts: e.g. " (frail)"
 *                  Otherwise, "".
 */
string ru_sac_text(ability_type sac)
{
    const sacrifice_def &sac_def = _get_sacrifice_def(sac);
    if (!sac_def.sacrifice_vector)
        return "";

    ASSERT(you.props.exists(sac_def.sacrifice_vector));
    const CrawlVector &sacrifice_muts =
        you.props[sac_def.sacrifice_vector].get_vector();

    if (sac != ABIL_RU_SACRIFICE_ARCANA)
    {
        ASSERT(sacrifice_muts.size() == 1);
        const mutation_type mut = AS_MUT(sacrifice_muts[0]);
        return make_stringf(" (%s)", mutation_name(mut));
    }

    // "Tloc/Fire/Ice"
    const string school_names
        = comma_separated_fn(sacrifice_muts.begin(), sacrifice_muts.end(),
                [](CrawlStoreValue mut) {
                    return _arcane_mutation_to_school_abbr(AS_MUT(mut));
                }, "/", "/");

    return make_stringf(" (%s)", school_names.c_str());
}

bool ru_do_sacrifice(ability_type sac)
{
    const sacrifice_def &sac_def = _get_sacrifice_def(sac);
    bool variable_sac;
    mutation_type mut = MUT_NON_MUTATION;
    int num_sacrifices;
    string offer_text;
    string mile_text;
    string sac_text;
    const bool is_sac_arcana = sac == ABIL_RU_SACRIFICE_ARCANA;
    int piety_gain = 0;

    // For variable sacrifices, we need to compose the text that will be
    // displayed at the time of sacrifice offer and as a milestone if the
    // sacrifice is accepted. We also need to figure out piety.
    if (sac_def.sacrifice_vector)
    {
        variable_sac = true;
        ASSERT(you.props.exists(sac_def.sacrifice_vector));
        CrawlVector &sacrifice_muts =
            you.props[sac_def.sacrifice_vector].get_vector();
        num_sacrifices = sacrifice_muts.size();

        for (int i = 0; i < num_sacrifices; i++)
        {
            mut = AS_MUT(sacrifice_muts[i]);

            // format the text that will be displayed
            if (is_sac_arcana)
            {
                if (i == num_sacrifices - 1)
                {
                    sac_text = make_stringf("%sand %s", sac_text.c_str(),
                        _arcane_mutation_to_school_name(mut));
                }
                else
                {
                    sac_text = make_stringf("%s%s, ", sac_text.c_str(),
                        _arcane_mutation_to_school_name(mut));
                }
            }
            else
                sac_text = static_cast<string>(mutation_desc_for_text(mut));
        }
        offer_text = make_stringf("%s: %s", sac_def.sacrifice_text,
            sac_text.c_str());
        mile_text = make_stringf("%s: %s.", sac_def.milestone_text,
            sac_text.c_str());
    }
    else
    {
        variable_sac = false;
        mut = sac_def.mutation;
        num_sacrifices = 1;
        const char* handtxt = "";
        if (sac == ABIL_RU_SACRIFICE_HAND)
            handtxt = you.hand_name(true).c_str();

        offer_text = make_stringf("%s%s", sac_def.sacrifice_text, handtxt);
        mile_text = make_stringf("%s.", sac_def.milestone_text);
    }

    // If we're haven't yet calculated piety gain, get it now. Otherwise,
    // use the calculated value and then add in the skill piety, which isn't
    // saved because it can change over time.
    piety_gain = you.sacrifice_piety[sac];
    if (piety_gain == 0)
        piety_gain = get_sacrifice_piety(sac);
    else if (sac_def.sacrifice_skill != SK_NONE)
        piety_gain += _piety_for_skill_by_sacrifice(sac);

    // get confirmation that the sacrifice is desired.
    if (!_execute_sacrifice(piety_gain, offer_text.c_str()))
        return false;
    // Apply the sacrifice, starting by mutating the player.
    if (variable_sac)
    {
        CrawlVector &sacrifice_muts =
            you.props[sac_def.sacrifice_vector].get_vector();
        for (int i = 0; i < num_sacrifices; i++)
        {
            mut = AS_MUT(sacrifice_muts[i]);
            _apply_ru_sacrifice(mut);
        }
    }
    else
        _apply_ru_sacrifice(mut);

    // Remove any no-longer-usable skills.
    if (is_sac_arcana)
    {
        skill_type arcane_skill;
        mutation_type arcane_mut;
        CrawlVector &sacrifice_muts =
            you.props[sac_def.sacrifice_vector].get_vector();
        for (int i = 0; i < num_sacrifices; i++)
        {
            arcane_mut = AS_MUT(sacrifice_muts[i]);
            arcane_skill = arcane_mutation_to_skill(arcane_mut);
            _ru_kill_skill(arcane_skill);
        }
    }
    else if (sac_def.sacrifice_skill != SK_NONE)
        _ru_kill_skill(sac_def.sacrifice_skill);

    // Maybe this should go in _extra_sacrifice_code, but it would be
    // inconsistent for the milestone to have reduced Shields skill
    // but not the others.
    if (sac == ABIL_RU_SACRIFICE_HAND)
    {
        // No one-handed polearms or staves for spriggans.
        if (you.species == SP_SPRIGGAN)
            _ru_kill_skill(SK_POLEARMS);
        // No one-handed staves for small races.
        if (species_size(you.species, PSIZE_TORSO) <= SIZE_SMALL)
            _ru_kill_skill(SK_STAVES);
        // No one-handed bows.
        if (you.species != SP_FORMICID)
            _ru_kill_skill(SK_BOWS);
    }

    mark_milestone("sacrifice", mile_text);

    // Any special handling that's needed.
    _extra_sacrifice_code(sac);

    // Update how many Ru sacrifices you have. This is used to avoid giving the
    // player extra silver damage.
    if (you.props.exists("num_sacrifice_muts"))
    {
        you.props["num_sacrifice_muts"] = num_sacrifices +
            you.props["num_sacrifice_muts"].get_int();
    }
    else
        you.props["num_sacrifice_muts"] = num_sacrifices;

    // Actually give the piety for this sacrifice.
    int new_piety = you.piety + piety_gain;
    if (new_piety > piety_breakpoint(5))
        new_piety = piety_breakpoint(5);
    set_piety(new_piety);

    if (you.piety == piety_breakpoint(5))
        simple_god_message(" indicates that your awakening is complete.");

    // Clean up.
    _ru_expire_sacrifices();
    ru_reset_sacrifice_timer(true);
    redraw_screen(); // pretty much everything could have changed
    return true;
}

bool ru_reject_sacrifices(bool skip_prompt)
{
    if (!skip_prompt &&
        !yesno("Do you really want to reject the sacrifices Ru is offering?",
               false, 'n'))
    {
        canned_msg(MSG_OK);
        return false;
    }

    _ru_expire_sacrifices();
    ru_reset_sacrifice_timer(false);
    simple_god_message(" will take longer to evaluate your readiness.");
    return true;
}

void ru_reset_sacrifice_timer(bool clear_timer)
{
    ASSERT(you.props.exists(RU_SACRIFICE_PROGRESS_KEY));
    ASSERT(you.props.exists(RU_SACRIFICE_DELAY_KEY));
    ASSERT(you.props.exists(RU_SACRIFICE_PENALTY_KEY));

    // raise the delay if there's an active sacrifice, and more so the more
    // often you pass on a sacrifice and the more piety you have.
    const int base_delay = 80;
    int delay = you.props[RU_SACRIFICE_DELAY_KEY].get_int();
    int added_delay;
    if (clear_timer)
    {
        added_delay = 0;
        delay = base_delay;
        you.props[RU_SACRIFICE_PENALTY_KEY] = 0;
    }
    else
    {
        // if you rejected a sacrifice, add between 33 and 53 to the timer,
        // based on piety. This extra delay stacks with any added delay for
        // previous rejections.
        added_delay = you.props[RU_SACRIFICE_PENALTY_KEY].get_int();
        added_delay += (max(100, static_cast<int>(you.piety))) / 3;
        you.props[RU_SACRIFICE_PENALTY_KEY] = added_delay;
    }

    delay = div_rand_round((delay + added_delay) * (3 + you.faith()), 3);
    if (crawl_state.game_is_sprint())
        delay /= SPRINT_MULTIPLIER;

    you.props[RU_SACRIFICE_DELAY_KEY] = delay;
    you.props[RU_SACRIFICE_PROGRESS_KEY] = 0;
}

// Check to see if you're eligible to retaliate.
//Your chance of eligiblity scales with piety.
bool will_ru_retaliate()
{
    // Scales up to a 33% chance of retribution
    return you_worship(GOD_RU)
           && you.piety >= piety_breakpoint(1)
           && crawl_state.which_god_acting() != GOD_RU
           && one_chance_in(div_rand_round(480, you.piety));
}

// Power of retribution increases with damage, decreases with monster HD.
void ru_do_retribution(monster* mons, int damage)
{
    int power = max(0, random2(div_rand_round(you.piety*10, 32))
        + damage - (2 * mons->get_hit_dice()));
    const actor* act = &you;

    if (power > 50 && (mons->antimagic_susceptible()))
    {
        mprf(MSGCH_GOD, "You focus your will and drain %s's magic in "
                "retribution!", mons->name(DESC_THE).c_str());
        mons->add_ench(mon_enchant(ENCH_ANTIMAGIC, 1, act, power+random2(320)));
    }
    else if (power > 35)
    {
        mprf(MSGCH_GOD, "You focus your will and paralyse %s in retribution!",
                mons->name(DESC_THE).c_str());
        mons->add_ench(mon_enchant(ENCH_PARALYSIS, 1, act, power+random2(60)));
    }
    else if (power > 25)
    {
        mprf(MSGCH_GOD, "You focus your will and slow %s in retribution!",
                mons->name(DESC_THE).c_str());
        mons->add_ench(mon_enchant(ENCH_SLOW, 1, act, power+random2(100)));
    }
    else if (power > 10 && mons_can_be_blinded(mons->type))
    {
        mprf(MSGCH_GOD, "You focus your will and blind %s in retribution!",
                mons->name(DESC_THE).c_str());
        mons->add_ench(mon_enchant(ENCH_BLIND, 1, act, power+random2(100)));
    }
    else if (power > 0)
    {
        mprf(MSGCH_GOD, "You focus your will and illuminate %s in retribution!",
                mons->name(DESC_THE).c_str());
        mons->add_ench(mon_enchant(ENCH_CORONA, 1, act, power+random2(150)));
    }
}

void ru_draw_out_power()
{
    mpr("You are restored by drawing out deep reserves of power within.");

    //Escape nets and webs
    int net = get_trapping_net(you.pos());
    if (net == NON_ITEM)
    {
        trap_def *trap = trap_at(you.pos());
        if (trap && trap->type == TRAP_WEB)
        {
            destroy_trap(you.pos());
            mpr("You burst free from the webs!");
        }
    }
    else
    {
        destroy_item(net);
        mpr("You burst free from the net!");
    }

    // Escape constriction
    you.stop_being_constricted(false);

    // cancel petrification/confusion/slow
    you.duration[DUR_CONF] = 0;
    you.duration[DUR_SLOW] = 0;
    you.duration[DUR_PETRIFYING] = 0;

    you.attribute[ATTR_HELD] = 0;
    you.redraw_quiver = true;
    you.redraw_evasion = true;

    inc_hp(div_rand_round(you.piety, 16)
           + roll_dice(div_rand_round(you.piety, 20), 6));
    inc_mp(div_rand_round(you.piety, 48)
           + roll_dice(div_rand_round(you.piety, 40), 4));
    drain_player(30, false, true);
}

bool ru_power_leap()
{
    ASSERT(!crawl_state.game_is_arena());

    if (crawl_state.is_repeating_cmd())
    {
        crawl_state.cant_cmd_repeat("You can't repeat power leap.");
        crawl_state.cancel_cmd_again();
        crawl_state.cancel_cmd_repeat();
        return false;
    }

    // query for location:
    dist beam;

    while (1)
    {
        direction_chooser_args args;
        args.restricts = DIR_LEAP;
        args.mode = TARG_ANY;
        args.range = 3;
        args.needs_path = false;
        args.may_target_monster = false;
        args.top_prompt = "Aiming: <white>Power Leap</white>";
        args.self = CONFIRM_CANCEL;
        const int explosion_size = 1;
        targetter_smite tgt(&you, args.range, explosion_size, explosion_size);
        args.hitfunc = &tgt;
        direction(beam, args);
        if (crawl_state.seen_hups)
        {
            clear_messages();
            mpr("Cancelling leap due to HUP.");
            return false;
        }

        if (!beam.isValid || beam.target == you.pos())
            return false;         // early return

        monster* beholder = you.get_beholder(beam.target);
        if (beholder)
        {
            clear_messages();
            mprf("You cannot leap away from %s!",
                 beholder->name(DESC_THE, true).c_str());
            continue;
        }

        monster* fearmonger = you.get_fearmonger(beam.target);
        if (fearmonger)
        {
            clear_messages();
            mprf("You cannot leap closer to %s!",
                 fearmonger->name(DESC_THE, true).c_str());
            continue;
        }

        monster* mons = monster_at(beam.target);
        if (mons && you.can_see(*mons))
        {
            clear_messages();
            mpr("You can't leap on top of the monster!");
            continue;
        }

        if (grd(beam.target) == DNGN_OPEN_SEA)
        {
            clear_messages();
            mpr("You can't leap into the sea!");
            continue;
        }
        else if (grd(beam.target) == DNGN_LAVA_SEA)
        {
            clear_messages();
            mpr("You can't leap into the sea of lava!");
            continue;
        }
        else if (!check_moveto(beam.target, "leap"))
        {
            // try again (messages handled by check_moveto)
        }
        else if (you.see_cell_no_trans(beam.target))
        {
            // Grid in los, no problem.
            break;
        }
        else if (you.trans_wall_blocking(beam.target))
        {
            clear_messages();
            mpr("There's something in the way!");
        }
        else
        {
            clear_messages();
            mpr("You can only leap to visible locations.");
        }
    }

    bool return_val = false;

    if (you.attempt_escape(2)) // I'm hoping this returns true if not constrict
    {
        if (cell_is_solid(beam.target) || monster_at(beam.target))
            mpr("Something unexpectedly blocked you, preventing you from leaping!");
        else
            move_player_to_grid(beam.target, false);
    }

    crawl_state.cancel_cmd_again();
    crawl_state.cancel_cmd_repeat();
    return_val = true;

    bolt wave;
    wave.thrower = KILL_YOU;
    wave.name = "power leap";
    wave.source_name = "you";
    wave.source_id = MID_PLAYER;
    wave.flavour = BEAM_VISUAL;
    wave.colour = BROWN;
    wave.glyph = dchar_glyph(DCHAR_EXPLOSION);
    wave.range = 1;
    wave.ex_size = 1;
    wave.is_explosion = true;
    wave.source = you.pos();
    wave.target = you.pos();
    wave.hit = AUTOMATIC_HIT;
    wave.loudness = 2;
    wave.explode();

    // we need to exempt the player from damage.
    for (adjacent_iterator ai(you.pos(), false); ai; ++ai)
    {
        monster* mon = monster_at(*ai);
        if (mon == nullptr || mons_is_projectile(mon->type) || mon->friendly())
            continue;
        ASSERT(mon);

        //damage scales with XL amd piety
        mon->hurt((actor*)&you, roll_dice(1 + div_rand_round(you.piety *
            (54 + you.experience_level), 777), 3),
            BEAM_ENERGY, KILLED_BY_BEAM, "", "", true);
    }

    return return_val;
}

int cell_has_valid_target(coord_def where)
{
    monster* mon = monster_at(where);
    if (mon == nullptr || mons_is_projectile(mon->type) || mon->friendly())
        return 0;
    return 1;
}

static int _apply_apocalypse(coord_def where)
{
    if (!cell_has_valid_target(where))
        return 0;
    monster* mons = monster_at(where);
    ASSERT(mons);

    int duration = 0;
    string message = "";
    enchant_type enchantment = ENCH_NONE;

    int effect = random2(4);
    if (mons_is_firewood(mons))
        effect = 99; // > 2 is just damage -- no slowed toadstools

    int num_dice;
    switch (effect)
    {
        case 0:
            if (mons->antimagic_susceptible())
            {
                message = " loses " + mons->pronoun(PRONOUN_POSSESSIVE)
                          + " magic into the devouring truth!";
                enchantment = ENCH_ANTIMAGIC;
                duration = 500 + random2(200);
                num_dice = 4;
                break;
            } // if not antimagicable, fall through to paralysis.
        case 1:
            message = " is paralysed by terrible understanding!";
            enchantment = ENCH_PARALYSIS;
            duration = 80 + random2(60);
            num_dice = 4;
            break;

        case 2:
            message = " slows down under the weight of truth!";
            enchantment = ENCH_SLOW;
            duration = 300 + random2(100);
            num_dice = 6;
            break;

        default:
            num_dice = 8;
            break;
    }

    //damage scales with XL and piety
    const int pow = you.piety;
    int die_size = 1 + div_rand_round(pow * (54 + you.experience_level), 584);
    int dmg = 10 + roll_dice(num_dice, die_size);

    mons->hurt(&you, dmg, BEAM_ENERGY, KILLED_BY_BEAM, "", "", true);

    if (mons->alive() && enchantment != ENCH_NONE)
    {
        simple_monster_message(mons, message.c_str());
        mons->add_ench(mon_enchant(enchantment, 1, &you, duration));
    }
    return 1;
}

bool ru_apocalypse()
{
    int count = apply_area_visible(cell_has_valid_target, you.pos());
    if (!count)
    {
        if (!yesno("There are no visible enemies. Unleash your apocalypse anyway?",
            true, 'n'))
        {
            return false;
        }
    }
    mpr("You reveal the great annihilating truth to your foes!");
    noisy(30, you.pos());
    apply_area_visible(_apply_apocalypse, you.pos());
    drain_player(100, false, true);
    return true;
}

bool pakellas_check_quick_charge(bool quiet)
{
    if (!enough_mp(1, quiet))
        return false;

    if (!any_items_of_type(OSEL_RECHARGE))
    {
        if (!quiet)
            mpr(no_selectables_message(OSEL_RECHARGE));
        return false;
    }

    return true;
}

/**
 * Calculate the effective power of a surged hex wand.
 * Works by iterating over the possible rolls from random2avg().
 * A much nicer way of computing this would be appreciated.
 *
 * @param   pow The base power.
 * @returns     The effective spellpower of a hex wand.
 */
int pakellas_effective_hex_power(int pow)
{
    if (!you_worship(GOD_PAKELLAS) || !you.duration[DUR_DEVICE_SURGE])
        return pow;

    if (you.magic_points == 0)
        return 0;

    const int die_size = you.piety * 9 / piety_breakpoint(5);
    const int max_roll = max(3, 2 * die_size);
    vector<int> rolls(max_roll + 1, 0);

    // i is the first random2(); j is the second random2()
    int i = 0;
    for (; i < die_size; i++)
        for (int j = 0; j < die_size; j++)
        {
            // This should be the same as the formula in pakellas_device_surge()
            int roll = min(you.magic_points,
                              min(9,
                                  max(3,
                                      1 + (i + j) / 2)));
            rolls[roll] = rolls[roll] + 1;
        }

    if (die_size == 0)
        rolls[min(3, you.magic_points)] = 1;

    int total_pow = 0;
    int weight = 0;

    for (i = 1; i <= max_roll; i++)
    {
        if (i > 9)
            break;

        int base_sev = i / 3;
        int mod = i % 3;
        int base_power = (base_sev == 0)
            ? 0 // fizzle
            : stepdown_spellpower(100*apply_enhancement(pow, base_sev));
        weight += 3 * rolls[i];
        total_pow +=
            rolls[i] *
            (base_power * (3 - mod)
             + stepdown_spellpower(100*apply_enhancement(pow, base_sev+1))
               * mod);
    }
    total_pow /= weight;
    return total_pow;
}

bool pakellas_device_surge()
{
    if (!you_worship(GOD_PAKELLAS) || !you.duration[DUR_DEVICE_SURGE])
        return true;

    const int mp = min(you.magic_points, min(9, max(3,
                       1 + random2avg(you.piety * 9 / piety_breakpoint(5),
                                      2))));

    const int severity = div_rand_round(mp, 3);
    dec_mp(mp);

    you.attribute[ATTR_PAKELLAS_DEVICE_SURGE] = severity;
    you.duration[DUR_DEVICE_SURGE] = 0;
    if (severity == 0)
    {
        mprf(MSGCH_GOD, "The surge fizzles.");
        return false;
    }

    return true;
}

<<<<<<< HEAD
static int _get_stomped(monster* mons)
{
    if (mons == nullptr)
        return 0;

    behaviour_event(mons, ME_ANNOY, &you);

    int power = player_adjust_invoc_power(you.skill(SK_INVOCATIONS));

    // flat and percentage damage scales with Invocations
    int dmg = 1 + power + div_rand_round(power * mons->max_hit_points, 100);

    mons->hurt(&you, dmg, BEAM_ENERGY, KILLED_BY_BEAM, "", "", true);

    if (mons->alive() && you.can_see(*mons))
        print_wounds(mons);

    return 1;
}

bool ukayaw_stomp()
{
    mpr("You stomp with the beat, sending a shockwave through the revelers "
            "around you!");
    apply_monsters_around_square([] (monster* mons) {
            return _get_stomped(mons);
        }, you.pos());
    return true;
}

bool ukayaw_line_pass()
{
    ASSERT(!crawl_state.game_is_arena());

    if (crawl_state.is_repeating_cmd())
    {
        crawl_state.cant_cmd_repeat("You can't repeat line pass.");
        crawl_state.cancel_cmd_again();
        crawl_state.cancel_cmd_repeat();
        return false;
    }
    // query for location:
    int range = 8;
    int pow = min(200, 50 + you.skill(SK_INVOCATIONS) * 6);
    dist beam;
    bolt line_pass;
    line_pass.thrower = KILL_YOU;
    line_pass.name = "line pass";
    line_pass.source_name = "you";
    line_pass.source_id = MID_PLAYER;
    line_pass.flavour = BEAM_CONFUSION;
    line_pass.source = you.pos();
    line_pass.hit = AUTOMATIC_HIT;
    line_pass.range = range;
    line_pass.ench_power = pow;
    line_pass.pierce = true;

    while (1)
    {
        unique_ptr<targetter> hitfunc;
        hitfunc = make_unique<targetter_monster_sequence>(&you, pow, range);

        direction_chooser_args args;
        args.hitfunc = hitfunc.get();
        args.restricts = DIR_LEAP;
        args.mode = TARG_ANY;
        args.needs_path = false;
        args.top_prompt = "Aiming: <white>Line Pass</white>";
        args.range = 8;

        if (!spell_direction(beam, line_pass, &args))
            return SPRET_ABORT;

        if (crawl_state.seen_hups)
        {
            clear_messages();
            mpr("Cancelling line pass due to HUP.");
            return false;
        }

        if (!beam.isValid || beam.target == you.pos())
            return false;         // early return

        monster* beholder = you.get_beholder(beam.target);
        if (beholder)
        {
            clear_messages();
            mprf("You cannot move away from %s!",
                 beholder->name(DESC_THE, true).c_str());
            continue;
        }

        monster* fearmonger = you.get_fearmonger(beam.target);
        if (fearmonger)
        {
            clear_messages();
            mprf("You cannot move closer to %s!",
                 fearmonger->name(DESC_THE, true).c_str());
            continue;
        }

        monster* mons = monster_at(beam.target);
        if (mons && you.can_see(*mons))
        {
            clear_messages();
            mpr("You can't stand on top of the monster!");
            continue;
        }

        if (grd(beam.target) == DNGN_OPEN_SEA)
        {
            clear_messages();
            mpr("You can't line pass into the sea!");
            continue;
        }
        else if (grd(beam.target) == DNGN_LAVA_SEA)
        {
            clear_messages();
            mpr("You can't line pass into the sea of lava!");
            continue;
        }
        else if (cell_is_solid(beam.target))
        {
            clear_messages();
            mpr("You can't walk through walls!");
            continue;
        }
        else if (!check_moveto(beam.target, "line pass"))
        {
            // try again (messages handled by check_moveto)
        }
        else if (you.see_cell_no_trans(beam.target))
        {
            // Grid in los, no problem.
            break;
        }
        else if (you.trans_wall_blocking(beam.target))
        {
            clear_messages();
            mpr("There's something in the way!");
        }
        else
        {
            clear_messages();
            mpr("You can only travel to visible locations.");
        }
    }

    if (monster_at(beam.target))
        mpr("Something unexpectedly blocked you, preventing you from "
                "passing!");
    else
    {
        line_pass.fire();
        you.stop_being_constricted(false);
        move_player_to_grid(beam.target, false);
    }

    crawl_state.cancel_cmd_again();
    crawl_state.cancel_cmd_repeat();

    return true;
}

bool ukayaw_grand_finale()
{
    ASSERT(!crawl_state.game_is_arena());

    if (crawl_state.is_repeating_cmd())
    {
        crawl_state.cant_cmd_repeat("No encores!");
        crawl_state.cancel_cmd_again();
        crawl_state.cancel_cmd_repeat();
        return false;
    }

    // query for location:
    dist beam;

    monster* mons;

    while (1)
    {
        direction_chooser_args args;
        args.mode = TARG_HOSTILE;
        args.needs_path = false;
        args.may_target_monster = true;
        args.top_prompt = "Aiming: <white>Grand Finale</white>";
        args.self = CONFIRM_CANCEL;
        targetter_smite tgt(&you, 7, 0, 0);
        args.hitfunc = &tgt;
        direction(beam, args);
        if (crawl_state.seen_hups)
        {
            clear_messages();
            mpr("Cancelling grand finale due to HUP.");
            return false;
        }

        if (!beam.isValid || beam.target == you.pos())
            return false;         // early return

        mons = monster_at(beam.target);
        if (!mons || !you.can_see(*mons))
        {
            clear_messages();
            mpr("You can't perceive a target there!");
            continue;
        }

        if (mons_intel(mons) < I_ANIMAL)
        {
            clear_messages();
            mpr("The target can't bond with you emotionally!");
            continue;
        }

        if (mons->has_ench(ENCH_DEATHS_DOOR))
        {
            clear_messages();
            mpr("The target is shielded from death!");
            continue;
        }

        if (grd(beam.target) == DNGN_OPEN_SEA)
        {
            clear_messages();
            mpr("You would fall into the sea!");
            continue;
        }
        else if (grd(beam.target) == DNGN_LAVA_SEA)
        {
            clear_messages();
            mpr("You would fall into the sea of lava!");
            continue;
        }
        else if (!check_moveto(beam.target, "move"))
        {
            // try again (messages handled by check_moveto)
        }
        else if (you.see_cell_no_trans(beam.target))
        {
            // Grid in los, no problem.
            break;
        }
        else if (you.trans_wall_blocking(beam.target))
        {
            clear_messages();
            mpr("There's something in the way!");
        }
        else
        {
            clear_messages();
            mpr("You can only target visible locations.");
        }
    }

    ASSERT(mons);

    // kill the target
    mprf("%s explodes violently!", mons->name(DESC_THE, false).c_str());
    mons->flags |= MF_EXPLODE_KILL;
    if (!mons->is_insubstantial())
        throw_monster_bits(mons); // have some fun while we're at it

    monster_die(mons, KILL_YOU, NON_MONSTER, false);

    if (!mons->alive())
        move_player_to_grid(beam.target, false);
    else
        mpr("You spring back to your original position.");

    crawl_state.cancel_cmd_again();
    crawl_state.cancel_cmd_repeat();

    set_piety(piety_breakpoint(0)); // Reset piety to 1*.

    return true;
=======
/**
 * Permanently choose a class for the player's companion,
 * after prompting to make sure the player is certain.
 *
 * @param ancestor_choice     The ancestor's class; should be an ability enum.
 * @return                  Whether the player went through with the choice.
 */
bool hepliaklqana_choose_ancestor_type(int ancestor_choice)
{
    static const map<int, monster_type> ancestor_types = {
        { ABIL_HEPLIAKLQANA_TYPE_KNIGHT, MONS_ANCESTOR_KNIGHT },
        { ABIL_HEPLIAKLQANA_TYPE_BATTLEMAGE, MONS_ANCESTOR_BATTLEMAGE },
        { ABIL_HEPLIAKLQANA_TYPE_HEXER, MONS_ANCESTOR_HEXER },
    };

    const monster_type *ancestor_type = map_find(ancestor_types,
                                                 ancestor_choice);
    ASSERT(ancestor_type);
    if (!yesno(make_stringf("Are you sure you want to remember your ancestor "
                            "as a %s?",
                            mons_type_name(*ancestor_type,
                                           DESC_A).c_str()).c_str(),
               false, 'n'))
    {
        canned_msg(MSG_OK);
        return false;
    }

    you.props[HEPLIAKLQANA_ALLY_TYPE_KEY] = *ancestor_type;

    monster* ancestor = hepliaklqana_ancestor_mon();
    if (ancestor)
    {
        ancestor->type = *ancestor_type;
        give_weapon(ancestor, -1, true);
        give_shield(ancestor);
        set_ancestor_spells(*ancestor);
    }

    simple_god_message(" will remember this.");
    take_note(Note(NOTE_ANCESTOR_TYPE, 0, 0,
                   mons_type_name(*ancestor_type, DESC_A)));
    return true;
}

/**
 * Initialize the list of on-ancestor-death effects available to the player,
 * if we haven't done so already.
 */
void hepliaklqana_pick_death_types()
{
    if (you.props.exists(HEPLIAKLQANA_DEATH_POSSIBILTIES_KEY))
        return;

    // assumes death effects are contiguous
    static const int num_types = 1 + ABIL_HEPLIAKLQANA_LAST_DEATH
                                   - ABIL_HEPLIAKLQANA_FIRST_DEATH;
    static const int to_choose = 3;

    // In Knuth's notation, suppose you have N elements and you want to choose
    // n of them at random. The next element should be chosen with probability
    // (n - m) / (N - t) where t is the number of elements visited so far,
    // and m is the number of elements chosen so far.

    CrawlVector &chosen = you.props[HEPLIAKLQANA_DEATH_POSSIBILTIES_KEY].get_vector();
    for (int t = 0; t < num_types; ++t)
        if (x_chance_in_y(to_choose - chosen.size(), num_types - t))
            chosen.push_back(ABIL_HEPLIAKLQANA_FIRST_DEATH + t);

    ASSERT(chosen.size() == to_choose);
}

/// What's a short name for the given death type, for note-taking purposes?
static string _death_name(int death_type)
{
    switch (death_type)
    {
        // XXX: almost all of these are really bad
        case ABIL_HEPLIAKLQANA_DEATH_SLOW:     return "slow";
        case ABIL_HEPLIAKLQANA_DEATH_IMPLODE:  return "implosive";
        case ABIL_HEPLIAKLQANA_DEATH_FOG:      return "foggy";
        case ABIL_HEPLIAKLQANA_DEATH_EXPLODE:  return "explosive";
        case ABIL_HEPLIAKLQANA_DEATH_DISPERSE: return "dispersing";
        default:                                return "buggy";
    }
}

/**
 * Permanently choose an on-death/on-swap effect for the player's companion,
 * after prompting to make sure the player is certain.
 *
 * @param death_type        The on-death effect; should be an ability enum.
 * @return                  Whether the player went through with the choice.
 */
bool hepliaklqana_choose_death_type(int death_type)
{
    static const map<int, const char *> effect_descriptions = {
        { ABIL_HEPLIAKLQANA_DEATH_SLOW, "slow nearby enemies" },
        { ABIL_HEPLIAKLQANA_DEATH_IMPLODE, "send enemies crashing inward" },
        { ABIL_HEPLIAKLQANA_DEATH_FOG, "create a cloud of concealing fog" },
        { ABIL_HEPLIAKLQANA_DEATH_EXPLODE, "explode violently" },
        { ABIL_HEPLIAKLQANA_DEATH_DISPERSE, "disperse nearby enemies" },
    };

    const char *const *death_desc = map_find(effect_descriptions, death_type);
    ASSERT(death_desc);
    if (!yesno(make_stringf("Are you sure you want your ancestor to %s after "
                            "transferring or dying?", *death_desc).c_str(),
               false, 'n'))
    {
        canned_msg(MSG_OK);
        return false;
    }

    you.props[HEPLIAKLQANA_ALLY_DEATH_KEY] = death_type;
    you.props.erase(HEPLIAKLQANA_DEATH_POSSIBILTIES_KEY);
    simple_god_message(" will remember this.");
    take_note(Note(NOTE_ANCESTOR_DEATH, 0, 0, _death_name(death_type)));
    return true;
}

/**
 * Apply Slow to all monsters near the ancestor's last location.
 *
 * @param loc       The center of the slow.
 * @param death     Whether the ancestor actually died, or just swapped.
 */
static void _on_deathswap_slow(const coord_def &loc, bool death)
{
    const int radius = death ? 3 : 1;
    for (radius_iterator ri(loc, radius, C_SQUARE, LOS_DEFAULT); ri; ++ri)
    {
        monster* mon = monster_at(*ri);
        if (mon && !mons_is_hepliaklqana_ancestor(mon->type))
            do_slow_monster(mon, nullptr); // XXX: scale dur by hd delta?
    }
}

/**
 * Cast Gell's Gravitas at the ancestor's last location, sending enemies
 * hurling toward it.
 *
 * @param loc       The center of the effect.
 * @param death     Whether the ancestor actually died, or just swapped.
 */
static void _on_deathswap_implode(const coord_def &loc, bool death)
{
    // if the ancestor is alive, we must have transferred, so make the ancestor
    // the caster so they're not affected
    // if they're dead, make us the caster so we're not affected
    actor* caster = hepliaklqana_ancestor_mon();
    if (!caster)
        caster = &you;
    fatal_attraction(loc, caster, death ? 40 : 100);
}

/**
 * Create a cloud of smoke around the ancestor's last location.
 *
 * @param loc       The center of the fog.
 * @param death     Whether the ancestor actually died, or just swapped.
 */
static void _on_deathswap_fog(const coord_def &loc, bool death)
{
    mprf("As %s %s, fog sprays out.",
         hepliaklqana_ally_name().c_str(),
         death ? "is destroyed" : "swaps");
    big_cloud(random_smoke_type(), &you, loc, 50,
              death ? 9 + random2(9) : 6 + random2(6));
}

/**
 * Explode, damaging non-ancestor monsters in a radius around the ancestor's
 * last location.
 *
 * @param loc   The center of the explosion.
 * @param death     Whether the ancestor actually died, or just swapped.
 */
static void _on_deathswap_explode(const coord_def &loc, bool death)
{
    bolt beam;
    beam.name         = "all-erasing light";
    beam.ex_size      = death ? 2 : 1;
    beam.flavour      = BEAM_HEPLIAKLQANA_EXPLOSION;
    beam.real_flavour = beam.flavour;
    beam.glyph        = dchar_glyph(DCHAR_FIRED_ZAP);
    beam.colour       = RED;
    beam.source_id    = hepliaklqana_ancestor();
    beam.thrower      = KILL_MON;
    beam.aux_source.clear();
    beam.obvious_effect = false;
    beam.pierce       = false;
    beam.is_tracer    = false;
    beam.is_explosion = true;
    beam.hit          = 30; // needed?
    const int base_dam = 10 + you.get_experience_level();
    beam.damage       = calc_dice(4, death ? base_dam * 2 : base_dam);
    beam.target = loc;

    beam.refine_for_explosion();
    beam.explode(false, true);

    viewwindow();
}


/**
 * Cast Dispersal at the ancestor's last location, blinking and teleporting
 * enemies away.
 *
 * @param loc       The center of the effect.
 * @param death     Whether the ancestor actually died, or just swapped.
 */
static void _on_deathswap_disperse(const coord_def &loc, bool death)
{
    mprf("As %s %s, translocational energy flares.",
         hepliaklqana_ally_name().c_str(),
         death ? "is destroyed" : "swaps");
    cast_dispersal(death ? 100 : 30, false, &loc);
}

typedef void (*deathswap_effect)(const coord_def&, bool);
static const map<int, deathswap_effect> on_deathswap = {
    { ABIL_HEPLIAKLQANA_DEATH_SLOW,       _on_deathswap_slow },
    { ABIL_HEPLIAKLQANA_DEATH_IMPLODE,    _on_deathswap_implode },
    { ABIL_HEPLIAKLQANA_DEATH_FOG,        _on_deathswap_fog },
    { ABIL_HEPLIAKLQANA_DEATH_EXPLODE,    _on_deathswap_explode },
    { ABIL_HEPLIAKLQANA_DEATH_DISPERSE,   _on_deathswap_disperse },
};

/**
 * Activate the on-death/on-swap effect for a hepliaklqana ally.
 *
 * @param loc       Where the effect should occur.
 * @param death     Whether the ancestor actually died, or just swapped.
 */
void hepliaklqana_on_deathswap(const coord_def &loc, bool death)
{
    // haven't chosen an effect
    if (!you.props.exists(HEPLIAKLQANA_ALLY_DEATH_KEY))
        return;

    const int effect_type = you.props[HEPLIAKLQANA_ALLY_DEATH_KEY];
    const deathswap_effect* effect_func = map_find(on_deathswap, effect_type);
    ASSERT(effect_func);
    (*effect_func)(loc, death);
}

/**
 * Heal the player's ancestor, remove a variety of detrimental status effects,
 * and apply resistance for a few turns.
 *
 * @param fail      Whether the effect should fail after checking validity.
 * @return          Whether the healing succeeded, failed, or was aborted.
 */
spret_type hepliaklqana_romanticize(bool fail)
{
    const mid_t ancestor_mid = hepliaklqana_ancestor();
    if (ancestor_mid == MID_NOBODY)
    {
        mpr("You have no ancestor to preserve!");
        return SPRET_ABORT;
    }

    monster *ancestor = monster_by_mid(ancestor_mid);
    if (!ancestor || !you.can_see(*ancestor))
    {
        mprf("%s is not nearby!", hepliaklqana_ally_name().c_str());
        return SPRET_ABORT;
    }

    fail_check();

    simple_god_message(make_stringf(" grants %s healing and protection!",
                                    ancestor->name(DESC_YOUR).c_str()).c_str());

    // 1/3 mhp healed at 0 skill, full at 27 invo
    const int healing = ancestor->max_hit_points
                         * (9 + you.skill(SK_INVOCATIONS)) / 36;

    if (ancestor->heal(healing))
    {
        if (ancestor->hit_points == ancestor->max_hit_points)
            simple_monster_message(ancestor, " is fully restored!");
        else
            simple_monster_message(ancestor, " is healed somewhat.");
    }

    // XXX: consider unifying this with beogh's balms list?
    static const vector<enchant_type> bad_statuses = {
        ENCH_FATIGUE, ENCH_SLOW, ENCH_FEAR, ENCH_CONFUSION,
        ENCH_PARALYSIS, ENCH_PETRIFYING, ENCH_PETRIFIED, ENCH_LOWERED_MR,
        ENCH_DAZED, ENCH_MUTE, ENCH_BLIND, ENCH_DUMB, ENCH_MAD, ENCH_WRETCHED,
        ENCH_WEAK, ENCH_CORROSION, ENCH_FIRE_VULN, ENCH_DRAINED,
    };
    // XXX: this should be turned into a functional map
    bool cured = false;
    for (auto ench : bad_statuses)
        if (ancestor->del_ench(ench))
            cured = true;
    if (cured)
        simple_monster_message(ancestor, "'s debilitations are forgotten!");

    const int dur = random_range(50, 80)
                    + random2(you.skill(SK_INVOCATIONS, 10));
    ancestor->add_ench({ ENCH_MAGIC_ARMOUR, 1, &you, dur});
    return SPRET_SUCCESS;
>>>>>>> e85a3524
}<|MERGE_RESOLUTION|>--- conflicted
+++ resolved
@@ -6472,7 +6472,6 @@
     return true;
 }
 
-<<<<<<< HEAD
 static int _get_stomped(monster* mons)
 {
     if (mons == nullptr)
@@ -6751,7 +6750,8 @@
     set_piety(piety_breakpoint(0)); // Reset piety to 1*.
 
     return true;
-=======
+}
+
 /**
  * Permanently choose a class for the player's companion,
  * after prompting to make sure the player is certain.
@@ -7059,5 +7059,4 @@
                     + random2(you.skill(SK_INVOCATIONS, 10));
     ancestor->add_ench({ ENCH_MAGIC_ARMOUR, 1, &you, dur});
     return SPRET_SUCCESS;
->>>>>>> e85a3524
 }