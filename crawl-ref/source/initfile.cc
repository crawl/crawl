--- conflicted
+++ resolved
@@ -3792,12 +3792,7 @@
             }
             save2.commit();
             save.unlink();
-<<<<<<< HEAD
-            rename_u((get_savedir_filename(name, "", "") + ".tmp").c_str(),
-                     (get_savedir_filename(name, "", "") + SAVE_SUFFIX).c_str());
-=======
-            rename((filename + ".tmp").c_str(), filename.c_str());
->>>>>>> 2f167588
+            rename_u((filename + ".tmp").c_str(), filename.c_str());
         }
     }
     catch (ext_fail_exception &fe)
