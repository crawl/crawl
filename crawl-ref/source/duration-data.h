/**
 * Status defaults for durations.
 */

#include "god-passive.h"
#include "pakellas.h"


static void _end_weapon_brand()
{
    you.duration[DUR_EXCRUCIATING_WOUNDS] = 1;
    ASSERT(you.weapon());
    end_weapon_brand(*you.weapon(), true);
}

static void _end_poison_weapon_brand()
{
    you.duration[DUR_POISON_WEAPON] = 1;
    ASSERT(you.weapon());
    end_weapon_brand(*you.weapon(), true);
}

static void _end_elemental_weapon_brand()
{
    you.duration[DUR_ELEMENTAL_WEAPON] = 1;
    ASSERT(you.weapon());
    end_elemental_weapon(*you.weapon(), true);
}

static void _end_invis()
{
    if (you.invisible())
        mprf(MSGCH_DURATION, "You feel more conspicuous.");
    else
        mprf(MSGCH_DURATION, "You flicker back into view.");
    you.attribute[ATTR_INVIS_UNCANCELLABLE] = 0;
}

static void _end_corrosion()
{
    you.props["corrosion_amount"] = 0;
    you.redraw_armour_class = true;
    you.wield_change = true;
}

static void _redraw_armour()
{
    you.redraw_armour_class = true;
}


// properties of the duration.
enum duration_flags : uint32_t
{
    D_NO_FLAGS    = 0,

    // Whether to do automatic expiration colouring.
    D_EXPIRES     = 1<< 0,

    // Whether !cancellation (and the like) end the duration.
    D_DISPELLABLE = 1<< 1,
};

/// A description of the behaviour when a duration begins 'expiring'.
struct midpoint_msg
{
    /// What message should be printed when the duration begins expiring?
    const char* msg;
    int max_offset; ///< What's the maximum value that the duration may be
                    ///< reduced by after the message prints?

    /// Randomly, much should the duration actually be reduced by?
    int offset() const
    {
        return max_offset ? random2(max_offset+1) : 0;
    }
};

/// What happens when a duration ends?
struct end_effect
{
    /// A message for when the duration ends. Implies the duration ticks down.
    const char* msg;
    /// An effect that triggers when the duration ends.
    void (*on_end)();
};

/// Does the duration decrease simply over time? If so, what happens?
struct decrement_rules
{
    /// What happens when the duration ends?
    end_effect end;
    /// What happens when a duration hits 50% remaining.
    midpoint_msg mid_msg;
    /// Should the message be MSGCH_RECOVERY instead of MSGCH_DURATION?
    bool recovery;
};

struct duration_def
{
    duration_type dur;
    int    light_colour; ///< Base colour for status light.
    const char *light_text; ///< Text for the status light.
    const char *short_text; ///< Text for @ line on the % screen and morgues.
                            ///< Usually an adjective.
    const char *name_text;  ///< Text used in wizmode &^D. If empty, use the
                            ///< short_text.
    const char *long_text;  ///< Text for the @ message.

    uint32_t flags;       ///< A bitfield for various flags a duration can have.

    /// Does the duration decrease simply over time? If so, what happens?
    decrement_rules decr;
    /// The number of turns below which the duration is considered 'expiring'.
    int expire_threshold;

    /// Return the name of the duration (name_text or short_text). */
    const char *name() const
    {
        return name_text[0] ? name_text : short_text;
    }

    bool duration_has_flag(uint64_t flag_wanted) const
    {
        return flags & flag_wanted;
    }
};

/**
 * "" for an entry means N/A, either because it is not shown in the
 * relevant place, or because it is shown in a more complicated way.
 * A "" for name_text indicates that the name is the same as the
 * short text.
 *
 * Examples:
 *
 * DUR_FORESTED has "" for the short_text entry, and therefore has no
 * entry on the "@:" line.
 *
 * DUR_QAZLAL_AC has "" for the light_text entry, and therefore has no
 * status light (instead showing the AC bonus by coloring the player's
 * AC blue).
 */

static const duration_def duration_data[] =
{
    { DUR_AGILITY,
      LIGHTBLUE, "Agi",
      "agile", "agility",
      "You are agile.", D_DISPELLABLE,
      {{ "You feel a little less agile now.", []() {
          notify_stat_change(STAT_DEX, -5, true);
      }}}},
    { DUR_ANTIMAGIC,
      RED, "-Mag",
      "antimagic", "",
      "You have trouble accessing your magic.", D_DISPELLABLE | D_EXPIRES,
      {{ "You regain control over your magic." }}, 27},
    { DUR_BERSERK,
      BLUE, "Berserk",
      "berserking", "berserker",
      "You are possessed by a berserker rage.", D_EXPIRES,
      {{ "You are no longer berserk.", player_end_berserk }}, 6},
    { DUR_BERSERK_COOLDOWN,
      YELLOW, "-Berserk",
      "berserk cooldown", "",
      "", D_NO_FLAGS},
    { DUR_BREATH_WEAPON,
      YELLOW, "Breath",
      "short of breath", "breath weapon",
      "You are short of breath.", D_NO_FLAGS,
      { { "You have got your breath back." }, {}, true }},
    { DUR_BRILLIANCE,
      LIGHTBLUE, "Brill",
      "brilliant", "brilliance",
      "You are brilliant.", D_DISPELLABLE,
      {{ "You feel a little less clever now.", []() {
          notify_stat_change(STAT_INT, -5, true);
      }}}},
    { DUR_CONF,
      RED, "Conf",
      "confused", "conf",
      "You are confused.", D_DISPELLABLE,
      {{ "You feel less confused." }}},
    { DUR_CONFUSING_TOUCH,
      LIGHTBLUE, "Touch",
      "confusing touch", "",
      "" , D_DISPELLABLE,
      {{ "", []() {
          mprf(MSGCH_DURATION, "%s",
               you.hands_act("stop", "glowing.").c_str());
      }}}, 20},
    { DUR_CORONA,
      YELLOW, "Corona",
      "", "corona",
      "", D_DISPELLABLE,
      {{ "", []() {
          if (!you.backlit())
              mprf(MSGCH_DURATION, "You are no longer glowing.");
      }}}},
    { DUR_DEATH_CHANNEL,
      MAGENTA, "DChan",
      "death channel", "",
      "You are channeling the dead.", D_DISPELLABLE | D_EXPIRES,
      {{ "Your unholy channel expires.", []() {
          you.attribute[ATTR_DIVINE_DEATH_CHANNEL] = 0;
      }}, { "Your unholy channel is weakening.", 1 }}, 6},
    { DUR_CIGOTUVIS_PLAGUE,
      MAGENTA, "CigoPlg",
      "cigotuvi's plague", "",
      "You are infected by Cigotuvi's virus.", D_NO_FLAGS,
      {{"You feel less sick."}}
    },
    { DUR_DIVINE_STAMINA,
      WHITE, "Vit",
      "vitalised", "divine stamina",
      "You are divinely vitalised.", D_EXPIRES,
      {{ "", zin_remove_divine_stamina }}},
    { DUR_DIVINE_VIGOUR,
      0, "",
      "divinely vigorous", "divine vigour",
      "You are imbued with divine vigour.", D_NO_FLAGS,
      {{ "", elyvilon_remove_divine_vigour }}},
    { DUR_EXHAUSTED,
      YELLOW, "Exh",
      "exhausted", "",
      "You are exhausted.", D_NO_FLAGS,
      {{ "You feel less exhausted." }}},
    { DUR_FIRE_SHIELD,
      BLUE, "RoF",
      "immune to fire clouds", "fire shield",
      "", D_DISPELLABLE | D_EXPIRES,
      {{ "Your ring of flames gutters out." },
       { "Your ring of flames is guttering out.", 2}}, 5},
    { DUR_ICY_ARMOUR,
      0, "",
      "icy armour", "",
      "You are protected by a layer of icy armour.", D_DISPELLABLE | D_EXPIRES,
      {}, 6},
    { DUR_LIQUID_FLAMES,
      RED, "Fire",
      "liquid flames", "",
      "You are covered in liquid flames.", D_NO_FLAGS},
    { DUR_LOWERED_MR,
      RED, "MR/2",
      "vulnerable", "lowered mr",
      "", D_DISPELLABLE,
      {{ "You feel less vulnerable to hostile enchantments." }}},
    { DUR_MIGHT,
      LIGHTBLUE, "Might",
      "mighty", "might",
      "You are mighty.", D_DISPELLABLE,
      {{ "You feel a little less mighty now.", []() {
          notify_stat_change(STAT_STR, -5, true);
      }}}},
    { DUR_PARALYSIS,
      RED, "Para",
      "paralysed", "paralysis",
      "You are paralysed.", D_DISPELLABLE},
    { DUR_PETRIFIED,
      RED, "Stone",
      "petrified", "",
      "You are petrified.", D_DISPELLABLE},
    { DUR_PETRIFYING,
      LIGHTRED, "Petr",
      "petrifying", "",
      "You are turning to stone.", D_DISPELLABLE /*but special-cased*/ | D_EXPIRES,
        {}, 1},
    { DUR_RESISTANCE,
      BLUE, "Resist",
      "resistant", "resistance",
      "You resist elements.", D_DISPELLABLE | D_EXPIRES,
      {{ "Your resistance to elements expires." },
          { "You start to feel less resistant.", 1}}, 6},
    { DUR_SLIMIFY,
      GREEN, "Slime",
      "slimy", "slimify",
      "", D_EXPIRES,
      {{ "You feel less slimy."},
        { "Your slime is starting to congeal.", 1 }}, 10},
    { DUR_SLEEP,
      0, "",
      "sleeping", "sleep",
      "You are sleeping.", D_DISPELLABLE},
    { DUR_SWIFTNESS,
      BLUE, "Swift",
      "swift", "swiftness",
      "You can move swiftly.", D_DISPELLABLE | D_EXPIRES, {}, 6},
    { DUR_TELEPORT,
      LIGHTBLUE, "Tele",
      "about to teleport", "teleport",
      "You are about to teleport.", D_DISPELLABLE /*but special-cased*/,
      {{ "", []() {
          you_teleport_now(true);
          untag_followers();
      }}}},
    { DUR_DEATHS_DOOR,
      LIGHTGREY, "DDoor",
      "death's door", "deaths door",
      "You are standing in death's doorway.", D_EXPIRES,
      {{ "Your life is in your own hands again!", []() {
            you.duration[DUR_DEATHS_DOOR_COOLDOWN] = random_range(10, 30);
      }}, { "Your time is quickly running out!", 5 }}, 10},
    { DUR_DEATHS_DOOR_COOLDOWN,
      YELLOW, "-DDoor",
      "death's door cooldown", "",
      "", D_NO_FLAGS,
      {{ "You step away from death's doorway." }}},
    { DUR_QUAD_DAMAGE,
      BLUE, "Quad",
      "quad damage", "",
      "", D_EXPIRES,
      {{ "", []() { invalidate_agrid(true); }},
        { "Quad Damage is wearing off."}}, 3 }, // per client.qc
    { DUR_SILENCE,
      0, "",
      "silence", "",
      "You radiate silence.", D_DISPELLABLE | D_EXPIRES,
      {{ "Your hearing returns.", []() { invalidate_agrid(true); }}}, 5 },
    { DUR_STEALTH,
      BLUE, "Stealth",
      "especially stealthy", "stealth",
      "", D_NO_FLAGS,
      {{ "You feel less stealthy." }}},
    { DUR_AFRAID,
      RED, "Fear",
      "afraid", "",
      "You are terrified.", D_DISPELLABLE | D_EXPIRES,
      {{ "Your fear fades away.", []() { you.clear_fearmongers(); }},
        {}, true }},
    { DUR_MIRROR_DAMAGE,
      WHITE, "Mirror",
      "injury mirror", "mirror damage",
      "You mirror injuries.", D_NO_FLAGS,
      {{ "Your dark mirror aura disappears." }}},
    { DUR_SCRYING,
      WHITE, "Scry",
      "scrying", "",
      "Your astral vision lets you see through walls.", D_NO_FLAGS,
      {{ "Your astral sight fades away.", []() {
          you.xray_vision = false;
      }}}},
    { DUR_TORNADO,
      LIGHTGREY, "Tornado",
      "tornado", "",
      "You are in the eye of a mighty hurricane.", D_EXPIRES},
    { DUR_LIQUEFYING,
      LIGHTBLUE, "Liquid",
      "liquefying", "",
      "The ground has become liquefied beneath your feet.", D_DISPELLABLE,
      {{ "The ground is no longer liquid beneath you.", []() {
          invalidate_agrid(false);
      }}}},
    { DUR_HEROISM,
      LIGHTBLUE, "Hero",
      "heroism", "",
      "You possess the skills of a mighty hero.", D_NO_FLAGS,
      {{ "You feel like a meek peon again.", []() {
          you.redraw_evasion      = true;
          you.redraw_armour_class = true;
      }}}},
    { DUR_FINESSE,
      LIGHTBLUE, "Finesse",
      "finesse", "",
      "Your blows are lightning fast.", D_NO_FLAGS,
      {{ "", []() {
          mprf(MSGCH_DURATION, "%s", you.hands_act("slow", "down.").c_str());
      }}}},
    { DUR_LIFESAVING,
      LIGHTGREY, "Prot",
      "protection", "lifesaving",
      "You are calling for your life to be saved.", D_EXPIRES,
      {{ "Your divine protection fades away." }}},
    { DUR_DARKNESS,
      BLUE, "Dark",
      "darkness", "",
      "You emit darkness.", D_DISPELLABLE | D_EXPIRES,
      {{ "The ambient light returns to normal.", update_vision_range },
         { "The darkness around you begins to abate.", 1 }}, 6},
    { DUR_WALL_MELTING,
      BROWN, "Wall",
      "wall camouflage", "",
      "You melted into the wall.", D_EXPIRES,
      {{ "Your camouflage fades away.", []() {
          end_of_wall_melting();
      } }}, 6 },
    { DUR_WALL_MELTING2,
      BROWN, "Wall",
      "wall camouflage", "",
      "You melted into the wall.", D_EXPIRES,
      {{ "Your camouflage fades away.", []() {
          end_wall_invisible();
      } }}, 6}, 
    { DUR_COWARD,
      RED, "Coward",
      "coward", "",
      "", D_NO_FLAGS,
      {{ "", }}},
    { DUR_SHROUD_OF_GOLUBRIA,
      BLUE, "Shroud",
      "shrouded", "",
      "You are protected by a distorting shroud.", D_DISPELLABLE | D_EXPIRES,
      {{ "Your shroud unravels." },
        { "Your shroud begins to fray at the edges." }}, 6},
    { DUR_TORNADO_COOLDOWN,
      YELLOW, "-Tornado",
      "", "tornado cooldown",
      "", D_NO_FLAGS,
      {{ "The winds around you calm down.", []() {
          remove_tornado_clouds(MID_PLAYER);
      }}}},
    { DUR_DISJUNCTION,
      BLUE, "Disjoin",
      "disjoining", "disjunction",
      "You are disjoining your surroundings.", D_DISPELLABLE | D_EXPIRES,
      {{ "The translocation energy dissipates.", []() {
            invalidate_agrid(true);
      }}}},
    { DUR_SENTINEL_MARK,
      LIGHTRED, "Mark",
      "marked", "sentinel's mark",
      "A sentinel's mark is revealing your location to enemies.", D_DISPELLABLE | D_EXPIRES,
      {{ "The sentinel's mark upon you fades away." }}},
    { DUR_INFUSION,
      BLUE, "Infus",
      "infused", "",
      "Your attacks are magically infused.", D_DISPELLABLE | D_EXPIRES,
      {{ "You are no longer magically infusing your attacks." },
        { "Your magical infusion is running out." }}, 6},
    { DUR_SONG_OF_SLAYING,
      BLUE, "Slay",
      "singing", "song of slaying",
      "Your melee attacks are strengthened by your song.", D_DISPELLABLE | D_EXPIRES,
      {{ "Your song has ended." },
        { "Your song is almost over." }}, 6},
    { DUR_FLAYED,
      RED, "Flay",
      "flayed", "",
      "You are covered in terrible wounds.", D_DISPELLABLE /* but special-cased */ | D_EXPIRES},
    { DUR_WEAK,
      RED, "Weak",
      "weakened", "weak",
      "Your attacks are enfeebled.", D_DISPELLABLE,
      {{ "Your attacks no longer feel as feeble." }}},
    { DUR_DIMENSION_ANCHOR,
      RED, "-Tele",
      "cannot translocate", "dimension anchor",
      "You are firmly anchored to this plane.", D_DISPELLABLE,
      {{ "You are no longer firmly anchored in space." }}},
    { DUR_TOXIC_RADIANCE,
      MAGENTA, "Toxic",
      "radiating poison", "toxic radiance",
      "You are radiating toxic energy.", D_DISPELLABLE,
      {{ "Your toxic aura wanes." }}},
    { DUR_RECITE,
      WHITE, "Recite",
      "reciting", "",
      "You are reciting Zin's Axioms of Law.", D_NO_FLAGS},
    { DUR_RECITE_COOLDOWN,
      YELLOW, "-Recite",
      "", "recite cooldown",
      "", D_NO_FLAGS,
      {{ "You are ready to recite again." }}},
    { DUR_FIRE_VULN,
      RED, "rF-",
      "fire vulnerable", "fire vulnerability",
      "You are more vulnerable to fire.", D_DISPELLABLE,
      {{ "You feel less vulnerable to fire." }}},
    { DUR_BARBS,
      RED, "Barbs",
      "barbed spikes", "",
      "Barbed spikes are embedded in your body.", D_NO_FLAGS},
    { DUR_POISON_VULN,
      RED, "rP-",
      "poison vulnerable", "poison vulnerability",
      "You are more vulnerable to poison.", D_DISPELLABLE,
      {{ "You feel less vulnerable to poison." }}},
    { DUR_FROZEN,
      RED, "Frozen",
      "frozen", "",
      "You are partly encased in ice.", D_NO_FLAGS,
      {{ "The ice encasing you melts away." }, {}, true }},
    { DUR_SAP_MAGIC,
      RED, "Sap",
      "sap magic", "",
      "Casting spells hinders your spell success.", D_DISPELLABLE,
      {{ "Your magic seems less tainted.", []() {
          you.props.erase(SAP_MAGIC_KEY);
      }}}},
    { DUR_PORTAL_PROJECTILE,
      LIGHTBLUE, "PProj",
      "portal projectile", "",
      "You are teleporting projectiles to their destination.", D_DISPELLABLE,
      {{ "You are no longer teleporting projectiles to their destination.",
         []() { you.attribute[ATTR_PORTAL_PROJECTILE] = 0; }}}},
    { DUR_FORESTED,
      GREEN, "Forest",
      "", "forested",
      "", D_NO_FLAGS,
      {{ "Space becomes stable." }}},
    { DUR_DRAGON_CALL,
      WHITE, "Dragoncall",
      "dragon's call", "dragon call",
      "You are beckoning forth a horde of dragons.", D_NO_FLAGS,
      {{ "The roar of the dragon horde subsides.", []() {
          you.duration[DUR_DRAGON_CALL_COOLDOWN] = random_range(160, 260);
      }}}},
    { DUR_DRAGON_CALL_COOLDOWN,
      YELLOW, "-Dragoncall",
      "", "dragon call cooldown",
      "", D_NO_FLAGS,
      {{ "You can once more reach out to the dragon horde." }}},
    { DUR_ABJURATION_AURA,
      BLUE, "Abj",
      "aura of abjuration", "",
      "You are abjuring all hostile summons around you.", D_DISPELLABLE,
      {{ "Your aura of abjuration expires." }}},
    { DUR_NO_POTIONS,
      RED, "-Potion",
      "no potions", "",
      "You cannot drink potions.", D_NO_FLAGS,
      {{ "", []() {
          if (!you_foodless(true, true))
              mprf(MSGCH_RECOVERY, "You can drink potions again.");
      }}}},
    { DUR_QAZLAL_FIRE_RES,
      LIGHTBLUE, "rF+",
      "protected from fire", "qazlal fire resistance",
      "Qazlal is protecting you from fire.", D_NO_FLAGS,
      {{ "You feel less protected from fire." },
        { "Your protection from fire is fading.", 1}}, 6},
    { DUR_QAZLAL_COLD_RES,
      LIGHTBLUE, "rC+",
      "protected from cold", "qazlal cold resistance",
      "Qazlal is protecting you from cold.", D_NO_FLAGS,
      {{ "You feel less protected from cold." },
        { "Your protection from cold is fading.", 1}}, 6},
    { DUR_QAZLAL_ELEC_RES,
      LIGHTBLUE, "rElec+",
      "protected from electricity", "qazlal elec resistance",
      "Qazlal is protecting you from electricity.", D_NO_FLAGS,
      {{ "You feel less protected from electricity." },
        { "Your protection from electricity is fading.", 1}}, 6},
    { DUR_QAZLAL_AC,
      LIGHTBLUE, "",
      "protected from physical damage", "qazlal ac",
      "Qazlal is protecting you from physical damage.", D_NO_FLAGS,
      {{ "You feel less protected from physical attacks.",  _redraw_armour },
         { "Your protection from physical attacks is fading." , 1 }}, 6},
    { DUR_CORROSION,
      RED, "Corr",
      "corroded", "corrosion",
      "You are corroded.", D_DISPELLABLE,
      {{ "You are no longer corroded.", _end_corrosion }}},
    { DUR_HORROR,
      RED, "Horr",
      "horrified", "",
      "You are horrified, weakening your attacks and spells.", D_NO_FLAGS},
    { DUR_NO_SCROLLS,
      RED, "-Scroll",
      "no scrolls", "",
      "You cannot read scrolls.", D_NO_FLAGS,
      {{ "You can read scrolls again." }, {}, true }},
    { DUR_DIVINE_SHIELD,
      0, "",
      "divine shield", "",
      "You are shielded by the power of the Shining One.", D_NO_FLAGS,
      {{ "", tso_remove_divine_shield }}},
    { DUR_CLEAVE,
      LIGHTBLUE, "Cleave",
      "cleaving", "cleave",
      "You are cleaving through your foes.", D_NO_FLAGS,
      {{ "Your cleaving frenzy subsides." }}},
    { DUR_AMBROSIA, GREEN, "Ambros", "", "ambrosia",
      "You are regenerating under the effects of ambrosia.", D_DISPELLABLE },
    { DUR_CHANNEL_ENERGY, LIGHTBLUE, "Channel", "", "channel",
      "You are rapidly regenerating magical energy.", D_DISPELLABLE },
    { DUR_DEVICE_SURGE, WHITE, "Surge", "device surging", "device surge",
      "You have readied a device surge.", D_EXPIRES,
      {{ "Your device surge dissipates." },
        { "Your device surge is dissipating.", 1 }}, 10},
    { DUR_DOOM_HOWL,
      RED, "Howl",
      "doom-hounded", "howl",
      "A terrible howling echoes in your mind.", D_DISPELLABLE,
      {{ "The infernal howling subsides.", []() {
          you.props.erase(NEXT_DOOM_HOUND_KEY);
      }}}},
    { DUR_VERTIGO, YELLOW, "Vertigo", "vertigo", "",
      "Vertigo is making it harder to attack, cast, and dodge.", D_DISPELLABLE,
      {{ "The world stops spinning.", []() {
          you.redraw_evasion = true;
      }}}},
    { DUR_SANGUINE_ARMOUR, LIGHTBLUE, "Blood",
      "sanguine armour", "",
      "Your shed blood clings to and protects you.", D_NO_FLAGS,
        {{ "Your blood armour dries and flakes away.", _redraw_armour }}},
    { DUR_SPWPN_PROTECTION, 0, "", "protection aura", "",
      "Your weapon is exuding a protective aura.", D_NO_FLAGS,
      {{ "", _redraw_armour }}},
    { DUR_NO_HOP, YELLOW, "-Hop",
      "can't hop", "",
      "", D_NO_FLAGS,
      {{ "You are ready to hop once more." }}},
    { DUR_ACROBAT, 0, "",
      "acrobat", "",
      "", D_NO_FLAGS,
      {{ "", []() {
          you.redraw_evasion = true;
      }}}},
    { DUR_WILL_OF_EARTH,
      BROWN, "Earth",
      "earth", "will of earth",
      "Stones began to float around you.", D_DISPELLABLE | D_EXPIRES,
      {{ "The stones around you fall away." },
        { "The stones around you begin to lose power." }}, 6 },
    // The following are visible in wizmode only, or are handled
    // specially in the status lights and/or the % or @ screens.

    { DUR_INVIS, 0, "", "", "invis", "", D_DISPELLABLE,
        {{ "", _end_invis }, { "You flicker for a moment.", 1}}, 6},
    { DUR_SLOW, 0, "", "", "slow", "", D_DISPELLABLE},
    { DUR_MESMERISED, 0, "", "", "mesmerised", "", D_DISPELLABLE,
      {{ "You break out of your daze.", []() { you.clear_beholders(); }},
         {}, true }},
    { DUR_MESMERISE_IMMUNE, 0, "", "", "mesmerisation immunity", "", D_NO_FLAGS, {{""}} },
    { DUR_HASTE, 0, "", "", "haste", "", D_DISPELLABLE, {}, 6},
    { DUR_FLIGHT, 0, "", "", "flight", "", D_DISPELLABLE /*but special-cased*/, {}, 10},
    { DUR_POISONING, 0, "", "", "poisoning", "", D_NO_FLAGS},
    { DUR_PIETY_POOL, 0, "", "", "piety pool", "", D_NO_FLAGS},
    { DUR_REGENERATION, 0, "", "", "regeneration", "", D_DISPELLABLE,
      {{ "Your skin stops crawling." },
          { "Your skin is crawling a little less now.", 1}}, 6},
    { DUR_TRANSFORMATION, 0, "", "", "transformation", "", D_DISPELLABLE /*but special-cased*/, {}, 10},
    { DUR_EXCRUCIATING_WOUNDS, 0, "", "", "excruciating wounds", "", D_DISPELLABLE,
      {{ "", _end_weapon_brand }}},
    { DUR_DEMONIC_GUARDIAN, 0, "", "", "demonic guardian", "", D_NO_FLAGS, {{""}}},
    { DUR_POWERED_BY_DEATH, 0, "", "", "pbd", "", D_NO_FLAGS},
    { DUR_GOURMAND, 0, "", "", "gourmand", "", D_NO_FLAGS},
        { DUR_REPEL_STAIRS_MOVE, 0, "", "", "repel stairs move", "", D_NO_FLAGS, {{""}}},
    { DUR_REPEL_STAIRS_CLIMB, 0, "", "", "repel stairs climb", "", D_NO_FLAGS, {{""}}},
    { DUR_CLOUD_TRAIL, 0, "", "", "cloud trail", "", D_NO_FLAGS},
    { DUR_TIME_STEP, 0, "", "", "time step", "", D_NO_FLAGS},
    { DUR_ICEMAIL_DEPLETED, 0, "", "", "icemail depleted", "", D_NO_FLAGS,
      {{ "Your icy envelope is restored.", _redraw_armour }}},
    { DUR_PARALYSIS_IMMUNITY, 0, "", "", "paralysis immunity", "", D_NO_FLAGS},
    { DUR_VEHUMET_GIFT, 0, "", "", "vehumet gift", "", D_NO_FLAGS, {{""}}},
    { DUR_SICKENING, 0, "", "", "sickening", "", D_DISPELLABLE, {{""}}},
    { DUR_WATER_HOLD, 0, "", "", "drowning", "", D_NO_FLAGS},
    { DUR_SLEEP_IMMUNITY, 0, "", "", "sleep immunity", "", D_NO_FLAGS, {{""}}},
    { DUR_ELIXIR_HEALTH, 0, "", "", "elixir health", "", D_NO_FLAGS},
    { DUR_ELIXIR_MAGIC, 0, "", "", "elixir magic", "", D_NO_FLAGS},
    { DUR_TROGS_HAND, 0, "", "", "trogs hand", "", D_NO_FLAGS,
        {{"", trog_remove_trogs_hand},
          {"You feel the effects of Trog's Hand fading.", 1}}, 6},
    { DUR_GOZAG_GOLD_AURA, 0, "", "gold aura", "", "", D_NO_FLAGS,
        {{ "", []() { you.props[GOZAG_GOLD_AURA_KEY] = 0; you.redraw_title = true;}}}},
    { DUR_COLLAPSE, 0, "", "", "collapse", "", D_NO_FLAGS },
    { DUR_BRAINLESS, 0, "", "", "brainless", "", D_NO_FLAGS },
    { DUR_CLUMSY, 0, "", "", "clumsy", "", D_NO_FLAGS },
    { DUR_ANCESTOR_DELAY, 0, "", "", "ancestor delay", "", D_NO_FLAGS, {{""}}},
    { DUR_HEAVENLY_STORM, 0, "", "", "", "", D_NO_FLAGS,
      {{ "",  wu_jian_heaven_tick }}},
    { DUR_GRASPING_ROOTS, 0, "", "grasped by roots", "grasping roots",
      "You are constricted by grasping roots.", D_NO_FLAGS},
    { DUR_SHAFT_IMMUNITY, 0, "", "", "shaft immunity", "", D_NO_FLAGS, {{""}}},
    { DUR_POISON_GLAND, GREEN, "gland", "poison gland", "poison gland", "" , D_DISPELLABLE | D_EXPIRES,
      {{ "Your weapon no longer secretes poison glands." },
      { "The poison gland of your weapon is running out." }}, 10 },
    { DUR_PAKELLAS_DURATION, 0, "", "", "pakellas buff", "", D_NO_FLAGS, {{ "", pakellas_remove_self_buff }} },
    { DUR_FROZEN_RAMPARTS, LIGHTBLUE, "Ramparts", "frozen ramparts",
      "frozen ramparts", "You have covered nearby walls with an icy ambush.",
       D_DISPELLABLE },

    { DUR_ECDYSIS,
      RED, "ECD",
      "undergoing ecdysis", "undergo ecdysis",
      "You are moulting", D_NO_FLAGS,
      {{ "Your moulting is now finished.", end_ecdysis}}},
    
    { DUR_GROW_FOR_ECD,
      RED, "Grow",
      "", "",
      "", D_NO_FLAGS,
      {{"You can now moult.",}}},

      { DUR_BODY_LOSS ,
      WHITE, "Loss",
      "losing your body", "lose your body",
      "You feel your body lighter.", D_NO_FLAGS,
      {{"You get dull.", []() {you.attribute[ATTR_BODY_LOSS] = 0;you.redraw_evasion = true;}}}
      },

    { DUR_BARGAIN, BLUE, "Brgn", "charismatic", "", "You get a bargain in shops.", D_DISPELLABLE | D_EXPIRES,
      {{ "You feel less charismatic." }}, 15 },

    { DUR_CONTROL_TELEPORT,
        MAGENTA, "cTele",
        "controlling teleports", "control teleport",
        "You can control teleportations.", D_DISPELLABLE | D_EXPIRES },

    { DUR_PHASE_SHIFT,
        0, "",
        "phasing", "phase shift",
        "You are out of phase with the material plane.", D_DISPELLABLE | D_EXPIRES,
          {{ "You are firmly grounded in the material plane once more.", []() {
              you.redraw_evasion = true;
          }}, { "You feel closer to the material plane." }}, 1 },
          
    { DUR_MAGIC_ARMOUR,
         0, "",
          "magic armour", "magic armour",
              "You are magically armoured.", D_DISPELLABLE,
          { { "Your magical armour fades away.", []() {
              you.props.erase(MAGIC_ARMOUR_KEY);
              you.redraw_armour_class = true;
          } } } },

    { DUR_MAGIC_SHIELD,
         0, "",
          "magic shield", "magic shield",
              "You are magically protected.", D_DISPELLABLE,
         { { "Your magical shield fades away.", []() {
             you.props.erase(MAGIC_SHIELD_KEY);
             you.redraw_armour_class = true;
         }} } },

    { DUR_UNSH_CLOAK, 0, "", "unshelving cloak",  "unshelved cloak", "Your cloak is unshelved.", D_NO_FLAGS, {{"You trim your cloak.", []() {equip_effect(EQ_CLOAK, you.equip[EQ_CLOAK], false, true); you.redraw_armour_class = true;},}}},
    { DUR_UNSH_HELMET, 0, "", "unshelving helmet", "unshelved helmet", "Your helmet is unshelved.", D_NO_FLAGS, {{"You trim your helmet.", []() {equip_effect(EQ_HELMET, you.equip[EQ_HELMET], false, true); you.redraw_armour_class = true;},}}},
    { DUR_UNSH_GLOVES, 0, "", "unshelving gloves", "unshelved gloves", "Your gloves are unshelved.", D_NO_FLAGS, {{"You trim your gloves.", []() {equip_effect(EQ_GLOVES, you.equip[EQ_GLOVES], false, true); you.redraw_armour_class = true;},}}},
    { DUR_UNSH_BOOTS, 0, "", "unshelving boots", "unshelved boots", "Your boots are unshelved.", D_NO_FLAGS, {{"You trim your boots.", []() {equip_effect(EQ_BOOTS, you.equip[EQ_BOOTS], false, true); you.redraw_armour_class = true;},}}},
    { DUR_UNSH_SHIELD, 0, "", "unshelving shield", "unshelved shield", "Your shield is unshelved.", D_NO_FLAGS, {{"You trim your shield.", []() {equip_effect(EQ_SHIELD, you.equip[EQ_SHIELD], false, true); you.redraw_armour_class = true;},}}},
    { DUR_UNSH_BODY_ARMOUR, 0, "", "unshelving armour", "unshelved armour", "Your armour is unshelved.", D_NO_FLAGS, {{"You trim your armour.", []() {equip_effect(EQ_BODY_ARMOUR, you.equip[EQ_BODY_ARMOUR], false, true); you.redraw_armour_class = true;},}}},

    { DUR_NOXIOUS_BOG,
      MAGENTA, "Bog",
      "noxious spew", "noxious bog",
      "You are spewing a noxious bog.", D_DISPELLABLE,
      {{ "Your noxious spew wanes." }}},

    { DUR_HOMUNCULUS_WILD_MAGIC,
      MAGENTA, "Unstable",
      "unstable magic", "",
      "Your magic becomes powerful but unstable.", D_DISPELLABLE,
      {{ "You feel your magic has stabilized.", []() {
          you.props.erase(HOMUNCULUS_WILD_MAGIC);
    }}} },
     { DUR_ELEMENTAL_WEAPON, LIGHTGRAY, "Elem", "", "Elemental", "Elemental", D_NO_FLAGS,
      {{ "", _end_elemental_weapon_brand }} },
     { DUR_FLAME_STRIKE,
       LIGHTBLUE, "Flame",
       "Flame strike", "Flame strike",
       "Your attack was engulfed in flames.", D_DISPELLABLE,
     {{ "The flames fades away.", []() {
        you.increase_duration(DUR_OVERHEAT, random_range(30, 50), 50);
     }} } },
     { DUR_OVERHEAT,
       RED, "Overheat",
       "Overheat", "",
       "You cannot regen mana .", D_NO_FLAGS,
       {{ "You regen mana again." }, {}, true } },
     { DUR_STONESKIN,
       0, "",
       "stone skin", "stoneskin",
       "Your skin is tough as stone.", D_DISPELLABLE,
       {{ "Your skin feels tender.", [](){
          you.props.erase(STONESKIN_KEY);
          you.redraw_armour_class = true;
    }}} },
    { DUR_INSULATION, 
      BLUE, "Ins", 
      "insulation", "insulation", "You feel conductive.", D_NO_FLAGS,
      {{ "You feel less protected from electricity." },
      { "You start to feel a little less insulated", 1}}, 6},
    { DUR_CONDENSATION_SHIELD,
      0, "",
      "icy shield", "",
      "You are shielded by a disc of ice.", D_DISPELLABLE,
      {{ "Your icy shield evaporates.", [](){
         you.props.erase(CONDENSATION_SHIELD_KEY);
         you.redraw_armour_class = true;
    }} } },
    { DUR_CITRINITAS, 
      BLUE, "Empower", 
      "Citrinitas", "Citrinitas", "Your accuracy and spells are empowered!", D_NO_FLAGS,
      {{ "You feel less empowered." },
      { "You start to feel a little less empowered", 1}}, 6},
    { DUR_COMBAT_MANA,
      LIGHTBLUE, "Mana+",
      "mana regen", "",
      "Your mana regeneration has increased.", D_NO_FLAGS },
    { DUR_SHRAPNEL,
      BLUE, "Sharpnel",
      "sharpnel curtain", "",
      "You are surrounded by gravels and pebbles.", D_DISPELLABLE | D_EXPIRES,
      {{ "Your curtain of sharpnel falls." },
        { "Your sharpnels begin to scatter." }}, 6},
<<<<<<< HEAD
    { DUR_POISON_WEAPON, 0, "", "", "poison weapon", "", D_DISPELLABLE,
      {{ "", _end_poison_weapon_brand }} },
=======
    { DUR_BARRIER,
      BLUE, "Barrier",
      "barrier", "barrier",
      "You are protected by hermetic barrier.", D_DISPELLABLE | D_EXPIRES,
      {{ "Your barrier fades away." },
        { "Your barrier starts fading." }}, 6},
    { DUR_BARRIER_BROKEN,
      RED, "Stun",
      "aftershocked", "aftershock",
      "You are stuned.", D_EXPIRES},
    { DUR_BLINKBOLT_COOLDOWN,
      YELLOW, "-BBolt",
      "blinkbolt cooldown", "blinkbolt cooldown",
      "", D_EXPIRES,
      {{ "Your inner lightning is fully recharged!" },
        { "Your inner lightning starts recharging." }}, 6},
>>>>>>> 67b8c8de
#if TAG_MAJOR_VERSION == 34
    // And removed ones
    { DUR_MAGIC_SAPPED, 0, "", "", "old magic sapped", "", D_NO_FLAGS},
    { DUR_REPEL_MISSILES, 0, "", "", "old repel missiles", "", D_NO_FLAGS},
    { DUR_DEFLECT_MISSILES, 0, "", "", "old deflect missiles", "", D_NO_FLAGS},
    { DUR_JELLY_PRAYER, 0, "", "", "old jelly prayer", "", D_NO_FLAGS},
    { DUR_CONTROLLED_FLIGHT, 0, "", "", "old controlled flight", "", D_NO_FLAGS},
    { DUR_SEE_INVISIBLE, 0, "", "", "old see invisible", "", D_NO_FLAGS},
    { DUR_SLAYING, 0, "", "", "old slaying", "", D_NO_FLAGS},
    { DUR_MISLED, 0, "", "", "old misled", "", D_NO_FLAGS},
    { DUR_NAUSEA, 0, "", "", "old nausea", "", D_NO_FLAGS},
    { DUR_TEMP_MUTATIONS, 0, "", "", "old temporary mutations", "", D_NO_FLAGS},
    { DUR_BATTLESPHERE, 0, "", "", "old battlesphere", "", D_NO_FLAGS},
    { DUR_RETCHING, 0, "", "", "old retching", "", D_NO_FLAGS},
    { DUR_SPIRIT_HOWL, 0, "", "", "old spirit howl", "", D_NO_FLAGS},
    { DUR_SONG_OF_SHIELDING, 0, "", "", "old song of shielding", "", D_NO_FLAGS},
    { DUR_ANTENNAE_EXTEND, 0, "", "", "old antennae extend", "", D_NO_FLAGS},
    { DUR_BUILDING_RAGE, 0, "", "", "old building rage", "", D_NO_FLAGS},
    { DUR_NEGATIVE_VULN, 0, "", "", "old negative vuln", "", D_NO_FLAGS},
    { DUR_SURE_BLADE, 0, "", "", "old sure blade", "", D_NO_FLAGS},
    { DUR_DOOM_HOWL_IMMUNITY, 0, "", "", "old howl immunity", "", D_NO_FLAGS, {{""}}},
    { DUR_TELEPATHY, 0, "", "", "old telepathy", "", D_NO_FLAGS},
    { DUR_FORTITUDE, 0, "", "", "old fortitude", "", D_NO_FLAGS},
    { DUR_WATER_HOLD_IMMUNITY, 0, "", "", "old drowning immunity", "", D_NO_FLAGS, {{""}}},
    { DUR_NO_CAST, 0, "", "", "old no cast", "", D_NO_FLAGS},
#endif
};<|MERGE_RESOLUTION|>--- conflicted
+++ resolved
@@ -795,10 +795,6 @@
       "You are surrounded by gravels and pebbles.", D_DISPELLABLE | D_EXPIRES,
       {{ "Your curtain of sharpnel falls." },
         { "Your sharpnels begin to scatter." }}, 6},
-<<<<<<< HEAD
-    { DUR_POISON_WEAPON, 0, "", "", "poison weapon", "", D_DISPELLABLE,
-      {{ "", _end_poison_weapon_brand }} },
-=======
     { DUR_BARRIER,
       BLUE, "Barrier",
       "barrier", "barrier",
@@ -815,7 +811,8 @@
       "", D_EXPIRES,
       {{ "Your inner lightning is fully recharged!" },
         { "Your inner lightning starts recharging." }}, 6},
->>>>>>> 67b8c8de
+    { DUR_POISON_WEAPON, 0, "", "", "poison weapon", "", D_DISPELLABLE,
+      {{ "", _end_poison_weapon_brand }} },
 #if TAG_MAJOR_VERSION == 34
     // And removed ones
     { DUR_MAGIC_SAPPED, 0, "", "", "old magic sapped", "", D_NO_FLAGS},
