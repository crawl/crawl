/**
 * Status defaults for durations.
 */

#pragma once

#include "act-iter.h"
#include "mon-death.h"
#include "god-abil.h"
#include "god-companions.h"
#include "god-passive.h"
#include "spl-damage.h"
#include "spl-other.h"
#include "spl-selfench.h"
#include "tag-version.h"
#include "timed-effects.h"

static void _end_invis()
{
    if (you.invisible())
        mprf(MSGCH_DURATION, "You feel more conspicuous.");
    else
        mprf(MSGCH_DURATION, "You flicker back into view.");
}

static void _end_corrosion()
{
    you.props[CORROSION_KEY] = 0;
    you.redraw_armour_class = true;
    you.wield_change = true;
}

static void _end_death_channel()
{
    you.attribute[ATTR_DIVINE_DEATH_CHANNEL] = 0;
    for (monster_iterator mi; mi; ++mi)
    {
        if (mi->was_created_by(you, SPELL_DEATH_CHANNEL))
            monster_die(**mi, KILL_TIMEOUT, NON_MONSTER);
    }
}

static void _redraw_armour()
{
    you.redraw_armour_class = true;
}

static void _end_bullseye()
{
    if (you.props.exists(BULLSEYE_TARGET_KEY))
    {
        monster* targ = monster_by_mid(you.props[BULLSEYE_TARGET_KEY].get_int());
        if (targ)
            targ->del_ench(ENCH_BULLSEYE_TARGET);

        you.props.erase(BULLSEYE_TARGET_KEY);
    }
}

static void _maybe_expire_jinxbite()
{
    if (!jinxbite_targets_available())
    {
        mprf(MSGCH_DURATION, "The sprites lose interest in your situation.");
        you.duration[DUR_JINXBITE] = 0;
    }
}

static void _post_shackles_effect()
{
    mprf(MSGCH_DURATION, "You lose your grip on the chains of life and death.");
    yred_end_blasphemy();
}

static void _end_growing_destruction()
{
    you.props.erase(MAKHLEB_ATROCITY_STACKS_KEY);
}

// properties of the duration.
enum duration_flags : uint32_t
{
    D_NO_FLAGS    = 0,

    // Whether to do automatic expiration colouring.
    D_EXPIRES     = 1<< 0,

    // Whether !cancellation (and the like) end the duration.
    D_DISPELLABLE = 1<< 1,
};

/// A description of the behaviour when a duration begins 'expiring'.
struct expiring_msg
{
    /// What message should be printed when the duration begins expiring?
    const char* msg;
    int max_offset; ///< What's the maximum value that the duration may be
                    ///< reduced by after the message prints?

    /// Randomly, much should the duration actually be reduced by?
    int offset() const
    {
        return max_offset ? random2(max_offset+1) : 0;
    }
};

/// What happens when a duration ends?
struct end_effect
{
    /// A message for when the duration ends. Implies the duration ticks down.
    const char* msg;
    /// An effect that triggers when the duration ends.
    void (*on_end)();
};

/// Does the duration decrease simply over time? If so, what happens?
struct decrement_rules
{
    /// What happens when the duration ends?
    end_effect end;
    /// What happens when a duration passes its expire_threshold.
    expiring_msg expire_msg;
    /// Should the message be MSGCH_RECOVERY instead of MSGCH_DURATION?
    bool recovery;
};

struct duration_def
{
    duration_type dur;
    int    light_colour; ///< Base colour for status light.
    const char *light_text; ///< Text for the status light.
    const char *short_text; ///< Adjective text for cancellation potion
                            ///< descriptions (e.g. "If you drink this now, you
                            ///< will no longer be swift/mighty/on fire.") Also
                            ///< used for the @ line on the % screen and morgue.
    const char *name_text;  ///< Text used in wizmode &^D. If empty, use the
                            ///< short_text.
    const char *long_text;  ///< Text for the @ message.

    uint32_t flags;       ///< A bitfield for various flags a duration can have.

    /// Does the duration decrease simply over time? If so, what happens?
    decrement_rules decr;
    /// The number of turns below which the duration is considered 'expiring'.
    int expire_threshold;

    /// Return the name of the duration (name_text or short_text). */
    const char *name() const
    {
        return name_text[0] ? name_text : short_text;
    }

    bool duration_has_flag(uint64_t flag_wanted) const
    {
        return flags & flag_wanted;
    }
};

/**
 * "" for an entry means N/A, either because it is not shown in the
 * relevant place, or because it is shown in a more complicated way.
 * A "" for name_text indicates that the name is the same as the
 * short text.
 *
 * Examples:
 *
 * DUR_FORESTED has "" for the short_text entry, and therefore has no
 * entry on the "@:" line.
 *
 * DUR_QAZLAL_AC has "" for the light_text entry, and therefore has no
 * status light (instead showing the AC bonus by coloring the player's
 * AC blue).
 */

static const duration_def duration_data[] =
{
    { DUR_AGILITY,
      LIGHTBLUE, "Agi",
      "agile", "agility",
      "You are agile.", D_DISPELLABLE,
      {{ "You feel a little less agile now.", []() {
          you.redraw_evasion = true;
      }}}},
    { DUR_BERSERK,
      BLUE, "Berserk",
      "berserking", "berserk",
      "You are possessed by a berserker rage.", D_EXPIRES,
      {{ "You are no longer berserk.", player_end_berserk }}, 6},
    { DUR_BERSERK_COOLDOWN,
      YELLOW, "-Berserk",
      "on berserk cooldown", "berserk cooldown",
      "You are unable to berserk.", D_NO_FLAGS},
    { DUR_BREATH_WEAPON,
      YELLOW, "-Breath",
      "short of breath", "breath weapon",
      "You are short of breath.", D_NO_FLAGS,
      { { "You have got your breath back." }, {}, true }},
    { DUR_BRILLIANCE,
      LIGHTBLUE, "Brill",
      "brilliant", "brilliance",
      "You are brilliant.", D_DISPELLABLE,
      {{ "You feel a little less clever now." }}},
    { DUR_CONF,
      RED, "Conf",
      "confused", "conf",
      "You are confused.", D_DISPELLABLE,
      {{ "You feel less confused." }}},
    { DUR_CONFUSING_TOUCH, // Has custom long_text
      LIGHTBLUE, "Touch",
      "confusing by touch", "confusing touch",
      "" , D_DISPELLABLE,
      {{ "", []() {
          mprf(MSGCH_DURATION, "%s",
               you.hands_act("stop", "glowing.").c_str());
      }}}, 20},
    { DUR_CORONA, // Has custom long_text
      YELLOW, "Corona",
      "lit by a corona", "corona",
      "", D_DISPELLABLE,
      {{ "", []() {
          if (!you.backlit())
              mprf(MSGCH_DURATION, "You are no longer glowing.");
      }}}},
    { DUR_DEATH_CHANNEL,
      MAGENTA, "DChan",
      "death channelling", "death channel",
      "You are channelling the dead.", D_DISPELLABLE | D_EXPIRES,
      {{ "Your unholy channel expires.", _end_death_channel },
      { "Your unholy channel is weakening.", 1 }}, 6},
    { DUR_DIVINE_STAMINA,
      WHITE, "Vit",
      "vitalised", "divine stamina",
      "You are divinely vitalised.", D_EXPIRES,
      {{ "", zin_remove_divine_stamina }}},
    { DUR_DIVINE_VIGOUR,
      0, "",
      "divinely vigorous", "divine vigour",
      "You are imbued with divine vigour.", D_NO_FLAGS,
      {{ "", elyvilon_remove_divine_vigour }}},
    { DUR_EXHAUSTED,
      YELLOW, "Exh",
      "exhausted", "",
      "You are exhausted.", D_NO_FLAGS,
      {{ "You feel less exhausted." }}},
    { DUR_ICY_ARMOUR,
      0, "",
      "ice-armoured", "icy armour",
      "You are protected by a layer of icy armour.", D_DISPELLABLE | D_EXPIRES,
      {}, 6},
    { DUR_FIERY_ARMOUR,
      0, "",
      "fiery-armoured", "fiery armour",
      "You are armoured with a cloak of flame.", D_EXPIRES,
      {{ "Your fiery armour burns out.", [](){
          you.redraw_armour_class = true;
      }}}, 20},
    { DUR_STICKY_FLAME,
      RED, "Fire",
      "on fire", "liquid fire",
      "You are covered in liquid fire.", D_DISPELLABLE /*but special-cased*/},
    { DUR_LOWERED_WL,
      RED, "Will/2",
      "weak-willed", "lowered wl",
      "You are weak-willed.", D_DISPELLABLE,
      {{ "You feel your willpower return." }}},
    { DUR_MIGHT,
      LIGHTBLUE, "Might",
      "mighty", "might",
      "You are mighty.", D_DISPELLABLE,
      {{ "You feel a little less mighty now." }}},
    { DUR_PARALYSIS,
      RED, "Para",
      "paralysed", "paralysis",
      "You are paralysed.", D_DISPELLABLE},
    { DUR_PETRIFIED,
      RED, "Stone",
      "petrified", "",
      "You are petrified.", D_DISPELLABLE},
    { DUR_VEXED,
      RED, "Vexed",
      "vexed", "vex",
      "You are vexed.", D_DISPELLABLE,
      {{ "", []() {
            mprf(MSGCH_DURATION, "You feel more in control of yourself again.");
            you.give_stun_immunity(random_range(1, 3));
      }}}},
    { DUR_PETRIFYING,
      LIGHTRED, "Petr",
      "petrifying", "",
      "You are turning to stone.", D_DISPELLABLE /*but special-cased*/ | D_EXPIRES,
        {}, 1},
    { DUR_VITRIFIED,
      RED, "Fragile",
      "fragile (+50% incoming damage)", "vitrified",
      "You are fragile as glass.", D_DISPELLABLE,
      {{ "You feel less fragile." }}},
    { DUR_RESISTANCE,
      BLUE, "Resist",
      "resistant", "resistance",
      "You are resistant to the elements.", D_DISPELLABLE | D_EXPIRES,
      {{ "Your resistance to elements expires." },
          { "You start to feel less resistant.", 1}}, 6},
    { DUR_SLIMIFY, // Has custom long_text
      GREEN, "Slime",
      "slimy", "slimify",
      "", D_EXPIRES,
      {{ "You feel less slimy."},
        { "Your slime is starting to congeal.", 1 }}, 10},
    { DUR_OOZEMANCY,
      LIGHTGREEN, "Ooze",
      "calling ooze", "oozemancy",
      "You are calling forth ooze from nearby walls.", D_NO_FLAGS,
      {{ "You stop calling forth ooze."}}},
    { DUR_SLEEP,
      0, "",
      "sleeping", "sleep",
      "You are sleeping.", D_DISPELLABLE},
    { DUR_SWIFTNESS,
      BLUE, "Swift",
      "swift", "swiftness",
      "You can move swiftly.", D_DISPELLABLE | D_EXPIRES, {}, 6},
    { DUR_TELEPORT,
      LIGHTBLUE, "Tele",
      "about to teleport", "teleport",
      "You are about to teleport.", D_DISPELLABLE /*but special-cased*/,
      {{ "", []() {
          you_teleport_now();
          untag_followers();
      }}}},
    { DUR_DEATHS_DOOR,
      LIGHTGREY, "DDoor",
      "in death's door", "deaths door",
      "You are standing in death's doorway.", D_EXPIRES,
      {{ "", []() {
            mprf(MSGCH_DURATION, "Your life is in your own %s again!",
                 you.hand_name(true).c_str());
            you.duration[DUR_DEATHS_DOOR_COOLDOWN] = random_range(10, 30);
      }}, { "Your time is quickly running out!", 5 }}, 10},
    { DUR_DEATHS_DOOR_COOLDOWN,
      YELLOW, "-DDoor",
      "on death's door cooldown", "deaths door cooldown",
      "You are unable to enter death's door.", D_NO_FLAGS,
      {{ "You step away from death's doorway." }}},
    { DUR_QUAD_DAMAGE,
      BLUE, "Quad",
      "quad damage", "",
      "", D_EXPIRES,
      {{ "", []() { invalidate_agrid(true); }},
        { "Quad Damage is wearing off."}}, 3 }, // per client.qc
    { DUR_SILENCE,
      0, "",
      "silenced", "silence",
      "You radiate silence.", D_DISPELLABLE | D_EXPIRES,
      {{ "Your hearing returns.", []() { invalidate_agrid(true); }}}, 5 },
    { DUR_STEALTH,
      BLUE, "Stealth",
      "especially stealthy", "stealth",
      "You are especially stealthy.", D_NO_FLAGS,
      {{ "You feel less stealthy." }}},
    { DUR_AFRAID,
      RED, "Fear",
      "afraid", "",
      "You are terrified.", D_DISPELLABLE | D_EXPIRES,
      {{ "Your fear fades away.", []() { you.clear_fearmongers(); }},
        {}, true }},
    { DUR_VORTEX,
      LIGHTGREY, "Vortex",
      "in a vortex", "vortex",
      "You are in the eye of a polar vortex.", D_EXPIRES},
    { DUR_FUSILLADE,
      LIGHTGREY, "Fusillade",
      "raining reagents", "fusillade",
      "You are unleashing a barrage of alchemical reagents.", D_EXPIRES},
    { DUR_BLOOD_FOR_BLOOD,
      LIGHTBLUE, "Pray",
      "chanting a vengeful prayer", "blood for blood",
      "You are chanting a vengeful prayer.", D_EXPIRES,
      {{"", beogh_end_blood_for_blood}, { "Your prayer is nearing its end.", 1}}, 6},
    { DUR_FATHOMLESS_SHACKLES,
      WHITE, "Shackles",
      "enshackling", "fathomless shackles",
      "You are channelling the inexorable grasp of Yredelemnul.", D_NO_FLAGS,
      {{"", _post_shackles_effect}}},
    { DUR_LIQUEFYING,
      LIGHTBLUE, "Liquid",
      "liquefying", "",
      "You are liquefying the ground beneath you.", D_DISPELLABLE,
      {{ "The ground is no longer liquid beneath you.", []() {
          invalidate_agrid(false);
      }}}},
    { DUR_HEROISM,
      LIGHTBLUE, "Hero",
      "heroic", "heroism",
      "You possess the skills of a mighty hero.", D_NO_FLAGS,
      {{"", okawaru_remove_heroism}}},
    { DUR_FINESSE,
      LIGHTBLUE, "Finesse",
      "finesse-ful", "finesse",
      "Your blows are lightning fast.", D_NO_FLAGS,
      {{"", okawaru_remove_finesse}}},
    { DUR_VORTEX_COOLDOWN,
      YELLOW, "-Vortex",
      "on vortex cooldown", "vortex cooldown",
      "You are unable to create a polar vortex.", D_NO_FLAGS,
      {{ "The winds around you calm down.", []() {
          remove_vortex_clouds(MID_PLAYER);
      }}}},
    { DUR_DISJUNCTION,
      BLUE, "Disjoin",
      "disjoining", "disjunction",
      "You are disjoining your surroundings.", D_DISPELLABLE | D_EXPIRES,
      {{ "The translocation energy dissipates.", []() {
            invalidate_agrid(true);
      }}}},
    { DUR_SENTINEL_MARK,
      LIGHTRED, "Mark",
      "marked", "sentinel's mark",
      "A sentinel's mark is revealing your location to enemies.", D_DISPELLABLE | D_EXPIRES,
      {{ "The sentinel's mark upon you fades away." }}},
    { DUR_FUGUE,
      BLUE, "Fugue",
      "fugue", "fugue of the fallen",
      "Your melee and ranged attacks are strengthened by the souls of the fallen.", D_DISPELLABLE | D_EXPIRES,
      {{ "Your fugue has ended." },
        { "You are losing your grip on the fallen." }}, 6},
    { DUR_FLAYED,
      RED, "Flay",
      "flayed", "",
      "You are covered in terrible wounds.", D_DISPELLABLE /* but special-cased */ | D_EXPIRES},
    { DUR_WEAK,
      RED, "Weak",
      "weakened", "weak",
      "Your attacks are enfeebled.", D_DISPELLABLE,
      {{ "Your attacks no longer feel as feeble." }}},
    { DUR_DIMENSION_ANCHOR,
      RED, "-Tele",
      "untranslocatable", "dimension anchor",
      "You are firmly anchored to this plane.", D_DISPELLABLE,
      {{ "You are no longer firmly anchored in space." }}},
    { DUR_NO_MOMENTUM,
      RED, "-Move",
      "immotile", "",
      "You are unable to move around.", D_DISPELLABLE,
      {{ "You are able to move again." }}},
    { DUR_VAINGLORY,
      RED, "Vainglory",
      "no stairs", "",
      "You refuse to leave the level so soon after announcing yourself.", D_EXPIRES,
      {{ "You feel willing to depart the floor again." }}},
    { DUR_ENLIGHTENED,
      BLUE, "Will+",
      "enlightened", "",
      "You are enlightened. (Will+)", D_DISPELLABLE,
      {{ "Your enlightenment fades." }}},
    { DUR_TOXIC_RADIANCE,
      MAGENTA, "Toxic",
      "radiating poison", "toxic radiance",
      "You are radiating toxic energy.", D_DISPELLABLE,
      {{ "Your toxic aura wanes." }}},
    { DUR_RECITE,
      WHITE, "Recite",
      "reciting", "recite",
      "You are reciting Zin's Axioms of Law.", D_NO_FLAGS},
    { DUR_RECITE_COOLDOWN,
      YELLOW, "-Recite",
      "on recite cooldown", "",
      "You are unable to recite.", D_NO_FLAGS,
      {{ "You are ready to recite again." }}},
    { DUR_FIRE_VULN,
      RED, "rF-",
      "fire vulnerable", "fire vulnerability",
      "You are more vulnerable to fire.", D_DISPELLABLE,
      {{ "You feel less vulnerable to fire." }}},
    { DUR_BARBS,
      RED, "Barbs",
      "spiked", "barbed spikes",
      "Barbed spikes are embedded in your body.", D_NO_FLAGS},
    { DUR_POISON_VULN,
      RED, "rP-",
      "poison vulnerable", "poison vulnerability",
      "You are more vulnerable to poison.", D_DISPELLABLE,
      {{ "You feel less vulnerable to poison." }}},
    { DUR_FROZEN,
      RED, "Frozen",
      "frozen", "",
      "You are partly encased in ice.", D_DISPELLABLE,
      {{ "The ice encasing you melts away." }, {}, true }},
    { DUR_DIMENSIONAL_BULLSEYE,
      LIGHTBLUE, "Bullseye",
      "portalling projectiles", "bullseye",
      "You are teleporting projectiles at a target.", D_DISPELLABLE,
      {{ "Your dimensional bullseye dissipates.", _end_bullseye}}},
    { DUR_FORESTED,
      GREEN, "Forest",
      "forested", "",
      "You are summoning a forest.", D_NO_FLAGS,
      {{ "Space becomes stable." }}},
    { DUR_DRAGON_CALL,
      WHITE, "Dragoncall",
      "calling dragons", "dragon call",
      "You are beckoning forth a horde of dragons.", D_NO_FLAGS,
      {{ "The roar of the dragon horde subsides.", []() {
          you.duration[DUR_DRAGON_CALL_COOLDOWN] = random_range(160, 260);
      }}}},
    { DUR_DRAGON_CALL_COOLDOWN,
      YELLOW, "-Dragoncall",
      "on dragon call cooldown", "dragon call cooldown",
      "You are unable to call dragons.", D_NO_FLAGS,
      {{ "You can once more reach out to the dragon horde." }}},
    { DUR_QAZLAL_FIRE_RES,
      LIGHTBLUE, "rF+",
      "protected from fire", "qazlal fire resistance",
      "Qazlal is protecting you from fire.", D_NO_FLAGS,
      {{ "You feel less protected from fire." },
        { "Your protection from fire is fading.", 1}}, 6},
    { DUR_QAZLAL_COLD_RES,
      LIGHTBLUE, "rC+",
      "protected from cold", "qazlal cold resistance",
      "Qazlal is protecting you from cold.", D_NO_FLAGS,
      {{ "You feel less protected from cold." },
        { "Your protection from cold is fading.", 1}}, 6},
    { DUR_QAZLAL_ELEC_RES,
      LIGHTBLUE, "rElec+",
      "protected from electricity", "qazlal elec resistance",
      "Qazlal is protecting you from electricity.", D_NO_FLAGS,
      {{ "You feel less protected from electricity." },
        { "Your protection from electricity is fading.", 1}}, 6},
    { DUR_QAZLAL_AC,
      LIGHTBLUE, "",
      "protected from physical damage", "qazlal ac",
      "Qazlal is protecting you from physical damage.", D_NO_FLAGS,
      {{ "You feel less protected from physical attacks.",  _redraw_armour },
         { "Your protection from physical attacks is fading." , 1 }}, 6},
    { DUR_CORROSION,
      RED, "Corr",
      "corroded", "corrosion",
      "You are corroded.", D_DISPELLABLE,
      {{ "You are no longer corroded.", _end_corrosion }}},
    { DUR_HORROR,
      RED, "Horr",
      "horrified", "horror",
      "You are horrified, weakening your attacks and spells.", D_NO_FLAGS},
    { DUR_DIVINE_SHIELD,
      LIGHTBLUE, "",
      "divinely shielded", "divine shield",
      "You are shielded by the power of the Shining One.", D_NO_FLAGS},
    { DUR_EPHEMERAL_SHIELD,
      LIGHTBLUE, "",
      "ephemerally shielded", "ephemeral shield",
      "You are briefly shielded after casting or invoking.", D_DISPELLABLE | D_EXPIRES,
      {{ "", []() {
          you.redraw_armour_class = true; // includes shields
      }}}},
    { DUR_CLEAVE,
      LIGHTBLUE, "Cleave",
      "cleaving", "cleave",
      "You are cleaving through your foes.", D_NO_FLAGS,
      {{ "Your cleaving frenzy subsides." }}},
    { DUR_AMBROSIA, GREEN, "Ambros",
      "ambrosia-drunk", "ambrosia",
      "You are regenerating under the effects of ambrosia.", D_DISPELLABLE },
    { DUR_CHANNEL_ENERGY, LIGHTBLUE, "Channel", "channelling", "channel",
      "You are rapidly regenerating magical energy.", D_NO_FLAGS },
    { DUR_DOOM_HOWL,
      RED, "Howl",
      "doom-hounded", "howl",
      "A terrible howling echoes in your mind.", D_DISPELLABLE,
      {{ "The infernal howling subsides.", []() {
          you.props.erase(NEXT_DOOM_HOUND_KEY);
      }}}},
    { DUR_VERTIGO, YELLOW, "Vertigo",
      "vertiginous", "vertigo",
      "Vertigo is making it harder to attack, cast, and dodge.", D_DISPELLABLE,
      {{ "The world stops spinning.", []() {
          you.redraw_evasion = true;
      }}}},
    { DUR_SANGUINE_ARMOUR, LIGHTBLUE, "Blood",
      "sanguine armoured", "sanguine armour",
      "Your shed blood clings to and protects you.", D_NO_FLAGS,
        {{ "Your blood armour dries and flakes away.", _redraw_armour }}},
    { DUR_SPWPN_PROTECTION, 0, "",
      "under a protective aura", "protection aura",
      "Your weapon is exuding a protective aura.", D_NO_FLAGS,
      {{ "", _redraw_armour }}},
    { DUR_NO_HOP, YELLOW, "-Hop",
      "unable to hop", "no hop",
      "You are unable to hop.", D_NO_FLAGS,
      {{ "You are ready to hop once more." }}},
    { DUR_BLINKBOLT_COOLDOWN, YELLOW, "-Bbolt",
      "blinkbolt cooldown", "no blinkbolt",
      "", D_NO_FLAGS,
      {{ "You feel energetic enough to blinkbolt again." }}},
    { DUR_ACROBAT, 0, "",
      "acrobatic", "acrobat",
      "You are acrobatic and have increased evasion.", D_NO_FLAGS,
      {{ "", []() {
          you.redraw_evasion = true;
      }}}},
    { DUR_ATTRACTIVE,
      LIGHTBLUE, "Attr",
      "attractive", "attract",
      "You attract monsters toward you.", D_DISPELLABLE },
    { DUR_ELIXIR, WHITE, "Elixir",
      "elixired", "elixir",
      "You are rapidly regenerating health and magic.", D_NO_FLAGS},
    { DUR_WORD_OF_CHAOS_COOLDOWN,
      YELLOW, "-Word",
      "on word of chaos cooldown", "word of chaos cooldown",
      "You are unable to speak a word of chaos.", D_NO_FLAGS,
      {{ "You are ready to speak a word of chaos again." }}},
    { DUR_SAP_MAGIC, YELLOW, "Sap",
      "magic-sapped", "sap magic",
      "Casting spells may cause you to lose access to your magic.",
      D_DISPELLABLE,
      {{ "Your magic seems less tainted." }}},
    { DUR_NO_CAST, RED, "-Cast",
      "unable to cast spells", "no cast",
      "You are unable to cast spells.", D_DISPELLABLE,
      {{ "You regain access to your magic." }}},
    { DUR_RISING_FLAME,
      LIGHTBLUE, "Rise",
      "rising", "rise",
      "You are rising toward the ceiling.", D_NO_FLAGS,
      {{ "", rise_through_ceiling }}},
    { DUR_SICKNESS,
      RED, "Sick",
      "sick", "sickness",
      "Your sickness prevents you from regenerating health.", D_DISPELLABLE,
      {{ "You feel your health improve." }}},
    { DUR_BLINK_COOLDOWN,
      YELLOW, "-Blink",
      "on blink cooldown", "blink cooldown",
      "You are unable to blink.", D_NO_FLAGS,
      {{ "You feel ready to blink again."}}},
    { DUR_GAVOTTE_COOLDOWN,
      YELLOW, "-Gavotte",
      "on gavotte cooldown", "gavotte cooldown",
      "You are unable to cast Gavotte.", D_NO_FLAGS,
      {{ "Gravity stabilises in your vicinity."}}},
    { DUR_ANIMATE_DEAD,
      MAGENTA, "Reap",
      "animating dead", "animating dead",
      "You are reanimating the dead.", D_DISPELLABLE | D_EXPIRES,
      {{ "Your reaping aura expires."},
      { "Your reaping aura is weakening.", 1 }}, 6},
    { DUR_SIPHON_COOLDOWN,
      YELLOW, "-Siphon",
      "on siphon cooldown", "siphon cooldown",
      "You are unable to siphon essence.", D_NO_FLAGS,
      {{ "You are ready to siphon essence again." }}},
    { DUR_CELEBRANT_COOLDOWN,
      YELLOW, "-Bloodrite",
      "on bloodrite cooldown", "bloodrite cooldown",
      "You are unable to performed a blood rite.", D_NO_FLAGS},
    { DUR_JINXBITE, LIGHTBLUE, "Jinx",
      "jinxed", "jinxbite",
      "You are surrounded by jinxing sprites.", D_DISPELLABLE | D_EXPIRES,
      {{ "The jinxing sprites lose interest in you." }}},
    { DUR_CANINE_FAMILIAR_DEAD, YELLOW, "-Dog", "unable to call your familiar",
      "canine familiar cooldown", "You are unable to call your canine familiar.",
      D_EXPIRES, {{ "",
        [](){mprf(MSGCH_RECOVERY, "Your familiar recovers from its injuries.");}}}},
    { DUR_BEOGH_CAN_RECRUIT, LIGHTBLUE, "Recruit", "", "can recruit",
      "You may recruit a defeated apostle into your service", D_EXPIRES,
       {{ "", end_beogh_recruit_window}}},
    { DUR_PRIMORDIAL_NIGHTFALL, MAGENTA, "Nightfall",
      "nightfall", "nightfall",
      "You are enveloped in primordial darkness.", D_EXPIRES,
      {{ "Night gives way to day once more.", update_vision_range }}},
    { DUR_BLIND, RED, "Blind", "blinded", "blindness",
      "The further away your target is the more your accuracy is reduced.",
      D_DISPELLABLE | D_EXPIRES, {{ "",
        [](){mprf(MSGCH_RECOVERY, "Your vision returns to normal.");}}}},
    { DUR_SIGN_OF_RUIN, RED, "Ruin",
      "sign of ruin", "ruin",
      "The sign of ruin enfeebles you when you suffer attacks.", D_DISPELLABLE,
      {{ "The sign of ruin upon you fades." }}},
    { DUR_INFERNAL_LEGION,
      WHITE, "Legion",
      "unleashing the legion", "infernal legion",
      "You are beckoning forth the legions of chaos.", D_EXPIRES,
      {{ "Your infernal gateway subsides." }}},
    { DUR_EXECUTION,
      LIGHTBLUE, "Execution",
      "surrounded by blades", "execution",
      "You are surrounded by a whirlwind of blades.", D_EXPIRES,
      {{ "You feel a little less murderous for the moment." }}},
    { DUR_GROWING_DESTRUCTION,
      LIGHTBLUE, "Destr",
      "growing destruction", "growing destruction",
      "Your Destruction is growing increasingly wild.", D_EXPIRES,
      {{ "", _end_growing_destruction}}},
    { DUR_BLINKITIS, RED, "Unstable",
      "blinking rapidly", "blinkitis",
      "You are untethered in space.", D_DISPELLABLE, {{"You feel more stable."}} },
    { DUR_CACOPHONY,
      WHITE, "Cacophony",
      "making a cacophony", "cacophony",
      "You are making an unholy racket with your haunted armour.", D_EXPIRES},
    { DUR_ENKINDLED, LIGHTCYAN, "Enkindled",
      "enkindled", "enkindled",
      "Your flames burn bright with remembrance.", D_EXPIRES,
      {{ "Your flames start to waver.", end_enkindled_status }}},
<<<<<<< HEAD
    { DUR_DETONATION_CATALYST, BLUE, "Catalyst",
      "catalyst", "catalyst",
      "Your strikes ignite an explosive catalyst.", D_EXPIRES},
=======
    { DUR_SHROUD_TIMEOUT,
      DARKGREY, "Shroud",
      "shroud timeout", "shroud timeout",
      "Your shroud of slime is broken and needs time to repair.", D_EXPIRES,
      {{ "Your slime shroud regrows." }}},
>>>>>>> c301a0fa

    // The following are visible in wizmode only, or are handled
    // specially in the status lights and/or the % or @ screens.

    { DUR_INVIS, 0, "", "", "invis", "", D_DISPELLABLE,
        {{ "", _end_invis }, { "You flicker for a moment.", 1}}, 6},
    { DUR_SLOW, 0, "", "", "slow", "", D_DISPELLABLE},
    { DUR_MESMERISED, 0, "", "", "mesmerised", "", D_DISPELLABLE,
      {{ "You break out of your daze.", []() { you.clear_beholders(); }},
         {}, true }},
    { DUR_MESMERISE_IMMUNE, 0, "", "", "mesmerisation immunity", "", D_NO_FLAGS, {{""}} },
    { DUR_HASTE, 0, "", "", "haste", "", D_DISPELLABLE, {}, 6},
    { DUR_FLIGHT, 0, "", "", "flight", "", D_DISPELLABLE /*but special-cased*/, {}, 10},
    { DUR_POISONING, 0, "", "", "poisoning", "", D_NO_FLAGS},
    { DUR_PIETY_POOL, 0, "", "", "piety pool", "", D_NO_FLAGS},
    { DUR_TRANSFORMATION, 0, "", "", "transformation", "", D_DISPELLABLE /*but special-cased*/, {}, 10},
    { DUR_DEMONIC_GUARDIAN, 0, "", "", "demonic guardian", "", D_NO_FLAGS, {{""}}},
    { DUR_POWERED_BY_DEATH, 0, "", "", "pbd", "", D_NO_FLAGS},
        { DUR_REPEL_STAIRS_MOVE, 0, "", "", "repel stairs move", "", D_NO_FLAGS, {{""}}},
    { DUR_REPEL_STAIRS_CLIMB, 0, "", "", "repel stairs climb", "", D_NO_FLAGS, {{""}}},
    { DUR_CLOUD_TRAIL, 0, "", "", "cloud trail", "", D_NO_FLAGS},
    { DUR_TIME_STEP, 0, "", "", "time step", "", D_NO_FLAGS},
    { DUR_ICEMAIL_DEPLETED, 0, "", "", "icemail depleted", "", D_NO_FLAGS,
      {{ "Your icy envelope is restored.", _redraw_armour }}},
    { DUR_STUN_IMMUNITY, 0, "", "", "immune to disabling effects", "", D_NO_FLAGS},
    { DUR_VEHUMET_GIFT, 0, "", "", "vehumet gift", "", D_NO_FLAGS, {{""}}},
    { DUR_SICKENING, 0, "", "", "sickening", "", D_NO_FLAGS, {{""}}},
    { DUR_WATER_HOLD, 0, "", "", "drowning", "", D_NO_FLAGS},
    // Regeneration information handled separately.
    { DUR_TROGS_HAND, 0, "", "strong-willed", "trogs hand",
      "Your willpower is greatly increased.", D_EXPIRES,
        {{"", trog_remove_trogs_hand},
          {"You feel the effects of Trog's Hand fading.", 1}}, 6},
    { DUR_GOZAG_GOLD_AURA, 0, "", "gold aura", "", "", D_NO_FLAGS,
        {{ "", []() { you.props[GOZAG_GOLD_AURA_KEY] = 0; you.redraw_title = true;}}}},
    { DUR_ANCESTOR_DELAY, 0, "", "", "ancestor delay", "", D_NO_FLAGS, {{""}}},
    { DUR_GRASPING_ROOTS, 0, "", "grasped by roots", "grasping roots",
      "You are constricted by grasping roots.", D_NO_FLAGS},
    { DUR_VILE_CLUTCH, 0, "", "grasped by zombie hands", "vile clutch",
      "You are constricted by zombie hands.", D_NO_FLAGS},
    { DUR_NOXIOUS_BOG,
      MAGENTA, "Bog",
      "spewing sludge", "noxious bog",
      "You are spewing a noxious bog.", D_DISPELLABLE,
      {{ "Your noxious spew wanes.", end_toxic_bog }}},
    { DUR_FROZEN_RAMPARTS, LIGHTBLUE, "Ramparts", "freezing walls",
        "frozen ramparts", "You have covered nearby walls with an icy ambush.",
        D_DISPELLABLE},
    { DUR_HEAVENLY_STORM, 0, "", "in a heavenly storm", "heavenly storm",
      "Heavenly clouds are increasing your accuracy and damage.", D_NO_FLAGS,
      {{ "", wu_jian_decrement_heavenly_storm }}},
    { DUR_NO_POTIONS, 0, "", "", "no potions", "", D_NO_FLAGS,
      {{ "", []() {
          if (you.can_drink() && !player_in_branch(BRANCH_COCYTUS))
              mprf(MSGCH_RECOVERY, "You can drink potions again.");
      }}}},
    { DUR_NO_SCROLLS, 0, "", "", "no scrolls", "", D_NO_FLAGS,
      {{ "", []() {
          if (!player_in_branch(BRANCH_GEHENNA))
              mprf(MSGCH_RECOVERY, "You can read scrolls again.");
      }}}},
    { DUR_REVELATION, 0, "", "", "revelation", "", D_NO_FLAGS, {{""}}},
    { DUR_JINXBITE_LOST_INTEREST, 0, "", "", "", "", D_EXPIRES, {{"", _maybe_expire_jinxbite}}},
    { DUR_RAMPAGE_HEAL, 0, "", "", "rampage heal", "", D_NO_FLAGS},
    { DUR_TEMP_CLOUD_IMMUNITY, 0, "", "", "temp cloud immunity", "", D_EXPIRES},
    { DUR_ALLY_RESET_TIMER, 0, "", "", "ally reset timer", "", D_NO_FLAGS},
    { DUR_BEOGH_DIVINE_CHALLENGE, WHITE, "Challenge", "", "apostle challenge",
      "A servant of Beogh has come to challenge you.", D_NO_FLAGS},
    { DUR_BEOGH_SEEKING_VENGEANCE, LIGHTRED, "Vengeance", "", "vengeance",
      "You are seeking vengeance for the death of your brethren.", D_NO_FLAGS},
    { DUR_CONSTRICTION_IMMUNITY, 0, "", "", "constrict immune", "", D_NO_FLAGS, {{""}}},
    { DUR_GRAVE_CLAW_RECHARGE, 0, "", "", "grave claw recharging", "", D_NO_FLAGS},
    { DUR_TIME_WARPED_BLOOD_COOLDOWN, 0, "", "", "time-warped blood cooldown", "", D_NO_FLAGS},
    { DUR_SPIKE_LAUNCHER_ACTIVE, 0, "", "", "spike launcher", "", D_NO_FLAGS, {{"", end_spike_launcher}}},
    { DUR_PARAGON_ACTIVE, 0, "", "", "paragon active", "", D_NO_FLAGS},
    { DUR_FORTRESS_BLAST_TIMER, 0, "", "", "fortress blast charging", "", D_DISPELLABLE},
    { DUR_PHALANX_BARRIER, 0, "", "phalanx barrier", "phalanx barrier", "", D_NO_FLAGS},
    { DUR_TRICKSTER_GRACE, 0, "", "", "trickster", "", D_NO_FLAGS, {{""}}},
    { DUR_DROWSY, 0, "Drowsy", "", "drowsy", "", D_NO_FLAGS, {{"You feel less drowsy."}}},

#if TAG_MAJOR_VERSION == 34
    // And removed ones
    { DUR_MAGIC_SAPPED, 0, "", "", "old magic sapped", "", D_NO_FLAGS},
    { DUR_REPEL_MISSILES, 0, "", "", "old repel missiles", "", D_NO_FLAGS},
    { DUR_DEFLECT_MISSILES, 0, "", "", "old deflect missiles", "", D_NO_FLAGS},
    { DUR_JELLY_PRAYER, 0, "", "", "old jelly prayer", "", D_NO_FLAGS},
    { DUR_CONTROLLED_FLIGHT, 0, "", "", "old controlled flight", "", D_NO_FLAGS},
    { DUR_SEE_INVISIBLE, 0, "", "", "old see invisible", "", D_NO_FLAGS},
    { DUR_INSULATION, 0, "", "", "old insulation", "", D_NO_FLAGS},
    { DUR_BARGAIN, 0, "", "", "old bargain", "", D_NO_FLAGS},
    { DUR_SLAYING, 0, "", "", "old slaying", "", D_NO_FLAGS},
    { DUR_MISLED, 0, "", "", "old misled", "", D_NO_FLAGS},
    { DUR_NAUSEA, 0, "", "", "old nausea", "", D_NO_FLAGS},
    { DUR_TEMP_MUTATIONS, 0, "", "", "old temporary mutations", "", D_NO_FLAGS},
    { DUR_BATTLESPHERE, 0, "", "", "old battlesphere", "", D_NO_FLAGS},
    { DUR_RETCHING, 0, "", "", "old retching", "", D_NO_FLAGS},
    { DUR_SPIRIT_HOWL, 0, "", "", "old spirit howl", "", D_NO_FLAGS},
    { DUR_SONG_OF_SHIELDING, 0, "", "", "old song of shielding", "", D_NO_FLAGS},
    { DUR_ANTENNAE_EXTEND, 0, "", "", "old antennae extend", "", D_NO_FLAGS},
    { DUR_BUILDING_RAGE, 0, "", "", "old building rage", "", D_NO_FLAGS},
    { DUR_NEGATIVE_VULN, 0, "", "", "old negative vuln", "", D_NO_FLAGS},
    { DUR_SURE_BLADE, 0, "", "", "old sure blade", "", D_NO_FLAGS},
    { DUR_CONTROL_TELEPORT, 0, "", "", "old control teleport", "", D_NO_FLAGS},
    { DUR_DOOM_HOWL_IMMUNITY, 0, "", "", "old howl immunity", "", D_NO_FLAGS, {{""}}},
    { DUR_CONDENSATION_SHIELD, 0, "", "", "old condensation shield", "", D_NO_FLAGS},
    { DUR_PHASE_SHIFT, 0, "", "", "old phase shift", "", D_NO_FLAGS},
    { DUR_TELEPATHY, 0, "", "", "old telepathy", "", D_NO_FLAGS},
    { DUR_MAGIC_ARMOUR, 0, "", "", "old magic armour", "", D_NO_FLAGS},
    { DUR_MAGIC_SHIELD, 0, "", "", "old magic shield", "", D_NO_FLAGS},
    { DUR_FORTITUDE, 0, "", "", "old fortitude", "", D_NO_FLAGS},
    { DUR_WATER_HOLD_IMMUNITY, 0, "", "", "old drowning immunity", "", D_NO_FLAGS, {{""}}},
    { DUR_REGENERATION, 0, "", "", "old regeneration", "", D_NO_FLAGS},
    { DUR_GOURMAND, 0, "", "", "old gourmand", "", D_NO_FLAGS},
    { DUR_ABJURATION_AURA, 0, "", "", "old abjuration", "", D_NO_FLAGS},
    { DUR_INFUSION, 0, "", "", "old infusion", "", D_NO_FLAGS},
    { DUR_SHROUD_OF_GOLUBRIA, 0, "", "", "old shroud", "", D_NO_FLAGS},
    { DUR_FIRE_SHIELD, 0, "", "", "old ring of flames", "", D_NO_FLAGS},
    { DUR_DARKNESS, 0, "", "", "old darkness", "", D_NO_FLAGS},
    { DUR_STABBING, 0, "", "", "old stabbing", "", D_NO_FLAGS},
    { DUR_SCRYING, 0, "", "", "old scrying", "", D_NO_FLAGS},
    { DUR_ELIXIR_MAGIC, 0, "", "", "old elixir magic", "", D_NO_FLAGS},
    { DUR_ANTIMAGIC, 0, "", "", "old antimagic", "", D_NO_FLAGS},
    { DUR_DEVICE_SURGE, 0, "", "", "old device surge", "", D_NO_FLAGS},
    { DUR_LIFESAVING, 0, "", "", "old lifesaving", "", D_NO_FLAGS},
    { DUR_MIRROR_DAMAGE, 0, "", "", "old injury mirror", "", D_NO_FLAGS},
    { DUR_SHAFT_IMMUNITY, 0, "", "", "old shaft immunity", "", D_NO_FLAGS, {{""}}},
    { DUR_EXCRUCIATING_WOUNDS, 0, "", "", "old excruciating wounds", "", D_NO_FLAGS },
    { DUR_CORPSE_ROT, 0, "", "", "old corpse rot", "", D_NO_FLAGS },
    { DUR_LOCKED_DOWN, 0, "", "", "old stuck", "", D_NO_FLAGS },
    { DUR_BINDING_SIGIL_WARNING, 0, "", "", "old binding sigil", "", D_NO_FLAGS },
    { DUR_DUEL_COMPLETE, 0, "", "", "old duel complete", "", D_NO_FLAGS },
    { DUR_COLLAPSE, 0, "", "", "old collapse", "", D_NO_FLAGS },
    { DUR_BRAINLESS, 0, "", "", "old brainless", "", D_NO_FLAGS },
    { DUR_CLUMSY, 0, "", "", "old clumsy", "", D_NO_FLAGS },
    { DUR_SLEEP_IMMUNITY, 0, "", "", "old sleep immunity", "", D_NO_FLAGS, {{""}}},
#endif
};<|MERGE_RESOLUTION|>--- conflicted
+++ resolved
@@ -701,17 +701,14 @@
       "enkindled", "enkindled",
       "Your flames burn bright with remembrance.", D_EXPIRES,
       {{ "Your flames start to waver.", end_enkindled_status }}},
-<<<<<<< HEAD
     { DUR_DETONATION_CATALYST, BLUE, "Catalyst",
       "catalyst", "catalyst",
       "Your strikes ignite an explosive catalyst.", D_EXPIRES},
-=======
     { DUR_SHROUD_TIMEOUT,
       DARKGREY, "Shroud",
       "shroud timeout", "shroud timeout",
       "Your shroud of slime is broken and needs time to repair.", D_EXPIRES,
       {{ "Your slime shroud regrows." }}},
->>>>>>> c301a0fa
 
     // The following are visible in wizmode only, or are handled
     // specially in the status lights and/or the % or @ screens.
