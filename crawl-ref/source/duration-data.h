--- conflicted
+++ resolved
@@ -3,7 +3,7 @@
  */
 
 #include "defines.h"
-#include "godpassive.h"
+#include "god-passive.h"
 
 static void _end_weapon_brand()
 {
@@ -551,20 +551,16 @@
     { DUR_SPWPN_PROTECTION, 0, "", "protection aura", "",
       "Your weapon is exuding a protective aura.", D_NO_FLAGS,
       {{ "", _redraw_armour }}},
-<<<<<<< HEAD
     { DUR_IEOH_JIAN_PROJECTION, 0, "", "projected weapon", "",
       "", D_NO_FLAGS,
       {{ "", _end_projection }}},
     { DUR_IEOH_JIAN_DIVINE_BLADE, 0, "", "divine blade", "",
       "", D_NO_FLAGS,
       {{ "", _end_divine_blade }}},
-=======
     { DUR_NO_HOP, YELLOW, "-Hop",
       "can't hop", "",
       "", D_NO_FLAGS,
       {{ "You are ready to hop once more." }}},
-
->>>>>>> 2b43fbb4
     // The following are visible in wizmode only, or are handled
     // specially in the status lights and/or the % or @ screens.
     { DUR_INVIS, 0, "", "", "invis", "", D_DISPELLABLE,
