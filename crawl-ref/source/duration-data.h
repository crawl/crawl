--- conflicted
+++ resolved
@@ -545,19 +545,15 @@
       "can't hop", "",
       "", D_NO_FLAGS,
       {{ "You are ready to hop once more." }}},
-<<<<<<< HEAD
+    { DUR_HEAVEN_ON_EARTH,
+      0, "", "", "", "", D_NO_FLAGS,
+      {{ "", []() {
+          ieoh_jian_heaven_tick();
+      }}}},
     { DUR_PIERCING_SHOT, LIGHTBLUE, "Pierce",
       "piercing shot", "",
       "Your projectiles penetrate their targets.", D_DISPELLABLE,
       {{ "Your projectiles no longer penetrate their targets." }}},
-=======
-    { DUR_HEAVEN_ON_EARTH,
-      0, "", "", "", "", D_NO_FLAGS,
-      {{ "", []() {
-          ieoh_jian_heaven_tick();
-      }}}},
-
->>>>>>> 7b2f801c
     // The following are visible in wizmode only, or are handled
     // specially in the status lights and/or the % or @ screens.
 
