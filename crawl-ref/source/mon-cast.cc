/**
 * @file
 * @brief Monster spell casting.
**/

#include "AppHdr.h"

#include "mon-cast.h"

#include <algorithm>
#include <cmath>
#include <functional>
#include <unordered_set>

#include "abyss.h"
#include "act-iter.h"
#include "areas.h"
#include "attack.h"
#include "bloodspatter.h"
#include "branch.h"
#include "cleansing-flame-source-type.h"
#include "cloud.h"
#include "colour.h"
#include "coordit.h"
#include "database.h"
#include "delay.h"
#include "directn.h"
#include "english.h"
#include "env.h"
#include "evoke.h"
#include "exclude.h"
#include "fight.h"
#include "fprop.h"
#include "god-passive.h"
#include "items.h"
#include "level-state-type.h"
#include "libutil.h"
#include "losglobal.h"
#include "mapmark.h"
#include "message.h"
#include "misc.h"
#include "mon-act.h"
#include "mon-ai-action.h"
#include "mon-behv.h"
#include "mon-clone.h"
#include "mon-death.h"
#include "mon-gear.h"
#include "mon-pathfind.h"
#include "mon-pick.h"
#include "mon-place.h"
#include "mon-project.h"
#include "mon-speak.h"
#include "mon-tentacle.h"
#include "mutation.h"
#include "player-stats.h"
#include "random.h"
#include "religion.h"
#include "shout.h"
#include "spl-clouds.h"
#include "spl-damage.h"
#include "spl-goditem.h"
#include "spl-monench.h"
#include "spl-summoning.h"
#include "spl-transloc.h"
#include "spl-util.h"
#include "spl-zap.h" // spell_to_zap
#include "state.h"
#include "stepdown.h"
#include "stringutil.h"
#include "target.h"
#include "teleport.h"
#include "terrain.h"
#ifdef USE_TILE
#include "rltiles/tiledef-dngn.h"
#endif
#include "tileview.h"
#include "timed-effects.h"
#include "traps.h"
#include "travel.h"
#include "unwind.h"
#include "view.h"
#include "viewchar.h"
#include "xom.h"

static bool _valid_mon_spells[NUM_SPELLS];

static const string MIRROR_RECAST_KEY = "mirror_recast_time";

static god_type _find_god(const monster &mons, mon_spell_slot_flags flags);
static monster* _get_allied_target(const monster &caster, bolt &tracer);
static void _fire_simple_beam(monster &caster, mon_spell_slot, bolt &beam);
static void _fire_direct_explosion(monster &caster, mon_spell_slot, bolt &beam);
static int  _mons_mesmerise(monster* mons, bool actual = true);
static int  _mons_cause_fear(monster* mons, bool actual = true);
static int  _mons_mass_confuse(monster* mons, bool actual = true);
static coord_def _mons_fragment_target(const monster &mons);
static coord_def _mons_awaken_earth_target(const monster& mon);
static void _maybe_throw_ally(const monster &mons);
static void _siren_sing(monster* mons, bool avatar);
static void _doom_howl(monster &mon);
static void _mons_awaken_earth(monster &mon, const coord_def &target);
static ai_action::goodness _monster_spell_goodness(monster* mon, mon_spell_slot slot);
static string _god_name(god_type god);
static bool _mons_can_bind_soul(monster* binder, monster* bound);
static coord_def _mons_ghostly_sacrifice_target(const monster &caster,
                                                bolt tracer);
static function<void(bolt&, const monster&, int)>
    _selfench_beam_setup(beam_type flavour);
static function<void(bolt&, const monster&, int)>
    _zap_setup(spell_type spell);
static function<void(bolt&, const monster&, int)>
    _buff_beam_setup(beam_type flavour);
static function<void(bolt&, const monster&, int)>
    _target_beam_setup(function<coord_def(const monster&)> targeter);
static void _setup_minor_healing(bolt &beam, const monster &caster,
                                 int = -1);
static void _setup_heal_other(bolt &beam, const monster &caster, int = -1);
static ai_action::goodness _negative_energy_spell_goodness(const actor* foe);
static ai_action::goodness _caster_sees_foe(const monster &caster);
static ai_action::goodness _foe_sleep_viable(const monster &caster);
static ai_action::goodness _foe_tele_goodness(const monster &caster);
static ai_action::goodness _foe_mr_lower_goodness(const monster &caster);
static ai_action::goodness _still_winds_goodness(const monster &caster);
static void _mons_vampiric_drain(monster &mons, mon_spell_slot, bolt&);
static void _cast_cantrip(monster &mons, mon_spell_slot, bolt&);
static void _cast_injury_mirror(monster &mons, mon_spell_slot, bolt&);
static void _cast_smiting(monster &mons, mon_spell_slot slot, bolt&);
static void _cast_resonance_strike(monster &mons, mon_spell_slot, bolt&);
static void _cast_flay(monster &caster, mon_spell_slot, bolt&);
static void _cast_still_winds(monster &caster, mon_spell_slot, bolt&);
static void _mons_summon_elemental(monster &caster, mon_spell_slot, bolt&);
static bool _los_spell_worthwhile(const monster &caster, spell_type spell);
static void _setup_fake_beam(bolt& beam, const monster&, int = -1);
static void _branch_summon(monster &caster, mon_spell_slot slot, bolt&);
static void _branch_summon_helper(monster* mons, spell_type spell_cast);
static bool _prepare_ghostly_sacrifice(monster &caster, bolt &beam);
static void _setup_ghostly_beam(bolt &beam, int power, int dice);
static void _setup_ghostly_sacrifice_beam(bolt& beam, const monster& caster,
                                          int power);
static function<ai_action::goodness(const monster&)> _setup_hex_check(spell_type spell);
static ai_action::goodness _hexing_goodness(const monster &caster, spell_type spell);
static bool _torment_vulnerable(const actor* victim);
static void _cast_grasping_roots(monster &caster, mon_spell_slot, bolt&);
static int _monster_abjuration(const monster& caster, bool actual);
static ai_action::goodness _mons_will_abjure(const monster& mons);

enum spell_logic_flag
{
    MSPELL_NO_AUTO_NOISE = 1 << 0, ///< silent, or noise generated specially
};

DEF_BITFIELD(spell_logic_flags, spell_logic_flag);
constexpr spell_logic_flags MSPELL_LOGIC_NONE{};

struct mons_spell_logic
{
    /// Can casting this spell right now accomplish anything useful?
    function<ai_action::goodness(const monster&)> calc_goodness;
    /// Actually cast the given spell.
    function<void(monster&, mon_spell_slot, bolt&)> cast;
    /// Setup a targeting/effect beam for the given spell, if applicable.
    function<void(bolt&, const monster&, int)> setup_beam;
    /// What special behaviors does this spell have for monsters?
    spell_logic_flags flags;
    /// How much 'power' is this spell cast with per caster HD? If 0, ignore
    int power_hd_factor;
};

static ai_action::goodness _always_worthwhile(const monster &/*caster*/)
{
    return ai_action::good(); // or neutral?
}

static function<ai_action::goodness(const monster&)> _should_selfench(enchant_type ench);
static mons_spell_logic _conjuration_logic(spell_type spell);
static mons_spell_logic _hex_logic(spell_type spell,
                                   function<ai_action::goodness(const monster&)> extra_logic
                                   = nullptr,
                                   int power_hd_factor = 0);

/// How do monsters go about casting spells?
static const map<spell_type, mons_spell_logic> spell_to_logic = {
    { SPELL_MIGHT, {
        _should_selfench(ENCH_MIGHT),
        _fire_simple_beam,
        _selfench_beam_setup(BEAM_MIGHT),
    } },
    { SPELL_INVISIBILITY, {
        _should_selfench(ENCH_INVIS),
        _fire_simple_beam,
        _selfench_beam_setup(BEAM_INVISIBILITY),
    } },
    { SPELL_HASTE, {
        _should_selfench(ENCH_HASTE),
        _fire_simple_beam,
        _selfench_beam_setup(BEAM_HASTE),
    } },
    { SPELL_MINOR_HEALING, {
        [](const monster &caster) {
            return ai_action::good_or_bad(caster.hit_points <= caster.max_hit_points / 2);
        },
        _fire_simple_beam,
        _setup_minor_healing,
    } },
    { SPELL_TELEPORT_SELF, {
        [](const monster &caster)
        {
            // Monsters aren't smart enough to know when to cancel teleport.
            // TODO: could work emergency logic in here?
            return (caster.no_tele(true, false) || caster.has_ench(ENCH_TP))
                            ? ai_action::impossible() : ai_action::neutral();
        },
        _fire_simple_beam,
        _selfench_beam_setup(BEAM_TELEPORT),
    } },
    { SPELL_SLUG_DART, _conjuration_logic(SPELL_SLUG_DART) },
    { SPELL_VAMPIRIC_DRAINING, {
        [](const monster &caster)
        {
            const actor* foe = caster.get_foe();
            ASSERT(foe);
            // always cast at < 1/3rd hp, never at > 2/3rd hp
            const bool low_hp = x_chance_in_y(caster.max_hit_points * 2 / 3
                                                - caster.hit_points,
                                              caster.max_hit_points / 3);
            if (!adjacent(caster.pos(), foe->pos()))
                return ai_action::impossible();

            return min(_negative_energy_spell_goodness(foe),
                       ai_action::good_or_bad(low_hp));
        },
        _mons_vampiric_drain,
        nullptr,
        MSPELL_NO_AUTO_NOISE,
    } },
    { SPELL_CANTRIP, {
        [](const monster &caster)
        {
            return ai_action::good_or_bad(caster.get_foe());
        },
        _cast_cantrip,
        nullptr,
        MSPELL_NO_AUTO_NOISE,
    } },
    { SPELL_INJURY_MIRROR, {
        [](const monster &caster) {
            return ai_action::good_or_impossible(
                    !caster.has_ench(ENCH_MIRROR_DAMAGE)
                    && (!caster.props.exists(MIRROR_RECAST_KEY)
                        || you.elapsed_time >=
                           caster.props[MIRROR_RECAST_KEY].get_int()));
        },
        _cast_injury_mirror,
        nullptr,
        MSPELL_NO_AUTO_NOISE,
    } },
    { SPELL_DRAIN_LIFE, {
        [](const monster &caster) {
            return ai_action::good_or_bad(
                   _los_spell_worthwhile(caster, SPELL_DRAIN_LIFE)
                   && (!caster.friendly()
                       || !you.visible_to(&caster)
                       || player_prot_life(false) >= 3));
        },
        [](monster &caster, mon_spell_slot slot, bolt&) {
            const int splpow = mons_spellpower(caster, slot.spell);

            int damage = 0;
            fire_los_attack_spell(slot.spell, splpow, &caster, false, &damage);
            if (damage > 0 && caster.heal(damage))
                simple_monster_message(caster, " is healed.");
        },
        nullptr,
        MSPELL_NO_AUTO_NOISE,
        1,
    } },
    { SPELL_OZOCUBUS_REFRIGERATION, {
        [](const monster &caster) {
            return ai_action::good_or_bad(
                _los_spell_worthwhile(caster, SPELL_OZOCUBUS_REFRIGERATION)
                   && (!caster.friendly() || !you.visible_to(&caster)));
        },
        [](monster &caster, mon_spell_slot slot, bolt&) {
            const int splpow = mons_spellpower(caster, slot.spell);
            fire_los_attack_spell(slot.spell, splpow, &caster, false);
        },
        nullptr,
        MSPELL_LOGIC_NONE,
        5,
    } },
    { SPELL_TROGS_HAND, {
        [](const monster &caster) {
            return ai_action::good_or_impossible(
                                       !caster.has_ench(ENCH_RAISED_MR)
                                    && !caster.has_ench(ENCH_REGENERATION));
        },
        [](monster &caster, mon_spell_slot, bolt&) {
            const string god = apostrophise(god_name(caster.god));
            const string msg = make_stringf(" invokes %s protection!",
                                            god.c_str());
            simple_monster_message(caster, msg.c_str(), MSGCH_MONSTER_SPELL);
            // Not spell_hd(spell_cast); this is an invocation
            const int dur = BASELINE_DELAY
                * min(5 + roll_dice(2, (caster.get_hit_dice() * 10) / 3 + 1),
                      100);
            caster.add_ench(mon_enchant(ENCH_RAISED_MR, 0, &caster, dur));
            caster.add_ench(mon_enchant(ENCH_REGENERATION, 0, &caster, dur));
            dprf("Trog's Hand cast (dur: %d aut)", dur);
        },
        nullptr,
        MSPELL_NO_AUTO_NOISE,
    } },
    { SPELL_LEDAS_LIQUEFACTION, {
        [](const monster &caster) {
            return ai_action::good_or_impossible(!caster.has_ench(ENCH_LIQUEFYING));
        },
        [](monster &caster, mon_spell_slot, bolt&) {
            if (you.can_see(caster))
            {
                mprf("%s liquefies the ground around %s!",
                     caster.name(DESC_THE).c_str(),
                     caster.pronoun(PRONOUN_REFLEXIVE).c_str());
                flash_view_delay(UA_MONSTER, BROWN, 80);
            }

            caster.add_ench(ENCH_LIQUEFYING);
            invalidate_agrid(true);
        },
        nullptr,
        MSPELL_NO_AUTO_NOISE,
    } },
    { SPELL_FORCEFUL_INVITATION, {
        _always_worthwhile,
        _branch_summon,
        nullptr,
        MSPELL_NO_AUTO_NOISE,
    } },
    { SPELL_PLANEREND, {
        _always_worthwhile,
        _branch_summon,
        nullptr,
        MSPELL_NO_AUTO_NOISE,
    } },
    { SPELL_STILL_WINDS, { _still_winds_goodness, _cast_still_winds } },
    { SPELL_SMITING, { _always_worthwhile, _cast_smiting, } },
    { SPELL_RESONANCE_STRIKE, { _always_worthwhile, _cast_resonance_strike, } },
    { SPELL_FLAY, {
        [](const monster &caster) {
            const actor* foe = caster.get_foe(); // XXX: check vis?
            ASSERT(foe);
            return ai_action::good_or_impossible(!!(foe->holiness() & MH_NATURAL));
        },
        _cast_flay,
    } },
    { SPELL_PARALYSIS_GAZE, {
        _caster_sees_foe,
        [](monster &caster, mon_spell_slot, bolt&) {
            caster.get_foe()->paralyse(&caster, 2 + random2(3));
        },
    } },
    { SPELL_DRAINING_GAZE, {
        _caster_sees_foe,
        [](monster &caster, mon_spell_slot slot, bolt&) {
            enchant_actor_with_flavour(caster.get_foe(), &caster,
                                       BEAM_DRAIN_MAGIC,
                                       mons_spellpower(caster, slot.spell));
        },
    } },
    { SPELL_WATER_ELEMENTALS, { _always_worthwhile, _mons_summon_elemental } },
    { SPELL_EARTH_ELEMENTALS, { _always_worthwhile, _mons_summon_elemental } },
    { SPELL_AIR_ELEMENTALS, { _always_worthwhile, _mons_summon_elemental } },
    { SPELL_FIRE_ELEMENTALS, { _always_worthwhile, _mons_summon_elemental } },
    { SPELL_HASTE_OTHER, {
        _always_worthwhile,
        _fire_simple_beam,
        _buff_beam_setup(BEAM_HASTE)
    } },
    { SPELL_MIGHT_OTHER, {
        _always_worthwhile,
        _fire_simple_beam,
        _buff_beam_setup(BEAM_MIGHT)
    } },
    { SPELL_INVISIBILITY_OTHER, {
        _always_worthwhile,
        _fire_simple_beam,
        _buff_beam_setup(BEAM_INVISIBILITY)
    } },
    { SPELL_HEAL_OTHER, {
        _always_worthwhile,
        _fire_simple_beam,
        _setup_heal_other,
    } },
    { SPELL_LRD, {
        _always_worthwhile,
        [](monster &caster, mon_spell_slot slot, bolt& pbolt) {
            const int splpow = mons_spellpower(caster, slot.spell);
            cast_fragmentation(splpow, &caster, pbolt.target, false);
        },
        _target_beam_setup(_mons_fragment_target),
        MSPELL_LOGIC_NONE, 6
    } },
    { SPELL_AWAKEN_EARTH, {
        _always_worthwhile,
        [](monster &caster, mon_spell_slot, bolt& pbolt) {
            _mons_awaken_earth(caster, pbolt.target);
        },
        _target_beam_setup(_mons_awaken_earth_target),
    } },
    { SPELL_GHOSTLY_SACRIFICE, {
        _always_worthwhile,
        [](monster &caster, mon_spell_slot slot, bolt& pbolt) {
            if (_prepare_ghostly_sacrifice(caster, pbolt))
                _fire_direct_explosion(caster, slot, pbolt);
            else if (you.can_see(caster))
                canned_msg(MSG_NOTHING_HAPPENS);
        },
        _setup_ghostly_sacrifice_beam,
    } },
    { SPELL_SLOW, _hex_logic(SPELL_SLOW) },
    { SPELL_CONFUSE, _hex_logic(SPELL_CONFUSE) },
    { SPELL_BANISHMENT, _hex_logic(SPELL_BANISHMENT) },
    { SPELL_PARALYSE, _hex_logic(SPELL_PARALYSE) },
    { SPELL_PETRIFY, _hex_logic(SPELL_PETRIFY) },
    { SPELL_PAIN, _hex_logic(SPELL_PAIN, [](const monster& caster) {
            const actor* foe = caster.get_foe();
            ASSERT(foe);
            // why does this check rTorment, not rN?
            return ai_action::good_or_impossible(_torment_vulnerable(foe));
    }) },
    { SPELL_DISINTEGRATE, _hex_logic(SPELL_DISINTEGRATE) },
    { SPELL_CORONA, _hex_logic(SPELL_CORONA, [](const monster& caster) {
            const actor* foe = caster.get_foe();
            ASSERT(foe);
            return ai_action::good_or_impossible(!foe->backlit());
    }) },
    { SPELL_POLYMORPH, _hex_logic(SPELL_POLYMORPH, [](const monster& caster) {
        return ai_action::good_or_bad(!caster.friendly()); // too dangerous to let allies use
    }) },

    { SPELL_SLEEP, _hex_logic(SPELL_SLEEP, _foe_sleep_viable, 6) },
    { SPELL_HIBERNATION, _hex_logic(SPELL_HIBERNATION, _foe_sleep_viable) },
    { SPELL_TELEPORT_OTHER, _hex_logic(SPELL_TELEPORT_OTHER,
                                         _foe_tele_goodness) },
    { SPELL_DIMENSION_ANCHOR, _hex_logic(SPELL_DIMENSION_ANCHOR, nullptr, 6)},
    { SPELL_AGONY_RANGE, _hex_logic(SPELL_AGONY_RANGE, [](const monster &caster) {
            const actor* foe = caster.get_foe();
            ASSERT(foe);
            return ai_action::good_or_impossible(_torment_vulnerable(foe));
        }, 6)
    },
    { SPELL_STRIP_RESISTANCE,
        _hex_logic(SPELL_STRIP_RESISTANCE, _foe_mr_lower_goodness, 6)
    },
    { SPELL_SENTINEL_MARK, _hex_logic(SPELL_SENTINEL_MARK, nullptr, 16) },
    { SPELL_SAP_MAGIC, {
        _always_worthwhile, _fire_simple_beam, _zap_setup(SPELL_SAP_MAGIC),
        MSPELL_LOGIC_NONE, 10,
    } },
    { SPELL_DRAIN_MAGIC, _hex_logic(SPELL_DRAIN_MAGIC, nullptr, 6) },
    { SPELL_VIRULENCE, _hex_logic(SPELL_VIRULENCE, [](const monster &caster) {
            const actor* foe = caster.get_foe();
            ASSERT(foe);
            return ai_action::good_or_impossible(foe->res_poison(false) < 3);
    }, 6) },
    { SPELL_GRASPING_ROOTS, {
        [](const monster &caster)
        {
            const actor* foe = caster.get_foe();
            ASSERT(foe);
            return ai_action::good_or_impossible(caster.can_constrict(foe, false));
        }, _cast_grasping_roots, } },
    { SPELL_ABJURATION, {
        _mons_will_abjure,
        [] (const monster &caster, mon_spell_slot /*slot*/, bolt& /*beem*/) {
            _monster_abjuration(caster, true);
        }, nullptr, MSPELL_LOGIC_NONE, 20, } },
    { SPELL_CORRUPT_LOCALE, {
        [](const monster &caster) {
            const actor* foe = caster.get_foe(); // XXX: check vis?
            ASSERT(foe);
            if (player_in_branch(BRANCH_ABYSS))
            {
                // since it would just be a cantrip albeit with fun msg
                return ai_action::bad();
            } else
            {
                return ai_action::good();
            }
        }
    },

    },
};

/// Is the 'monster' actually a proxy for the player?
static bool _caster_is_player_shadow(const monster &mons)
{
    return mons.type == MONS_PLAYER_SHADOW;
}

/// Create the appropriate casting logic for a simple conjuration.
static mons_spell_logic _conjuration_logic(spell_type spell)
{
    return { _always_worthwhile, _fire_simple_beam, _zap_setup(spell), };
}

/**
 * Create the appropriate casting logic for a simple mr-checking hex.
 *
 * @param spell             The hex in question; e.g. SPELL_CORONA.
 * @param extra_logic       An additional pre-casting condition, beyond the
 *                          normal hex logic.
 * @param power_hd_factor   If nonzero, how much spellpower the spell has per
 *                          caster HD.
 */
static mons_spell_logic _hex_logic(spell_type spell,
                                   function<ai_action::goodness(const monster&)> extra_logic,
                                   int power_hd_factor)
{
    function<ai_action::goodness(const monster&)> calc_goodness = nullptr;
    if (!extra_logic)
        calc_goodness = _setup_hex_check(spell);
    else
    {
        calc_goodness = [spell, extra_logic](const monster& caster) {
            return min(_hexing_goodness(caster, spell), extra_logic(caster));
        };
    }
    return { calc_goodness, _fire_simple_beam, _zap_setup(spell),
             MSPELL_LOGIC_NONE, power_hd_factor * ENCH_POW_FACTOR };
}

/**
 * Take the given beam and fire it, handling screen-refresh issues in the
 * process.
 *
 * @param caster    The monster casting the spell that produced the beam.
 * @param pbolt     A pre-setup & aimed spell beam. (For e.g. FIREBALL.)
 */
static void _fire_simple_beam(monster &/*caster*/, mon_spell_slot, bolt &pbolt)
{
    // If a monster just came into view and immediately cast a spell,
    // we need to refresh the screen before drawing the beam.
    viewwindow();
    update_screen();
    pbolt.fire();
}

/**
 * Take the given explosion and fire it, handling screen-refresh issues in the
 * process.
 *
 * @param caster    The monster casting the spell that produced the beam.
 * @param pbolt     A pre-setup & aimed spell beam. (For e.g. FIRE_STORM.)
 */
static void _fire_direct_explosion(monster &caster, mon_spell_slot, bolt &pbolt)
{
    // If a monster just came into view and immediately cast a spell,
    // we need to refresh the screen before drawing the beam.
    viewwindow();
    update_screen();
    const actor* foe = caster.get_foe();
    const bool need_more = foe && (foe->is_player()
                                   || you.see_cell(foe->pos()));
    pbolt.in_explosion_phase = false;
    pbolt.refine_for_explosion();
    pbolt.explode(need_more);
}

static ai_action::goodness _caster_sees_foe(const monster &caster)
{
    const actor* foe = caster.get_foe();
    ASSERT(foe);
    return ai_action::good_or_impossible(caster.can_see(*foe));
}

static ai_action::goodness _foe_sleep_viable(const monster &caster)
{
    const actor* foe = caster.get_foe();
    ASSERT(foe);
    return ai_action::good_or_impossible(foe->can_sleep());
}

/// use when a dur/ench-type effect can only be cast once
static ai_action::goodness _foe_effect_viable(const monster &caster, duration_type d, enchant_type e)
{
    const actor* foe = caster.get_foe();
    ASSERT(foe);
    if (foe->is_player())
        return ai_action::good_or_impossible(!you.duration[d]);
    else
        return ai_action::good_or_impossible(!foe->as_monster()->has_ench(e));
}

static ai_action::goodness _foe_tele_goodness(const monster &caster)
{
    return _foe_effect_viable(caster, DUR_TELEPORT, ENCH_TP);
}

static ai_action::goodness _foe_mr_lower_goodness(const monster &caster)
{
    return _foe_effect_viable(caster, DUR_LOWERED_MR, ENCH_LOWERED_MR);
}

/**
 * Build a function to set up a beam to buff the caster.
 *
 * @param flavour   The flavour to buff a caster with.
 * @return          A function that sets up a beam to buff its caster with
 *                  the given flavour.
 */
static function<void(bolt&, const monster&, int)>
    _selfench_beam_setup(beam_type flavour)
{
    return [flavour](bolt &beam, const monster &caster, int)
    {
        beam.flavour = flavour;
        if (!_caster_is_player_shadow(caster))
            beam.target = caster.pos();
    };
}

/**
 * Build a function that tests whether it's worth casting a buff spell that
 * applies the given enchantment to the caster.
 */
static function<ai_action::goodness(const monster&)> _should_selfench(enchant_type ench)
{
    return [ench](const monster &caster)
    {
        // keep non-summoned pals with haste from spamming constantly
        if (caster.friendly() && !caster.get_foe() && !caster.is_summoned())
            return ai_action::bad();
        return ai_action::good_or_impossible(!caster.has_ench(ench));
    };
}

/**
 * Build a function that sets up and targets a buffing beam at one of the
 * caster's allies. If the function fails to find an ally, the beam will be
 * targeted at an out-of-bounds tile to signal failure.
 *
 * @param flavour   The flavour to buff an ally with.
 * @return          A function that sets up a single-target buff beam.
 */
static function<void(bolt&, const monster&, int)>
    _buff_beam_setup(beam_type flavour)
{
    return [flavour](bolt &beam, const monster &caster, int)
    {
        beam.flavour = flavour;
        const monster* target = _get_allied_target(caster, beam);
        beam.target = target ? target->pos() : coord_def(GXM+1, GYM+1);
    };
}

/**
 * Build a function to set up a beam with spl-to-zap.
 *
 * @param spell     The spell for which beams will be set up.
 * @return          A function that sets up a beam to zap the given spell.
 */
static function<void(bolt&, const monster&, int)> _zap_setup(spell_type spell)
{
    return [spell](bolt &beam, const monster &, int power)
    {
        zappy(spell_to_zap(spell), power, true, beam);
    };
}

static void _setup_healing_beam(bolt &beam, const monster &caster)
{
    beam.damage   = dice_def(2, caster.spell_hd(SPELL_MINOR_HEALING) / 2);
    beam.flavour  = BEAM_HEALING;
}

static void _setup_minor_healing(bolt &beam, const monster &caster, int)
{
    _setup_healing_beam(beam, caster);
    if (!_caster_is_player_shadow(caster))
        beam.target = caster.pos();
}

static void _setup_heal_other(bolt &beam, const monster &caster, int)
{
    _setup_healing_beam(beam, caster);
    const monster* target = _get_allied_target(caster, beam);
    beam.target = target ? target->pos() : coord_def(GXM+1, GYM+1);
}

/**
 * Build a function that sets up a fake beam for targeting special spells.
 *
 * @param targeter     A function that finds a target for the given spell.
 *                      Expected to return an out-of-bounds coord on failure.
 * @return              A function that initializes a fake targetting beam.
 */
static function<void(bolt&, const monster&, int)>
    _target_beam_setup(function<coord_def(const monster&)> targeter)
{
    return [targeter](bolt& beam, const monster& caster, int)
    {
        _setup_fake_beam(beam, caster);
        // Your shadow keeps your targetting.
        if (_caster_is_player_shadow(caster))
            return;
        beam.target = targeter(caster);
        beam.aimed_at_spot = true;  // to get noise to work properly
    };
}

/// Returns true if a message referring to the player's legs makes sense.
static bool _legs_msg_applicable()
{
    return you.species != SP_NAGA && !you.fishtail;
}

// Monster spell of uselessness, just prints a message.
// This spell exists so that some monsters with really strong
// spells (ie orc priest) can be toned down a bit. -- bwr
static void _cast_cantrip(monster &mons, mon_spell_slot slot, bolt& pbolt)
{
    // only messaging; don't bother if you can't see anything anyway.
    if (!you.see_cell(mons.pos()))
        return;

    const bool friendly  = mons.friendly();
    const bool buff_only = !friendly && is_sanctuary(you.pos());
    const msg_channel_type channel = (friendly) ? MSGCH_FRIEND_ENCHANT
                                                : MSGCH_MONSTER_ENCHANT;

    if (mons.type != MONS_GASTRONOK)
    {
        const char* msgs[] =
        {
            " casts a cantrip, but nothing happens.",
            " begins to cast a cantrip, but forgets the words!",
            " miscasts a cantrip.",
            " looks braver for a moment.",
            " looks encouraged for a moment.",
            " looks satisfied for a moment.",
        };

        simple_monster_message(mons, RANDOM_ELEMENT(msgs), channel);
        return;
    }

    bool has_mon_foe = !invalid_monster_index(mons.foe);
    if (buff_only
        || crawl_state.game_is_arena() && !has_mon_foe
        || friendly && !has_mon_foe
        || coinflip())
    {
        string slugform = getSpeakString("gastronok_self_buff");
        if (!slugform.empty())
        {
            slugform = replace_all(slugform, "@The_monster@",
                                   mons.name(DESC_THE));
            mprf(channel, "%s", slugform.c_str());
        }
    }
    else if (!friendly && !has_mon_foe)
    {
        mons_cast_noise(&mons, pbolt, slot.spell, slot.flags);

        // "Enchant" the player.
        const string slugform = getSpeakString("gastronok_debuff");
        if (!slugform.empty()
            && (slugform.find("legs") == string::npos
                || _legs_msg_applicable()))
        {
            mpr(slugform);
        }
    }
    else
    {
        // "Enchant" another monster.
        string slugform = getSpeakString("gastronok_other_buff");
        if (!slugform.empty())
        {
            slugform = replace_all(slugform, "@The_monster@",
                                   mons.get_foe()->name(DESC_THE));
            mprf(channel, "%s", slugform.c_str());
        }
    }
}

static void _cast_injury_mirror(monster &mons, mon_spell_slot /*slot*/, bolt&)
{
    const string msg
        = make_stringf(" offers %s to %s, and fills with unholy energy.",
                       mons.pronoun(PRONOUN_REFLEXIVE).c_str(),
                       god_name(mons.god).c_str());
    simple_monster_message(mons, msg.c_str(), MSGCH_MONSTER_SPELL);
    mons.add_ench(mon_enchant(ENCH_MIRROR_DAMAGE, 0, &mons,
                              random_range(7, 9) * BASELINE_DELAY));
    mons.props[MIRROR_RECAST_KEY].get_int()
        = you.elapsed_time + 150 + random2(60);
}

static void _cast_smiting(monster &caster, mon_spell_slot slot, bolt&)
{
    const god_type god = _find_god(caster, slot.flags);
    actor* foe = caster.get_foe();
    ASSERT(foe);

    if (foe->is_player())
        mprf("%s smites you!", _god_name(god).c_str());
    else
        simple_monster_message(*foe->as_monster(), " is smitten.");

    foe->hurt(&caster, 7 + random2avg(11, 2), BEAM_MISSILE, KILLED_BY_BEAM,
              "", "by divine providence");
}

static void _cast_grasping_roots(monster &caster, mon_spell_slot, bolt&)
{
    actor* foe = caster.get_foe();
    ASSERT(foe);

    const int turns = 4 + random2avg(div_rand_round(
                mons_spellpower(caster, SPELL_GRASPING_ROOTS), 10), 2);
    dprf("Grasping roots turns: %d", turns);
    mpr("Roots burst forth from the earth!");
    if (foe->is_player())
    {
        you.increase_duration(DUR_GRASPING_ROOTS, turns);
        caster.start_constricting(you);
        mprf(MSGCH_WARN, "The grasping roots grab you!");
    }
    else
    {
        foe->as_monster()->add_ench(mon_enchant(ENCH_GRASPING_ROOTS, 0, &caster,
                    turns * BASELINE_DELAY));
    }
}

/// Is the given full-LOS attack spell worth casting for the given monster?
static bool _los_spell_worthwhile(const monster &mons, spell_type spell)
{
    return trace_los_attack_spell(spell, mons_spellpower(mons, spell), &mons)
           == spret::success;
}

/// Set up a fake beam, for noise-generating purposes (?)
static void _setup_fake_beam(bolt& beam, const monster&, int)
{
    beam.flavour  = BEAM_DEVASTATION;
    beam.pierce   = true;
    // Doesn't take distance into account, but this is just a tracer so
    // we'll ignore that. We need some damage on the tracer so the monster
    // doesn't think the spell is useless against other monsters.
    beam.damage   = CONVENIENT_NONZERO_DAMAGE;
    beam.range    = LOS_RADIUS;
}

/**
 * Create a summoned monster.
 *
 * @param summoner      The monster doing the summoning.
 * @param mtyp          The type of monster to summon.
 * @param dur           The duration for which the monster should last.
 *                      Not in aut or turns; nonlinear. Sorry!
 * @param slot          The spell & slot flags.
 * @return              The summoned creature, if any.
 */

static monster* _summon(const monster &summoner, monster_type mtyp, int dur,
                        mon_spell_slot slot)
{
    const god_type god = _find_god(summoner, slot.flags);
    return create_monster(
            mgen_data(mtyp, SAME_ATTITUDE((&summoner)), summoner.pos(),
                      summoner.foe)
            .set_summoned(&summoner, dur, slot.spell, god));
}

void init_mons_spells()
{
    monster fake_mon;
    fake_mon.type       = MONS_BLACK_DRACONIAN;
    fake_mon.hit_points = 1;
    fake_mon.mid = MID_NOBODY; // used indirectly, through _mon_special_name

    bolt pbolt;

    for (int i = 0; i < NUM_SPELLS; i++)
    {
        spell_type spell = (spell_type) i;

        _valid_mon_spells[i] = false;

        if (!is_valid_spell(spell))
            continue;

        if (setup_mons_cast(&fake_mon, pbolt, spell, false, true))
            _valid_mon_spells[i] = true;
    }
}

bool is_valid_mon_spell(spell_type spell)
{
    if (spell < 0 || spell >= NUM_SPELLS)
        return false;

    return _valid_mon_spells[spell];
}

/// Is the current spell being cast via player wizmode &z by a dummy mons?
static bool _is_wiz_cast()
{
#ifdef WIZARD
    // iffy logic but might be right enough
    return crawl_state.prev_cmd == CMD_WIZARD;
#else
    return false;
#endif
}

static bool _flavour_benefits_monster(beam_type flavour, monster& monster)
{
    switch (flavour)
    {
    case BEAM_HASTE:
        return !monster.has_ench(ENCH_HASTE);

    case BEAM_MIGHT:
        return !monster.has_ench(ENCH_MIGHT);

    case BEAM_INVISIBILITY:
        return !monster.has_ench(ENCH_INVIS);

    case BEAM_HEALING:
        return monster.hit_points != monster.max_hit_points;

    case BEAM_AGILITY:
        return !monster.has_ench(ENCH_AGILE);

    case BEAM_RESISTANCE:
        return !monster.has_ench(ENCH_RESISTANCE);

    default:
        return false;
    }
}

/**
 * Will the given monster consider buffing the given target? (Are they close
 * enough in type, genus, attitude, etc?)
 *
 * @param caster    The monster casting a targeted buff spell.
 * @param targ      The monster to be buffed.
 * @return          Whether the monsters are similar enough.
 */
static bool _monster_will_buff(const monster &caster, const monster &targ)
{
    if (mons_is_firewood(targ))
        return false;

    if (!mons_aligned(&targ, &caster))
        return false;

    // don't buff only temporarily-aligned pals (charmed, hexed)
    if (!mons_atts_aligned(caster.temp_attitude(), targ.real_attitude()))
        return false;

    if (caster.type == MONS_IRONBRAND_CONVOKER || mons_enslaved_soul(caster))
        return true; // will buff any ally

    if (targ.is_holy() && caster.is_holy())
        return true;

    const monster_type caster_genus = mons_genus(caster.type);
    return mons_genus(targ.type) == caster_genus
           || mons_genus(targ.base_monster) == caster_genus;
}

/// Find an allied monster to cast a beneficial beam spell at.
static monster* _get_allied_target(const monster &caster, bolt &tracer)
{
    monster* selected_target = nullptr;
    int min_distance = tracer.range;

    for (monster_near_iterator targ(&caster, LOS_NO_TRANS); targ; ++targ)
    {
        if (*targ == &caster
            || !_monster_will_buff(caster, **targ)
            || !_flavour_benefits_monster(tracer.flavour, **targ))
        {
            continue;
        }

        // prefer the closest ally we can find (why?)
        const int targ_distance = grid_distance(targ->pos(), caster.pos());
        if (targ_distance < min_distance)
        {
            // Make sure we won't hit someone other than we're aiming at.
            tracer.target = targ->pos();
            fire_tracer(&caster, tracer);
            if (!mons_should_fire(tracer)
                || tracer.path_taken.back() != tracer.target)
            {
                continue;
            }

            min_distance = targ_distance;
            selected_target = *targ;
        }
    }

    return selected_target;
}

// Find an ally of the target to cast a hex at.
// Note that this deliberately does not target the player.
static bool _set_hex_target(monster* caster, bolt& pbolt)
{
    monster* selected_target = nullptr;
    int min_distance = INT_MAX;

    const actor *foe = caster->get_foe();
    if (!foe)
        return false;

    for (monster_near_iterator targ(caster, LOS_NO_TRANS); targ; ++targ)
    {
        if (*targ == caster)
            continue;

        const int targ_distance = grid_distance(targ->pos(), foe->pos());

        bool got_target = false;

        if (mons_aligned(*targ, foe)
            && !targ->has_ench(ENCH_CHARM)
            && !targ->has_ench(ENCH_HEXED)
            && !mons_is_firewood(**targ)
            && !_flavour_benefits_monster(pbolt.flavour, **targ))
        {
            got_target = true;
        }

        if (got_target && targ_distance < min_distance
            && targ_distance < pbolt.range)
        {
            // Make sure we won't hit an invalid target with this aim.
            pbolt.target = targ->pos();
            fire_tracer(caster, pbolt);
            if (!mons_should_fire(pbolt)
                || pbolt.path_taken.back() != pbolt.target)
            {
                continue;
            }

            min_distance = targ_distance;
            selected_target = *targ;
        }
    }

    if (selected_target)
    {
        pbolt.target = selected_target->pos();
        return true;
    }

    // Didn't find a target.
    return false;
}

/**
 * What value do monsters multiply their hd with to get spellpower, for the
 * given spell?
 *
 * XXX: everything could be trivially exported to data.
 *
 * @param spell     The spell in question.
 * @return          A multiplier to HD for spellpower.
 *                  Value may exceed 200.
 */
static int _mons_power_hd_factor(spell_type spell)
{
    const mons_spell_logic* logic = map_find(spell_to_logic, spell);
    if (logic && logic->power_hd_factor)
        return logic->power_hd_factor;

    switch (spell)
    {
        case SPELL_CONFUSION_GAZE:
            return 8 * ENCH_POW_FACTOR;

        case SPELL_CAUSE_FEAR:
            return 18 * ENCH_POW_FACTOR;

        case SPELL_MESMERISE:
            return 10 * ENCH_POW_FACTOR;

        case SPELL_SIREN_SONG:
        case SPELL_AVATAR_SONG:
            return 9 * ENCH_POW_FACTOR;

        case SPELL_MASS_CONFUSION:
            return 8 * ENCH_POW_FACTOR;

        case SPELL_OLGREBS_TOXIC_RADIANCE:
            return 8;

        case SPELL_MONSTROUS_MENAGERIE:
        case SPELL_BATTLESPHERE:
        case SPELL_IGNITE_POISON:
        case SPELL_IOOD:
            return 6;

        case SPELL_SUMMON_DRAGON:
        case SPELL_SUMMON_HYDRA:
            return 5;

        case SPELL_CHAIN_LIGHTNING:
        case SPELL_CHAIN_OF_CHAOS:
            return 4;

        default:
            return 12;
    }
}


/**
 * What spellpower does a monster with the given spell_hd cast the given spell
 * at?
 *
 * @param spell     The spell in question.
 * @param hd        The spell_hd of the given monster.
 * @return          A spellpower value for the spell.
 */
int mons_power_for_hd(spell_type spell, int hd)
{
    const int power = hd * _mons_power_hd_factor(spell);
    if (spell == SPELL_PAIN)
        return max(50 * ENCH_POW_FACTOR, power);
    return power;
}

/**
 * What power does the given monster cast the given spell with?
 *
 * @param spell     The spell in question.
 * @param mons      The monster in question.
 * @return          A spellpower value for the spell.
 *                  May vary from call to call for certain weird spells.
 */
int mons_spellpower(const monster &mons, spell_type spell)
{
    return mons_power_for_hd(spell, mons.spell_hd(spell));
}

/**
 * What power does the given monster cast the given enchantment with?
 *
 * @param spell     The spell in question.
 * @param mons      The monster in question.
 * @param cap       The maximum power of the spell.
 * @return          A spellpower value for the spell, with ENCH_POW_FACTOR
 *                  removed & capped at maximum spellpower.
 */
static int _ench_power(spell_type spell, const monster &mons)
{
    const int cap = 200;
    return min(cap, mons_spellpower(mons, spell) / ENCH_POW_FACTOR);
}

static int _mons_spell_range(const monster &mons, spell_type spell)
{
    return mons_spell_range_for_hd(spell, mons.spell_hd());
}

/**
 * How much range does a monster of the given spell HD have with the given
 * spell?
 *
 * @param spell     The spell in question.
 * @param hd        The monster's effective HD for spellcasting purposes.
 * @return          -1 if the spell has an undefined range; else its range.
 */
int mons_spell_range_for_hd(spell_type spell, int hd)
{
    switch (spell)
    {
        case SPELL_FLAME_TONGUE:
            // HD:1 monsters would get range 2, HD:2 -- 3, other 4, let's
            // use the mighty Throw Flame for big ranges.
            return min(2, hd);
        default:
            break;
    }

    const int power = mons_power_for_hd(spell, hd);
    return spell_range(spell, power, false);
}

/**
 * What god is responsible for a spell cast by the given monster with the
 * given flags?
 *
 * Relevant for Smite messages & summons, sometimes.
 *
 * @param mons      The monster casting the spell.
 * @param flags     The slot flags;
 *                  e.g. MON_SPELL_NATURAL | MON_SPELL_NO_SILENT.
 * @return          The god that is responsible for the spell.
 */
static god_type _find_god(const monster &mons, mon_spell_slot_flags flags)
{
    // Permanent wizard summons of Yred should have the same god even
    // though they aren't priests. This is so that e.g. the zombies of
    // Yred's enslaved souls will properly turn on you if you abandon
    // Yred.
    if (mons.god == GOD_YREDELEMNUL)
        return mons.god;

    // If this is a wizard spell, summons won't necessarily have the
    // same god. But intrinsic/priestly summons should.
    return flags & MON_SPELL_WIZARD ? GOD_NO_GOD : mons.god;
}

static spell_type _random_bolt_spell()
{
    return random_choose(SPELL_VENOM_BOLT,
                         SPELL_BOLT_OF_DRAINING,
                         SPELL_BOLT_OF_FIRE,
                         SPELL_LIGHTNING_BOLT,
                         SPELL_QUICKSILVER_BOLT,
                         SPELL_CORROSIVE_BOLT);
}

static spell_type _major_destruction_spell()
{
    return random_choose(SPELL_BOLT_OF_FIRE,
                         SPELL_FIREBALL,
                         SPELL_LIGHTNING_BOLT,
                         SPELL_STICKY_FLAME,
                         SPELL_IRON_SHOT,
                         SPELL_BOLT_OF_DRAINING,
                         SPELL_ORB_OF_ELECTRICITY);
}

static spell_type _legendary_destruction_spell()
{
    return random_choose_weighted(25, SPELL_FIREBALL,
                                  20, SPELL_ICEBLAST,
                                  15, SPELL_GHOSTLY_FIREBALL);
}

// TODO: documentme
// NOTE: usually doesn't set target, but if set, should take precedence
bolt mons_spell_beam(const monster* mons, spell_type spell_cast, int power,
                     bool check_validity)
{
    ASSERT(power > 0);

    bolt beam;

    // Initialise to some bogus values so we can catch problems.
    beam.name         = "****";
    beam.colour       = 255;
    beam.hit          = -1;
    beam.damage       = dice_def(1, 0);
    beam.ench_power   = max(1, power / ENCH_POW_FACTOR); // U G H
    beam.glyph        = 0;
    beam.flavour      = BEAM_NONE;
    beam.thrower      = KILL_MISC;
    beam.pierce       = false;
    beam.is_explosion = false;
    beam.attitude     = mons_attitude(*mons);

    beam.range = _mons_spell_range(*mons, spell_cast);

    spell_type real_spell = spell_cast;

    if (spell_cast == SPELL_RANDOM_BOLT)
        real_spell = _random_bolt_spell();
    else if (spell_cast == SPELL_MAJOR_DESTRUCTION)
        real_spell = _major_destruction_spell();
    else if (spell_cast == SPELL_LEGENDARY_DESTRUCTION)
    {
        // ones with ranges too small are fixed in setup_mons_cast
        real_spell = _legendary_destruction_spell();
    }
    else if (spell_is_soh_breath(spell_cast))
    {
        // this will be fixed up later in mons_cast
        // XXX: is this necessary?
        real_spell = SPELL_FIRE_BREATH;
    }
    beam.glyph = dchar_glyph(DCHAR_FIRED_ZAP); // default
    beam.thrower = KILL_MON_MISSILE;
    beam.origin_spell = real_spell;
    beam.source_id = mons->mid;
    beam.source_name = mons->name(DESC_A, true);

    const mons_spell_logic* logic = map_find(spell_to_logic, spell_cast);
    if (logic && logic->setup_beam)
        logic->setup_beam(beam, *mons, power);

    // FIXME: more of these should use the zap_data[] struct from beam.cc!
    switch (real_spell)
    {
    case SPELL_ORB_OF_ELECTRICITY:
        beam.foe_ratio      = random_range(40, 55); // ...
        // fallthrough to other zaps
    case SPELL_MAGIC_DART:
    case SPELL_THROW_FLAME:
    case SPELL_THROW_FROST:
    case SPELL_FLAME_TONGUE:
    case SPELL_VENOM_BOLT:
    case SPELL_POISON_ARROW:
    case SPELL_BOLT_OF_MAGMA:
    case SPELL_BOLT_OF_FIRE:
    case SPELL_BOLT_OF_COLD:
    case SPELL_THROW_ICICLE:
    case SPELL_SHOCK:
    case SPELL_LIGHTNING_BOLT:
    case SPELL_FIREBALL:
    case SPELL_ICEBLAST:
    case SPELL_LEHUDIBS_CRYSTAL_SPEAR:
    case SPELL_BOLT_OF_DRAINING:
    case SPELL_STICKY_FLAME:
    case SPELL_STICKY_FLAME_RANGE:
    case SPELL_STING:
    case SPELL_IRON_SHOT:
    case SPELL_STONE_ARROW:
    case SPELL_FORCE_LANCE:
    case SPELL_CORROSIVE_BOLT:
    case SPELL_HIBERNATION:
    case SPELL_SLEEP:
    case SPELL_DIG:
    case SPELL_ENSLAVEMENT:
    case SPELL_QUICKSILVER_BOLT:
    case SPELL_PRIMAL_WAVE:
    case SPELL_BLINKBOLT:
    case SPELL_STEAM_BALL:
    case SPELL_TELEPORT_OTHER:
    case SPELL_SANDBLAST:
    case SPELL_HARPOON_SHOT:
    case SPELL_THROW_PIE:
        zappy(spell_to_zap(real_spell), power, true, beam);
        break;

    case SPELL_FREEZING_CLOUD: // battlesphere special-case
        zappy(ZAP_FREEZING_BLAST, power, true, beam);
        break;

    case SPELL_DISPEL_UNDEAD_RANGE:
        beam.flavour  = BEAM_DISPEL_UNDEAD;
        beam.damage   = dice_def(3, min(6 + power / 10, 40));
        break;

    case SPELL_MALMUTATE:
        beam.flavour  = BEAM_MALMUTATE;
        break;

    case SPELL_FIRE_STORM:
        setup_fire_storm(mons, power / 2, beam);
        beam.foe_ratio = random_range(40, 55);
        break;

    case SPELL_CALL_DOWN_DAMNATION:
        beam.aux_source   = "damnation";
        beam.name         = "damnation";
        beam.ex_size      = 1;
        beam.flavour      = BEAM_DAMNATION;
        beam.is_explosion = true;
        beam.colour       = LIGHTRED;
        beam.aux_source.clear();
        beam.is_tracer    = false;
        beam.hit          = 20;
        beam.damage       = dice_def(3, 15);
        break;

    case SPELL_NOXIOUS_CLOUD:
        beam.name     = "noxious blast";
        beam.damage   = dice_def(1, 0);
        beam.colour   = GREEN;
        beam.flavour  = BEAM_MEPHITIC;
        beam.hit      = 18 + power / 25;
        beam.pierce   = true;
        break;

    case SPELL_POISONOUS_CLOUD:
        beam.name     = "blast of poison";
        beam.damage   = dice_def(3, 3 + power / 25);
        beam.colour   = LIGHTGREEN;
        beam.flavour  = BEAM_POISON;
        beam.hit      = 18 + power / 25;
        beam.pierce   = true;
        break;

    case SPELL_ENERGY_BOLT:        // eye of devastation
        beam.colour     = YELLOW;
        beam.name       = "bolt of energy";
        beam.short_name = "energy";
        beam.damage     = dice_def(3, 20);
        beam.hit        = 15 + power / 30;
        beam.flavour    = BEAM_DEVASTATION; // DEVASTATION is BEAM_MMISSILE
        beam.pierce     = true;             // (except bloodier)
        break;

    case SPELL_SPIT_POISON:
        beam.colour   = GREEN;
        beam.name     = "splash of poison";
        beam.damage   = dice_def(1, 4 + power / 10);
        beam.hit      = 16 + power / 20;
        beam.flavour  = BEAM_POISON;
        break;

    case SPELL_SPIT_ACID:
        beam.colour   = YELLOW;
        beam.name     = "splash of acid";
        beam.damage   = dice_def(3, 7);

        // Natural ability, so don't use spell_hd here
        beam.hit      = 20 + (3 * mons->get_hit_dice());
        beam.flavour  = BEAM_ACID;
        break;

    case SPELL_ACID_SPLASH:      // yellow draconian
        beam.colour   = YELLOW;
        beam.name     = "glob of acid";
        beam.damage   = dice_def(3, 7);

        // Natural ability, so don't use spell_hd here
        beam.hit      = 20 + (3 * mons->get_hit_dice());
        beam.flavour  = BEAM_ACID;
        break;

    case SPELL_MEPHITIC_CLOUD:
        beam.name     = "stinking cloud";
        beam.damage   = dice_def(1, 0);
        beam.colour   = GREEN;
        beam.flavour  = BEAM_MEPHITIC;
        beam.hit      = 14 + power / 30;
        beam.is_explosion = true;
        break;

    case SPELL_MIASMA_BREATH:      // death drake
        beam.name     = "foul vapour";
        beam.damage   = dice_def(3, 5 + power / 24);
        beam.colour   = DARKGREY;
        beam.flavour  = BEAM_MIASMA;
        beam.hit      = 17 + power / 20;
        beam.pierce   = true;
        break;

    case SPELL_HURL_DAMNATION:           // fiend's damnation
        beam.name         = "damnation";
        beam.aux_source   = "damnation";
        beam.colour       = LIGHTRED;
        beam.damage       = dice_def(3, 20);
        beam.hit          = 24;
        beam.flavour      = BEAM_DAMNATION;
        beam.pierce       = true; // needed?
        beam.is_explosion = true;
        break;

    case SPELL_METAL_SPLINTERS:
        beam.name       = "spray of metal splinters";
        beam.short_name = "metal splinters";
        beam.damage     = dice_def(3, 20 + power / 20);
        beam.colour     = CYAN;
        beam.flavour    = BEAM_FRAG;
        beam.hit        = 19 + power / 30;
        beam.pierce     = true;
        break;

    case SPELL_BLINK_OTHER:
        beam.flavour    = BEAM_BLINK;
        break;

    case SPELL_BLINK_OTHER_CLOSE:
        beam.flavour    = BEAM_BLINK_CLOSE;
        break;

    case SPELL_FIRE_BREATH:
    case SPELL_SEARING_BREATH:
        beam.name       = "blast of flame";
        beam.aux_source = "blast of fiery breath";
        beam.short_name = "flames";
        beam.damage     = dice_def(3, (mons->get_hit_dice() * 2));
        beam.colour     = RED;
        beam.hit        = 30;
        beam.flavour    = BEAM_FIRE;
        beam.pierce     = true;
        if (real_spell == SPELL_SEARING_BREATH)
        {
            beam.name        = "searing blast";
            beam.aux_source  = "blast of searing breath";
            if (mons->type != MONS_XTAHUA)
                beam.damage.size = 65 * beam.damage.size / 100;
        }
        break;

    case SPELL_CHAOS_BREATH:
        beam.name         = "blast of chaos";
        beam.aux_source   = "blast of chaotic breath";
        beam.damage       = dice_def(1, 3 * mons->get_hit_dice() / 2);
        beam.colour       = ETC_RANDOM;
        beam.hit          = 30;
        beam.flavour      = BEAM_CHAOS;
        beam.pierce       = true;
        break;

    case SPELL_CHILLING_BREATH:
    case SPELL_COLD_BREATH:
        beam.name       = "blast of cold";
        beam.aux_source = "blast of icy breath";
        beam.short_name = "frost";
        beam.damage     = dice_def(3, (mons->get_hit_dice() * 2));
        beam.colour     = WHITE;
        beam.hit        = 30;
        beam.flavour    = BEAM_COLD;
        beam.pierce     = true;
        if (real_spell == SPELL_CHILLING_BREATH)
        {
            beam.name        = "chilling blast";
            beam.aux_source  = "blast of chilling breath";
            beam.short_name  = "frost";
            beam.damage.size = 65 * beam.damage.size / 100;
        }
        break;

    case SPELL_HOLY_BREATH:
        beam.name     = "blast of cleansing flame";
        beam.damage   = dice_def(3, mons->get_hit_dice());
        beam.colour   = ETC_HOLY;
        beam.flavour  = BEAM_HOLY;
        beam.hit      = 18 + power / 25;
        beam.pierce   = true;
        break;

    case SPELL_PORKALATOR:
        beam.name     = "porkalator";
        beam.glyph    = 0;
        beam.flavour  = BEAM_PORKALATOR;
        beam.thrower  = KILL_MON_MISSILE;
        break;

    case SPELL_IOOD:                  // tracer only
    case SPELL_PORTAL_PROJECTILE:     // for noise generation purposes
    case SPELL_GLACIATE:              // ditto
        _setup_fake_beam(beam, *mons);
        break;

    case SPELL_PETRIFYING_CLOUD:
        beam.name     = "blast of calcifying dust";
        beam.colour   = WHITE;
        beam.damage   = dice_def(2, 6);
        beam.hit      = AUTOMATIC_HIT;
        beam.flavour  = BEAM_PETRIFYING_CLOUD;
        beam.foe_ratio = 30;
        beam.pierce   = true;
        break;

    case SPELL_ENSNARE:
        beam.name     = "stream of webbing";
        beam.colour   = WHITE;
        beam.glyph    = dchar_glyph(DCHAR_FIRED_MISSILE);
        beam.flavour  = BEAM_ENSNARE;
        beam.hit      = 22 + power / 20;
        break;

    case SPELL_SPECTRAL_CLOUD:
        beam.name     = "spectral mist";
        beam.damage   = dice_def(0, 1);
        beam.colour   = CYAN;
        beam.flavour  = BEAM_MMISSILE;
        beam.hit      = AUTOMATIC_HIT;
        beam.pierce   = true;
        break;

    case SPELL_GHOSTLY_FIREBALL:
        _setup_ghostly_beam(beam, power, 3);
        break;

    case SPELL_DIMENSION_ANCHOR:
        beam.flavour    = BEAM_DIMENSION_ANCHOR;
        break;

    case SPELL_THORN_VOLLEY:
        beam.colour   = BROWN;
        beam.name     = "volley of thorns";
        beam.damage   = dice_def(3, 5 + (power / 13));
        beam.hit      = 20 + power / 15;
        beam.flavour  = BEAM_MMISSILE;
        break;

    // XXX: This seems needed to give proper spellcasting messages, even though
    //      damage is done via another means
    case SPELL_FREEZE:
        beam.flavour    = BEAM_COLD;
        break;

    case SPELL_MALIGN_OFFERING:
        beam.flavour    = BEAM_MALIGN_OFFERING;
        beam.damage     = dice_def(2, 7 + (power / 13));
        break;

    case SPELL_FLASH_FREEZE:
        beam.name     = "flash freeze";
        beam.damage   = dice_def(3, 7 + (power / 12));
        beam.colour   = WHITE;
        beam.flavour  = BEAM_ICE;
        beam.hit      = 5 + power / 3;
        break;

    case SPELL_SHADOW_BOLT:
        beam.name     = "shadow bolt";
        beam.pierce   = true;
        // deliberate fall-through
    case SPELL_SHADOW_SHARD:
        if (real_spell == SPELL_SHADOW_SHARD)
            beam.name  = "shadow shard";
        beam.damage   = dice_def(3, 8 + power / 11);
        beam.colour   = MAGENTA;
        beam.flavour  = BEAM_MMISSILE;
        beam.hit      = 17 + power / 25;
        break;

    case SPELL_CRYSTAL_BOLT:
        beam.name     = "crystal bolt";
        beam.damage   = dice_def(3, 8 + power / 11);
        beam.colour   = GREEN;
        beam.flavour  = BEAM_CRYSTAL;
        beam.hit      = 17 + power / 25;
        beam.pierce   = true;
        break;

    case SPELL_SPIT_LAVA:
        beam.name        = "glob of lava";
        beam.damage      = dice_def(3, 10);
        beam.hit         = 20;
        beam.colour      = RED;
        beam.glyph       = dchar_glyph(DCHAR_FIRED_ZAP);
        beam.flavour     = BEAM_LAVA;
        break;

    case SPELL_ELECTRICAL_BOLT:
        beam.name        = "bolt of electricity";
        beam.damage      = dice_def(3, 3 + mons->get_hit_dice());
        beam.hit         = 35;
        beam.colour      = LIGHTCYAN;
        beam.glyph       = dchar_glyph(DCHAR_FIRED_ZAP);
        beam.flavour     = BEAM_ELECTRICITY;
        beam.pierce      = true;
        break;

    case SPELL_FLAMING_CLOUD:
        beam.name         = "blast of flame";
        beam.aux_source   = "blast of fiery breath";
        beam.short_name   = "flames";
        beam.damage       = dice_def(1, 3 * mons->get_hit_dice() / 2);
        beam.colour       = RED;
        beam.hit          = 30;
        beam.flavour      = BEAM_FIRE;
        beam.pierce       = true;
        break;

    case SPELL_THROW_BARBS:
        beam.name        = "volley of spikes";
        beam.aux_source  = "volley of spikes";
        beam.hit_verb    = "skewers";
        beam.hit         = 27;
        beam.damage      = dice_def(2, 13);
        beam.glyph       = dchar_glyph(DCHAR_FIRED_MISSILE);
        beam.colour      = LIGHTGREY;
        beam.flavour     = BEAM_MISSILE;
        break;

    case SPELL_DEATH_RATTLE:
        beam.name     = "vile air";
        beam.colour   = DARKGREY;
        beam.damage   = dice_def(2, 4);
        beam.hit      = AUTOMATIC_HIT;
        beam.flavour  = BEAM_DEATH_RATTLE;
        beam.foe_ratio = 30;
        beam.pierce   = true;
        break;

    // Special behaviour handled in _mons_upheaval
    // Hack so beam.cc allows us to correctly use that function
    case SPELL_UPHEAVAL:
        beam.flavour     = BEAM_RANDOM;
        beam.damage      = dice_def(3, 24);
        beam.hit         = AUTOMATIC_HIT;
        beam.glyph       = dchar_glyph(DCHAR_EXPLOSION);
        beam.ex_size     = 2;
        break;

    default:
        if (logic && logic->setup_beam) // already setup
            break;

        if (check_validity)
        {
            beam.flavour = NUM_BEAMS;
            return beam;
        }

        if (!is_valid_spell(real_spell))
        {
            die("Invalid spell #%d cast by %s", (int) real_spell,
                     mons->name(DESC_PLAIN, true).c_str());
        }

        die("Unknown monster spell '%s' cast by %s",
                 spell_title(real_spell),
                 mons->name(DESC_PLAIN, true).c_str());
    }

    if (beam.is_enchantment())
    {
        beam.hit = AUTOMATIC_HIT;
        beam.glyph = 0;
        beam.name = "";
    }

    return beam;
}

// Set up bolt structure for monster spell casting.
bool setup_mons_cast(const monster* mons, bolt &pbolt, spell_type spell_cast,
                     bool evoke,
                     bool check_validity)
{
    // always set these -- used by things other than fire_beam()

    pbolt.source_id = mons->mid;

    // Convenience for the hapless innocent who assumes that this
    // damn function does all possible setup. [ds]
    if (pbolt.target.origin())
        pbolt.target = mons->target;

    // Set bolt type and range.
    if (spell_is_direct_explosion(spell_cast))
    {
        pbolt.range = 0;
        pbolt.glyph = 0;
    }

    // The below are no-ops since they don't involve fire_tracer or beams.
    switch (spell_cast)
    {
    case SPELL_SUMMON_SMALL_MAMMAL:
    case SPELL_VAMPIRIC_DRAINING:
    case SPELL_MAJOR_HEALING:
    case SPELL_SHADOW_CREATURES:       // summon anything appropriate for level
    case SPELL_FAKE_MARA_SUMMON:
    case SPELL_SUMMON_ILLUSION:
    case SPELL_SUMMON_DEMON:
    case SPELL_MONSTROUS_MENAGERIE:
#if TAG_MAJOR_VERSION == 34
    case SPELL_ANIMATE_DEAD:
#endif
    case SPELL_TWISTED_RESURRECTION:
#if TAG_MAJOR_VERSION == 34
    case SPELL_SIMULACRUM:
#endif
    case SPELL_CALL_IMP:
    case SPELL_SUMMON_MINOR_DEMON:
    case SPELL_SUMMON_UFETUBUS:
    case SPELL_SUMMON_HELL_BEAST:  // Geryon
    case SPELL_SUMMON_UNDEAD:
    case SPELL_SUMMON_ICE_BEAST:
    case SPELL_SUMMON_MUSHROOMS:
    case SPELL_CONJURE_BALL_LIGHTNING:
    case SPELL_SUMMON_DRAKES:
    case SPELL_SUMMON_HORRIBLE_THINGS:
    case SPELL_MALIGN_GATEWAY:
    case SPELL_SYMBOL_OF_TORMENT:
    case SPELL_CAUSE_FEAR:
    case SPELL_MESMERISE:
    case SPELL_SUMMON_GREATER_DEMON:
    case SPELL_BROTHERS_IN_ARMS:
    case SPELL_BERSERKER_RAGE:
    case SPELL_SPRINT:
#if TAG_MAJOR_VERSION == 34
    case SPELL_SWIFTNESS:
#endif
    case SPELL_CREATE_TENTACLES:
    case SPELL_BLINK:
    case SPELL_BLINK_RANGE:
    case SPELL_BLINK_AWAY:
    case SPELL_BLINK_CLOSE:
    case SPELL_TOMB_OF_DOROKLOHE:
    case SPELL_CHAIN_LIGHTNING:    // the only user is reckless
    case SPELL_SUMMON_EYEBALLS:
    case SPELL_CALL_TIDE:
    case SPELL_INK_CLOUD:
    case SPELL_SILENCE:
    case SPELL_AWAKEN_FOREST:
    case SPELL_DRUIDS_CALL:
    case SPELL_SUMMON_HOLIES:
    case SPELL_CORPSE_ROT:
    case SPELL_SUMMON_DRAGON:
    case SPELL_SUMMON_HYDRA:
    case SPELL_FIRE_SUMMON:
#if TAG_MAJOR_VERSION == 34
    case SPELL_DEATHS_DOOR:
#endif
    case SPELL_OZOCUBUS_ARMOUR:
    case SPELL_OLGREBS_TOXIC_RADIANCE:
    case SPELL_SHATTER:
    case SPELL_BATTLESPHERE:
    case SPELL_WORD_OF_RECALL:
    case SPELL_INJURY_BOND:
    case SPELL_CALL_LOST_SOUL:
    case SPELL_BLINK_ALLIES_ENCIRCLE:
    case SPELL_MASS_CONFUSION:
    case SPELL_ENGLACIATION:
    case SPELL_AWAKEN_VINES:
    case SPELL_WALL_OF_BRAMBLES:
    case SPELL_WIND_BLAST:
    case SPELL_SUMMON_VERMIN:
    case SPELL_TORNADO:
    case SPELL_VORTEX:
    case SPELL_DISCHARGE:
    case SPELL_IGNITE_POISON:
    case SPELL_BLACK_MARK:
    case SPELL_BLINK_ALLIES_AWAY:
    case SPELL_PHANTOM_MIRROR:
    case SPELL_SUMMON_MANA_VIPER:
    case SPELL_SUMMON_EMPEROR_SCORPIONS:
    case SPELL_BATTLECRY:
    case SPELL_WARNING_CRY:
    case SPELL_SEAL_DOORS:
    case SPELL_BERSERK_OTHER:
    case SPELL_SPELLFORGED_SERVITOR:
    case SPELL_THROW_ALLY:
    case SPELL_CORRUPTING_PULSE:
    case SPELL_SIREN_SONG:
    case SPELL_AVATAR_SONG:
    case SPELL_REPEL_MISSILES:
    case SPELL_SUMMON_SCARABS:
    case SPELL_CLEANSING_FLAME:
    case SPELL_DRAINING_GAZE:
    case SPELL_CONFUSION_GAZE:
    case SPELL_HAUNT:
    case SPELL_SUMMON_SPECTRAL_ORCS:
    case SPELL_BRAIN_FEED:
    case SPELL_HOLY_FLAMES:
    case SPELL_CALL_OF_CHAOS:
    case SPELL_AIRSTRIKE:
    case SPELL_WATERSTRIKE:
    case SPELL_GRAVITAS:
    case SPELL_ENTROPIC_WEAVE:
    case SPELL_SUMMON_EXECUTIONERS:
    case SPELL_DOOM_HOWL:
    case SPELL_AURA_OF_BRILLIANCE:
    case SPELL_GREATER_SERVANT_MAKHLEB:
    case SPELL_BIND_SOULS:
    case SPELL_DREAM_DUST:
    case SPELL_CORRUPT_LOCALE:
    case SPELL_SPORULATE:
    case SPELL_ROLL:
        pbolt.range = 0;
        pbolt.glyph = 0;
        return true;
    default:
    {
        const mons_spell_logic* logic = map_find(spell_to_logic, spell_cast);
        if (logic && logic->setup_beam == nullptr)
        {
            pbolt.range = 0;
            pbolt.glyph = 0;
            return true;
        }

        if (check_validity)
        {
            bolt beam = mons_spell_beam(mons, spell_cast, 1, true);
            return beam.flavour != NUM_BEAMS;
        }
        break;
    }
    }

    const int power = evoke ? 30 + mons->get_hit_dice()
                            : mons_spellpower(*mons, spell_cast);

    bolt theBeam = mons_spell_beam(mons, spell_cast, power);

    bolt_parent_init(theBeam, pbolt);
    if (!theBeam.target.origin())
        pbolt.target = theBeam.target;
    pbolt.source = mons->pos();
    pbolt.is_tracer = false;
    if (!pbolt.is_enchantment())
        pbolt.aux_source = pbolt.name;
    else
        pbolt.aux_source.clear();

    return true;
}

/// Can 'binder' bind 'bound's soul with BIND_SOUL?
static bool _mons_can_bind_soul(monster* binder, monster* bound)
{
    return bound->holiness() & MH_NATURAL
            && mons_can_be_zombified(*bound)
            && !bound->has_ench(ENCH_BOUND_SOUL)
            && mons_aligned(binder, bound);
}

// Function should return false if friendlies shouldn't animate any dead.
// Only applies to friendly corpse animators. {due}
static bool _animate_dead_okay(spell_type spell)
{
    // It's always okay in the arena.
    if (crawl_state.game_is_arena())
        return true;

    if (god_hates_spell(spell, you.religion)
        || will_have_passive(passive_t::convert_orcs))
    {
        return false;
    }

    return true;
}

// Returns true if the spell is something you wouldn't want done if
// you had a friendly target... only returns a meaningful value for
// non-beam spells.
static bool _ms_direct_nasty(spell_type monspell)
{
    return !(get_spell_flags(monspell) & spflag::utility
             || spell_typematch(monspell, spschool::summoning));
}

// Checks if the foe *appears* to be immune to negative energy. We
// can't just use foe->res_negative_energy(), because that'll mean
// monsters will just "know" whether a player is fully life-protected.
// XX why use this logic for rN, but not rTorment, rElec, etc
static ai_action::goodness _negative_energy_spell_goodness(const actor* foe)
{
    ASSERT(foe);
    if (foe->is_player())
    {
        switch (you.undead_state())
        {
        case US_ALIVE:
            // Demonspawn are not demons, and statue form grants only
            // partial resistance.
            return ai_action::good();
        case US_SEMI_UNDEAD:
            // Non-bloodless vampires do not appear immune.
            return ai_action::good_or_bad(you.vampire_alive);
        default:
            return ai_action::bad();
        }
    }

    return ai_action::good_or_bad(!!(foe->holiness() & MH_NATURAL));
}

static bool _valid_blink_ally(const monster* caster, const monster* target)
{
    return mons_aligned(caster, target) && caster != target
           && !target->no_tele(true, false, true);
}

static bool _valid_encircle_ally(const monster* caster, const monster* target,
                                 const coord_def foepos)
{
    return _valid_blink_ally(caster, target)
           && target->pos().distance_from(foepos) > 1;
}

static bool _valid_blink_away_ally(const monster* caster, const monster* target,
                                   const coord_def foepos)
{
    return _valid_blink_ally(caster, target)
           && target->pos().distance_from(foepos) < 3;
}

static bool _valid_druids_call_target(const monster* caller, const monster* callee)
{
    return mons_aligned(caller, callee) && mons_is_beast(callee->type)
           && callee->get_experience_level() <= 20
           && !callee->is_shapeshifter()
           && !caller->see_cell(callee->pos())
           && mons_habitat(*callee) != HT_WATER
           && mons_habitat(*callee) != HT_LAVA
           && !callee->is_travelling();
}

static bool _mirrorable(const monster* agent, const monster* mon)
{
    return mon != agent
           && mons_aligned(mon, agent)
           && !mon->is_stationary()
           && !mon->is_summoned()
           && !mons_is_conjured(mon->type)
           && !mons_is_unique(mon->type);
}

static bool _valid_aura_of_brilliance_ally(const monster* caster,
                                           const monster* target)
{
    return mons_aligned(caster, target) && caster != target
           && target->is_actual_spellcaster();
}


/**
 * Print the message that the player sees after a battlecry goes off.
 *
 * @param chief             The monster letting out the battlecry.
 * @param seen_affected     The affected monsters that are visible to the
 *                          player.
 */
static void _print_battlecry_announcement(const monster& chief,
                                          vector<monster*> &seen_affected)
{
    // Disabling detailed frenzy announcement because it's so spammy.
    const msg_channel_type channel = chief.friendly() ? MSGCH_MONSTER_ENCHANT
                                                      : MSGCH_FRIEND_ENCHANT;

    if (seen_affected.size() == 1)
    {
        mprf(channel, "%s goes into a battle-frenzy!",
             seen_affected[0]->name(DESC_THE).c_str());
        return;
    }

    // refer to the group by the most specific name possible. If they're all
    // one monster type; use that name; otherwise, use the genus name (since
    // we restrict this by genus).
    // Note: If we stop restricting by genus, use "foo's allies" instead.
    monster_type first_type = seen_affected[0]->type;
    const bool generic = any_of(
                                begin(seen_affected), end(seen_affected),
                                [=](const monster *m)
                                { return m->type != first_type; });
    monster_type group_type = generic ? mons_genus(chief.type) : first_type;

    const string ally_desc
        = pluralise_monster(mons_type_name(group_type, DESC_PLAIN));
    mprf(channel, "%s %s go into a battle-frenzy!",
         chief.friendly() ? "Your" : "The", ally_desc.c_str());
}

/**
 * Let loose a mighty battlecry, inspiring & strengthening nearby foes!
 *
 * @param chief         The monster letting out the battlecry.
 * @param check_only    Whether to perform a 'dry run', only checking whether
 *                      any monsters are potentially affected.
 * @return              Whether any monsters are (or would be) affected.
 */
static bool _battle_cry(const monster& chief, bool check_only = false)
{
    const actor *foe = chief.get_foe();

    // Only let loose a battlecry if you have a valid target.
    if (!foe
        || foe->is_player() && chief.friendly()
        || !chief.see_cell_no_trans(foe->pos()))
    {
        return false;
    }

    // Don't try to make noise when silent.
    if (chief.is_silenced())
        return false;

    int affected = 0;

    vector<monster* > seen_affected;
    for (monster_near_iterator mi(chief.pos(), LOS_NO_TRANS); mi; ++mi)
    {
        const monster *mons = *mi;
        // can't buff yourself
        if (mons == &chief)
            continue;

        // only buff allies
        if (!mons_aligned(&chief, mons))
            continue;

        // no buffing confused/paralysed mons
        if (mons->berserk_or_insane()
            || mons->confused()
            || mons->cannot_move())
        {
            continue;
        }

        // already buffed
        if (mons->has_ench(ENCH_MIGHT))
            continue;

        // invalid battlecry target (wrong genus)
        if (mons_genus(mons->type) != mons_genus(chief.type))
            continue;

        if (check_only)
            return true; // just need to check

        const int dur = random_range(12, 20) * speed_to_duration(mi->speed);

        mi->add_ench(mon_enchant(ENCH_MIGHT, 1, &chief, dur));

        affected++;
        if (you.can_see(**mi))
            seen_affected.push_back(*mi);

        if (mi->asleep())
            behaviour_event(*mi, ME_DISTURB, 0, chief.pos());
    }

    if (affected == 0)
        return false;

    // The yell happens whether you happen to see it or not.
    noisy(LOS_DEFAULT_RANGE, chief.pos(), chief.mid);

    if (!seen_affected.empty())
        _print_battlecry_announcement(chief, seen_affected);

    return true;
}

/**
 * Call upon the powers of chaos, applying mostly positive effects to nearby
 * allies!
 *
 * @param mons          The monster carrying out the call of chaos.
 * @param check_only    Whether to perform a 'dry run', only checking whether
 *                      any monsters are potentially affected.
 * @return              Whether any monsters are (or would be) affected.
 */
static bool _mons_call_of_chaos(const monster& mon, bool check_only = false)
{
    const actor *foe = mon.get_foe();

    if (!foe
        || foe->is_player() && mon.friendly()
        || !mon.see_cell_no_trans(foe->pos()))
    {
        return false;
    }

    int affected = 0;

    vector<monster* > seen_affected;
    for (monster_near_iterator mi(mon.pos(), LOS_NO_TRANS); mi; ++mi)
    {
        const monster *mons = *mi;
        // can't buff yourself
        if (mons == &mon)
            continue;

        // only buff allies
        if (!mons_aligned(&mon, mons))
            continue;

        if (mons_is_firewood(*mons))
            continue;

        if (check_only)
            return true; // just need to check

        if (mi->asleep())
            behaviour_event(*mi, ME_DISTURB, 0, mon.pos());

        beam_type flavour = random_choose_weighted(150, BEAM_HASTE,
                                                   150, BEAM_MIGHT,
                                                   150, BEAM_BERSERK,
                                                   150, BEAM_AGILITY,
                                                   150, BEAM_RESISTANCE,
                                                   150, BEAM_BLINK_CLOSE,
                                                    15, BEAM_BLINK,
                                                    15, BEAM_SLOW,
                                                    15, BEAM_VULNERABILITY,
                                                    15, BEAM_MALMUTATE,
                                                    15, BEAM_POLYMORPH,
                                                    15, BEAM_INNER_FLAME);

        enchant_actor_with_flavour(*mi,
                                   flavour == BEAM_BLINK_CLOSE
                                   ? foe
                                   : &mon,
                                   flavour);

        affected++;
        if (you.can_see(**mi))
            seen_affected.push_back(*mi);
    }

    if (affected == 0)
        return false;

    return true;
}

/**
 * @param mon: caster, currently Mlioglotl
 */
 static void _corrupt_locale(monster mons)
 {
    // Becomes a glorified cantrip if we're already in the abyss.
    // Note that this is flagged as a bad() idea for the ai.
    if (player_in_branch(BRANCH_ABYSS))
    {
        mprf("%s basks in the glorious corruption of his surroundings.",
          mons.name(DESC_THE).c_str());
        return;
    }

    mprf("%s corrupts the dungeon around him!",
        mons.name(DESC_THE).c_str());

    lugonu_corrupt_level_monster(mons);
 }

static void _set_door(set<coord_def> door, dungeon_feature_type feat)
{
    for (const auto &dc : door)
    {
        env.grid(dc) = feat;
        set_terrain_changed(dc);
    }
}

static int _tension_door_closed(set<coord_def> door,
                                dungeon_feature_type old_feat)
{
    // this unwind is a bit heavy, but because out-of-los clouds dissipate
    // instantly, they can be wiped out by these door tests.
    unwind_var<map<coord_def, cloud_struct>> cloud_state(env.cloud);
    _set_door(door, DNGN_CLOSED_DOOR);
    const int new_tension = get_tension(GOD_NO_GOD);
    _set_door(door, old_feat);
    return new_tension;
}

/**
 * Can any actors and items be pushed out of a doorway? An actor can be pushed
 * for purposes of this check if there is a habitable target location and the
 * actor is either the player or non-hostile. Items can be moved if there is
 * any free space.
 *
 * @param door the door position
 *
 * @return true if any actors and items can be pushed out of the door.
 */
static bool _can_force_door_shut(const coord_def& door)
{
    if (!feat_is_open_door(env.grid(door)))
        return false;

    set<coord_def> all_door;
    find_connected_identical(door, all_door);
    auto veto_spots = vector<coord_def>(all_door.begin(), all_door.end());
    auto door_spots = veto_spots;

    for (const auto &dc : all_door)
    {
        // Only attempt to push players and non-hostile monsters out of
        // doorways
        actor* act = actor_at(dc);
        if (act)
        {
            if (act->is_player()
                || act->is_monster()
                    && act->as_monster()->attitude != ATT_HOSTILE)
            {
                vector<coord_def> targets = get_push_spaces(dc, true, &veto_spots);
                if (targets.empty())
                    return false;
                veto_spots.push_back(targets.front());
            }
            else
                return false;
        }
        // If there are items in the way, see if there's room to push them
        // out of the way. Having push space for an actor doesn't guarantee
        // push space for items (e.g. with a flying actor over lava).
        if (env.igrid(dc) != NON_ITEM)
        {
            if (!has_push_spaces(dc, false, &door_spots))
                return false;
        }
    }

    // Didn't find any actors or items we couldn't displace
    return true;
}

/**
 * Get push spaces for an actor that maximize tension. If there are any push
 * spaces at all, this function is guaranteed to return something.
 *
 * @param pos the position of the actor
 * @param excluded a set of pre-excluded spots
 *
 * @return a vector of coordinates, empty if there are no push spaces at all.
 */
static vector<coord_def> _get_push_spaces_max_tension(const coord_def& pos,
                                            const vector<coord_def>* excluded)
{
    vector<coord_def> possible_spaces = get_push_spaces(pos, true, excluded);
    if (possible_spaces.empty())
        return possible_spaces;
    vector<coord_def> best;
    int max_tension = -1;
    actor *act = actor_at(pos);
    ASSERT(act);

    for (auto c : possible_spaces)
    {
        set<coord_def> all_door;
        find_connected_identical(pos, all_door);
        dungeon_feature_type old_feat = env.grid(pos);

        act->move_to_pos(c);
        int new_tension = _tension_door_closed(all_door, old_feat);
        act->move_to_pos(pos);

        if (new_tension == max_tension)
            best.push_back(c);
        else if (new_tension > max_tension)
        {
            max_tension = new_tension;
            best.clear();
            best.push_back(c);
        }
    }
    return best;
}

/**
 * Would forcing a door shut (possibly pushing the player) lower tension too
 * much?
 *
 * @param door the door to check
 *
 * @return true iff forcing the door shut won't lower tension by more than 1/3.
 */
static bool _should_force_door_shut(const coord_def& door)
{
    if (!feat_is_open_door(env.grid(door)))
        return false;

    dungeon_feature_type old_feat = env.grid(door);

    set<coord_def> all_door;
    find_connected_identical(door, all_door);
    auto veto_spots = vector<coord_def>(all_door.begin(), all_door.end());

    bool player_in_door = false;
    for (const auto &dc : all_door)
    {
        if (you.pos() == dc)
        {
            player_in_door = true;
            break;
        }
    }

    const int cur_tension = get_tension(GOD_NO_GOD);
    coord_def oldpos = you.pos();

    if (player_in_door)
    {
        coord_def newpos =
                _get_push_spaces_max_tension(you.pos(), &veto_spots).front();
        you.move_to_pos(newpos);
    }

    const int new_tension = _tension_door_closed(all_door, old_feat);

    if (player_in_door)
        you.move_to_pos(oldpos);

    // If closing the door would reduce player tension by too much, probably
    // it is scarier for the player to leave it open and thus it should be left
    // open

    // Currently won't allow tension to be lowered by more than 33%
    return ((cur_tension - new_tension) * 3) <= cur_tension;
}

static bool _seal_doors_and_stairs(const monster* warden,
                                   bool check_only = false)
{
    ASSERT(warden);

    int num_closed = 0;
    int seal_duration = 80 + random2(80);
    bool player_pushed = false;
    bool had_effect = false;

    // Friendly wardens are already excluded by _monster_spell_goodness()
    if (!warden->can_see(you) || warden->foe != MHITYOU)
        return false;

    // Greedy iteration through doors/stairs that you can see.
    for (radius_iterator ri(you.pos(), LOS_RADIUS, C_SQUARE);
                 ri; ++ri)
    {
        if (feat_is_open_door(env.grid(*ri)))
        {
            if (!_can_force_door_shut(*ri))
                continue;

            // If it's scarier to leave this door open, do so
            if (!_should_force_door_shut(*ri))
                continue;

            if (check_only)
                return true;

            set<coord_def> all_door;
            find_connected_identical(*ri, all_door);
            auto veto_spots = vector<coord_def>(all_door.begin(), all_door.end());
            auto door_spots = veto_spots;

            for (const auto &dc : all_door)
            {
                // If there are things in the way, push them aside
                // This is only reached for the player or non-hostile actors
                actor* act = actor_at(dc);
                if (act)
                {
                    vector<coord_def> targets =
                                _get_push_spaces_max_tension(dc, &veto_spots);
                    // at this point, _can_force_door_shut should have
                    // indicated that the door can be shut.
                    ASSERTM(!targets.empty(), "No push space from (%d,%d)",
                                                                dc.x, dc.y);
                    coord_def newpos = targets.front();

                    actor_at(dc)->move_to_pos(newpos);
                    if (act->is_player())
                    {
                        stop_delay(true);
                        player_pushed = true;
                    }
                    veto_spots.push_back(newpos);
                }
                push_items_from(dc, &door_spots);
            }

            // Close the door
            bool seen = false;
            vector<coord_def> excludes;
            for (const auto &dc : all_door)
            {
                env.grid(dc) = DNGN_CLOSED_DOOR;
                set_terrain_changed(dc);
                dungeon_events.fire_position_event(DET_DOOR_CLOSED, dc);

                if (is_excluded(dc))
                    excludes.push_back(dc);

                if (you.see_cell(dc))
                    seen = true;

                had_effect = true;
            }

            if (seen)
            {
                for (const auto &dc : all_door)
                {
                    if (env.map_knowledge(dc).seen())
                    {
                        env.map_knowledge(dc).set_feature(DNGN_CLOSED_DOOR);
#ifdef USE_TILE
                        env.tile_bk_bg(dc) = TILE_DNGN_CLOSED_DOOR;
#endif
                    }
                }

                update_exclusion_los(excludes);
                ++num_closed;
            }
        }

        // Try to seal the door
        if (feat_is_closed_door(env.grid(*ri)) && !feat_is_sealed(env.grid(*ri)))
        {
            if (check_only)
                return true;

            set<coord_def> all_door;
            find_connected_identical(*ri, all_door);
            const dungeon_feature_type sealed_feat =
                opc_default(*ri) == OPC_CLEAR ? DNGN_SEALED_CLEAR_DOOR
                                              : DNGN_SEALED_DOOR;
            for (const auto &dc : all_door)
            {
                temp_change_terrain(dc, sealed_feat, seal_duration,
                                    TERRAIN_CHANGE_DOOR_SEAL, warden);
                had_effect = true;
            }
        }
        else if (feat_is_travelable_stair(env.grid(*ri)))
        {
            if (check_only)
                return true;

            dungeon_feature_type stype;
            if (feat_stair_direction(env.grid(*ri)) == CMD_GO_UPSTAIRS)
                stype = DNGN_SEALED_STAIRS_UP;
            else
                stype = DNGN_SEALED_STAIRS_DOWN;

            temp_change_terrain(*ri, stype, seal_duration,
                                TERRAIN_CHANGE_DOOR_SEAL, warden);
            had_effect = true;
        }
    }

    if (had_effect)
    {
        ASSERT(!check_only);
        mprf(MSGCH_MONSTER_SPELL, "%s activates a sealing rune.",
                (warden->visible_to(&you) ? warden->name(DESC_THE, true).c_str()
                                          : "Someone"));
        if (num_closed > 1)
            mpr("The doors slam shut!");
        else if (num_closed == 1)
            mpr("A door slams shut!");

        if (player_pushed)
            mpr("You are pushed out of the doorway!");

        return true;
    }

    return false;
}

/// Should the given monster cast Still Winds?
static ai_action::goodness _still_winds_goodness(const monster &caster)
{
    // if it's already running, don't start it again.
    if (env.level_state & LSTATE_STILL_WINDS)
        return ai_action::impossible();

    // just gonna annoy the player most of the time. don't try to be clever
    if (caster.wont_attack())
        return ai_action::bad();

    for (radius_iterator ri(caster.pos(), LOS_NO_TRANS); ri; ++ri)
    {
        const cloud_struct *cloud = cloud_at(*ri);
        if (!cloud)
            continue;

        // clouds the player might hide in are worrying.
        if (grid_distance(*ri, you.pos()) <= 3 // decent margin
            && is_opaque_cloud(cloud->type)
            && actor_cloud_immune(you, *cloud))
        {
            return ai_action::good();
        }

        // so are hazardous clouds on allies.
        const monster* mon = monster_at(*ri);
        if (mon && !actor_cloud_immune(*mon, *cloud))
            return ai_action::good();
    }

    // let's give a pass otherwise.
    return ai_action::bad();
}

/// Cast the spell Still Winds, disabling clouds across the level temporarily.
static void _cast_still_winds(monster &caster, mon_spell_slot, bolt&)
{
    ASSERT(!(env.level_state & LSTATE_STILL_WINDS));
    caster.add_ench(ENCH_STILL_WINDS);
}

static bool _make_monster_angry(const monster* mon, monster* targ, bool actual)
{
    ASSERT(mon); // XXX: change to const monster &mon
    ASSERT(targ); // XXX: change to monster &targ
    if (mon->friendly() != targ->friendly())
        return false;

    // targ is guaranteed to have a foe (needs_berserk checks this).
    // Now targ needs to be closer to *its* foe than mon is (otherwise
    // mon might be in the way).

    coord_def victim;
    if (targ->foe == MHITYOU)
        victim = you.pos();
    else if (targ->foe != MHITNOT)
    {
        const monster* vmons = &env.mons[targ->foe];
        if (!vmons->alive())
            return false;
        victim = vmons->pos();
    }
    else
    {
        // Should be impossible. needs_berserk should find this case.
        die("angered by no foe");
    }

    // If mon may be blocking targ from its victim, don't try.
    if (victim.distance_from(targ->pos()) > victim.distance_from(mon->pos()))
        return false;

    if (!actual)
        return true;

    if (you.can_see(*mon))
    {
        if (mon->type == MONS_QUEEN_BEE && (targ->type == MONS_KILLER_BEE ||
                                            targ->type == MONS_MELIAI))
        {
            mprf("%s calls on %s to defend %s!",
                mon->name(DESC_THE).c_str(),
                targ->name(DESC_THE).c_str(),
                mon->pronoun(PRONOUN_OBJECTIVE).c_str());
        }
        else
            mprf("%s goads %s on!", mon->name(DESC_THE).c_str(),
                 targ->name(DESC_THE).c_str());
    }

    targ->go_berserk(false);

    return true;
}

static bool _incite_monsters(const monster* mon, bool actual)
{
    if (is_sanctuary(you.pos()) || is_sanctuary(mon->pos()))
        return false;

    // Only things both in LOS of the inciter and within radius 3.
    const int radius = 3;
    int goaded = 0;
    for (monster_near_iterator mi(mon->pos(), LOS_NO_TRANS); mi; ++mi)
    {
        // XXX: Ugly hack to skip the spellcaster rules for meliai.
        if (*mi == mon || !mi->needs_berserk(mon->type != MONS_QUEEN_BEE))
            continue;

        if (is_sanctuary(mi->pos()))
            continue;

        // Cannot goad other moths of wrath!
        if (mon->type == MONS_MOTH_OF_WRATH
            && mi->type == MONS_MOTH_OF_WRATH
        // Queen bees can only incite bees.
            || mon->type == MONS_QUEEN_BEE
               && mi->type != MONS_KILLER_BEE &&
                  mi->type != MONS_MELIAI)
        {
            continue;
        }

        if (grid_distance(mon->pos(), mi->pos()) > radius)
            continue;

        const bool worked = _make_monster_angry(mon, *mi, actual);
        if (worked && (!actual || !one_chance_in(3 * ++goaded)))
            return true;
    }

    return goaded > 0;
}

// Spells for a quick get-away.
// Currently only used to get out of a net.
static bool _ms_quick_get_away(spell_type monspell)
{
    switch (monspell)
    {
    case SPELL_TELEPORT_SELF:
    case SPELL_BLINK:
        return true;
    default:
        return false;
    }
}

// Is it worth bothering to invoke recall? (Currently defined by there being at
// least 3 things we could actually recall, and then with a probability inversely
// proportional to how many HD of allies are current nearby)
static bool _should_recall(monster* caller)
{
    ASSERT(caller); // XXX: change to monster &caller
    // It's a long recitation - if we're winded, we can't use it.
    if (caller->has_ench(ENCH_BREATH_WEAPON))
        return false;

    int num = 0;
    for (monster_iterator mi; mi; ++mi)
    {
        if (mons_is_recallable(caller, **mi)
            && !caller->see_cell_no_trans((*mi)->pos()))
        {
            ++num;
        }
    }

    // Since there are reinforcements we could recall, do we think we need them?
    if (num > 2)
    {
        int ally_hd = 0;
        for (monster_near_iterator mi(caller->pos(), LOS_NO_TRANS); mi; ++mi)
        {
            if (*mi != caller && caller->can_see(**mi)
                && mons_aligned(caller, *mi)
                && !mons_is_firewood(**mi))
            {
                ally_hd += mi->get_experience_level();
            }
        }
        return 25 + roll_dice(2, 22) > ally_hd;
    }
    else
        return false;
}

/**
 * Recall a bunch of monsters!
 *
 * @param mons[in] the monster doing the recall
 * @param recall_target the max number of monsters to recall.
 * @returns whether anything was recalled.
 */
bool mons_word_of_recall(monster* mons, int recall_target)
{
    unsigned short num_recalled = 0;
    vector<monster* > mon_list;

    // Build the list of recallable monsters and randomize
    for (monster_iterator mi; mi; ++mi)
    {
        // Don't recall ourselves
        if (*mi == mons)
            continue;

        if (!mons_is_recallable(mons, **mi))
            continue;

        // Don't recall things that are already close to us
        if ((mons && mons->see_cell_no_trans((*mi)->pos()))
            || (!mons && you.see_cell_no_trans((*mi)->pos())))
        {
            continue;
        }

        mon_list.push_back(*mi);
    }
    shuffle_array(mon_list);

    const coord_def target   = (mons) ? mons->pos() : you.pos();
    const unsigned short foe = (mons) ? mons->foe   : short{MHITYOU};

    // Now actually recall things
    for (monster *mon : mon_list)
    {
        coord_def empty;
        if (find_habitable_spot_near(target, mons_base_type(*mon),
                                     3, false, empty)
            && mon->move_to_pos(empty))
        {
            mon->behaviour = BEH_SEEK;
            mon->foe = foe;
            ++num_recalled;
            simple_monster_message(*mon, " is recalled.");
        }
        // Can only recall a couple things at once
        if (num_recalled == recall_target)
            break;
    }
    return num_recalled;
}

static bool _valid_vine_spot(coord_def p)
{
    if (actor_at(p) || !monster_habitable_grid(MONS_PLANT, env.grid(p)))
        return false;

    int num_trees = 0;
    bool valid_trees = false;
    for (adjacent_iterator ai(p); ai; ++ai)
    {
        if (feat_is_tree(env.grid(*ai)))
        {
            // Make sure this spot is not on a diagonal to its only adjacent
            // tree (so that the vines can pull back against the tree properly)
            if (num_trees || !((*ai-p).sgn().x != 0 && (*ai-p).sgn().y != 0))
            {
                valid_trees = true;
                break;
            }
            else
                ++num_trees;
        }
    }

    if (!valid_trees)
        return false;

    // Now the connectivity check
    return !plant_forbidden_at(p, true);
}

static bool _awaken_vines(monster* mon, bool test_only = false)
{
    if (_is_wiz_cast())
    {
        mprf("Sorry, this spell isn't supported for dummies!"); //mons dummy
        return false;
    }

    vector<coord_def> spots;
    for (radius_iterator ri(mon->pos(), LOS_NO_TRANS); ri; ++ri)
    {
        if (_valid_vine_spot(*ri))
            spots.push_back(*ri);
    }

    shuffle_array(spots);

    actor* foe = mon->get_foe();
    ASSERT(foe);

    int num_vines = 1 + random2(3);
    if (mon->props.exists("vines_awakened"))
        num_vines = min(num_vines, 3 - mon->props["vines_awakened"].get_int());
    bool seen = false;

    for (coord_def spot : spots)
    {
        // Don't place vines where they can't see our target
        if (!cell_see_cell(spot, foe->pos(), LOS_NO_TRANS))
            continue;

        // Don't place a vine too near to another existing one
        bool too_close = false;
        for (distance_iterator di(spot, false, true, 3); di; ++di)
        {
            monster* m = monster_at(*di);
            if (m && m->type == MONS_SNAPLASHER_VINE)
            {
                too_close = true;
                break;
            }
        }
        if (too_close)
            continue;

        // We've found at least one valid spot, so the spell should be castable
        if (test_only)
            return true;

        // Actually place the vine and update properties
        if (monster* vine = create_monster(
            mgen_data(MONS_SNAPLASHER_VINE, SAME_ATTITUDE(mon), spot, mon->foe,
                        MG_FORCE_PLACE)
            .set_summoned(mon, 0, SPELL_AWAKEN_VINES, mon->god)))
        {
            vine->props["vine_awakener"].get_int() = mon->mid;
            mon->props["vines_awakened"].get_int()++;
            mon->add_ench(mon_enchant(ENCH_AWAKEN_VINES, 1, nullptr, 200));
            --num_vines;
            if (you.can_see(*vine))
                seen = true;
        }

        // We've finished placing all our vines
        if (num_vines == 0)
            break;
    }

    if (test_only)
        return false;
    else
    {
        if (seen)
            mpr("Vines fly forth from the trees!");
        return true;
    }
}

static bool _place_druids_call_beast(const monster* druid, monster* beast,
                                     const actor* target)
{
    for (int t = 0; t < 20; ++t)
    {
        // Attempt to find some random spot out of the target's los to place
        // the beast (but not too far away).
        coord_def area_rnd;
        area_rnd.x = random_range(-11, 11);
        area_rnd.y = random_range(-11, 11);
        coord_def area = clamp_in_bounds(target->pos() + area_rnd);
        if (cell_see_cell(target->pos(), area, LOS_DEFAULT))
            continue;

        coord_def base_spot;
        int tries = 0;
        while (tries < 10 && base_spot.origin())
        {
            find_habitable_spot_near(area, mons_base_type(*beast), 3, false, base_spot);
            if (cell_see_cell(target->pos(), base_spot, LOS_DEFAULT))
                base_spot.reset();
            ++tries;
        }

        if (base_spot.origin())
            continue;

        beast->move_to_pos(base_spot);

        // Wake the beast up and calculate a path to the druid's target.
        // (Note that both BEH_WANDER and MTRAV_PATROL are necessary for it
        // to follow the given path and also not randomly wander off instead)
        beast->behaviour = BEH_WANDER;
        beast->foe = druid->foe;

        monster_pathfind mp;
        if (mp.init_pathfind(beast, target->pos()))
        {
            beast->travel_path = mp.calc_waypoints();
            if (!beast->travel_path.empty())
            {
                beast->target = beast->travel_path[0];
                beast->travel_target = MTRAV_PATROL;
            }
        }

        // Assign blame (for statistical purposes, mostly)
        mons_add_blame(beast, "called by " + druid->name(DESC_A, true));

        return true;
    }

    return false;
}

static void _cast_druids_call(const monster* mon)
{
    vector<monster*> mon_list;
    for (monster_iterator mi; mi; ++mi)
    {
        if (_valid_druids_call_target(mon, *mi))
            mon_list.push_back(*mi);
    }

    shuffle_array(mon_list);

    const actor* target = mon->get_foe();
    const int num = min((int)mon_list.size(),
                        mon->get_experience_level() > 10 ? random_range(2, 3)
                                                      : random_range(1, 2));

    for (int i = 0; i < num; ++i)
        _place_druids_call_beast(mon, mon_list[i], target);
}

static double _angle_between(coord_def origin, coord_def p1, coord_def p2)
{
    double ang0 = atan2(p1.x - origin.x, p1.y - origin.y);
    double ang  = atan2(p2.x - origin.x, p2.y - origin.y);
    return min(fabs(ang - ang0), fabs(ang - ang0 + 2 * PI));
}

// Does there already appear to be a bramble wall in this direction?
// We approximate this by seeing if there are at least two briar patches in
// a ray between us and our target, which turns out to be a pretty decent
// metric in practice.
static bool _already_bramble_wall(const monster* mons, coord_def targ)
{
    bolt tracer;
    tracer.source    = mons->pos();
    tracer.target    = targ;
    tracer.range     = 12;
    tracer.is_tracer = true;
    tracer.pierce    = true;
    tracer.fire();

    int briar_count = 0;
    bool targ_reached = false;
    for (coord_def p : tracer.path_taken)
    {
        if (!targ_reached && p == targ)
            targ_reached = true;
        else if (!targ_reached)
            continue;

        if (monster_at(p) && monster_at(p)->type == MONS_BRIAR_PATCH)
            ++briar_count;
    }

    return briar_count > 1;
}

static bool _wall_of_brambles(monster* mons)
{
    mgen_data briar_mg = mgen_data(MONS_BRIAR_PATCH, SAME_ATTITUDE(mons),
                                   coord_def(-1, -1), MHITNOT, MG_FORCE_PLACE);
    briar_mg.set_summoned(mons, 0, 0);

    // We want to raise a defensive wall if we think our foe is moving to attack
    // us, and otherwise raise a wall further away to block off their escape.
    // (Each wall type uses different parameters)
    bool defensive = mons->props["foe_approaching"].get_bool();

    coord_def aim_pos = you.pos();
    coord_def targ_pos = mons->pos();

    // A defensive wall cannot provide any cover if our target is already
    // adjacent, so don't bother creating one.
    if (defensive && mons->pos().distance_from(aim_pos) == 1)
        return false;

    // Don't raise a non-defensive wall if it looks like there's an existing one
    // in the same direction already (this looks rather silly to see walls
    // springing up in the distance behind already-closed paths, and probably
    // is more likely to aid the player than the monster)
    if (!defensive)
    {
        if (_already_bramble_wall(mons, aim_pos))
            return false;
    }

    // Select a random radius for the circle used draw an arc from (affects
    // both shape and distance of the resulting wall)
    int rad = (defensive ? random_range(3, 5)
                         : min(11, mons->pos().distance_from(you.pos()) + 6));

    // Adjust the center of the circle used to draw the arc of the wall if
    // we're raising one defensively, based on both its radius and foe distance.
    // (The idea is the ensure that our foe will end up on the other side of it
    // without always raising the wall in exactly the same shape and position)
    if (defensive)
    {
        coord_def adjust = (targ_pos - aim_pos).sgn();

        targ_pos += adjust;
        if (rad == 5)
            targ_pos += adjust;
        if (mons->pos().distance_from(aim_pos) == 2)
            targ_pos += adjust;
    }

    // XXX: There is almost certainly a better way to calculate the points
    //      along the desired arcs, though this code produces the proper look.
    vector<coord_def> points;
    for (distance_iterator di(targ_pos, false, false, rad); di; ++di)
    {
        if (di.radius() == rad || di.radius() == rad - 1)
        {
            if (!actor_at(*di) && !cell_is_solid(*di))
            {
                if (defensive && _angle_between(targ_pos, aim_pos, *di) <= PI/4.0
                    || (!defensive
                        && _angle_between(targ_pos, aim_pos, *di) <= PI/(4.2 + rad/6.0)))
                {
                    points.push_back(*di);
                }
            }
        }
    }

    bool seen = false;
    for (coord_def point : points)
    {
        briar_mg.pos = point;
        monster* briar = create_monster(briar_mg, false);
        if (briar)
        {
            briar->add_ench(mon_enchant(ENCH_SHORT_LIVED, 1, nullptr, 80 + random2(100)));
            if (you.can_see(*briar))
                seen = true;
        }
    }

    if (seen)
        mpr("Thorny briars emerge from the ground!");

    return true;
}

/**
 * Make the given monster cast the spell "Corrupting Pulse", corrupting
 * (temporarily malmutating) all creatures in LOS.
 *
 * @param mons  The monster in question.
 */
static void _corrupting_pulse(monster *mons)
{
    if (cell_see_cell(you.pos(), mons->pos(), LOS_DEFAULT))
    {
        targeter_radius hitfunc(mons, LOS_SOLID);
        flash_view_delay(UA_MONSTER, MAGENTA, 300, &hitfunc);

        if (!is_sanctuary(you.pos())
            && cell_see_cell(you.pos(), mons->pos(), LOS_SOLID))
        {
            int num_mutations = one_chance_in(4) ? 2 : 1;
            for (int i = 0; i < num_mutations; ++i)
                temp_mutate(RANDOM_CORRUPT_MUTATION, "wretched star");
        }
    }

    for (radius_iterator ri(mons->pos(), LOS_RADIUS, C_SQUARE); ri; ++ri)
    {
        monster *m = monster_at(*ri);
        if (m && cell_see_cell(mons->pos(), *ri, LOS_SOLID_SEE)
            && !mons_aligned(mons, m))
        {
            m->corrupt();
        }
    }
}

// Returns the clone just created (null otherwise)
monster* cast_phantom_mirror(monster* mons, monster* targ, int hp_perc, int summ_type)
{
    // Create clone.
    monster *mirror = clone_mons(targ, true);

    // Abort if we failed to place the monster for some reason.
    if (!mirror)
        return nullptr;

    // Unentangle the real monster.
    if (mons->is_constricted())
        mons->stop_being_constricted();

    mons_clear_trapping_net(mons);

    // Don't leak the real one with the targeting interface.
    if (you.prev_targ == mons->mindex())
    {
        you.prev_targ = MHITNOT;
        crawl_state.cancel_cmd_repeat();
    }
    mons->reset_client_id();

    mirror->mark_summoned(5, true, summ_type);
    mirror->add_ench(ENCH_PHANTOM_MIRROR);
    mirror->summoner = mons->mid;
    mirror->hit_points = max(mirror->hit_points * hp_perc / 100, 1);
    mirror->max_hit_points = max(mirror->max_hit_points * hp_perc / 100, 1);

    // Sometimes swap the two monsters, so as to disguise the original and the
    // copy.
    if (coinflip())
        targ->swap_with(mirror);

    return mirror;
}

static bool _trace_los(monster* agent, bool (*vulnerable)(const actor*))
{
    bolt tracer;
    tracer.foe_ratio = 0;
    for (actor_near_iterator ai(agent, LOS_NO_TRANS); ai; ++ai)
    {
        if (agent == *ai || !vulnerable(*ai))
            continue;

        if (mons_aligned(agent, *ai))
        {
            tracer.friend_info.count++;
            tracer.friend_info.power +=
                    ai->is_player() ? you.experience_level
                                    : ai->as_monster()->get_experience_level();
        }
        else
        {
            tracer.foe_info.count++;
            tracer.foe_info.power +=
                    ai->is_player() ? you.experience_level
                                    : ai->as_monster()->get_experience_level();
        }
    }
    return mons_should_fire(tracer);
}

static bool _tornado_vulnerable(const actor* victim)
{
    if (!victim)
        return false;
    return !victim->res_tornado();
}

static bool _torment_vulnerable(const actor* victim)
{
    if (!victim)
        return false;
    if (victim->is_player())
        return !player_res_torment(false);

    return !victim->res_torment();
}

static bool _elec_vulnerable(const actor* victim)
{
    if (!victim)
        return false;
    return victim->res_elec() < 3;
}

static bool _mutation_vulnerable(const actor* victim)
{
    if (!victim)
        return false;
    return victim->can_mutate();
}

static void _cast_black_mark(monster* agent)
{
    for (actor_near_iterator ai(agent, LOS_NO_TRANS); ai; ++ai)
    {
        if (ai->is_player() || !mons_aligned(*ai, agent))
            continue;
        monster* mon = ai->as_monster();

        if (!mon->has_ench(ENCH_BLACK_MARK)
            && mons_has_attacks(*mon))
        {
            mon->add_ench(ENCH_BLACK_MARK);
            simple_monster_message(*mon, " begins absorbing vital energies!");
        }
    }
}

void aura_of_brilliance(monster* agent)
{
    bool did_something = false;
    for (actor_near_iterator ai(agent, LOS_NO_TRANS); ai; ++ai)
    {
        if (ai->is_player() || !mons_aligned(*ai, agent))
            continue;
        monster* mon = ai->as_monster();
        if (_valid_aura_of_brilliance_ally(agent, mon))
        {
            if (!mon->has_ench(ENCH_EMPOWERED_SPELLS) && you.can_see(*mon))
            {
               mprf("%s is empowered by %s aura!",
                    mon->name(DESC_THE).c_str(),
                    apostrophise(agent->name(DESC_THE)).c_str());
            }

            mon_enchant ench = mon->get_ench(ENCH_EMPOWERED_SPELLS);
            if (ench.ench != ENCH_NONE)
                mon->update_ench(ench);
            else
                mon->add_ench(mon_enchant(ENCH_EMPOWERED_SPELLS, 1, agent));

            did_something = true;
        }
    }

    if (!did_something)
        agent->del_ench(ENCH_BRILLIANCE_AURA);
}

static bool _glaciate_tracer(monster *caster, int pow, coord_def aim)
{
    targeter_cone hitfunc(caster, spell_range(SPELL_GLACIATE, pow));
    hitfunc.set_aim(aim);

    mon_attitude_type castatt = caster->temp_attitude();
    int friendly = 0, enemy = 0;

    for (const auto &entry : hitfunc.zapped)
    {
        if (entry.second <= 0)
            continue;

        const actor *victim = actor_at(entry.first);
        if (!victim)
            continue;

        if (mons_atts_aligned(castatt, victim->temp_attitude()))
        {
            if (victim->is_player() && !(caster->holiness() & MH_DEMONIC))
                return false; // never glaciate the player! except demons
            friendly += victim->get_experience_level();
        }
        else
            enemy += victim->get_experience_level();
    }

    return enemy > friendly;
}

/**
 * Is this a feature that we can Awaken?
 *
 * @param   feat The feature type.
 * @returns If the feature is a valid feature that we can Awaken Earth on.
 */
static bool _feat_is_awakenable(dungeon_feature_type feat)
{
    return feat == DNGN_ROCK_WALL || feat == DNGN_CLEAR_ROCK_WALL;
}

/**
 * Pick a target for Awaken Earth.
 *
 *  @param  mon       The monster casting
 *  @return The target square - out of bounds if no target was found.
 */
static coord_def _mons_awaken_earth_target(const monster &mon)
{
    coord_def pos = mon.target;

    // First up, see if we can see our target, and if they're in a good spot
    // to pick on them. If so, do that.
    if (in_bounds(pos) && mon.see_cell(pos)
        && count_neighbours_with_func(pos, &_feat_is_awakenable) > 0)
    {
        return pos;
    }

    // Either we can't see our target, or they're not adjacent to walls.
    // Step back towards the caster from the target, and see if we can find
    // a better wall for this.
    const coord_def start_pos = mon.pos();

    ray_def ray;
    fallback_ray(pos, start_pos, ray); // straight line from them to mon

    unordered_set<coord_def> candidates;

    // Candidates: everything on or adjacent to a straight line to the target.
    // Strongly prefer cells where we can get lots of elementals.
    while (in_bounds(pos) && pos != start_pos)
    {
        for (adjacent_iterator ai(pos, false); ai; ++ai)
            if (mon.see_cell(pos))
                candidates.insert(*ai);

        ray.advance();
        pos = ray.pos();
    }

    vector<coord_weight> targets;
    for (coord_def candidate : candidates)
    {
        int neighbours = count_neighbours_with_func(candidate,
                                                    &_feat_is_awakenable);

        // We can target solid cells, which themselves will awaken, so count
        // those as well.
        if (_feat_is_awakenable(env.grid(candidate)))
            neighbours++;

        if (neighbours > 0)
            targets.emplace_back(candidate, neighbours * neighbours);
    }

    coord_def* choice = random_choose_weighted(targets);
    return choice ? *choice : coord_def(GXM+1, GYM+1);
}

/**
 * Get the fraction of damage done by the given beam that's to enemies,
 * multiplied by the given scale.
 */
static int _get_dam_fraction(const bolt &tracer, int scale)
{
    if (!tracer.foe_info.power)
        return 0;
    return tracer.foe_info.power * scale
            / (tracer.foe_info.power + tracer.friend_info.power);
}

/**
 * Pick a target for Ghostly Sacrifice.
 *
 *  @param  caster       The monster casting the spell.
 *                      TODO: constify (requires mon_spell_beam param const
 *  @return The target square, or an out of bounds coord if none was found.
 */
static coord_def _mons_ghostly_sacrifice_target(const monster &caster,
                                                bolt tracer)
{
    const int dam_scale = 1000;
    int best_dam_fraction = dam_scale / 2;
    coord_def best_target = coord_def(GXM+1, GYM+1); // initially out of bounds
    tracer.ex_size = 1;

    for (monster_near_iterator mi(&caster, LOS_NO_TRANS); mi; ++mi)
    {
        if (*mi == &caster)
            continue; // don't blow yourself up!

        if (!mons_aligned(&caster, *mi))
            continue; // can only blow up allies ;)

        tracer.target = mi->pos();
        fire_tracer(&caster, tracer, true, true);
        if (mons_is_threatening(**mi)) // only care about sacrificing real mons
            tracer.friend_info.power += mi->get_experience_level() * 2;

        const int dam_fraction = _get_dam_fraction(tracer, dam_scale);
        dprf("if sacrificing %s (at %d,%d): ratio %d/%d",
             mi->name(DESC_A, true).c_str(),
             best_target.x, best_target.y, dam_fraction, dam_scale);
        if (dam_fraction > best_dam_fraction)
        {
            best_target = mi->pos();
            best_dam_fraction = dam_fraction;
            dprf("setting best target");
        }
    }

    return best_target;
}

/// Everything short of the actual explosion. Returns whether to explode.
static bool _prepare_ghostly_sacrifice(monster &caster, bolt &beam)
{
    if (!in_bounds(beam.target))
        return false; // assert?

    monster* victim = monster_at(beam.target);
    if (!victim)
        return false; // assert?

    if (you.see_cell(victim->pos()))
    {
        mprf("%s animating energy erupts into ghostly fire!",
             apostrophise(victim->name(DESC_THE)).c_str());
    }
    monster_die(*victim, &caster, true);
    return true;
}

/// Setup a negative energy explosion.
static void _setup_ghostly_beam(bolt &beam, int power, int dice)
{
    beam.colour   = CYAN;
    beam.name     = "ghostly fireball";
    beam.damage   = dice_def(dice, 6 + power / 13);
    beam.hit      = 40;
    beam.flavour  = BEAM_NEG;
    beam.is_explosion = true;
}

/// Setup and target a ghostly sacrifice explosion.
static void _setup_ghostly_sacrifice_beam(bolt& beam, const monster& caster,
                                          int power)
{
    _setup_ghostly_beam(beam, power, 5);
    // Future-proofing: your shadow keeps your targetting.
    if (_caster_is_player_shadow(caster))
        return;

    beam.target = _mons_ghostly_sacrifice_target(caster, beam);
    beam.aimed_at_spot = true;  // to get noise to work properly
}

static function<ai_action::goodness(const monster&)> _setup_hex_check(spell_type spell)
{
    return [spell](const monster& caster) {
        return _hexing_goodness(caster, spell);
    };
}

/**
 * Does the given monster think it's worth casting the given hex at its current
 * target?
 *
 * XXX: very strongly consider removing this logic!
 *
 * @param caster    The monster casting the hex.
 * @param spell     The spell to cast; e.g. SPELL_DIMENSIONAL_ANCHOR.
 * @return          Whether the monster thinks it's worth trying to beat the
 *                  defender's magic resistance.
 */
static ai_action::goodness _hexing_goodness(const monster &caster, spell_type spell)
{
    const actor* foe = caster.get_foe();
    ASSERT(foe);

    // Occasionally we don't estimate... just fire and see.
    if (one_chance_in(5))
        return ai_action::good();

    // Only intelligent monsters estimate.
    if (mons_intel(caster) < I_HUMAN)
        return ai_action::good();

    // Simulate Strip Resistance's 1/3 chance of ignoring MR
    if (spell == SPELL_STRIP_RESISTANCE && one_chance_in(3))
        return ai_action::good();

    // We'll estimate the target's resistance to magic, by first getting
    // the actual value and then randomising it.
    const int est_magic_resist = foe->res_magic() + random2(60) - 30; // +-30
    const int power = ench_power_stepdown(mons_spellpower(caster, spell));

    // Determine the amount of chance allowed by the benefit from
    // the spell. The estimated difficulty is the probability
    // of rolling over 100 + diff on 2d100. -- bwr
    int diff = (spell == SPELL_PAIN
                || spell == SPELL_SLOW
                || spell == SPELL_CONFUSE) ? 0 : 50;

    return ai_action::good_or_bad(est_magic_resist - power <= diff);
}

/** Chooses a matching spell from this spell list, based on frequency.
 *
 *  @param[in]  spells     the monster spell list to search
 *  @param[in]  flag       what spflag the spell should match
 *  @return The spell chosen, or a slot containing SPELL_NO_SPELL and
 *          MON_SPELL_NO_FLAGS if no spell was chosen.
 */
static mon_spell_slot _pick_spell_from_list(const monster_spells &spells,
                                            spflag flag)
{
    spell_type spell_cast = SPELL_NO_SPELL;
    mon_spell_slot_flags slot_flags = MON_SPELL_NO_FLAGS;
    int weight = 0;
    for (const mon_spell_slot &slot : spells)
    {
        spell_flags flags = get_spell_flags(slot.spell);
        if (!(flags & flag))
            continue;

        weight += slot.freq;
        if (x_chance_in_y(slot.freq, weight))
        {
            spell_cast = slot.spell;
            slot_flags = slot.flags;
        }
    }

    return { spell_cast, 0, slot_flags };
}

/**
 * Are we a short distance from our target?
 *
 * @param  mons The monster checking distance from its target.
 * @return true if we have a target and are within LOS_DEFAULT_RANGE / 2 of that
 *         target, or false otherwise.
 */
static bool _short_target_range(const monster *mons)
{
    return mons->get_foe()
           && mons->pos().distance_from(mons->get_foe()->pos())
              < LOS_DEFAULT_RANGE / 2;
}

/**
 * Are we a long distance from our target?
 *
 * @param  mons The monster checking distance from its target.
 * @return true if we have a target and are outside LOS_DEFAULT_RANGE / 2 of
 *          that target, or false otherwise.
 */
static bool _long_target_range(const monster *mons)
{
    return mons->get_foe()
           && mons->pos().distance_from(mons->get_foe()->pos())
              > LOS_DEFAULT_RANGE / 2;
}

/// Does the given monster think it's in an emergency situation?
static bool _mons_in_emergency(const monster &mons)
{
    return mons.hit_points < mons.max_hit_points / 3;
}

/**
 * Choose a spell for the given monster to consider casting.
 *
 * @param mons              The monster considering casting a spell/
 * @param hspell_pass       The set of spells to choose from.
 * @param prefer_selfench   Whether to prefer self-enchantment spells, which
 *                          are more likely to be castable.
 * @return                  A spell to cast, or { SPELL_NO_SPELL }.
 */
static mon_spell_slot _find_spell_prospect(const monster &mons,
                                           const monster_spells &hspell_pass,
                                           bool prefer_selfench)
{

    // Setup spell.
    // If we didn't find a spell on the first pass, try a
    // self-enchantment.
    if (prefer_selfench)
        return _pick_spell_from_list(hspell_pass, spflag::selfench);

    // Monsters that are fleeing or pacified and leaving the
    // level will always try to choose an emergency spell.
    if (mons_is_fleeing(mons) || mons.pacified())
    {
        const mon_spell_slot spell = _pick_spell_from_list(hspell_pass,
                                                           spflag::emergency);
        // Pacified monsters leaving the level will only
        // try and cast escape spells.
        if (spell.spell != SPELL_NO_SPELL
            && mons.pacified()
            && !testbits(get_spell_flags(spell.spell), spflag::escape))
        {
            return { SPELL_NO_SPELL, 0, MON_SPELL_NO_FLAGS };
        }

        return spell;
    }

    unsigned what = random2(200);
    unsigned int i = 0;
    for (; i < hspell_pass.size(); i++)
    {
        if ((hspell_pass[i].flags & MON_SPELL_EMERGENCY
             && !_mons_in_emergency(mons))
            || (hspell_pass[i].flags & MON_SPELL_SHORT_RANGE
                && !_short_target_range(&mons))
            || (hspell_pass[i].flags & MON_SPELL_LONG_RANGE
                && !_long_target_range(&mons)))
        {
            continue;
        }

        if (hspell_pass[i].freq >= what)
            break;
        what -= hspell_pass[i].freq;
    }

    // If we roll above the weight of the spell list,
    // don't cast a spell at all.
    if (i == hspell_pass.size())
        return { SPELL_NO_SPELL, 0, MON_SPELL_NO_FLAGS };

    return hspell_pass[i];
}

/**
 * Would it be a good idea for the given monster to cast the given spell?
 *
 * @param mons      The monster casting the spell.
 * @param spell     The spell in question; e.g. SPELL_FIREBALL.
 * @param beem      A beam with the spell loaded into it; used as a tracer.
 * @param ignore_good_idea      Whether to be almost completely indiscriminate
 *                              with beam spells. XXX: refactor this out?
 */
static bool _should_cast_spell(const monster &mons, spell_type spell,
                               bolt &beem, bool ignore_good_idea)
{
    // beam-type spells requiring tracers
    if (get_spell_flags(spell) & spflag::needs_tracer)
    {
        const bool explode = spell_is_direct_explosion(spell);
        fire_tracer(&mons, beem, explode);
        // Good idea?
        return mons_should_fire(beem, ignore_good_idea);
    }

    // All direct-effect/summoning/self-enchantments/etc.
    const actor *foe = mons.get_foe();
    if (_ms_direct_nasty(spell)
        && mons_aligned(&mons, (mons.foe == MHITYOU) ?
                        &you : foe)) // foe=get_foe() is nullptr for friendlies
    {                                // targeting you, which is bad here.
        return false;
    }

    // Don't use blinking spells in sight of a trap the player can see if we're
    // allied with the player; this might do more harm than good to the player
    // restrict to the ones the player can see to avoid an information leak
    if (mons_aligned(&mons, &you)
        && (spell == SPELL_BLINK || spell == SPELL_BLINK_OTHER
            || spell == SPELL_BLINK_OTHER_CLOSE || spell == SPELL_BLINK_CLOSE
            || spell == SPELL_BLINK_RANGE || spell == SPELL_BLINK_AWAY
            || spell == SPELL_BLINK_ALLIES_ENCIRCLE || spell == SPELL_BLINKBOLT
            || spell == SPELL_BLINK_ALLIES_AWAY))
    {
        for (auto ri = radius_iterator(mons.pos(), LOS_NO_TRANS); ri; ++ri)
            if (feat_is_trap(env.grid(*ri)) && you.see_cell(*ri))
                return false;
    }


    if (mons.foe == MHITYOU || mons.foe == MHITNOT)
    {
        // XXX: Note the crude hack so that monsters can
        // use ME_ALERT to target (we should really have
        // a measure of time instead of peeking to see
        // if the player is still there). -- bwr
        return you.visible_to(&mons)
               || mons.target == you.pos() && coinflip();
    }

    ASSERT(foe);
    if (!mons.can_see(*foe))
        return false;

    return true;
}

/// How does Ru describe stopping the given monster casting a spell?
static string _ru_spell_stop_desc(monster &mons)
{
    if (mons.is_actual_spellcaster())
        return "cast a spell";
    if (mons.is_priest())
        return "pray";
    return "attack";
}

/// What spells can the given monster currently use?
static monster_spells _find_usable_spells(monster &mons)
{
    // TODO: make mons param const (requires waste_of_time param to be const)

    monster_spells hspell_pass(mons.spells);

    if (mons.is_silenced() || mons.is_shapeshifter())
    {
        erase_if(hspell_pass, [](const mon_spell_slot &t) {
            return t.flags & MON_SPELL_SILENCE_MASK;
        });
    }

    // Remove currently useless spells.
    erase_if(hspell_pass, [&](const mon_spell_slot &t) {
        return !ai_action::is_viable(_monster_spell_goodness(&mons, t))
        // Should monster not have selected dig by now,
        // it never will.
        || t.spell == SPELL_DIG;
    });

    return hspell_pass;
}

/**
 * For the given spell and monster, try to find a target for the spell, and
 * and then see if it's a good idea to actually cast the spell at that target.
 * Return whether we succeeded in both.
 *
 * @param mons            The monster casting the spell. XXX: should be const
 * @param beem[in,out]    A targeting beam. Has a very few params already set.
 *                        (from setup_targetting_beam())
 * @param spell           The spell to be targetted and cast.
 * @param ignore_good_idea  Whether to ignore most targeting constraints (ru)
 */
static bool _target_and_justify_spell(monster &mons,
                                      bolt &beem,
                                      spell_type spell,
                                      bool ignore_good_idea)
{
    // Setup the spell.
    setup_mons_cast(&mons, beem, spell);

    switch (spell)
    {
        case SPELL_ENSLAVEMENT:
            // Try to find an ally of the player to hex if we are
            // hexing the player.
            if (mons.foe == MHITYOU && !_set_hex_target(&mons, beem))
                return false;
            break;
        default:
            break;
    }

    // special beam targeting sets the beam's target to an out-of-bounds coord
    // if no valid target was found.
    const mons_spell_logic* logic = map_find(spell_to_logic, spell);
    if (logic && logic->setup_beam && !in_bounds(beem.target))
        return false;

    // Don't knockback something we're trying to constrict.
    const actor *victim = actor_at(beem.target);
    if (victim &&
        beem.can_knockback(*victim)
        && mons.is_constricting()
        && mons.constricting->count(victim->mid))
    {
        return false;
    }

    return _should_cast_spell(mons, spell, beem, ignore_good_idea);
}

/**
 * Let a monster choose a spell to cast; may be SPELL_NO_SPELL.
 *
 * @param mons          The monster doing the casting, potentially.
 *                      TODO: should be const (requires _ms_low_hitpoint_cast
                        param to be const)
 * @param orig_beem[in,out]     A beam. Has a very few params already set.
 *                              (from setup_targetting_beam())
 *                              TODO: split out targeting into another func
 * @param hspell_pass   A list of valid spells to consider casting.
 * @param ignore_good_idea      Whether to be almost completely indiscriminate
 *                              with beam spells. XXX: refactor this out?
 * @return              A spell to cast, or SPELL_NO_SPELL.
 */
static mon_spell_slot _choose_spell_to_cast(monster &mons,
                                            bolt &beem,
                                            const monster_spells &hspell_pass,
                                            bool ignore_good_idea)
{
    // Monsters caught in a net try to get away.
    // This is only urgent if enemies are around.
    // TODO this seems kind of pointless with a 1/15 chance?
    if (mon_enemies_around(&mons) && mons.caught() && one_chance_in(15))
        for (const mon_spell_slot &slot : hspell_pass)
            if (_ms_quick_get_away(slot.spell))
                return slot;

    bolt orig_beem = beem;

    // Promote the casting of useful spells for low-HP monsters.
    // (kraken should always cast their escape spell of inky).
    if (_mons_in_emergency(mons)
        && one_chance_in(mons.type == MONS_KRAKEN ? 4 : 8))
    {
        // Note: There should always be at least some chance we don't
        // get here... even if the monster is on its last HP. That
        // way we don't have to worry about monsters infinitely casting
        // Healing on themselves (e.g. orc high priests).
        int found_spell = 0;
        mon_spell_slot chosen_slot = { SPELL_NO_SPELL, 0, MON_SPELL_NO_FLAGS };
        for (const mon_spell_slot &slot : hspell_pass)
        {
            bolt targ_beam = orig_beem;
            if (_target_and_justify_spell(mons, targ_beam, slot.spell,
                                          ignore_good_idea)
                && one_chance_in(++found_spell))
            {
                chosen_slot = slot;
                beem = targ_beam;
            }
        }

        if (chosen_slot.spell != SPELL_NO_SPELL)
            return chosen_slot;
    }

    // If nothing found by now, safe friendlies and good
    // neutrals will rarely cast.
    if (mons.wont_attack() && !mon_enemies_around(&mons) && !one_chance_in(10))
        return { SPELL_NO_SPELL, 0, MON_SPELL_NO_FLAGS };

    bool reroll = mons.has_ench(ENCH_EMPOWERED_SPELLS);
    for (int attempt = 0; attempt < 2; attempt++)
    {
        const bool prefer_selfench = attempt > 0 && coinflip();
        mon_spell_slot chosen_slot
            = _find_spell_prospect(mons, hspell_pass, prefer_selfench);

        // aura of brilliance gives monsters a bonus cast chance.
        if (chosen_slot.spell == SPELL_NO_SPELL && reroll)
        {
            chosen_slot = _find_spell_prospect(mons, hspell_pass,
                                               prefer_selfench);
            reroll = false;
        }

        // if we didn't roll a spell, don't make another attempt; bail.
        // (only give multiple attempts for targetting issues.)
        if (chosen_slot.spell == SPELL_NO_SPELL)
            return chosen_slot;

        // reset the beam
        beem = orig_beem;

        if (_target_and_justify_spell(mons, beem, chosen_slot.spell,
                                       ignore_good_idea))
        {
            ASSERT(chosen_slot.spell != SPELL_NO_SPELL);
            return chosen_slot;
        }
    }

    return { SPELL_NO_SPELL, 0, MON_SPELL_NO_FLAGS };
}

/**
 * Give a monster a chance to cast a spell.
 *
 * @param mons the monster that might cast.
 * @param return whether a spell was cast.
 */
bool handle_mon_spell(monster* mons)
{
    ASSERT(mons);

    if (is_sanctuary(mons->pos()) && !mons->wont_attack())
        return false;

    // Yes, there is a logic to this ordering {dlb}:
    // .. berserk check is necessary for out-of-sequence actions like emergency
    // slot spells {blue}
    if (mons->asleep()
        || mons->submerged()
        || mons->berserk_or_insane()
        || mons_is_confused(*mons, false)
        || !mons->has_spells())
    {
        return false;
    }

    const monster_spells hspell_pass = _find_usable_spells(*mons);

    // If no useful spells... cast no spell.
    if (!hspell_pass.size())
        return false;

    bolt beem = setup_targetting_beam(*mons);

    bool ignore_good_idea = false;
    if (does_ru_wanna_redirect(mons))
    {
        ru_interference interference = get_ru_attack_interference_level();
        if (interference == DO_BLOCK_ATTACK)
        {
            const string message
                = make_stringf(" begins to %s, but is stunned by your will!",
                               _ru_spell_stop_desc(*mons).c_str());
            simple_monster_message(*mons, message.c_str(), MSGCH_GOD);
            mons->lose_energy(EUT_SPELL);
            return true;
        }
        if (interference == DO_REDIRECT_ATTACK)
        {
            int pfound = 0;
            for (radius_iterator ri(you.pos(),
                                    LOS_DEFAULT); ri; ++ri)
            {
                monster* new_target = monster_at(*ri);

                if (new_target == nullptr
                    || mons_is_projectile(new_target->type)
                    || mons_is_firewood(*new_target)
                    || new_target->friendly())
                {
                    continue;
                }

                ASSERT(new_target);

                if (one_chance_in(++pfound))
                {
                    mons->target = new_target->pos();
                    mons->foe = new_target->mindex();
                    beem.target = mons->target;
                    ignore_good_idea = true;
                }
            }

            if (ignore_good_idea)
            {
                mprf(MSGCH_GOD, "You redirect %s's attack!",
                     mons->name(DESC_THE).c_str());
            }
        }
    }

    const mon_spell_slot spell_slot
        = _choose_spell_to_cast(*mons, beem, hspell_pass, ignore_good_idea);
    const spell_type spell_cast = spell_slot.spell;
    const mon_spell_slot_flags flags = spell_slot.flags;

    // Should the monster *still* not have a spell, well, too bad {dlb}:
    if (spell_cast == SPELL_NO_SPELL)
        return false;

    // Check for antimagic if casting a spell spell.
    if (mons->has_ench(ENCH_ANTIMAGIC) && flags & MON_SPELL_ANTIMAGIC_MASK
        && !x_chance_in_y(4 * BASELINE_DELAY,
                          4 * BASELINE_DELAY
                          + mons->get_ench(ENCH_ANTIMAGIC).duration))
    {
        // This may be a bad idea -- if we decide monsters shouldn't
        // lose a turn like players do not, please make this just return.
        simple_monster_message(*mons, " falters for a moment.");
        mons->lose_energy(EUT_SPELL);
        return true;
    }

    // Dragons now have a time-out on their breath weapons, draconians too!
    if (flags & MON_SPELL_BREATH)
        setup_breath_timeout(mons);

    // FINALLY! determine primary spell effects {dlb}:
    if (spell_cast == SPELL_BLINK)
    {
        // Why only cast blink if nearby? {dlb}
        if (mons->can_see(you))
        {
            mons_cast_noise(mons, beem, spell_cast, flags);
            monster_blink(mons);
        }
        else
            return false;
    }
    else if (spell_cast == SPELL_BLINK_RANGE)
        blink_range(mons);
    else if (spell_cast == SPELL_BLINK_AWAY)
        blink_away(mons, true);
    else if (spell_cast == SPELL_BLINK_CLOSE)
        blink_close(mons);
    else
    {
        const bool battlesphere = mons->props.exists("battlesphere");
        if (!(get_spell_flags(spell_cast) & spflag::utility))
            make_mons_stop_fleeing(mons);

        if (battlesphere)
            aim_battlesphere(mons, spell_cast);
        const bool was_visible = you.can_see(*mons);
        mons_cast(mons, beem, spell_cast, flags);
        if ((was_visible || you.can_see(*mons)) && mons->alive())
            mons->note_spell_cast(spell_cast);
        if (battlesphere)
            trigger_battlesphere(mons);
        if (flags & MON_SPELL_WIZARD && mons->has_ench(ENCH_SAP_MAGIC))
        {
            mons->add_ench(mon_enchant(ENCH_ANTIMAGIC, 0,
                                       mons->get_ench(ENCH_SAP_MAGIC).agent(),
                                       6 * BASELINE_DELAY));
        }
        // Wellsprings "cast" from their own hp.
        if (spell_cast == SPELL_PRIMAL_WAVE
            && mons->type == MONS_ELEMENTAL_WELLSPRING)
        {
            mons->hurt(mons, 5 + random2(15));
            if (mons->alive())
                _summon(*mons, MONS_WATER_ELEMENTAL, 3, spell_slot);
        }
    }

    // Reflection, fireballs, wellspring self-damage, etc.
    if (!mons->alive())
        return true;

    if (!(flags & MON_SPELL_INSTANT))
    {
        mons->lose_energy(EUT_SPELL);
        return true;
    }

    return false; // to let them do something else
}

static int _monster_abjure_target(monster* target, int pow, bool actual)
{
    int duration;

    if (!target->is_summoned(&duration))
        return 0;

    pow = max(20, fuzz_value(pow, 40, 25));

    if (!actual)
        return pow > 40 || pow >= duration;

    // TSO and Trog's abjuration protection.
    bool shielded = false;
    if (have_passive(passive_t::abjuration_protection_hd))
    {
        pow = pow * (30 - target->get_hit_dice()) / 30;
        if (pow < duration)
        {
            simple_god_message(" protects your fellow warrior from evil "
                               "magic!");
            shielded = true;
        }
    }
    else if (have_passive(passive_t::abjuration_protection))
    {
        pow = pow / 2;
        if (pow < duration)
        {
            simple_god_message(" shields your ally from puny magic!");
            shielded = true;
        }
    }
    else if (is_sanctuary(target->pos()))
    {
        pow = 0;
        mprf(MSGCH_GOD, "Zin's power protects your fellow warrior from evil magic!");
        shielded = true;
    }

    dprf("Abj: dur: %d, pow: %d, ndur: %d", duration, pow, duration - pow);

    mon_enchant abj = target->get_ench(ENCH_ABJ);
    if (!target->lose_ench_duration(abj, pow))
    {
        if (!shielded)
            simple_monster_message(*target, " shudders.");
        return 1;
    }

    return 0;
}

static int _monster_abjuration(const monster& caster, bool actual)
{
    int maffected = 0;

    if (actual)
        mpr("Send 'em back where they came from!");

    const int pow = mons_spellpower(caster, SPELL_ABJURATION);

    for (monster_near_iterator mi(caster.pos(), LOS_NO_TRANS); mi; ++mi)
    {
        if (!mons_aligned(&caster, *mi))
            maffected += _monster_abjure_target(*mi, pow, actual);
    }

    return maffected;
}

static ai_action::goodness _mons_will_abjure(const monster& mons)
{
    return ai_action::good_or_bad(_monster_abjuration(mons, false) > 0);
}

static void _haunt_fixup(monster* summon, coord_def pos)
{
    actor* victim = actor_at(pos);
    if (victim && victim != summon)
    {
        summon->add_ench(mon_enchant(ENCH_HAUNTING, 1, victim,
                                     INFINITE_DURATION));
        summon->foe = victim->mindex();
    }
}

static monster_type _pick_horrible_thing()
{
    return one_chance_in(4) ? MONS_TENTACLED_MONSTROSITY
                            : MONS_ABOMINATION_LARGE;
}

static monster_type _pick_undead_summon()
{
    static monster_type undead[] =
    {
        MONS_NECROPHAGE, MONS_JIANGSHI, MONS_FLAYED_GHOST, MONS_ZOMBIE,
        MONS_SKELETON, MONS_SIMULACRUM, MONS_SPECTRAL_THING, MONS_FLYING_SKULL,
        MONS_MUMMY, MONS_VAMPIRE, MONS_WIGHT, MONS_WRAITH, MONS_SHADOW_WRAITH,
        MONS_FREEZING_WRAITH, MONS_PHANTASMAL_WARRIOR, MONS_SHADOW
    };

    return RANDOM_ELEMENT(undead);
}

static monster_type _pick_vermin()
{
    return random_choose_weighted(8, MONS_HELL_RAT,
                                  5, MONS_REDBACK,
                                  2, MONS_TARANTELLA,
                                  2, MONS_JUMPING_SPIDER,
                                  3, MONS_DEMONIC_CRAWLER);
}

static monster_type _pick_drake()
{
    return random_choose_weighted(5, MONS_SWAMP_DRAKE,
                                  5, MONS_KOMODO_DRAGON,
                                  5, MONS_WIND_DRAKE,
                                  6, MONS_RIME_DRAKE,
                                  6, MONS_DEATH_DRAKE,
                                  3, MONS_LINDWURM);
}

static void _do_high_level_summon(monster* mons, spell_type spell_cast,
                                  monster_type (*mpicker)(), int nsummons,
                                  god_type god, const coord_def *target = nullptr,
                                  void (*post_hook)(monster*, coord_def)
                                      = nullptr)
{
    const int duration = min(2 + mons->spell_hd(spell_cast) / 5, 6);

    for (int i = 0; i < nsummons; ++i)
    {
        monster_type which_mons = mpicker();

        if (which_mons == MONS_NO_MONSTER)
            continue;

        monster* summon = create_monster(
            mgen_data(which_mons, SAME_ATTITUDE(mons),
                      target ? *target : mons->pos(), mons->foe)
            .set_summoned(mons, duration, spell_cast, god));
        if (summon && post_hook)
            post_hook(summon, target ? *target : mons->pos());
    }
}


static void _mons_summon_elemental(monster &mons, mon_spell_slot slot, bolt&)
{
    static const map<spell_type, monster_type> elemental_types = {
        { SPELL_WATER_ELEMENTALS, MONS_WATER_ELEMENTAL },
        { SPELL_FIRE_ELEMENTALS, MONS_FIRE_ELEMENTAL },
        { SPELL_EARTH_ELEMENTALS, MONS_EARTH_ELEMENTAL },
        { SPELL_AIR_ELEMENTALS, MONS_AIR_ELEMENTAL },
    };

    const monster_type* mtyp = map_find(elemental_types, slot.spell);
    ASSERT(mtyp);

    const int spell_hd = mons.spell_hd(slot.spell);
    const int count = 1 + (spell_hd > 15) + random2(spell_hd / 7 + 1);

    for (int i = 0; i < count; i++)
        _summon(mons, *mtyp, 3, slot);
}

static void _mons_cast_haunt(monster* mons)
{
    ASSERT(mons->get_foe());
    const coord_def fpos = mons->get_foe()->pos();

    _do_high_level_summon(mons, SPELL_HAUNT, pick_random_wraith,
                          random_range(2, 3), GOD_NO_GOD, &fpos, _haunt_fixup);
}

static void _mons_cast_summon_illusion(monster* mons, spell_type spell)
{
    actor *foe = mons->get_foe();
    if (!foe || !actor_is_illusion_cloneable(foe))
        return;

    mons_summon_illusion_from(mons, foe, spell);
}

static void _mons_cast_spectral_orcs(monster* mons)
{
    ASSERT(mons->get_foe());
    const coord_def fpos = mons->get_foe()->pos();

    const int abj = 3;

    for (int i = random2(3) + 1; i > 0; --i)
    {
        monster_type mon = MONS_ORC;
        if (coinflip())
            mon = MONS_ORC_WARRIOR;
        else if (one_chance_in(3))
            mon = MONS_ORC_KNIGHT;
        else if (one_chance_in(10))
            mon = MONS_ORC_WARLORD;

        // Use the original monster type as the zombified type here, to
        // get the proper stats from it.
        if (monster *orc = create_monster(
                mgen_data(MONS_SPECTRAL_THING, SAME_ATTITUDE(mons), fpos,
                          mons->foe)
                .set_summoned(mons, abj, SPELL_SUMMON_SPECTRAL_ORCS, mons->god)
                .set_base(mon)))
        {
            // set which base type this orc is pretending to be for gear
            // purposes
            if (mon != MONS_ORC)
            {
                orc->mname = mons_type_name(mon, DESC_PLAIN);
                orc->flags |= MF_NAME_REPLACE | MF_NAME_DESCRIPTOR;
            }

            // give gear using the base type
            const int lvl = env.absdepth0;
            give_specific_item(orc, make_mons_weapon(orc->base_monster, lvl));
            give_specific_item(orc, make_mons_armour(orc->base_monster, lvl));
            // XXX: and a shield, for warlords...? (wasn't included before)

            // set gear as summoned
            orc->mark_summoned(abj, true, SPELL_SUMMON_SPECTRAL_ORCS);
        }
    }
}

static void _mons_vampiric_drain(monster &mons, mon_spell_slot slot, bolt&)
{
    actor *target = mons.get_foe();
    if (!target)
        return;
    if (grid_distance(mons.pos(), target->pos()) > 1)
        return;

    const int pow = mons_spellpower(mons, slot.spell);
    int hp_cost = 3 + random2avg(9, 2) + 1;
    hp_cost += random2(pow) / 7; // force a sequence point between random calls

    hp_cost = min(hp_cost, target->stat_hp());
    hp_cost = min(hp_cost, mons.max_hit_points - mons.hit_points);

    hp_cost = resist_adjust_damage(target, BEAM_NEG, hp_cost);

    if (!hp_cost)
    {
        simple_monster_message(mons,
                               " is infused with unholy energy, but nothing happens.",
                               MSGCH_MONSTER_SPELL);
        return;
    }

    dprf("vamp draining: %d damage, %d healing", hp_cost, hp_cost/2);

    if (you.can_see(mons))
    {
        simple_monster_message(mons,
                               " is infused with unholy energy.",
                               MSGCH_MONSTER_SPELL);
    }
    else
        mpr("Unholy energy fills the air.");

    if (target->is_player())
    {
        ouch(hp_cost, KILLED_BY_BEAM, mons.mid, "by vampiric draining");
        if (mons.heal(hp_cost * 2 / 3))
        {
            simple_monster_message(mons,
                " draws life force from you and is healed!");
        }
    }
    else
    {
        monster* mtarget = target->as_monster();
        const string targname = mtarget->name(DESC_THE);
        mtarget->hurt(&mons, hp_cost);
        if (mtarget->is_summoned())
        {
            simple_monster_message(mons,
                                   make_stringf(" draws life force from %s!",
                                                targname.c_str()).c_str());
        }
        else if (mons.heal(hp_cost * 2 / 3))
        {
            simple_monster_message(mons,
                make_stringf(" draws life force from %s and is healed!",
                targname.c_str()).c_str());
        }
        if (mtarget->alive())
            print_wounds(*mtarget);
    }
}

static bool _mons_cast_freeze(monster* mons)
{
    actor *target = mons->get_foe();
    if (!target)
        return false;
    if (grid_distance(mons->pos(), target->pos()) > 1)
        return false;

    const int pow = mons_spellpower(*mons, SPELL_FREEZE);

    const int base_damage = roll_dice(1, 3 + pow / 6);
    int damage = 0;

    if (target->is_player())
        damage = resist_adjust_damage(&you, BEAM_COLD, base_damage);
    else
    {
        bolt beam;
        beam.flavour = BEAM_COLD;
        damage = mons_adjust_flavoured(target->as_monster(), beam, base_damage);
    }

    if (you.can_see(*target))
    {
        mprf("%s %s frozen.", target->name(DESC_THE).c_str(),
                              target->conj_verb("are").c_str());
    }

    target->hurt(mons, damage, BEAM_COLD, KILLED_BY_BEAM, "", "by Freeze");

    if (target->alive())
    {
        target->expose_to_element(BEAM_COLD, damage);

        if (target->is_monster() && target->res_cold() <= 0)
        {
            const int stun = (1 - target->res_cold())
                             * random2(min(7, 2 + pow/24));
            target->as_monster()->speed_increment -= stun;
        }
    }

    return true;
}

void setup_breath_timeout(monster* mons)
{
    if (mons->has_ench(ENCH_BREATH_WEAPON))
        return;

    int timeout = roll_dice(1, 5);

    dprf("breath timeout: %d", timeout);

    mon_enchant breath_timeout = mon_enchant(ENCH_BREATH_WEAPON, 1, mons,
                                             timeout * BASELINE_DELAY);
    mons->add_ench(breath_timeout);
}

/**
 * Maybe mesmerise the player.
 *
 * This function decides whether or not it is possible for the player to become
 * mesmerised by mons. It will return a variety of values depending on whether
 * or not this can succeed or has succeeded; finally, it will add mons to the
 * player's list of beholders.
 *
 * @param mons      The monster doing the mesmerisation.
 * @param actual    Whether or not we are actually casting the spell. If false,
 *                  no messages are emitted.
 * @return          0 if the player could be mesmerised but wasn't, 1 if the
 *                  player was mesmerised, -1 if the player couldn't be
 *                  mesmerised.
**/
static int _mons_mesmerise(monster* mons, bool actual)
{
    ASSERT(mons); // XXX: change to monster &mons
    bool already_mesmerised = you.beheld_by(*mons);

    if (!you.visible_to(mons)             // Don't mesmerise while invisible.
        || (!you.can_see(*mons)           // Or if we are, and you're aren't
            && !already_mesmerised)       // already mesmerised by us.
        || !player_can_hear(mons->pos())  // Or if you're silenced, or we are.
        || you.berserk()                  // Or if you're berserk.
        || mons->has_ench(ENCH_CONFUSION) // Or we're confused,
        || mons_is_fleeing(*mons)          // fleeing,
        || mons->pacified()               // pacified,
        || mons->friendly())              // or friendly!
    {
        return -1;
    }

    if (actual)
    {
        if (!already_mesmerised)
        {
            simple_monster_message(*mons, " attempts to bespell you!");
            flash_view(UA_MONSTER, LIGHTMAGENTA);
        }
        else
        {
            mprf("%s draws you further into %s thrall.",
                    mons->name(DESC_THE).c_str(),
                    mons->pronoun(PRONOUN_POSSESSIVE).c_str());
        }
    }

    const int pow = _ench_power(SPELL_MESMERISE, *mons);
    const int res_magic = you.check_res_magic(pow);

    // Don't mesmerise if you pass an MR check or have clarity.
    // If you're already mesmerised, you cannot resist further.
    if ((res_magic > 0 || you.clarity()
         || you.duration[DUR_MESMERISE_IMMUNE]) && !already_mesmerised)
    {
        if (actual)
        {
            if (you.clarity())
                canned_msg(MSG_YOU_UNAFFECTED);
            else if (you.duration[DUR_MESMERISE_IMMUNE] && !already_mesmerised)
                canned_msg(MSG_YOU_RESIST);
            else
                mprf("You%s", you.resist_margin_phrase(res_magic).c_str());
        }

        return 0;
    }

    you.add_beholder(*mons);

    return 1;
}

// Check whether targets might be scared.
// Returns 0, if targets can be scared but the attempt failed or wasn't made.
// Returns 1, if targets are scared.
// Returns -1, if targets can never be scared.
static int _mons_cause_fear(monster* mons, bool actual)
{
    if (actual)
    {
        if (you.can_see(*mons))
            simple_monster_message(*mons, " radiates an aura of fear!");
        else if (you.see_cell(mons->pos()))
            mpr("An aura of fear fills the air!");
    }

    int retval = -1;

    const int pow = _ench_power(SPELL_CAUSE_FEAR, *mons);

    if (mons->see_cell_no_trans(you.pos())
        && mons->can_see(you)
        && !mons->wont_attack()
        && !you.afraid_of(mons))
    {
        if (!(you.holiness() & MH_NATURAL))
        {
            if (actual)
                canned_msg(MSG_YOU_UNAFFECTED);
        }
        else if (!actual)
            retval = 0;
        else
        {
            const int res_margin = you.check_res_magic(pow);
            if (you.clarity())
                canned_msg(MSG_YOU_UNAFFECTED);
            else if (res_margin > 0)
                mprf("You%s", you.resist_margin_phrase(res_margin).c_str());
            else if (you.add_fearmonger(mons))
            {
                retval = 1;

                you.increase_duration(DUR_AFRAID, 10 + random2avg(pow / 10, 4));

                if (!mons->has_ench(ENCH_FEAR_INSPIRING))
                    mons->add_ench(ENCH_FEAR_INSPIRING);
            }
        }
    }

    for (monster_near_iterator mi(mons->pos(), LOS_NO_TRANS); mi; ++mi)
    {
        if (*mi == mons)
            continue;

        // Magic-immune, unnatural and "firewood" monsters are
        // immune to being scared. Same-aligned monsters are
        // never affected, even though they aren't immune.
        // Will not further scare a monster that is already afraid.
        if (mons_immune_magic(**mi)
            || !(mi->holiness() & MH_NATURAL)
            || mons_is_firewood(**mi)
            || mons_atts_aligned(mi->attitude, mons->attitude)
            || mi->has_ench(ENCH_FEAR))
        {
            continue;
        }

        retval = max(retval, 0);

        if (!actual)
            continue;

        // It's possible to scare this monster. If its magic
        // resistance fails, do so.
        int res_margin = mi->check_res_magic(pow);
        if (res_margin > 0)
        {
            simple_monster_message(**mi,
                mi->resist_margin_phrase(res_margin).c_str());
            continue;
        }

        if (mi->add_ench(mon_enchant(ENCH_FEAR, 0, mons)))
        {
            retval = 1;

            if (you.can_see(**mi))
                simple_monster_message(**mi, " looks frightened!");

            behaviour_event(*mi, ME_SCARE, mons);

            if (!mons->has_ench(ENCH_FEAR_INSPIRING))
                mons->add_ench(ENCH_FEAR_INSPIRING);
        }
    }

    if (actual && retval == 1 && you.see_cell(mons->pos()))
        flash_view_delay(UA_MONSTER, DARKGREY, 300);

    return retval;
}

static int _mons_mass_confuse(monster* mons, bool actual)
{
    int retval = -1;

    const int pow = _ench_power(SPELL_MASS_CONFUSION, *mons);

    if (mons->see_cell_no_trans(you.pos())
        && mons->can_see(you)
        && !mons->wont_attack())
    {
        retval = 0;

        if (actual)
        {
            const int res_magic = you.check_res_magic(pow);
            if (res_magic > 0)
                mprf("You%s", you.resist_margin_phrase(res_magic).c_str());
            else
            {
                you.confuse(mons, 5 + random2(3));
                retval = 1;
            }
        }
    }

    for (monster_near_iterator mi(mons->pos(), LOS_NO_TRANS); mi; ++mi)
    {
        if (*mi == mons)
            continue;

        if (mons_immune_magic(**mi)
            || mons_is_firewood(**mi)
            || mons_atts_aligned(mi->attitude, mons->attitude)
            || mons->has_ench(ENCH_HEXED))
        {
            continue;
        }

        retval = max(retval, 0);

        int res_margin = mi->check_res_magic(pow);
        if (res_margin > 0)
        {
            if (actual)
            {
                simple_monster_message(**mi,
                    mi->resist_margin_phrase(res_margin).c_str());
            }
            continue;
        }
        if (actual)
        {
            retval = 1;
            mi->confuse(mons, 5 + random2(3));
        }
    }

    return retval;
}

static coord_def _mons_fragment_target(const monster &mon)
{
    coord_def target(GXM+1, GYM+1);
    const monster *mons = &mon; // TODO: rewriteme
    const int pow = mons_spellpower(*mons, SPELL_LRD);

    // Shadow casting should try to affect the same tile as the player.
    if (mons_is_player_shadow(*mons))
    {
        bool temp;
        bolt beam;
        if (!setup_fragmentation_beam(beam, pow, mons, mons->target, true,
                                      nullptr, temp))
        {
            return target;
        }
        return mons->target;
    }

    const int range = _mons_spell_range(*mons, SPELL_LRD);
    int maxpower = 0;
    for (distance_iterator di(mons->pos(), true, true, range); di; ++di)
    {
        bool temp;

        if (!cell_see_cell(mons->pos(), *di, LOS_SOLID))
            continue;

        bolt beam;
        if (!setup_fragmentation_beam(beam, pow, mons, *di, true, nullptr,
                                      temp))
        {
            continue;
        }

        beam.range = range;
        fire_tracer(mons, beam, true);
        if (!mons_should_fire(beam))
            continue;

        if (beam.foe_info.count > 0
            && beam.foe_info.power > maxpower)
        {
            maxpower = beam.foe_info.power;
            target = *di;
        }
    }

    return target;
}

static void _blink_allies_encircle(const monster* mon)
{
    vector<monster*> allies;
    const coord_def foepos = mon->get_foe()->pos();

    for (monster_near_iterator mi(mon, LOS_NO_TRANS); mi; ++mi)
    {
        if (_valid_encircle_ally(mon, *mi, foepos))
            allies.push_back(*mi);
    }
    shuffle_array(allies);

    int count = max(1, mon->spell_hd(SPELL_BLINK_ALLIES_ENCIRCLE) / 8
                       + random2(mon->spell_hd(SPELL_BLINK_ALLIES_ENCIRCLE) / 4));

    for (monster *ally : allies)
    {
        coord_def empty;
        if (find_habitable_spot_near(foepos, mons_base_type(*ally), 1, false, empty))
        {
            if (ally->blink_to(empty))
            {
                // XXX: This seems an awkward way to give a message for something
                // blinking from out of sight into sight. Probably could use a
                // more general solution.
                if (!(ally->flags & MF_WAS_IN_VIEW)
                    && ally->flags & MF_SEEN)
                {
                    simple_monster_message(*ally, " blinks into view!");
                }
                ally->behaviour = BEH_SEEK;
                ally->foe = mon->foe;
                count--;
            }
        }
    }
}

static void _blink_allies_away(const monster* mon)
{
    vector<monster*> allies;
    const coord_def foepos = mon->get_foe()->pos();

    for (monster_near_iterator mi(mon, LOS_NO_TRANS); mi; ++mi)
    {
        if (_valid_blink_away_ally(mon, *mi, foepos))
            allies.push_back(*mi);
    }
    shuffle_array(allies);

    int count = max(1, mon->spell_hd(SPELL_BLINK_ALLIES_AWAY) / 8
                       + random2(mon->spell_hd(SPELL_BLINK_ALLIES_AWAY) / 4));

    for (unsigned int i = 0; i < allies.size() && count; ++i)
    {
        if (blink_away(allies[i], &you, false))
            count--;
    }
}

struct branch_summon_pair
{
    branch_type     origin;
    const pop_entry *pop;
};

static const pop_entry _invitation_lair[] =
{ // Lair enemies
  {  1,   1,   60, FLAT, MONS_BLINK_FROG },
  {  1,   1,   40, FLAT, MONS_DREAM_SHEEP },
  {  1,   1,   20, FLAT, MONS_CANE_TOAD },
  { 0,0,0,FLAT,MONS_0 }
};

static const pop_entry _invitation_snake[] =
{ // Snake enemies
  {  1,   1,   80, FLAT, MONS_NAGA },
  {  1,   1,   40, FLAT, MONS_BLACK_MAMBA },
  {  1,   1,   20, FLAT, MONS_MANA_VIPER },
  { 0,0,0,FLAT,MONS_0 }
};

static const pop_entry _invitation_spider[] =
{ // Spider enemies
  {  1,   1,   60, FLAT, MONS_TARANTELLA },
  {  1,   1,   80, FLAT, MONS_JUMPING_SPIDER },
  {  1,   1,   20, FLAT, MONS_ORB_SPIDER },
  { 0,0,0,FLAT,MONS_0 }
};

static const pop_entry _invitation_swamp[] =
{ // Swamp enemies
  {  1,   1,   80, FLAT, MONS_VAMPIRE_MOSQUITO },
  {  1,   1,   60, FLAT, MONS_INSUBSTANTIAL_WISP },
  {  1,   1,   40, FLAT, MONS_SWAMP_DRAKE },
  { 0,0,0,FLAT,MONS_0 }
};

static const pop_entry _invitation_shoals[] =
{ // Swamp enemies
  {  1,   1,   60, FLAT, MONS_MERFOLK_SIREN },
  {  1,   1,   40, FLAT, MONS_MANTICORE },
  {  1,   1,   20, FLAT, MONS_WIND_DRAKE },
  { 0,0,0,FLAT,MONS_0 }
};

static const pop_entry _invitation_orc[] =
{ // Orc enemies
  {  1,   1,   80, FLAT, MONS_ORC_PRIEST },
  {  1,   1,   40, FLAT, MONS_WARG },
  {  1,   1,   20, FLAT, MONS_TROLL },
  { 0,0,0,FLAT,MONS_0 }
};

static const pop_entry _invitation_elf[] =
{ // Elf enemies
  {  1,   1,  100, FLAT, MONS_DEEP_ELF_MAGE },
  {  1,   1,   40, FLAT, MONS_DEEP_ELF_KNIGHT },
  {  1,   1,   40, FLAT, MONS_DEEP_ELF_ARCHER },
  { 0,0,0,FLAT,MONS_0 }
};

static const pop_entry _invitation_vaults[] =
{ // Vaults enemies
  {  1,   1,   60, FLAT, MONS_YAKTAUR },
  {  1,   1,   40, FLAT, MONS_IRONHEART_PRESERVER },
  {  1,   1,   20, FLAT, MONS_VAULT_SENTINEL },
  { 0,0,0,FLAT,MONS_0 }
};

static const pop_entry _invitation_crypt[] =
{ // Crypt enemies
  {  1,   1,   80, FLAT, MONS_WRAITH },
  {  1,   1,   60, FLAT, MONS_SHADOW },
  {  1,   1,   20, FLAT, MONS_NECROMANCER },
  { 0,0,0,FLAT,MONS_0 }
};

static branch_summon_pair _invitation_summons[] =
{
  { BRANCH_LAIR,   _invitation_lair },
  { BRANCH_SNAKE,  _invitation_snake },
  { BRANCH_SPIDER, _invitation_spider },
  { BRANCH_SWAMP,  _invitation_swamp },
  { BRANCH_SHOALS, _invitation_shoals },
  { BRANCH_ORC,    _invitation_orc },
  { BRANCH_ELF,    _invitation_elf },
  { BRANCH_VAULTS, _invitation_vaults },
  { BRANCH_CRYPT,  _invitation_crypt }
};

static const pop_entry _planerend_snake[] =
{ // Snake enemies
  {  1,   1,   40, FLAT, MONS_ANACONDA },
  {  1,   1,  100, FLAT, MONS_GUARDIAN_SERPENT },
  {  1,   1,  100, FLAT, MONS_NAGARAJA },
  { 0,0,0,FLAT,MONS_0 }
};

static const pop_entry _planerend_spider[] =
{ // Spider enemies
  {  1,   1,  100, FLAT, MONS_EMPEROR_SCORPION },
  {  1,   1,   80, FLAT, MONS_TORPOR_SNAIL },
  {  1,   1,  100, FLAT, MONS_GHOST_MOTH },
  { 0,0,0,FLAT,MONS_0 }
};

static const pop_entry _planerend_swamp[] =
{ // Swamp enemies
  {  1,   1,  100, FLAT, MONS_SWAMP_DRAGON },
  {  1,   1,   80, FLAT, MONS_SHAMBLING_MANGROVE },
  {  1,   1,   40, FLAT, MONS_THORN_HUNTER },
  { 0,0,0,FLAT,MONS_0 }
};

static const pop_entry _planerend_shoals[] =
{ // Shoals enemies
  {  1,   1,   80, FLAT, MONS_ALLIGATOR_SNAPPING_TURTLE },
  {  1,   1,   40, FLAT, MONS_WATER_NYMPH },
  {  1,   1,  100, FLAT, MONS_MERFOLK_JAVELINEER },
  { 0,0,0,FLAT,MONS_0 }
};

static const pop_entry _planerend_slime[] =
{ // Slime enemies
  {  1,   1,   80, FLAT, MONS_SLIME_CREATURE }, // changed to titanic below
  {  1,   1,  100, FLAT, MONS_AZURE_JELLY },
  {  1,   1,  100, FLAT, MONS_ACID_BLOB },
  { 0,0,0,FLAT,MONS_0 }
};

static const pop_entry _planerend_elf[] =
{ // Elf enemies
  {  1,   1,  100, FLAT, MONS_DEEP_ELF_SORCERER },
  {  1,   1,  100, FLAT, MONS_DEEP_ELF_HIGH_PRIEST },
  {  1,   1,   60, FLAT, MONS_DEEP_ELF_BLADEMASTER },
  { 0,0,0,FLAT,MONS_0 }
};

static const pop_entry _planerend_vaults[] =
{ // Vaults enemies
  {  1,   1,   80, FLAT, MONS_VAULT_SENTINEL },
  {  1,   1,   40, FLAT, MONS_IRONBRAND_CONVOKER },
  {  1,   1,  100, FLAT, MONS_WAR_GARGOYLE },
  { 0,0,0,FLAT,MONS_0 }
};

static const pop_entry _planerend_crypt[] =
{ // Crypt enemies
  {  1,   1,  100, FLAT, MONS_VAMPIRE_KNIGHT },
  {  1,   1,  100, FLAT, MONS_FLAYED_GHOST },
  {  1,   1,   80, FLAT, MONS_REVENANT },
  { 0,0,0,FLAT,MONS_0 }
};

static const pop_entry _planerend_tomb[] =
{ // Tomb enemies
  {  1,   1,   60, FLAT, MONS_ANCIENT_CHAMPION },
  {  1,   1,  100, FLAT, MONS_SPHINX },
  {  1,   1,  100, FLAT, MONS_MUMMY_PRIEST },
  { 0,0,0,FLAT,MONS_0 }
};

static const pop_entry _planerend_abyss[] =
{ // Abyss enemies
  {  1,   1,   80, FLAT, MONS_APOCALYPSE_CRAB },
  {  1,   1,  100, FLAT, MONS_STARCURSED_MASS },
  {  1,   1,   40, FLAT, MONS_WRETCHED_STAR },
  { 0,0,0,FLAT,MONS_0 }
};

static const pop_entry _planerend_zot[] =
{ // Zot enemies
  {  1,   1,   40, FLAT, MONS_DRACONIAN_STORMCALLER },
  {  1,   1,  100, FLAT, MONS_GOLDEN_DRAGON },
  {  1,   1,   80, FLAT, MONS_MOTH_OF_WRATH },
  { 0,0,0,FLAT,MONS_0 }
};

static branch_summon_pair _planerend_summons[] =
{
  { BRANCH_SNAKE,  _planerend_snake },
  { BRANCH_SPIDER, _planerend_spider },
  { BRANCH_SWAMP,  _planerend_swamp },
  { BRANCH_SHOALS, _planerend_shoals },
  { BRANCH_SLIME,  _planerend_slime },
  { BRANCH_ELF,    _planerend_elf },
  { BRANCH_VAULTS, _planerend_vaults },
  { BRANCH_CRYPT,  _planerend_crypt },
  { BRANCH_TOMB,   _planerend_tomb },
  { BRANCH_ABYSS,  _planerend_abyss },
  { BRANCH_ZOT,    _planerend_zot }
};

static void _branch_summon(monster &mons, mon_spell_slot slot, bolt&)
{
    _branch_summon_helper(&mons, slot.spell);
}

static void _branch_summon_helper(monster* mons, spell_type spell_cast)
{
    // TODO: rewrite me! (should use maps, vectors, const monster&...)
    branch_summon_pair *summon_list;
    size_t list_size;
    int which_branch;
    static const string INVITATION_KEY = "invitation_branch";

    switch (spell_cast)
    {
        case SPELL_FORCEFUL_INVITATION:
            summon_list = _invitation_summons;
            list_size = ARRAYSZ(_invitation_summons);
            if (!mons->props.exists(INVITATION_KEY))
                mons->props[INVITATION_KEY].get_byte() = random2(list_size);
            which_branch = mons->props[INVITATION_KEY].get_byte();
            break;
        case SPELL_PLANEREND:
            summon_list = _planerend_summons;
            list_size = ARRAYSZ(_planerend_summons);
            which_branch = random2(list_size);
            break;
        default:
            die("Unsupported branch summon spell %s!",
                 spell_title(spell_cast));
    }
    const int num_summons = random_range(1, 3);

    if (you.see_cell(mons->pos()))
    {
        string msg = getSpeakString("branch summon cast prefix");
        if (!msg.empty())
        {
            msg  = replace_all(msg, "@The_monster@", mons->name(DESC_THE));
            msg += " ";
            msg += branches[summon_list[which_branch].origin].longname;
            msg += "!";
            mprf(mons->wont_attack() ? MSGCH_FRIEND_ENCHANT
                                     : MSGCH_MONSTER_ENCHANT,
                 "%s", msg.c_str());
        }
    }

    for (int i = 0; i < num_summons; i++)
    {
        monster_type type = pick_monster_from(summon_list[which_branch].pop, 1);
        if (type == MONS_NO_MONSTER)
            continue;

        mgen_data mg(type, SAME_ATTITUDE(mons), mons->pos(), mons->foe);
        mg.set_summoned(mons, 1, spell_cast);
        if (type == MONS_SLIME_CREATURE)
            mg.props[MGEN_BLOB_SIZE] = 5;
        create_monster(mg);
    }
}

static void _cast_flay(monster &caster, mon_spell_slot, bolt&)
{
    actor* defender = caster.get_foe();
    ASSERT(defender);

    int damage_taken = 0;
    if (defender->is_player())
    {
        damage_taken = (6 + (you.hp * 18 / you.hp_max)) * you.hp_max / 100;
        damage_taken = min(damage_taken,
                           max(0, you.hp - 25 - random2(15)));
    }
    else
    {
        monster* mon = defender->as_monster();

        damage_taken = (6 + (mon->hit_points * 18 / mon->max_hit_points))
                       * mon->max_hit_points / 100;
        damage_taken = min(damage_taken,
                           max(0, mon->hit_points - 25 - random2(15)));
    }

    flay(caster, *defender, damage_taken);
}

/**
 * Attempt to flay the given target, dealing 'temporary' damage that heals when
 * a flayed ghost nearby dies.
 *
 * @param caster    The flayed ghost doing the flaying. (Mostly irrelevant.)
 * @param defender  The thing being flayed.
 * @param damage    How much flaying damage to do.
 */
void flay(const monster &caster, actor &defender, int damage)
{
    if (damage < 10)
        return;

    bool was_flayed = false;

    if (defender.is_player())
    {
        if (you.duration[DUR_FLAYED])
            was_flayed = true;

        you.duration[DUR_FLAYED] = max(you.duration[DUR_FLAYED],
                                       55 + random2(66));
    }
    else
    {
        monster* mon = defender.as_monster();
        const int added_dur = 30 + random2(50);

        if (mon->has_ench(ENCH_FLAYED))
        {
            was_flayed = true;
            mon_enchant flayed = mon->get_ench(ENCH_FLAYED);
            flayed.duration = min(flayed.duration + added_dur, 150);
            mon->update_ench(flayed);
        }
        else
        {
            mon_enchant flayed(ENCH_FLAYED, 1, &caster, added_dur);
            mon->add_ench(flayed);
        }
    }

    if (you.can_see(defender))
    {
        if (was_flayed)
        {
            mprf("Terrible wounds spread across more of %s body!",
                 defender.name(DESC_ITS).c_str());
        }
        else
        {
            mprf("Terrible wounds open up all over %s body!",
                 defender.name(DESC_ITS).c_str());
        }
    }

    // Due to Deep Dwarf damage shaving, the player may take less than the intended
    // amount of damage. Keep track of the actual amount of damage done by comparing
    // hp before and after the player is hurt; use this as the actual value for
    // flay damage to prevent the player from regaining extra hp when it wears off

    const int orig_hp = defender.stat_hp();

    defender.hurt(&caster, damage, BEAM_NONE,
                  KILLED_BY_MONSTER, "", "flay_damage", true);
    defender.props["flay_damage"].get_int() += orig_hp - defender.stat_hp();

    vector<coord_def> old_blood;
    CrawlVector &new_blood = defender.props["flay_blood"].get_vector();

    // Find current blood spatters
    for (radius_iterator ri(defender.pos(), LOS_SOLID); ri; ++ri)
    {
        if (env.pgrid(*ri) & FPROP_BLOODY)
            old_blood.push_back(*ri);
    }

    blood_spray(defender.pos(), defender.type, 20);

    // Compute and store new blood spatters
    unsigned int i = 0;
    for (radius_iterator ri(defender.pos(), LOS_SOLID); ri; ++ri)
    {
        if (env.pgrid(*ri) & FPROP_BLOODY)
        {
            if (i < old_blood.size() && old_blood[i] == *ri)
                ++i;
            else
                new_blood.push_back(*ri);
        }
    }
}

/// What nonliving creatures are adjacent to the given location?
static vector<const actor*> _find_nearby_constructs(const monster &caster,
                                                    coord_def pos)
{
    vector<const actor*> nearby_constructs;
    for (adjacent_iterator ai(pos); ai; ++ai)
    {
        const actor* act = actor_at(*ai);
        if (act && act->holiness() & MH_NONLIVING && mons_aligned(&caster, act))
            nearby_constructs.push_back(act);
    }
    return nearby_constructs;
}

/// How many nonliving creatures are adjacent to the given location?
static int _count_nearby_constructs(const monster &caster, coord_def pos)
{
    return _find_nearby_constructs(caster, pos).size();
}

/// What's a good description of nonliving creatures adjacent to the given point?
static string _describe_nearby_constructs(const monster &caster, coord_def pos)
{
    const vector<const actor*> nearby_constructs
        = _find_nearby_constructs(caster, pos);
    if (!nearby_constructs.size())
        return "";

    const string name = nearby_constructs.back()->name(DESC_THE);
    if (nearby_constructs.size() == 1)
        return make_stringf(" and %s", name.c_str());

    for (auto act : nearby_constructs)
        if (act->name(DESC_THE) != name)
            return " and the adjacent constructs";
    return make_stringf(" and %s", pluralise_monster(name).c_str());
}

/// Cast Resonance Strike, blasting the caster's target with smitey damage.
static void _cast_resonance_strike(monster &caster, mon_spell_slot, bolt&)
{
    actor* target = caster.get_foe();
    if (!target)
        return;

    const int constructs = _count_nearby_constructs(caster, target->pos());
    // base damage 3d(spell hd) (probably 3d12)
    // + 1 die for every 2 adjacent constructs (so at 4 constructs, 5dhd)
    dice_def dice = resonance_strike_base_damage(caster);
    dice.num += div_rand_round(constructs, 2);
    const int dam = target->apply_ac(dice.roll());
    const string constructs_desc
        = _describe_nearby_constructs(caster, target->pos());

    if (you.see_cell(target->pos()))
    {
        mprf("A blast of power from the earth%s strikes %s!",
             constructs_desc.c_str(),
             target->name(DESC_THE).c_str());
    }
    target->hurt(&caster, dam, BEAM_MISSILE, KILLED_BY_BEAM,
                 "", "by a resonance strike");
}

static bool _spell_charged(monster *mons)
{
    mon_enchant ench = mons->get_ench(ENCH_SPELL_CHARGED);
    if (ench.ench == ENCH_NONE || ench.degree < max_mons_charge(mons->type))
    {
        if (ench.ench == ENCH_NONE)
        {
            mons->add_ench(mon_enchant(ENCH_SPELL_CHARGED, 1, mons,
                                       INFINITE_DURATION));
        }
        else
        {
            ench.degree++;
            mons->update_ench(ench);
        }

        if (!you.can_see(*mons))
            return false;
        string msg =
            getSpeakString(make_stringf("%s charge",
                                        mons->name(DESC_PLAIN, true).c_str())
                           .c_str());
        if (!msg.empty())
        {
            msg = do_mon_str_replacements(msg, *mons);
            mprf(mons->wont_attack() ? MSGCH_FRIEND_ENCHANT
                 : MSGCH_MONSTER_ENCHANT, "%s", msg.c_str());
        }
        return false;
    }
    mons->del_ench(ENCH_SPELL_CHARGED);
    return true;
}

/// How much damage does the given monster do when casting Waterstrike?
dice_def waterstrike_damage(const monster &mons)
{
    return dice_def(3, 7 + mons.spell_hd(SPELL_WATERSTRIKE));
}

/**
 * How much damage does the given monster do when casting Resonance Strike,
 * assuming no allied constructs are boosting damage?
 */
dice_def resonance_strike_base_damage(const monster &mons)
{
    return dice_def(3, mons.spell_hd(SPELL_RESONANCE_STRIKE));
}

static const int MIN_DREAM_SUCCESS_POWER = 25;

static void _sheep_message(int num_sheep, int sleep_pow, actor& foe)
{
    string message;

    // Determine messaging based on sleep strength.
    if (sleep_pow >= 125)
        message = "You are overwhelmed by glittering dream dust!";
    else if (sleep_pow >= 75)
        message = "The dream sheep are wreathed in dream dust.";
    else if (sleep_pow >= MIN_DREAM_SUCCESS_POWER)
    {
        message = make_stringf("The dream sheep shake%s wool and sparkle%s.",
                               num_sheep == 1 ? "s its" : " their",
                               num_sheep == 1 ? "s": "");
    }
    else // if sleep fails
    {
        message = make_stringf("The dream sheep ruffle%s wool and motes of "
                               "dream dust sparkle, to no effect.",
                               num_sheep == 1 ? "s its" : " their");
    }

    // Messaging for non-player targets
    if (!foe.is_player() && you.see_cell(foe.pos()))
    {
        const char* pluralize = num_sheep == 1 ? "s": "";
        const string foe_name = foe.name(DESC_THE);
        if (sleep_pow)
        {
            mprf(foe.as_monster()->friendly() ? MSGCH_FRIEND_SPELL
                                              : MSGCH_MONSTER_SPELL,
                 "As the sheep sparkle%s and sway%s, %s falls asleep.",
                 pluralize,
                 pluralize,
                 foe_name.c_str());
        }
        else // if dust strength failure for non-player
        {
            mprf(foe.as_monster()->friendly() ? MSGCH_FRIEND_SPELL
                                              : MSGCH_MONSTER_SPELL,
                 "The dream sheep attempt%s to lull %s to sleep.",
                 pluralize,
                 foe_name.c_str());
            mprf("%s is unaffected.", foe_name.c_str());
        }
    }
    else if (foe.is_player())
    {
        mprf(MSGCH_MONSTER_SPELL, "%s%s", message.c_str(),
             sleep_pow ? " You feel drowsy..." : "");
    }
}

static void _dream_sheep_sleep(monster& mons, actor& foe)
{
    // Shepherd the dream sheep.
    int num_sheep = 0;
    for (monster_near_iterator mi(foe.pos(), LOS_NO_TRANS); mi; ++mi)
        if (mi->type == MONS_DREAM_SHEEP)
            num_sheep++;

    // The correlation between amount of sheep and duration of
    // sleep is randomised, but bounds are 5 to 20 turns of sleep.
    // More dream sheep are both more likely to succeed and to have a
    // stronger effect. Too-weak attempts get blanked.
    // Special note: a single sheep has a 1 in 25 chance to succeed.
    int sleep_pow = min(150, random2(num_sheep * 25) + 1);
    if (sleep_pow < MIN_DREAM_SUCCESS_POWER)
        sleep_pow = 0;

    // Communicate with the player.
    _sheep_message(num_sheep, sleep_pow, foe);

    // Put the player to sleep.
    if (sleep_pow)
        foe.put_to_sleep(&mons, sleep_pow, false);
}

// Draconian stormcaller upheaval. Simplified compared to the player version.
// Noisy! Causes terrain changes. Destroys doors/walls.
// TODO: Could use further simplification.
static void _mons_upheaval(monster& mons, actor& /*foe*/)
{
    bolt beam;
    beam.source_id   = mons.mid;
    beam.source_name = mons.name(DESC_THE).c_str();
    beam.thrower     = KILL_MON_MISSILE;
    beam.range       = LOS_RADIUS;
    beam.damage      = dice_def(3, 24);
    beam.foe_ratio   = random_range(20, 30);
    beam.hit         = AUTOMATIC_HIT;
    beam.glyph       = dchar_glyph(DCHAR_EXPLOSION);
    beam.loudness    = 10;
#ifdef USE_TILE
    beam.tile_beam   = -1;
#endif
    beam.draw_delay  = 0;
    beam.target = mons.target;
    string message = "";

    switch (random2(4))
    {
        case 0:
            beam.name     = "blast of magma";
            beam.flavour  = BEAM_LAVA;
            beam.colour   = RED;
            beam.hit_verb = "engulfs";
            message       = "Magma suddenly erupts from the ground!";
            break;
        case 1:
            beam.name    = "blast of ice";
            beam.flavour = BEAM_ICE;
            beam.colour  = WHITE;
            message      = "A blizzard blasts the area with ice!";
            break;
        case 2:
            beam.name    = "cutting wind";
            beam.flavour = BEAM_AIR;
            beam.colour  = LIGHTGRAY;
            message      = "A storm cloud blasts the area with cutting wind!";
            break;
        case 3:
            beam.name    = "blast of rubble";
            beam.flavour = BEAM_FRAG;
            beam.colour  = BROWN;
            message      = "The ground shakes violently, spewing rubble!";
            break;
        default:
            break;
    }

    vector<coord_def> affected;
    affected.push_back(beam.target);

    const int radius = 2;
    for (radius_iterator ri(beam.target, radius, C_SQUARE, LOS_SOLID, true);
         ri; ++ri)
    {
        if (!in_bounds(*ri) || cell_is_solid(*ri))
            continue;

        bool splash = true;
        bool adj = adjacent(beam.target, *ri);
        if (!adj)
            splash = false;
        if (adj || splash)
        {
            if (beam.flavour == BEAM_FRAG || !cell_is_solid(*ri))
                affected.push_back(*ri);
        }
    }

    for (coord_def pos : affected)
    {
        beam.draw(pos);
        scaled_delay(25);
    }

    for (coord_def pos : affected)
    {
        beam.source = pos;
        beam.target = pos;
        beam.fire();

        switch (beam.flavour)
        {
            case BEAM_LAVA:
                if (env.grid(pos) == DNGN_FLOOR && !actor_at(pos) && coinflip())
                {
                    temp_change_terrain(
                        pos, DNGN_LAVA,
                        random2(14) * BASELINE_DELAY,
                        TERRAIN_CHANGE_FLOOD);
                }
                break;
            case BEAM_AIR:
                if (!cell_is_solid(pos) && !cloud_at(pos) && coinflip())
                    place_cloud(CLOUD_STORM, pos, random2(7), &mons);
                break;
            case BEAM_FRAG:
                if (((env.grid(pos) == DNGN_ROCK_WALL
                     || env.grid(pos) == DNGN_CLEAR_ROCK_WALL
                     || env.grid(pos) == DNGN_SLIMY_WALL)
                     && x_chance_in_y(1, 4)
                     || feat_is_door(env.grid(pos))
                     || env.grid(pos) == DNGN_GRATE))
                {
                    noisy(30, pos);
                    destroy_wall(pos);
                }
                break;
            default:
                break;
        }
    }
}

static void _mons_tornado(monster *mons, bool is_vortex = false)
{
    const int dur = is_vortex ? 30 : 60;
    const string desc = is_vortex ? "vortex" : "great vortex";
    const string prop = is_vortex ? "vortex_since" : "tornado_since";
    const enchant_type ench = is_vortex ? ENCH_VORTEX : ENCH_TORNADO;

    if (you.can_see(*mons))
    {
        bool flying = mons->airborne();
        mprf("A %s of raging winds appears %s%s%s!",
             desc.c_str(),
             flying ? "around " : "and lifts ",
             mons->name(DESC_THE).c_str(),
             flying ? "" : " up!");
    }
    else if (you.see_cell(mons->pos()))
        mprf("A %s of raging winds appears out of thin air!", desc.c_str());

    mons->props[prop.c_str()].get_int() = you.elapsed_time;
    mon_enchant me(ench, 0, mons, dur);
    mons->add_ench(me);

    if (mons->has_ench(ENCH_FLIGHT))
    {
        mon_enchant me2 = mons->get_ench(ENCH_FLIGHT);
        me2.duration = me.duration;
        mons->update_ench(me2);
    }
    else
        mons->add_ench(mon_enchant(ENCH_FLIGHT, 0, mons, dur));
}

/**
 *  Make this monster cast a spell
 *
 *  @param mons       The monster casting
 *  @param pbolt      The beam, possibly containing pre-done setup, to use
 *                    for the spell. Not a reference because this function
                      shouldn't affect the original copy.
 *  @param spell_cast The spell to be cast.
 *  @param slot_flags The spell slot flags in mons->spells (is it an
 *                    invocation, natural, shouty, etc.?)
 *  @param do_noise   Whether to make noise (including casting messages).
 */
void mons_cast(monster* mons, bolt pbolt, spell_type spell_cast,
               mon_spell_slot_flags slot_flags, bool do_noise)
{
    // check sputtercast state for e.g. orb spiders. assumption: all
    // sputtercasting monsters have one charge status and use it for all of
    // their spells.
    if (max_mons_charge(mons->type) > 0 && !_spell_charged(mons))
        return;

    if (spell_is_soh_breath(spell_cast))
    {
        const vector<spell_type> *breaths = soh_breath_spells(spell_cast);
        ASSERT(breaths);
        ASSERT(mons->heads() == (int)breaths->size());

        for (spell_type head_spell : *breaths)
        {
            if (!mons->get_foe())
                return;
            setup_mons_cast(mons, pbolt, head_spell);
            mons_cast(mons, pbolt, head_spell, slot_flags, do_noise);
        }

        return;
    }

    if (spell_cast == SPELL_LEGENDARY_DESTRUCTION)
    {
        if (do_noise)
        {
            mons_cast_noise(mons, pbolt, SPELL_LEGENDARY_DESTRUCTION,
                            slot_flags);
        }

        setup_mons_cast(mons, pbolt, SPELL_LEGENDARY_DESTRUCTION);
        mons_cast(mons, pbolt, _legendary_destruction_spell(), slot_flags,
                  false);
        if (!mons->get_foe())
            return;
        setup_mons_cast(mons, pbolt, SPELL_LEGENDARY_DESTRUCTION);
        mons_cast(mons, pbolt, _legendary_destruction_spell(), slot_flags,
                  false);
        return;
    }

    // Maybe cast abjuration instead of certain summoning spells.
    if (mons->can_see(you) &&
        get_spell_flags(spell_cast) & spflag::mons_abjure && one_chance_in(3)
        && ai_action::is_viable(_mons_will_abjure(*mons)))
    {
        mons_cast(mons, pbolt, SPELL_ABJURATION, slot_flags, do_noise);
        return;
    }

    bool evoke {slot_flags & MON_SPELL_EVOKE};
    // Always do setup. It might be done already, but it doesn't hurt
    // to do it again (cheap).
    setup_mons_cast(mons, pbolt, spell_cast, evoke);

    // single calculation permissible {dlb}
    const spell_flags flags = get_spell_flags(spell_cast);
    actor* const foe = mons->get_foe();
    const mons_spell_logic* logic = map_find(spell_to_logic, spell_cast);
    const mon_spell_slot slot = {spell_cast, 0, slot_flags};

    int sumcount = 0;
    int sumcount2;
    int duration = 0;

    dprf("Mon #%d casts %s (#%d)",
         mons->mindex(), spell_title(spell_cast), spell_cast);
    ASSERT(!(flags & spflag::testing));
    // Targeted spells need a valid target.
    // Wizard-mode cast monster spells may target the boundary (shift-dir).
    ASSERT(map_bounds(pbolt.target) || !(flags & spflag::targeting_mask));

    if (spell_cast == SPELL_PORTAL_PROJECTILE
        || logic && (logic->flags & MSPELL_NO_AUTO_NOISE))
    {
        do_noise = false;       // Spell itself does the messaging.
    }

    if (do_noise)
        mons_cast_noise(mons, pbolt, spell_cast, slot_flags);

    if (logic && logic->cast)
    {
        logic->cast(*mons, slot, pbolt);
        return;
    }

    const god_type god = _find_god(*mons, slot_flags);
    const int splpow = evoke ? 30 + mons->get_hit_dice()
                             : mons_spellpower(*mons, spell_cast);

    switch (spell_cast)
    {
    default:
        break;

    case SPELL_WATERSTRIKE:
    {
        pbolt.flavour    = BEAM_WATER;

        ASSERT(foe);
        int damage_taken = waterstrike_damage(*mons).roll();
        damage_taken = foe->beam_resists(pbolt, damage_taken, false);
        damage_taken = foe->apply_ac(damage_taken);

        if (you.can_see(*foe))
        {
                mprf("The water %s and strikes %s%s",
                        foe->airborne() ? "rises up" : "swirls",
                        foe->name(DESC_THE).c_str(),
                        attack_strength_punctuation(damage_taken).c_str());
        }

        foe->hurt(mons, damage_taken, BEAM_MISSILE, KILLED_BY_BEAM,
                      "", "by the raging water");
        return;
    }

    case SPELL_AIRSTRIKE:
    {
        pbolt.flavour = BEAM_AIR;

        int empty_space = 0;
        ASSERT(foe);
        for (adjacent_iterator ai(foe->pos()); ai; ++ai)
            if (!monster_at(*ai) && !cell_is_solid(*ai))
                empty_space++;

        empty_space = max(3, empty_space);

        int damage_taken = 5 + empty_space
                         + random2avg(2 + div_rand_round(splpow, 7),
                                      empty_space);
        damage_taken = foe->beam_resists(pbolt, damage_taken, false);

        damage_taken = foe->apply_ac(damage_taken);

        if (you.can_see(*foe))
        {
                mprf("The air twists around and %sstrikes %s%s%s",
                        foe->airborne() ? "violently " : "",
                        foe->name(DESC_THE).c_str(),
                        foe->airborne() ? " in flight" : "",
                        attack_strength_punctuation(damage_taken).c_str());
        }

        foe->hurt(mons, damage_taken, BEAM_MISSILE, KILLED_BY_BEAM,
                  "", "by the air");
        return;
    }

    case SPELL_HOLY_FLAMES:
        holy_flames(mons, foe);
        return;
    case SPELL_BRAIN_FEED:
        if (one_chance_in(3)
            && lose_stat(STAT_INT, 1 + random2(3)))
        {
            mpr("Something feeds on your intellect!");
            xom_is_stimulated(50);
        }
        else
            mpr("Something tries to feed on your intellect!");
        return;

    case SPELL_SUMMON_SPECTRAL_ORCS:
        // Wizard mode creates a dummy friendly monster, with no foe.
        if (!foe)
            return;
        if (foe->is_player())
            mpr("Orcish apparitions take form around you.");
        else
            simple_monster_message(*foe->as_monster(), " is surrounded by Orcish apparitions.");
        _mons_cast_spectral_orcs(mons);
        return;

    case SPELL_HAUNT:
        ASSERT(foe);
        if (foe->is_player())
            mpr("You feel haunted.");
        else
            mpr("You sense an evil presence.");
        _mons_cast_haunt(mons);
        return;

    // SPELL_SLEEP_GAZE ;)
    case SPELL_DREAM_DUST:
        _dream_sheep_sleep(*mons, *foe);
        return;

    case SPELL_CONFUSION_GAZE:
    {
        ASSERT(foe);
        const int res_margin = foe->check_res_magic(splpow / ENCH_POW_FACTOR);
        if (res_margin > 0)
        {
            if (you.can_see(*foe))
            {
                mprf("%s%s",
                     foe->name(DESC_THE).c_str(),
                     foe->resist_margin_phrase(res_margin).c_str());
            }
            return;
        }

        foe->confuse(mons, 5 + random2(3));
        return;
    }

    case SPELL_MAJOR_HEALING:
        if (mons->heal(50 + random2avg(mons->spell_hd(spell_cast) * 10, 2)))
            simple_monster_message(*mons, " is healed.");
        return;

    case SPELL_BERSERKER_RAGE:
        mons->props.erase("brothers_count");
        mons->go_berserk(true);
        return;

#if TAG_MAJOR_VERSION == 34
    // Replaced with monster-specific version.
    case SPELL_SWIFTNESS:
#endif
    case SPELL_SPRINT:
        mons->add_ench(ENCH_SWIFT);
        simple_monster_message(*mons, " puts on a burst of speed!");
        return;

    case SPELL_SILENCE:
        mons->add_ench(ENCH_SILENCE);
        invalidate_agrid(true);
        simple_monster_message(*mons, "'s surroundings become eerily quiet.");
        return;

    case SPELL_CALL_TIDE:
        if (player_in_branch(BRANCH_SHOALS))
        {
            const int tide_duration = BASELINE_DELAY
                * random_range(80, 200, 2);
            mons->add_ench(mon_enchant(ENCH_TIDE, 0, mons,
                                       tide_duration));
            mons->props[TIDE_CALL_TURN].get_int() = you.num_turns;
            if (simple_monster_message(*
                    mons,
                    " sings a water chant to call the tide!"))
            {
                flash_view_delay(UA_MONSTER, ETC_WATER, 300);
            }
        }
        return;

    case SPELL_INK_CLOUD:
        if (!feat_is_watery(env.grid(mons->pos())))
            return;

        big_cloud(CLOUD_INK, mons, mons->pos(), 30, 30);

        simple_monster_message(*
            mons,
            " squirts a massive cloud of ink into the water!");
        return;

    case SPELL_SUMMON_SMALL_MAMMAL:
        sumcount2 = 1 + random2(3);

        for (sumcount = 0; sumcount < sumcount2; ++sumcount)
        {
            monster_type rats[] = { MONS_QUOKKA, MONS_RIVER_RAT, MONS_RAT };

            const monster_type mon = (one_chance_in(3) ? MONS_BAT
                                                       : RANDOM_ELEMENT(rats));
            create_monster(
                mgen_data(mon, SAME_ATTITUDE(mons), mons->pos(), mons->foe)
                .set_summoned(mons, 5, spell_cast, god));
        }
        return;

    case SPELL_SHADOW_CREATURES:       // summon anything appropriate for level
    {
        level_id place = level_id::current();

        sumcount2 = 1 + random2(mons->spell_hd(spell_cast) / 5 + 1);

        for (sumcount = 0; sumcount < sumcount2; ++sumcount)
        {
            create_monster(
                mgen_data(RANDOM_MOBILE_MONSTER, SAME_ATTITUDE(mons),
                          mons->pos(), mons->foe)
                          .set_summoned(mons, 5, spell_cast, god)
                          .set_place(place));
        }
        return;
    }

    case SPELL_SUMMON_ILLUSION:
        _mons_cast_summon_illusion(mons, spell_cast);
        return;

    case SPELL_CREATE_TENTACLES:
        mons_create_tentacles(mons);
        return;

    case SPELL_FAKE_MARA_SUMMON:
        // We only want there to be two fakes, which, plus Mara, means
        // a total of three Maras; if we already have two, give up, otherwise
        // we want to summon either one more or two more.
        sumcount2 = 2 - count_summons(mons, SPELL_FAKE_MARA_SUMMON);
        if (sumcount2 <= 0)
            return;

        for (sumcount = 0; sumcount < sumcount2; sumcount++)
            cast_phantom_mirror(mons, mons, 50, SPELL_FAKE_MARA_SUMMON);

        if (you.can_see(*mons))
        {
            mprf("%s shimmers and seems to become %s!", mons->name(DESC_THE).c_str(),
                                                        sumcount2 == 1 ? "two"
                                                                       : "three");
        }

        return;

    case SPELL_SUMMON_DEMON: // class 3-4 demons
        // if you change this, please update art-func.h:_DEMON_AXE_melee_effects
        sumcount2 = 1 + random2(mons->spell_hd(spell_cast) / 10 + 1);

        duration  = min(2 + mons->spell_hd(spell_cast) / 10, 6);
        for (sumcount = 0; sumcount < sumcount2; sumcount++)
        {
            create_monster(
                mgen_data(summon_any_demon(RANDOM_DEMON_COMMON, true),
                          SAME_ATTITUDE(mons), mons->pos(), mons->foe)
                .set_summoned(mons, duration, spell_cast, god));
        }
        return;

    case SPELL_MONSTROUS_MENAGERIE:
        cast_monstrous_menagerie(mons, splpow, mons->god);
        return;

    case SPELL_TWISTED_RESURRECTION:
        // Double efficiency compared to maxed out player spell: one
        // elf corpse gives 4.5 HD.
        twisted_resurrection(mons, 500, SAME_ATTITUDE(mons),
                             mons->foe, god);
        return;

    case SPELL_CALL_IMP:
        duration  = min(2 + mons->spell_hd(spell_cast) / 5, 6);
        create_monster(
            mgen_data(random_choose_weighted(
                        1, MONS_IRON_IMP,
                        2, MONS_SHADOW_IMP,
                        2, MONS_WHITE_IMP,
                        4, MONS_CRIMSON_IMP),
                      SAME_ATTITUDE(mons), mons->pos(), mons->foe)
            .set_summoned(mons, duration, spell_cast, god));
        return;

    case SPELL_SUMMON_MINOR_DEMON: // class 5 demons
        sumcount2 = 1 + random2(3);

        duration  = min(2 + mons->spell_hd(spell_cast) / 5, 6);
        for (sumcount = 0; sumcount < sumcount2; ++sumcount)
        {
            create_monster(
                mgen_data(summon_any_demon(RANDOM_DEMON_LESSER, true),
                          SAME_ATTITUDE(mons), mons->pos(), mons->foe)
                .set_summoned(mons, duration, spell_cast, god));
        }
        return;

    case SPELL_SUMMON_UFETUBUS:
        sumcount2 = 2 + random2(2);

        duration  = min(2 + mons->spell_hd(spell_cast) / 5, 6);

        for (sumcount = 0; sumcount < sumcount2; ++sumcount)
        {
            create_monster(
                mgen_data(MONS_UFETUBUS, SAME_ATTITUDE(mons), mons->pos(),
                          mons->foe)
                .set_summoned(mons, duration, spell_cast, god));
        }
        return;

    case SPELL_SUMMON_HELL_BEAST:  // Geryon
        create_monster(
            mgen_data(MONS_HELL_BEAST, SAME_ATTITUDE(mons), mons->pos(),
                      mons->foe).set_summoned(mons, 4, spell_cast, god));
        return;

    case SPELL_SUMMON_ICE_BEAST:
        _summon(*mons, MONS_ICE_BEAST, 5, slot);
        return;

    case SPELL_SUMMON_MUSHROOMS:   // Summon a ring of icky crawling fungi.
        // Wizard mode creates a dummy friendly monster, with no foe.
        if (!foe)
            return;
        sumcount2 = 2 + random2(mons->spell_hd(spell_cast) / 4 + 1);
        duration  = min(2 + mons->spell_hd(spell_cast) / 5, 6);
        for (int i = 0; i < sumcount2; ++i)
        {
            // Attempt to place adjacent to target first, and only at a wider
            // radius if no adjacent spots can be found
            coord_def empty;
            find_habitable_spot_near(foe->pos(),
                                     MONS_WANDERING_MUSHROOM, 1, false, empty);
            if (empty.origin())
            {
                find_habitable_spot_near(foe->pos(),
                                         MONS_WANDERING_MUSHROOM, 2, false, empty);
            }

            // Can't find any room, so stop trying
            if (empty.origin())
                return;

            create_monster(
                mgen_data(one_chance_in(3) ? MONS_DEATHCAP
                                           : MONS_WANDERING_MUSHROOM,
                          SAME_ATTITUDE(mons), empty, mons->foe, MG_FORCE_PLACE)
                .set_summoned(mons, duration, spell_cast, god));
        }
        return;

    case SPELL_SUMMON_HORRIBLE_THINGS:
        _do_high_level_summon(mons, spell_cast, _pick_horrible_thing,
                              random_range(3, 5), god);
        return;

    case SPELL_MALIGN_GATEWAY:
        if (!can_cast_malign_gateway())
        {
            dprf("ERROR: %s can't cast malign gateway, but is casting anyway! "
                 "Counted %d gateways.", mons->name(DESC_THE).c_str(),
                 count_malign_gateways());
        }
        cast_malign_gateway(mons, 200);
        return;

    case SPELL_CONJURE_BALL_LIGHTNING:
    {
        const int n = min(8, 2 + random2avg(mons->spell_hd(spell_cast) / 4, 2));
        for (int i = 0; i < n; ++i)
        {
            if (monster *ball = create_monster(
                    mgen_data(MONS_BALL_LIGHTNING, SAME_ATTITUDE(mons),
                              mons->pos(), mons->foe)
                    .set_summoned(mons, 0, spell_cast, god)))
            {
                ball->add_ench(ENCH_SHORT_LIVED);
            }
        }
        return;
    }

    case SPELL_SUMMON_UNDEAD:
        _do_high_level_summon(mons, spell_cast, _pick_undead_summon,
                              2 + random2(mons->spell_hd(spell_cast) / 5 + 1),
                              god);
        return;

    case SPELL_BROTHERS_IN_ARMS:
    {
        // Invocation; don't use spell_hd
        int power = (mons->get_hit_dice() * 20)
                          + random2(mons->get_hit_dice() * 5);
        power -= random2(mons->get_hit_dice() * 5); // force a sequence point
        monster_type to_summon;

        if (mons->type == MONS_SPRIGGAN_BERSERKER)
        {
            monster_type berserkers[] = { MONS_POLAR_BEAR, MONS_ELEPHANT,
                                          MONS_DEATH_YAK };
            to_summon = RANDOM_ELEMENT(berserkers);
        }
        else
        {
            monster_type berserkers[] = { MONS_BLACK_BEAR, MONS_OGRE, MONS_TROLL,
                                           MONS_TWO_HEADED_OGRE, MONS_DEEP_TROLL };
            to_summon = RANDOM_ELEMENT(berserkers);
        }

        summon_berserker(power, mons, to_summon);
        mons->props["brothers_count"].get_int()++;
        return;
    }

    case SPELL_SYMBOL_OF_TORMENT:
        torment(mons, TORMENT_SPELL, mons->pos());
        return;

    case SPELL_MESMERISE:
        _mons_mesmerise(mons);
        return;

    case SPELL_CAUSE_FEAR:
        _mons_cause_fear(mons);
        return;

    case SPELL_OLGREBS_TOXIC_RADIANCE:
        cast_toxic_radiance(mons, splpow);
        return;

    case SPELL_SHATTER:
        mons_shatter(mons);
        return;

    case SPELL_CORPSE_ROT:
        corpse_rot(mons);
        return;

    case SPELL_SUMMON_GREATER_DEMON:
        duration  = min(2 + mons->spell_hd(spell_cast) / 10, 6);

        create_monster(
            mgen_data(summon_any_demon(RANDOM_DEMON_GREATER, true),
                      SAME_ATTITUDE(mons), mons->pos(), mons->foe)
            .set_summoned(mons, duration, spell_cast, god));
        return;

    // Journey -- Added in Summon Lizards
    case SPELL_SUMMON_DRAKES:
        sumcount2 = 1 + random2(mons->spell_hd(spell_cast) / 5 + 1);

        duration  = min(2 + mons->spell_hd(spell_cast) / 10, 6);

        {
            vector<monster_type> monsters;

            for (sumcount = 0; sumcount < sumcount2; ++sumcount)
            {
                monster_type mon = _pick_drake();
                monsters.push_back(mon);
            }

            for (monster_type type : monsters)
            {
                create_monster(
                    mgen_data(type, SAME_ATTITUDE(mons), mons->pos(),
                              mons->foe)
                    .set_summoned(mons, duration, spell_cast, god));
            }
        }
        return;

    case SPELL_DRUIDS_CALL:
        _cast_druids_call(mons);
        return;

    case SPELL_BATTLESPHERE:
        cast_battlesphere(mons, min(splpow, 200), mons->god, false);
        return;

    case SPELL_TORNADO:
    {
        _mons_tornado(mons);
        return;
    }

    case SPELL_VORTEX:
    {
        _mons_tornado(mons, true);
        return;
    }

    case SPELL_SUMMON_HOLIES: // Holy monsters.
        sumcount2 = 1 + random2(2); // sequence point
        sumcount2 += random2(mons->spell_hd(spell_cast) / 4 + 1);

        duration  = min(2 + mons->spell_hd(spell_cast) / 5, 6);
        for (int i = 0; i < sumcount2; ++i)
        {
            create_monster(
                mgen_data(random_choose_weighted(
                            100, MONS_ANGEL,     80,  MONS_CHERUB,
                            50,  MONS_DAEVA,      1,  MONS_OPHAN),
                          SAME_ATTITUDE(mons), mons->pos(), mons->foe)
                .set_summoned(mons, duration, spell_cast, god));
        }
        return;

    case SPELL_BLINK_OTHER:
    {
        // Allow the caster to comment on moving the foe.
        string msg = getSpeakString(mons->name(DESC_PLAIN) + " blink_other");
        if (!msg.empty() && msg != "__NONE")
        {
            mons_speaks_msg(mons, msg, MSGCH_TALK,
                            silenced(you.pos()) || silenced(mons->pos()));
        }
        break;
    }

    case SPELL_BLINK_OTHER_CLOSE:
    {
        // Allow the caster to comment on moving the foe.
        string msg = getSpeakString(mons->name(DESC_PLAIN)
                                    + " blink_other_close");
        if (!msg.empty() && msg != "__NONE")
        {
            mons_speaks_msg(mons, msg, MSGCH_TALK,
                            silenced(you.pos()) || silenced(mons->pos()));
        }
        break;
    }

    case SPELL_TOMB_OF_DOROKLOHE:
    {
        sumcount = 0;

        const int hp_lost = mons->max_hit_points - mons->hit_points;

        if (!hp_lost)
            sumcount++;

        static const set<dungeon_feature_type> safe_tiles =
        {
            DNGN_SHALLOW_WATER, DNGN_FLOOR, DNGN_OPEN_DOOR,
            DNGN_OPEN_CLEAR_DOOR
        };

        for (adjacent_iterator ai(mons->pos()); ai; ++ai)
        {
            const actor* act = actor_at(*ai);

            // We can blink away the crowd, but only our allies.
            if (act
                && (act->is_player()
                    || (act->is_monster()
                        && act->as_monster()->attitude != mons->attitude)))
            {
                sumcount++;
            }

            // Make sure we have a legitimate tile.
            if (!safe_tiles.count(env.grid(*ai)) && !feat_is_trap(env.grid(*ai))
                && feat_is_reachable_past(env.grid(*ai)))
            {
                sumcount++;
            }
        }

        if (sumcount)
        {
            mons->blink();
            return;
        }

        sumcount = 0;
        for (adjacent_iterator ai(mons->pos()); ai; ++ai)
        {
            if (monster_at(*ai))
            {
                monster_at(*ai)->blink();
                if (monster_at(*ai))
                {
                    monster_at(*ai)->teleport(true);
                    if (monster_at(*ai))
                        continue;
                }
            }

            // Make sure we have a legitimate tile.
            if (safe_tiles.count(env.grid(*ai)) || feat_is_trap(env.grid(*ai)))
            {
                // All items are moved inside.
                if (env.igrid(*ai) != NON_ITEM)
                    move_items(*ai, mons->pos());

                // All clouds are destroyed.
                delete_cloud(*ai);

                // All traps are destroyed.
                if (trap_def *ptrap = trap_at(*ai))
                    ptrap->destroy();

                // Actually place the wall.
                temp_change_terrain(*ai, DNGN_ROCK_WALL, INFINITE_DURATION,
                                    TERRAIN_CHANGE_TOMB, mons);
                sumcount++;
            }
        }

        if (sumcount)
        {
            mpr("Walls emerge from the floor!");

            // XXX: Assume that the entombed monster can regenerate.
            // Also, base the regeneration rate on HD to avoid
            // randomness.
            const int tomb_duration = BASELINE_DELAY
                * hp_lost * max(1, mons->spell_hd(spell_cast) / 3);
            int mon_index = mons->mindex();
            env.markers.add(new map_tomb_marker(mons->pos(),
                                                tomb_duration,
                                                mon_index,
                                                mon_index));
            env.markers.clear_need_activate(); // doesn't need activation
        }
        return;
    }

    case SPELL_CHAIN_LIGHTNING:
        cast_chain_spell(spell_cast, splpow, mons);
        return;

    case SPELL_SUMMON_EYEBALLS:
        sumcount2 = 1 + random2(mons->spell_hd(spell_cast) / 7 + 1);

        duration = min(2 + mons->spell_hd(spell_cast) / 10, 6);

        for (sumcount = 0; sumcount < sumcount2; sumcount++)
        {
            const monster_type mon = random_choose_weighted(
                                       100, MONS_FLOATING_EYE,
                                        80, MONS_EYE_OF_DRAINING,
                                        60, MONS_GOLDEN_EYE,
                                        40, MONS_SHINING_EYE,
                                        20, MONS_GREAT_ORB_OF_EYES,
                                        10, MONS_EYE_OF_DEVASTATION);

            create_monster(
                mgen_data(mon, SAME_ATTITUDE(mons), mons->pos(), mons->foe)
                .set_summoned(mons, duration, spell_cast, god));
        }
        return;

    case SPELL_IOOD:
        cast_iood(mons, 6 * mons->spell_hd(spell_cast), &pbolt);
        return;

    case SPELL_AWAKEN_FOREST:
        if (!mons->friendly() && have_passive(passive_t::friendly_plants))
        {
            if (you.can_see(*mons))
            {
                mprf("%s commands the forest to attack, but nothing happens.",
                     mons->name(DESC_THE).c_str());
            }
            return;
        }

        duration = 50 + random2(mons->spell_hd(spell_cast) * 20);

        mons->add_ench(mon_enchant(ENCH_AWAKEN_FOREST, 0, mons, duration));
        // Actually, it's a boolean marker... save for a sanity check.
        env.forest_awoken_until = you.elapsed_time + duration;

        // You may be unable to see the monster, but notice an affected tree.
        forest_message(mons->pos(), "The forest starts to sway and rumble!");
        return;

    case SPELL_SUMMON_DRAGON:
        cast_summon_dragon(mons, splpow, god);
        return;

    case SPELL_SUMMON_HYDRA:
        cast_summon_hydra(mons, splpow, god);
        return;

    case SPELL_FIRE_SUMMON:
        sumcount2 = 1 + random2(mons->spell_hd(spell_cast) / 5 + 1);

        duration = min(2 + mons->spell_hd(spell_cast) / 10, 6);

        for (sumcount = 0; sumcount < sumcount2; sumcount++)
        {
            const monster_type mon = random_choose_weighted(
                                       3, MONS_EFREET,
                                       3, MONS_SUN_DEMON,
                                       3, MONS_BALRUG,
                                       2, MONS_HELLION,
                                       1, MONS_BRIMSTONE_FIEND);

            create_monster(
                mgen_data(mon, SAME_ATTITUDE(mons), mons->pos(), mons->foe)
                .set_summoned(mons, duration, spell_cast, god));
        }
        return;

    case SPELL_OZOCUBUS_ARMOUR:
    {
        if (you.can_see(*mons))
        {
            mprf("A film of ice covers %s body!",
                 apostrophise(mons->name(DESC_THE)).c_str());
        }
        const int power = (mons->spell_hd(spell_cast) * 15) / 10;
        const int rnd_power = random2(power); // sequence point
        const int two_rnd_powers = rnd_power + random2(power);
        mons->add_ench(mon_enchant(ENCH_OZOCUBUS_ARMOUR,
                                   20 + two_rnd_powers,
                                   mons));

        return;
    }

    case SPELL_WORD_OF_RECALL:
    {
        mon_enchant chant_timer = mon_enchant(ENCH_WORD_OF_RECALL, 1, mons, 30);
        mons->add_ench(chant_timer);
        mons->speed_increment -= 30;
        return;
    }

    case SPELL_INJURY_BOND:
    {
        simple_monster_message(*mons,
            make_stringf(" begins to accept %s allies' injuries.",
                         mons->pronoun(PRONOUN_POSSESSIVE).c_str()).c_str());
        // FIXME: allies preservers vs the player
        for (monster_near_iterator mi(mons, LOS_NO_TRANS); mi; ++mi)
        {
            if (mons_aligned(mons, *mi) && !mi->has_ench(ENCH_CHARM)
                && !mi->has_ench(ENCH_HEXED) && *mi != mons)
            {
                mon_enchant bond = mon_enchant(ENCH_INJURY_BOND, 1, mons,
                                               40 + random2(80));
                mi->add_ench(bond);
            }
        }

        return;
    }

    case SPELL_CALL_LOST_SOUL:
        create_monster(mgen_data(MONS_LOST_SOUL, SAME_ATTITUDE(mons),
                                 mons->pos(), mons->foe)
                       .set_summoned(mons, 2, spell_cast, god));
        return;

    case SPELL_BLINK_ALLIES_ENCIRCLE:
        _blink_allies_encircle(mons);
        return;

    case SPELL_MASS_CONFUSION:
        _mons_mass_confuse(mons);
        return;

    case SPELL_ENGLACIATION:
        if (you.can_see(*mons))
            simple_monster_message(*mons, " radiates an aura of cold.");
        else if (mons->see_cell_no_trans(you.pos()))
            mpr("A wave of cold passes over you.");
        apply_area_visible([splpow, mons] (coord_def where) {
            return englaciate(where, min(splpow, 200), mons);
        }, mons->pos());
        return;

    case SPELL_AWAKEN_VINES:
        _awaken_vines(mons);
        return;

    case SPELL_WALL_OF_BRAMBLES:
        // If we can't cast this for some reason (can be expensive to determine
        // at every call to _monster_spell_goodness), refund the energy for it so that
        // the caster can do something else
        if (!_wall_of_brambles(mons))
        {
            mons->speed_increment +=
                get_monster_data(mons->type)->energy_usage.spell;
        }
        return;

    case SPELL_WIND_BLAST:
    {
        // Wind blast is stopped by FFT_SOLID features.
        if (foe && cell_see_cell(mons->pos(), foe->pos(), LOS_SOLID))
            wind_blast(mons, splpow, foe->pos());
        return;
    }

    case SPELL_FREEZE:
        _mons_cast_freeze(mons);
        return;

    case SPELL_SUMMON_VERMIN:
        _do_high_level_summon(mons, spell_cast, _pick_vermin,
                              one_chance_in(4) ? 3 : 2 , god);
        return;

    case SPELL_DISCHARGE:
        cast_discharge(min(200, splpow), *mons);
        return;

    case SPELL_PORTAL_PROJECTILE:
    {
        // Swap weapons if necessary so that that happens before the spell
        // casting message.
        item_def *launcher = nullptr;
        mons_usable_missile(mons, &launcher);
        const item_def *weapon = mons->mslot_item(MSLOT_WEAPON);
        if (launcher && launcher != weapon)
            mons->swap_weapons();
        mons_cast_noise(mons, pbolt, spell_cast, slot_flags);
        handle_throw(mons, pbolt, true, false);
        return;
    }

    case SPELL_IGNITE_POISON:
        cast_ignite_poison(mons, splpow, false);
        return;

    case SPELL_BLACK_MARK:
        _cast_black_mark(mons);
        return;

    case SPELL_BLINK_ALLIES_AWAY:
        _blink_allies_away(mons);
        return;

    case SPELL_GLACIATE:
    {
        ASSERT(foe);
        cast_glaciate(mons, splpow, foe->pos());
        return;
    }

    case SPELL_PHANTOM_MIRROR:
    {
        // Find appropriate ally to clone.
        vector<monster*> targets;
        for (monster_near_iterator mi(mons); mi; ++mi)
        {
            if (_mirrorable(mons, *mi))
                targets.push_back(*mi);
        }

        // If we've found something, mirror it.
        if (targets.size())
        {
            monster* targ = targets[random2(targets.size())];
            if (cast_phantom_mirror(mons, targ))
                simple_monster_message(*targ, " shimmers and seems to become two!");
        }
        return;
    }

    case SPELL_SUMMON_MANA_VIPER:
    {
        const int num_vipers = 1 + random2(mons->spell_hd(spell_cast) / 5 + 1);
        for (int i = 0; i < num_vipers; ++i)
            _summon(*mons, MONS_MANA_VIPER, 2, slot);
        return;
    }

    case SPELL_SUMMON_EMPEROR_SCORPIONS:
    {
        const int num_scorps = 1 + random2(mons->spell_hd(spell_cast) / 5 + 1);
        for (int i = 0; i < num_scorps; ++i)
            _summon(*mons, MONS_EMPEROR_SCORPION, 5, slot);
        return;
    }

    case SPELL_BATTLECRY:
        _battle_cry(*mons);
        return;

    case SPELL_WARNING_CRY:
        return; // the entire point is the noise, handled elsewhere

    case SPELL_SEAL_DOORS:
        _seal_doors_and_stairs(mons);
        return;

    case SPELL_BERSERK_OTHER:
        _incite_monsters(mons, true);
        return;

    case SPELL_SPELLFORGED_SERVITOR:
    {
        monster* servitor = _summon(*mons, MONS_SPELLFORGED_SERVITOR, 4, slot);
        if (servitor)
            init_servitor(servitor, mons);
        else if (you.can_see(*mons))
            canned_msg(MSG_NOTHING_HAPPENS);
        return;
    }

    case SPELL_CORRUPTING_PULSE:
        _corrupting_pulse(mons);
        return;

    case SPELL_THROW_ALLY:
        _maybe_throw_ally(*mons);
        return;

    case SPELL_SIREN_SONG:
        _siren_sing(mons, false);
        return;

    case SPELL_AVATAR_SONG:
        _siren_sing(mons, true);
        return;

    case SPELL_REPEL_MISSILES:
        simple_monster_message(*mons, " begins repelling missiles!");
        mons->add_ench(mon_enchant(ENCH_REPEL_MISSILES));
        return;

    case SPELL_SUMMON_SCARABS:
    {
        const int num_scarabs = 1 + random2(mons->spell_hd(spell_cast) / 5 + 1);
        for (int i = 0; i < num_scarabs; ++i)
            _summon(*mons, MONS_DEATH_SCARAB, 2, slot);
        return;
    }

    case SPELL_CLEANSING_FLAME:
        simple_monster_message(*mons, " channels a blast of cleansing flame!");
        cleansing_flame(5 + (5 * mons->spell_hd(spell_cast) / 12),
                        cleansing_flame_source::spell, mons->pos(), mons);
        return;

    case SPELL_GRAVITAS:
        ASSERT(foe);
        fatal_attraction(foe->pos(), mons, splpow);
        return;

    case SPELL_ENTROPIC_WEAVE:
        ASSERT(foe);
        foe->corrode_equipment("the entropic weave");
        return;

    case SPELL_SUMMON_EXECUTIONERS:
    {
        const int num_exec = 1 + random2(mons->spell_hd(spell_cast) / 5 + 1);
        duration = min(2 + mons->spell_hd(spell_cast) / 10, 6);
        for (int i = 0; i < num_exec; ++i)
            _summon(*mons, MONS_EXECUTIONER, duration, slot);
        return;
    }

    case SPELL_DOOM_HOWL:
        _doom_howl(*mons);
        break;

    case SPELL_CALL_OF_CHAOS:
        _mons_call_of_chaos(*mons);
        return;

    case SPELL_AURA_OF_BRILLIANCE:
        simple_monster_message(*mons, " begins emitting a brilliant aura!");
        mons->add_ench(ENCH_BRILLIANCE_AURA);
        aura_of_brilliance(mons);
        return;

    case SPELL_BIND_SOULS:
        simple_monster_message(*mons, " binds the souls of nearby monsters.");
        for (monster_near_iterator mi(mons, LOS_NO_TRANS); mi; ++mi)
        {
            if (*mi == mons)
                continue;
            if (_mons_can_bind_soul(mons, *mi))
            {
                mi->add_ench(
                    mon_enchant(ENCH_BOUND_SOUL, 0, mons,
                                random_range(10, 30) * BASELINE_DELAY));
            }
        }
        return;


    case SPELL_GREATER_SERVANT_MAKHLEB:
    {
        const monster_type servants[] = { MONS_EXECUTIONER, MONS_GREEN_DEATH,
                                          MONS_BLIZZARD_DEMON, MONS_BALRUG,
                                          MONS_CACODEMON };
        _summon(*mons, RANDOM_ELEMENT(servants), 5, slot);
        return;
    }

    case SPELL_UPHEAVAL:
        _mons_upheaval(*mons, *foe);
        return;

    case SPELL_SPORULATE:
    {
        mgen_data mgen (MONS_BALLISTOMYCETE_SPORE,
                mons->friendly() ? BEH_FRIENDLY : BEH_HOSTILE, mons->pos(),
                mons->foe);
        mgen.set_summoned(mons, 0, SPELL_SPORULATE);
        // Add 1HD to the spore for each additional HD the spawner has.
        mgen.hd = mons_class_hit_dice(MONS_BALLISTOMYCETE_SPORE) +
            max(0, mons->spell_hd() - mons_class_hit_dice(mons->type));

        if (monster* const spore = create_monster(mgen))
            spore->add_ench(ENCH_SHORT_LIVED);

        return;
    }

<<<<<<< HEAD
    case SPELL_CORRUPT_LOCALE:
    {
      ASSERT(foe);
      if (foe->is_player())
      _corrupt_locale(*mons);
      return;
    }
=======
    case SPELL_ROLL:
        mons->add_ench(ENCH_ROLLING);
        simple_monster_message(*mons,
                " curls into a ball and begins rolling!");
        return;
>>>>>>> 294304f6

    }

    if (spell_is_direct_explosion(spell_cast))
        _fire_direct_explosion(*mons, slot, pbolt);
    else
        _fire_simple_beam(*mons, slot, pbolt);
}

static int _noise_level(const monster* mons, spell_type spell,
                        bool silent, mon_spell_slot_flags slot_flags)
{
    const spell_flags flags = get_spell_flags(spell);

    int noise;

    if (silent
        || (slot_flags & MON_SPELL_INNATE_MASK
            && !(slot_flags & MON_SPELL_NOISY)
            && !(flags & spflag::noisy)))
    {
        noise = 0;
    }
    else if (mons_genus(mons->type) == MONS_DRAGON)
        noise = get_shout_noise_level(S_LOUD_ROAR);
    else
        noise = spell_noise(spell);

    return noise;
}

static void _speech_keys(vector<string>& key_list,
                         const monster* mons, const bolt& pbolt,
                         spell_type spell, mon_spell_slot_flags slot_flags,
                         bool targeted)
{
    const string cast_str = " cast";

    // Can't use copy-initialization 'wizard = slot_flags & ...' here,
    // because the bitfield-to-bool conversion is not implicit.
    const bool wizard  {slot_flags & MON_SPELL_WIZARD};
    const bool priest  {slot_flags & MON_SPELL_PRIEST};
    const bool natural {slot_flags & MON_SPELL_NATURAL};
    const bool magical {slot_flags & MON_SPELL_MAGICAL};

    const mon_body_shape shape = get_mon_shape(*mons);
    const string    spell_name = spell_title(spell);
    const bool      real_spell = priest || wizard;

    // Before just using generic per-spell and per-monster casts, try
    // per-monster, per-spell, with the monster type name, then the
    // species name, then the genus name, then wizard/priest/magical/natural.
    // We don't include "real" or "gestures" here since that can be
    // be determined from the monster type; or "targeted" since that
    // can be determined from the spell.
    key_list.push_back(spell_name + " "
                       + mons_type_name(mons->type, DESC_PLAIN) + cast_str);
    key_list.push_back(spell_name + " "
                       + mons_type_name(mons_species(mons->type), DESC_PLAIN)
                       + cast_str);
    key_list.push_back(spell_name + " "
                       + mons_type_name(mons_genus(mons->type), DESC_PLAIN)
                       + cast_str);
    if (wizard)
    {
        key_list.push_back(make_stringf("%s %swizard%s",
                               spell_name.c_str(),
                               mon_shape_is_humanoid(shape) ? ""
                                                            : "non-humanoid ",
                               cast_str.c_str()));
    }
    else if (priest)
        key_list.push_back(spell_name + " priest" + cast_str);
    else if (magical)
        key_list.push_back(spell_name + " magical" + cast_str);
    else if (natural)
        key_list.push_back(spell_name + " natural" + cast_str);


    // Now try just the spell's name.
    if (mon_shape_is_humanoid(shape))
    {
        if (real_spell)
            key_list.push_back(spell_name + cast_str + " real");
        if (mons_intel(*mons) >= I_HUMAN)
            key_list.push_back(spell_name + cast_str + " gestures");
    }

    key_list.push_back(spell_name + cast_str);

    // Only postfix "targeted" after this point.
    const unsigned int num_spell_keys = key_list.size();

    // Next the monster type name, then species name, then genus name.
    key_list.push_back(mons_type_name(mons->type, DESC_PLAIN) + cast_str);
    key_list.push_back(mons_type_name(mons_species(mons->type), DESC_PLAIN)
                       + cast_str);
    key_list.push_back(mons_type_name(mons_genus(mons->type), DESC_PLAIN)
                       + cast_str);

    // Last, generic wizard, priest or magical.
    if (wizard)
    {
        key_list.push_back(make_stringf("%swizard%s",
                               mon_shape_is_humanoid(shape) ? ""
                                                            : "non-humanoid ",
                               cast_str.c_str()));
    }
    else if (priest)
        key_list.push_back("priest" + cast_str);
    else if (magical)
        key_list.push_back("magical" + cast_str);

    if (targeted)
    {
        // For targeted spells, try with the targeted suffix first.
        for (unsigned int i = key_list.size() - 1; i >= num_spell_keys; i--)
        {
            string str = key_list[i] + " targeted";
            key_list.insert(key_list.begin() + i, str);
        }

        // Generic beam messages.
        if (pbolt.visible())
        {
            key_list.push_back(pbolt.get_short_name() + " beam " + cast_str);
            key_list.emplace_back("beam catchall cast");
        }
    }
}

static string _speech_message(const vector<string>& key_list,
                              bool silent, bool unseen)
{
    string prefix;
    if (silent)
        prefix = "silent ";
    else if (unseen)
        prefix = "unseen ";

    string msg;
    for (const string &key : key_list)
    {
#ifdef DEBUG_MONSPEAK
        dprf(DIAG_SPEECH, "monster casting lookup: %s%s",
             prefix.c_str(), key.c_str());
#endif

        msg = getSpeakString(prefix + key);
        if (msg == "__NONE")
        {
            msg = "";
            break;
        }
        else if (!msg.empty())
            break;

        // If we got no message and we're using the silent prefix, then
        // try again without the prefix.
        if (prefix != "silent ")
            continue;

        msg = getSpeakString(key);
        if (msg == "__NONE")
        {
            msg = "";
            break;
        }
        else if (!msg.empty())
            break;
    }

    return msg;
}

static void _speech_fill_target(string& targ_prep, string& target,
                                const monster* mons, const bolt& pbolt,
                                bool gestured)
{
    targ_prep = "at";
    target    = "nothing";

    bolt tracer = pbolt;
    // For a targeted but rangeless spell make the range positive so that
    // fire_tracer() will fill out path_taken.
    if (pbolt.range == 0 && pbolt.target != mons->pos())
        tracer.range = ENV_SHOW_DIAMETER;
    fire_tracer(mons, tracer);

    if (pbolt.target == you.pos())
        target = "you";
    else if (pbolt.target == mons->pos())
        target = mons->pronoun(PRONOUN_REFLEXIVE);
    // Monsters should only use targeted spells while foe == MHITNOT
    // if they're targeting themselves.
    else if (mons->foe == MHITNOT && !mons_is_confused(*mons, true))
        target = "NONEXISTENT FOE";
    else if (!invalid_monster_index(mons->foe)
             && env.mons[mons->foe].type == MONS_NO_MONSTER)
    {
        target = "DEAD FOE";
    }
    else if (in_bounds(pbolt.target) && you.see_cell(pbolt.target))
    {
        if (const monster* mtarg = monster_at(pbolt.target))
        {
            if (you.can_see(*mtarg))
                target = mtarg->name(DESC_THE);
        }
    }

    const bool visible_path      = pbolt.visible() || gestured;

    // Monster might be aiming past the real target, or maybe some fuzz has
    // been applied because the target is invisible.
    if (target == "nothing")
    {
        if (pbolt.aimed_at_spot || pbolt.origin_spell == SPELL_DIG)
        {
            int count = 0;
            for (adjacent_iterator ai(pbolt.target); ai; ++ai)
            {
                const actor* act = actor_at(*ai);
                if (act && act != mons && you.can_see(*act))
                {
                    targ_prep = "next to";

                    if (act->is_player() || one_chance_in(++count))
                        target = act->name(DESC_THE);

                    if (act->is_player())
                        break;
                }
            }

            if (targ_prep == "at")
            {
                if (env.grid(pbolt.target) != DNGN_FLOOR)
                {
                    target = feature_description(env.grid(pbolt.target),
                                                 NUM_TRAPS, "", DESC_THE);
                }
                else
                    target = "thin air";
            }

            return;
        }

        bool mons_targ_aligned = false;

        for (const coord_def pos : tracer.path_taken)
        {
            if (pos == mons->pos())
                continue;

            const monster* m = monster_at(pos);
            if (pos == you.pos())
            {
                // Be egotistical and assume that the monster is aiming at
                // the player, rather than the player being in the path of
                // a beam aimed at an ally.
                if (!mons->wont_attack())
                {
                    targ_prep = "at";
                    target    = "you";
                    break;
                }
                // If the ally is confused or aiming at an invisible enemy,
                // with the player in the path, act like it's targeted at
                // the player if there isn't any visible target earlier
                // in the path.
                else if (target == "nothing")
                {
                    targ_prep         = "at";
                    target            = "you";
                    mons_targ_aligned = true;
                }
            }
            else if (visible_path && m && you.can_see(*m))
            {
                bool is_aligned  = mons_aligned(m, mons);
                string name = m->name(DESC_THE);

                if (target == "nothing")
                {
                    mons_targ_aligned = is_aligned;
                    target            = name;
                }
                // If the first target was aligned with the beam source then
                // the first subsequent non-aligned monster in the path will
                // take it's place.
                else if (mons_targ_aligned && !is_aligned)
                {
                    mons_targ_aligned = false;
                    target            = name;
                }
                targ_prep = "at";
            }
            else if (visible_path && target == "nothing")
            {
                int count = 0;
                for (adjacent_iterator ai(pbolt.target); ai; ++ai)
                {
                    const actor* act = monster_at(*ai);
                    if (act && act != mons && you.can_see(*act))
                    {
                        targ_prep = "past";
                        if (act->is_player()
                            || one_chance_in(++count))
                        {
                            target = act->name(DESC_THE);
                        }

                        if (act->is_player())
                            break;
                    }
                }
            }
        } // for (const coord_def pos : path)
    } // if (target == "nothing" && targeted)

    const actor* foe = mons->get_foe();

    // If we still can't find what appears to be the target, and the
    // monster isn't just throwing the spell in a random direction,
    // we should be able to tell what the monster was aiming for if
    // we can see the monster's foe and the beam (or the beam path
    // implied by gesturing). But only if the beam didn't actually hit
    // anything (but if it did hit something, why didn't that monster
    // show up in the beam's path?)
    if (target == "nothing"
        && (tracer.foe_info.count + tracer.friend_info.count) == 0
        && foe != nullptr
        && you.can_see(*foe)
        && !mons->confused()
        && visible_path)
    {
        target = foe->name(DESC_THE);
        targ_prep = (pbolt.aimed_at_spot ? "next to" : "past");
    }

    // If the monster gestures to create an invisible beam then
    // assume that anything close to the beam is the intended target.
    // Also, if the monster gestures to create a visible beam but it
    // misses still say that the monster gestured "at" the target,
    // rather than "past".
    if (gestured || target == "nothing")
        targ_prep = "at";

    // "throws whatever at something" is better than "at nothing"
    if (target == "nothing")
        target = "something";
}

void mons_cast_noise(monster* mons, const bolt &pbolt,
                     spell_type spell_cast, mon_spell_slot_flags slot_flags)
{
    bool force_silent = false;

    if (mons->type == MONS_SHADOW_DRAGON)
        // Draining breath is silent.
        force_silent = true;

    const bool unseen    = !you.can_see(*mons);
    const bool silent    = silenced(mons->pos()) || force_silent;

    if (unseen && silent)
        return;

    int noise = _noise_level(mons, spell_cast, silent, slot_flags);

    const spell_flags spflags = get_spell_flags(spell_cast);
    const bool targeted = (spflags & spflag::targeting_mask)
                           && (pbolt.target != mons->pos()
                               || pbolt.visible());

    vector<string> key_list;
    _speech_keys(key_list, mons, pbolt, spell_cast, slot_flags, targeted);

    string msg = _speech_message(key_list, silent, unseen);

    if (msg.empty())
    {
        if (silent)
            return;

        noisy(noise, mons->pos(), mons->mid);
        return;
    }

    // FIXME: we should not need to look at the message text.
    const bool gestured = msg.find("Gesture") != string::npos
                          || msg.find(" gesture") != string::npos
                          || msg.find("Point") != string::npos
                          || msg.find(" point") != string::npos;

    string targ_prep = "at";
    string target    = "NO_TARGET";

    if (targeted)
        _speech_fill_target(targ_prep, target, mons, pbolt, gestured);

    msg = replace_all(msg, "@at@",     targ_prep);
    msg = replace_all(msg, "@target@", target);

    string beam_name;
    if (!targeted)
        beam_name = "NON TARGETED BEAM";
    else if (pbolt.name.empty())
        beam_name = "INVALID BEAM";
    else
        beam_name = pbolt.get_short_name();

    msg = replace_all(msg, "@beam@", beam_name);

    const msg_channel_type chan =
        (unseen              ? MSGCH_SOUND :
         mons->friendly()    ? MSGCH_FRIEND_SPELL
                             : MSGCH_MONSTER_SPELL);

    if (silent || noise == 0)
        mons_speaks_msg(mons, msg, chan, true);
    else if (noisy(noise, mons->pos(), mons->mid) || !unseen)
    {
        // noisy() returns true if the player heard the noise.
        mons_speaks_msg(mons, msg, chan);
    }
}

static const int MIN_THROW_DIST = 2;

static bool _valid_throw_dest(const actor &thrower, const actor &victim,
                              const coord_def pos)
{
    return thrower.pos().distance_from(pos) >= MIN_THROW_DIST
           && !actor_at(pos)
           && victim.is_habitable(pos)
           && thrower.see_cell(pos);
}

/**
 * Choose a landing site for a monster that is throwing someone.
 *
 * @param thrower      The monster performing the toss.
 * @param victim       The actor being thrown.
 * @param rater        A function that takes thrower, victim, and an arbitrary
 *                     coord_def and determines how good the throw is; a higher
 *                     number is better.
 * @return             The coord_def of one of the best (as determined by rater)
 *                     possible landing sites for a toss.
 *                     If no valid site is found, returns the origin (0,0).
 */
static coord_def _choose_throwing_target(const monster &thrower,
                            const actor &victim,
                            function<int (const monster&, const actor&,
                                          coord_def)> rater)
{
    int best_site_score = -1;
    vector<coord_def> best_sites;

    for (distance_iterator di(thrower.pos(), true, true, LOS_RADIUS); di; ++di)
    {
        ray_def ray;
        // Unusable landing sites.
        if (!_valid_throw_dest(thrower, victim, *di)
            || !find_ray(thrower.pos(), *di, ray, opc_solid_see))
        {
            continue;
        }

        const int site_score = rater(thrower, victim, *di);
        if (site_score > best_site_score)
        {
            best_site_score = site_score;
            best_sites.clear();
        }
        if (site_score == best_site_score)
            best_sites.push_back(*di);
    }

    // No valid landing site found.
    if (!best_sites.size())
        return coord_def(0,0);

    const coord_def best_site = best_sites[random2(best_sites.size())];
    return best_site;
}

static bool _will_throw_ally(const monster& thrower, const monster& throwee)
{
    switch (thrower.type)
    {
    case MONS_ROBIN:
        return throwee.mons_species() == MONS_GOBLIN;
    case MONS_POLYPHEMUS:
        return mons_genus(throwee.type) == MONS_YAK;
    case MONS_IRON_GIANT:
        return !mons_is_conjured(throwee.type);
    default:
        return false;
    }
}

static monster* _find_ally_to_throw(const monster &mons)
{
    const actor *foe = mons.get_foe();
    if (!foe)
        return nullptr;

    int furthest_dist = -1;

    monster* best = nullptr;
    for (fair_adjacent_iterator ai(mons.pos(), true); ai; ++ai)
    {
        monster* throwee = monster_at(*ai);

        if (!throwee || !throwee->alive() || !mons_aligned(&mons, throwee)
            || !_will_throw_ally(mons, *throwee))
        {
            continue;
        }

        // Don't try to throw anything constricted.
        if (throwee->is_constricted())
            continue;

        // otherwise throw whoever's furthest from our target.
        const int dist = grid_distance(throwee->pos(), foe->pos());
        if (dist > furthest_dist)
        {
            best = throwee;
            furthest_dist = dist;
        }
    }

    if (best != nullptr)
        dprf("found a monster to toss");
    else
        dprf("couldn't find anyone to toss");
    return best;
}

/**
 * Toss an ally at the monster's foe, landing them in the given square after
 * maybe dealing a pittance of damage.
 *
 * XXX: some duplication with tentacle toss code
 *
 * @param thrower       The monster doing the throwing.
 * @param throwee       The monster being tossed.
 * @param chosen_dest   The location of the square throwee should land on.
 */
static void _throw_ally_to(const monster &thrower, monster &throwee,
                           const coord_def chosen_dest)
{
    ASSERT_IN_BOUNDS(chosen_dest);
    ASSERT(!throwee.is_constricted());

    actor* foe = thrower.get_foe();
    ASSERT(foe);

    const coord_def old_pos = throwee.pos();
    const bool thrower_seen = you.can_see(thrower);
    const bool throwee_was_seen = you.can_see(throwee);
    const bool throwee_will_be_seen = throwee.visible_to(&you)
                                      && you.see_cell(chosen_dest);
    const bool throwee_seen = throwee_was_seen || throwee_will_be_seen;

    if (!(throwee.flags & MF_WAS_IN_VIEW))
        throwee.seen_context = SC_THROWN_IN;

    if (thrower_seen || throwee_seen)
    {
        const string destination = you.can_see(*foe) ?
                                   make_stringf("at %s",
                                                foe->name(DESC_THE).c_str()) :
                                   "out of sight";

        mprf("%s throws %s %s!",
             (thrower_seen ? thrower.name(DESC_THE).c_str() : "Something"),
             (throwee_seen ? throwee.name(DESC_THE, true).c_str() : "something"),
             destination.c_str());

        bolt beam;
        beam.range   = INFINITE_DISTANCE;
        beam.hit     = AUTOMATIC_HIT;
        beam.flavour = BEAM_VISUAL;
        beam.source  = thrower.pos();
        beam.target  = chosen_dest;
        beam.glyph   = mons_char(throwee.type);
        const monster_info mi(&throwee);
        beam.colour  = mi.colour();

        beam.draw_delay = 30; // Make beam animation somewhat slower than normal.
        beam.aimed_at_spot = true;
        beam.fire();
    }

    throwee.move_to_pos(chosen_dest);
    throwee.apply_location_effects(old_pos);
    throwee.check_redraw(old_pos);

    const string killed_by = make_stringf("Hit by %s thrown by %s",
                                          throwee.name(DESC_A, true).c_str(),
                                          thrower.name(DESC_PLAIN, true).c_str());
    const int dam = foe->apply_ac(random2(thrower.get_hit_dice() * 2));
    foe->hurt(&thrower, dam, BEAM_NONE, KILLED_BY_BEAM, "", killed_by, true);

    // wake sleepy goblins
    behaviour_event(&throwee, ME_DISTURB, &thrower, throwee.pos());
}

static int _throw_ally_site_score(const monster& thrower, const actor& /*throwee*/,
                                  coord_def pos)
{
    const actor *foe = thrower.get_foe();
    if (!foe || !adjacent(foe->pos(), pos))
        return -2;
    return grid_distance(thrower.pos(), pos);
}

static void _maybe_throw_ally(const monster &mons)
{
    monster* throwee = _find_ally_to_throw(mons);
    if (!throwee)
        return;

    const coord_def toss_target =
        _choose_throwing_target(mons, *static_cast<actor*>(throwee),
                                _throw_ally_site_score);

    if (toss_target.origin())
        return;

    _throw_ally_to(mons, *throwee, toss_target);
}

/**
 * Check if a siren or merfolk avatar should sing its song.
 *
 * @param mons   The singing monster.
 * @param avatar Whether to use the more powerful "avatar song".
 * @return       Whether the song should be sung.
 */
static ai_action::goodness _siren_goodness(monster* mons, bool avatar)
{
    // Don't behold observer in the arena.
    if (crawl_state.game_is_arena())
        return ai_action::impossible();

    // Don't behold player already half down or up the stairs.
    if (player_stair_delay())
    {
        dprf("Taking stairs, don't mesmerise.");
        return ai_action::impossible();
    }

    // Won't sing if either of you silenced, or it's friendly,
    // confused, fleeing, or leaving the level.
    if (mons->has_ench(ENCH_CONFUSION)
        || mons_is_fleeing(*mons)
        || mons->pacified()
        || mons->friendly()
        || !player_can_hear(mons->pos()))
    {
        return ai_action::bad();
    }

    // Don't even try on berserkers. Sirens know their limits.
    // (merfolk avatars should still sing since their song has other effects)
    if (!avatar && you.berserk())
        return ai_action::bad();

    // If the mer is trying to mesmerise you anew, only sing half as often.
    if (!you.beheld_by(*mons) && mons->foe == MHITYOU && you.can_see(*mons)
        && coinflip())
    {
        return ai_action::bad();
    }

    // We can do it!
    return ai_action::good();
}

/**
 * Have a monster attempt to cast Doom Howl.
 *
 * @param mon   The howling monster.
 */
static void _doom_howl(monster &mon)
{
    mprf("%s unleashes a %s howl, and it begins to echo in your mind!",
         mon.name(DESC_THE).c_str(),
         silenced(mon.pos()) ? "silent" : "terrible");
    you.duration[DUR_DOOM_HOWL] = random_range(120, 180);
    mon.props[DOOM_HOUND_HOWLED_KEY] = true;
}

/**
 * Have a monster cast Awaken Earth.
 *
 * @param mon    The monster casting the spell.
 * @param target The target cell.
 */
static void _mons_awaken_earth(monster &mon, const coord_def &target)
{
    if (!in_bounds(target))
    {
        if (you.can_see(mon))
            canned_msg(MSG_NOTHING_HAPPENS);
        return;
    }

    bool seen = false;
    int count = 0;
    const int max = 1 + (mon.spell_hd(SPELL_AWAKEN_EARTH) > 15)
                      + random2(mon.spell_hd(SPELL_AWAKEN_EARTH) / 7 + 1);

    for (fair_adjacent_iterator ai(target, false); ai; ++ai)
    {
        if (!_feat_is_awakenable(env.grid(*ai))
            || env.markers.property_at(*ai, MAT_ANY, "veto_destroy")
               == "veto")
        {
            continue;
        }

        destroy_wall(*ai);
        if (you.see_cell(*ai))
            seen = true;

        if (create_monster(mgen_data(
                MONS_EARTH_ELEMENTAL, SAME_ATTITUDE((&mon)), *ai, mon.foe)
                .set_summoned(&mon, 2, SPELL_AWAKEN_EARTH, mon.god)))
        {
            count++;
        }

        if (count >= max)
            break;
    }

    if (seen)
    {
        noisy(20, target);
        mprf("Some walls %s!",
             count > 0 ? "begin to move on their own"
                       : "crumble away");
    }
    else
        noisy(20, target, "You hear rumbling.");

    if (!seen && !count && you.can_see(mon))
        canned_msg(MSG_NOTHING_HAPPENS);
}

/**
 * Have a siren or merfolk avatar attempt to mesmerize the player.
 *
 * @param mons   The singing monster.
 * @param avatar Whether to use the more powerful "avatar song".
 */
static void _siren_sing(monster* mons, bool avatar)
{
    const msg_channel_type spl = (mons->friendly() ? MSGCH_FRIEND_SPELL
                                                       : MSGCH_MONSTER_SPELL);
    const bool already_mesmerised = you.beheld_by(*mons);

    noisy(LOS_DEFAULT_RANGE, mons->pos(), mons->mid);

    if (avatar && !mons->has_ench(ENCH_MERFOLK_AVATAR_SONG))
        mons->add_ench(mon_enchant(ENCH_MERFOLK_AVATAR_SONG, 0, mons, 70));

    if (you.can_see(*mons))
    {
        const char * const song_adj = already_mesmerised ? "its luring"
                                                         : "a haunting";
        const string song_desc = make_stringf(" chants %s song.", song_adj);
        simple_monster_message(*mons, song_desc.c_str(), spl);
    }
    else
    {
        mprf(MSGCH_SOUND, "You hear %s.",
                          already_mesmerised ? "a luring song" :
                          coinflip()         ? "a haunting song"
                                             : "an eerie melody");

        // If you're already mesmerised by an invisible siren, it
        // can still prolong the enchantment.
        if (!already_mesmerised)
            return;
    }

    // power is the same for siren & avatar song, so just use siren
    const int pow = _ench_power(SPELL_SIREN_SONG, *mons);
    const int res_magic = you.check_res_magic(pow);

    // Once mesmerised by a particular monster, you cannot resist anymore.
    if (you.duration[DUR_MESMERISE_IMMUNE]
        || !already_mesmerised
           && (res_magic > 0 || you.clarity()))
    {
        if (you.clarity())
            canned_msg(MSG_YOU_UNAFFECTED);
        else if (you.duration[DUR_MESMERISE_IMMUNE] && !already_mesmerised)
            canned_msg(MSG_YOU_RESIST);
        else
            mprf("You%s", you.resist_margin_phrase(res_magic).c_str());
        return;
    }

    you.add_beholder(*mons);
}


// Checks to see if a particular spell is worth casting in the first place.
static ai_action::goodness _monster_spell_goodness(monster* mon, mon_spell_slot slot)
{
    spell_type monspell = slot.spell;
    actor *foe = mon->get_foe();
    const bool friendly = mon->friendly();

    if (!foe && (get_spell_flags(monspell) & spflag::targeting_mask))
        return ai_action::impossible();

    // Keep friendly summoners from spamming summons constantly.
    if (friendly && !foe && spell_typematch(monspell, spschool::summoning))
        return ai_action::bad();


    // Don't use abilities while rolling.
    if (mon->has_ench(ENCH_ROLLING))
        return ai_action::impossible();

    // Don't try to cast spells at players who are stepped from time.
    if (foe && foe->is_player() && you.duration[DUR_TIME_STEP])
        return ai_action::impossible();

    if (!mon->wont_attack())
    {
        if (spell_harms_area(monspell) && env.sanctuary_time > 0)
            return ai_action::impossible();

        if (spell_harms_target(monspell) && is_sanctuary(mon->target))
            return ai_action::impossible();
    }

    if (slot.flags & MON_SPELL_BREATH && mon->has_ench(ENCH_BREATH_WEAPON))
        return ai_action::impossible();

    // Don't bother casting a summon spell if we're already at its cap
    if (summons_are_capped(monspell)
        && count_summons(mon, monspell) >= summons_limit(monspell))
    {
        return ai_action::impossible();
    }

    const mons_spell_logic* logic = map_find(spell_to_logic, monspell);
    if (logic && logic->calc_goodness)
        return logic->calc_goodness(*mon);

    const bool no_clouds = env.level_state & LSTATE_STILL_WINDS;

    // Eventually, we'll probably want to be able to have monsters
    // learn which of their elemental bolts were resisted and have those
    // handled here as well. - bwr
    switch (monspell)
    {
    case SPELL_CALL_TIDE:
        if (!player_in_branch(BRANCH_SHOALS) || mon->has_ench(ENCH_TIDE))
            return ai_action::impossible();
        else if (!foe || (env.grid(mon->pos()) == DNGN_DEEP_WATER
                     && env.grid(foe->pos()) == DNGN_DEEP_WATER))
        {
            return ai_action::bad();
        }
        else
            return ai_action::good();
    case SPELL_BRAIN_FEED:
        ASSERT(foe);
        return ai_action::good_or_bad(foe->is_player());

    case SPELL_BOLT_OF_DRAINING:
    case SPELL_MALIGN_OFFERING:
    case SPELL_GHOSTLY_FIREBALL:
        ASSERT(foe);
        return _negative_energy_spell_goodness(foe);

    case SPELL_DEATH_RATTLE:
    case SPELL_MIASMA_BREATH:
        ASSERT(foe);
        return ai_action::good_or_bad(!foe->res_rotting() && !no_clouds);

    case SPELL_DISPEL_UNDEAD_RANGE:
        // [ds] How is dispel undead intended to interact with vampires?
        // Currently if the vampire's undead state returns MH_UNDEAD it
        // affects the player.
        ASSERT(foe);
        return ai_action::good_or_bad(!!(foe->holiness() & MH_UNDEAD));

    case SPELL_BERSERKER_RAGE:
        return ai_action::good_or_impossible(mon->needs_berserk(false));

#if TAG_MAJOR_VERSION == 34
    case SPELL_SWIFTNESS:
#endif
    case SPELL_SPRINT:
        return ai_action::good_or_impossible(!mon->has_ench(ENCH_SWIFT));

    case SPELL_MAJOR_HEALING:
        return ai_action::good_or_bad(mon->hit_points <= mon->max_hit_points / 2);

    case SPELL_BLINK_CLOSE:
        ASSERT(foe);
        if (adjacent(mon->pos(), foe->pos()))
            return ai_action::bad();
        // intentional fall-through
    case SPELL_BLINK:
    case SPELL_BLINK_RANGE:
    case SPELL_BLINK_AWAY:
        if (mon->no_tele(true, false))
            return ai_action::impossible();
        else // Prefer to keep a tornado going rather than blink.
            return ai_action::good_or_bad(!mon->has_ench(ENCH_TORNADO)
                                        && !mon->has_ench(ENCH_VORTEX));

    case SPELL_BLINK_OTHER:
    case SPELL_BLINK_OTHER_CLOSE:
        return _foe_effect_viable(*mon, DUR_DIMENSION_ANCHOR, ENCH_DIMENSION_ANCHOR);

    case SPELL_DREAM_DUST:
        return _foe_sleep_viable(*mon);

    // Mara shouldn't cast player ghost if he can't see the player
    case SPELL_SUMMON_ILLUSION:
        ASSERT(foe);
        return ai_action::good_or_impossible(mon->see_cell_no_trans(foe->pos())
               && mon->can_see(*foe)
               && actor_is_illusion_cloneable(foe));

    case SPELL_AWAKEN_FOREST:
        if (mon->has_ench(ENCH_AWAKEN_FOREST)
               || env.forest_awoken_until <= you.elapsed_time)
        {
            return ai_action::impossible();
        }
        return ai_action::good_or_bad(forest_near_enemy(mon));

    case SPELL_OZOCUBUS_ARMOUR:
        return ai_action::good_or_impossible(
            !mon->is_insubstantial() && !mon->has_ench(ENCH_OZOCUBUS_ARMOUR));

    case SPELL_BATTLESPHERE:
        return ai_action::good_or_bad(!find_battlesphere(mon));

    case SPELL_INJURY_BOND:
        for (monster_iterator mi; mi; ++mi)
        {
            if (mons_aligned(mon, *mi) && !mi->has_ench(ENCH_CHARM)
                && !mi->has_ench(ENCH_HEXED)
                && *mi != mon && mon->see_cell_no_trans(mi->pos())
                && !mi->has_ench(ENCH_INJURY_BOND))
            {
                return ai_action::good(); // We found at least one target; that's enough.
            }
        }
        return ai_action::bad();

    case SPELL_BLINK_ALLIES_ENCIRCLE:
        ASSERT(foe);
        if (!mon->see_cell_no_trans(foe->pos()) || !mon->can_see(*foe))
            return ai_action::impossible();

        for (monster_near_iterator mi(mon, LOS_NO_TRANS); mi; ++mi)
            if (_valid_encircle_ally(mon, *mi, foe->pos()))
                return ai_action::good(); // We found at least one valid ally; that's enough.
        return ai_action::bad();

    case SPELL_AWAKEN_VINES:
        return ai_action::good_or_impossible(
                    (!mon->has_ench(ENCH_AWAKEN_VINES)
                        || mon->props["vines_awakened"].get_int() <= 3)
                    && _awaken_vines(mon, true)); // test cast: would anything happen?

    case SPELL_WATERSTRIKE:
        ASSERT(foe);
        return ai_action::good_or_impossible(feat_is_watery(env.grid(foe->pos())));

    // Don't use unless our foe is close to us and there are no allies already
    // between the two of us
    case SPELL_WIND_BLAST:
        ASSERT(foe);
        if (foe->pos().distance_from(mon->pos()) < 4)
        {
            bolt tracer;
            tracer.target = foe->pos();
            tracer.range  = LOS_RADIUS;
            tracer.hit    = AUTOMATIC_HIT;
            fire_tracer(mon, tracer);

            actor* act = actor_at(tracer.path_taken.back());
            // XX does this handle multiple actors?
            return ai_action::good_or_bad(!act || !mons_aligned(mon, act));
        }
        else
            return ai_action::bad(); // no close foe

    case SPELL_BROTHERS_IN_ARMS:
        return ai_action::good_or_bad(
            !mon->props.exists("brothers_count")
               || mon->props["brothers_count"].get_int() < 2);

    case SPELL_HOLY_FLAMES:
        return ai_action::good_or_impossible(!no_clouds);

    case SPELL_FREEZE:
        ASSERT(foe);
        return ai_action::good_or_impossible(adjacent(mon->pos(), foe->pos()));

    case SPELL_DRUIDS_CALL:
        // Don't cast unless there's at least one valid target
        for (monster_iterator mi; mi; ++mi)
            if (_valid_druids_call_target(mon, *mi))
                return ai_action::good();
        return ai_action::impossible();

    case SPELL_MESMERISE:
        // Don't spam mesmerisation if you're already mesmerised
        // TODO: is this really the right place for randomization like this?
        // or is there a better way to handle repeated mesmerise? Long-run:
        // the goodness should be lower in this case which would prioritize
        // better actions, if actions were calculated comparatively.
        return ai_action::good_or_bad(!you.beheld_by(*mon) || coinflip());

    case SPELL_DISCHARGE:
        // TODO: possibly check for friendlies nearby?
        // Perhaps it will be used recklessly like chain lightning...
        return ai_action::good_or_bad(foe && adjacent(foe->pos(), mon->pos()));

    case SPELL_PORTAL_PROJECTILE:
    {
        bolt beam;
        beam.source    = mon->pos();
        beam.target    = mon->target;
        beam.source_id = mon->mid;
        return ai_action::good_or_bad(handle_throw(mon, beam, true, true));
    }

    case SPELL_FLASH_FREEZE:
        return _foe_effect_viable(*mon, DUR_FROZEN, ENCH_FROZEN);

    case SPELL_BLACK_MARK:
        return ai_action::good_or_impossible(!mon->has_ench(ENCH_BLACK_MARK));

    case SPELL_BLINK_ALLIES_AWAY:
        ASSERT(foe);
        if (!mon->see_cell_no_trans(foe->pos()) && !mon->can_see(*foe))
            return ai_action::impossible();

        for (monster_near_iterator mi(mon, LOS_NO_TRANS); mi; ++mi)
            if (_valid_blink_away_ally(mon, *mi, foe->pos()))
                return ai_action::good();
        return ai_action::bad();

    // Don't let clones duplicate anything, to prevent exponential explosion
    case SPELL_FAKE_MARA_SUMMON:
        return ai_action::good_or_impossible(!mon->has_ench(ENCH_PHANTOM_MIRROR));

    case SPELL_PHANTOM_MIRROR:
        if (mon->has_ench(ENCH_PHANTOM_MIRROR))
            return ai_action::impossible();
        for (monster_near_iterator mi(mon); mi; ++mi)
        {
            // A single valid target is enough.
            if (_mirrorable(mon, *mi))
                return ai_action::good();
        }
        return ai_action::impossible();

    case SPELL_THROW_BARBS:
    case SPELL_HARPOON_SHOT:
        // Don't fire barbs in melee range.
        ASSERT(foe);
        return ai_action::good_or_bad(!adjacent(mon->pos(), foe->pos()));

    case SPELL_BATTLECRY:
        return ai_action::good_or_bad(_battle_cry(*mon, true));

    case SPELL_WARNING_CRY:
        return ai_action::good_or_bad(!friendly);

    case SPELL_CONJURE_BALL_LIGHTNING:
        if (!!(mon->holiness() & MH_DEMONIC))
            return ai_action::good(); // demons are rude
        return ai_action::good_or_bad(
                        !(friendly && (you.res_elec() <= 0 || you.hp <= 50)));

    case SPELL_SEAL_DOORS:
        return ai_action::good_or_bad(!friendly && _seal_doors_and_stairs(mon, true));

    case SPELL_TWISTED_RESURRECTION:
        if (friendly && !_animate_dead_okay(monspell))
            return ai_action::bad();

        if (mon->is_summoned() || mons_enslaved_soul(*mon))
            return ai_action::impossible();

        return ai_action::good_or_bad(
            twisted_resurrection(mon, 500, SAME_ATTITUDE(mon), mon->foe,
                                     mon->god, false));

    //XXX: unify with the other SPELL_FOO_OTHER spells?
    case SPELL_BERSERK_OTHER:
        return ai_action::good_or_bad(_incite_monsters(mon, false));

    case SPELL_CAUSE_FEAR:
        return ai_action::good_or_bad(_mons_cause_fear(mon, false) >= 0);

    case SPELL_MASS_CONFUSION:
        return ai_action::good_or_bad(_mons_mass_confuse(mon, false) >= 0);

    case SPELL_THROW_ALLY:
        return ai_action::good_or_impossible(_find_ally_to_throw(*mon));

    case SPELL_CREATE_TENTACLES:
        return ai_action::good_or_impossible(mons_available_tentacles(mon));

    case SPELL_WORD_OF_RECALL:
        return ai_action::good_or_bad(_should_recall(mon));

    case SPELL_SHATTER:
        return ai_action::good_or_bad(!friendly && mons_shatter(mon, false));

    case SPELL_SYMBOL_OF_TORMENT:
        if (you.visible_to(mon)
            && friendly
            && !player_res_torment(false)
            && !player_kiku_res_torment())
        {
            return ai_action::bad();
        }
        else
            return ai_action::good_or_bad(_trace_los(mon, _torment_vulnerable));

    case SPELL_CHAIN_LIGHTNING:
        if (you.visible_to(mon) && friendly)
            return ai_action::bad(); // don't zap player
        else
            return ai_action::good_or_bad(_trace_los(mon, _elec_vulnerable));

    case SPELL_CORRUPTING_PULSE:
        if (you.visible_to(mon) && friendly)
            return ai_action::bad(); // don't zap player
        else
            return ai_action::good_or_bad(_trace_los(mon, _mutation_vulnerable));

    case SPELL_TORNADO:
        if (mon->has_ench(ENCH_TORNADO) || mon->has_ench(ENCH_TORNADO_COOLDOWN))
            return ai_action::impossible();
        else if (you.visible_to(mon) && friendly && !(mon->holiness() & MH_DEMONIC))
            return ai_action::bad(); // don't zap player (but demons are rude)
        else
            return ai_action::good_or_bad(_trace_los(mon, _tornado_vulnerable));

    case SPELL_VORTEX:
        if (mon->has_ench(ENCH_VORTEX) || mon->has_ench(ENCH_VORTEX_COOLDOWN))
            return ai_action::impossible();
        else if (you.visible_to(mon) && friendly && !(mon->holiness() & MH_DEMONIC))
            return ai_action::bad(); // don't zap player (but demons are rude)
        else
            return ai_action::good_or_bad(_trace_los(mon, _tornado_vulnerable));

    case SPELL_ENGLACIATION:
        return ai_action::good_or_bad(foe && mon->see_cell_no_trans(foe->pos())
                                        && foe->res_cold() <= 0);

    case SPELL_OLGREBS_TOXIC_RADIANCE:
        if (mon->has_ench(ENCH_TOXIC_RADIANCE))
            return ai_action::impossible();
        else
        {
            return ai_action::good_or_bad(
                cast_toxic_radiance(mon, 100, false, true) == spret::success);
        }

    case SPELL_IGNITE_POISON:
        return ai_action::good_or_bad(
            cast_ignite_poison(mon, 0, false, true) == spret::success);

    case SPELL_GLACIATE:
        ASSERT(foe);
        return ai_action::good_or_bad(
            _glaciate_tracer(mon, mons_spellpower(*mon, monspell), foe->pos()));

    case SPELL_MALIGN_GATEWAY:
        return ai_action::good_or_bad(can_cast_malign_gateway());

    case SPELL_SIREN_SONG:
        return _siren_goodness(mon, false);

    case SPELL_AVATAR_SONG:
        return _siren_goodness(mon, true);

    case SPELL_REPEL_MISSILES:
        return ai_action::good_or_impossible(!mon->has_ench(ENCH_REPEL_MISSILES));

    case SPELL_CONFUSION_GAZE:
        // why is this handled here unlike other gazes?
        return _caster_sees_foe(*mon);

    case SPELL_CLEANSING_FLAME:
    {
        bolt tracer;
        setup_cleansing_flame_beam(tracer,
                                   5 + (7 * mon->spell_hd(monspell)) / 12,
                                   cleansing_flame_source::spell,
                                   mon->pos(), mon);
        fire_tracer(mon, tracer, true);
        return ai_action::good_or_bad(mons_should_fire(tracer));
    }

    case SPELL_GRAVITAS:
        if (!foe)
            return ai_action::bad();

        for (actor_near_iterator ai(foe->pos(), LOS_SOLID); ai; ++ai)
            if (*ai != mon && *ai != foe && !ai->is_stationary()
                && mon->can_see(**ai))
            {
                return ai_action::good();
            }

        return ai_action::bad();

    case SPELL_DOOM_HOWL:
        ASSERT(foe);
        if (!foe->is_player() || you.duration[DUR_DOOM_HOWL]
                || mon->props[DOOM_HOUND_HOWLED_KEY]
                || mon->is_summoned())
        {
            return ai_action::impossible();
        }
        return ai_action::good();

    case SPELL_CALL_OF_CHAOS:
        return ai_action::good_or_bad(_mons_call_of_chaos(*mon, true));

    case SPELL_AURA_OF_BRILLIANCE:
        if (!foe || !mon->can_see(*foe))
            return ai_action::bad();

        if (mon->has_ench(ENCH_BRILLIANCE_AURA))
            return ai_action::impossible();

        for (monster_near_iterator mi(mon, LOS_NO_TRANS); mi; ++mi)
            if (_valid_aura_of_brilliance_ally(mon, *mi))
                return ai_action::good();
        return ai_action::bad();

    case SPELL_BIND_SOULS:
        for (monster_near_iterator mi(mon, LOS_NO_TRANS); mi; ++mi)
            if (_mons_can_bind_soul(mon, *mi))
                return ai_action::good();
        return ai_action::bad();

    case SPELL_CORPSE_ROT:
    case SPELL_POISONOUS_CLOUD:
    case SPELL_FREEZING_CLOUD:
    case SPELL_MEPHITIC_CLOUD:
    case SPELL_NOXIOUS_CLOUD:
    case SPELL_SPECTRAL_CLOUD:
    case SPELL_FLAMING_CLOUD:
    case SPELL_CHAOS_BREATH:
        return ai_action::good_or_impossible(!no_clouds);

    case SPELL_ROLL:
        // Don't start rolling if adjacent to your foe.
        return ai_action::good_or_bad(!mon->get_foe()
                || !adjacent(mon->pos(), mon->get_foe()->pos()));
#if TAG_MAJOR_VERSION == 34
    case SPELL_SUMMON_SWARM:
    case SPELL_INNER_FLAME:
    case SPELL_ANIMATE_DEAD:
    case SPELL_SIMULACRUM:
    case SPELL_DEATHS_DOOR:
    case SPELL_FULMINANT_PRISM:
    case SPELL_DAZZLING_FLASH:
#endif
    case SPELL_NO_SPELL:
        return ai_action::bad();

    default:
        // is this the right approach for this case? There are currently around
        // 280 spells not handled in this switch, most of them purely
        // targeted, removed, or handled via spell_to_logic.
        return ai_action::good();
    }
}

static string _god_name(god_type god)
{
    return god_has_name(god) ? god_name(god) : "Something";
}<|MERGE_RESOLUTION|>--- conflicted
+++ resolved
@@ -6594,7 +6594,7 @@
         return;
     }
 
-<<<<<<< HEAD
+
     case SPELL_CORRUPT_LOCALE:
     {
       ASSERT(foe);
@@ -6602,14 +6602,12 @@
       _corrupt_locale(*mons);
       return;
     }
-=======
+
     case SPELL_ROLL:
         mons->add_ench(ENCH_ROLLING);
         simple_monster_message(*mons,
                 " curls into a ball and begins rolling!");
         return;
->>>>>>> 294304f6
-
     }
 
     if (spell_is_direct_explosion(spell_cast))
