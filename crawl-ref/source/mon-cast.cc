/**
 * @file
 * @brief Monster spell casting.
**/

#include "AppHdr.h"
#include "mon-cast.h"

#include <math.h>

#include "act-iter.h"
#include "beam.h"
#include "cloud.h"
#include "colour.h"
#include "coordit.h"
#include "delay.h"
#include "database.h"
#include "effects.h"
#include "env.h"
#include "evoke.h"
#include "fight.h"
#include "fprop.h"
#include "ghost.h"
#include "itemprop.h"
#include "items.h"
#include "libutil.h"
#include "losglobal.h"
#include "mapmark.h"
#include "misc.h"
#include "message.h"
#include "mon-behv.h"
#include "mon-clone.h"
#include "mon-death.h"
#include "mon-iter.h"
#include "mon-place.h"
#include "mon-project.h"
#include "terrain.h"
#include "mislead.h"
#include "mgen_data.h"
#include "mon-gear.h"
#include "mon-speak.h"
#include "mon-stuff.h"
#include "ouch.h"
#include "random.h"
#include "religion.h"
#include "shout.h"
#include "spl-util.h"
#include "spl-cast.h"
#include "spl-clouds.h"
#include "spl-damage.h"
#include "spl-monench.h"
#include "spl-summoning.h"
#include "state.h"
#include "stuff.h"
#include "areas.h"
#include "teleport.h"
#include "traps.h"
#include "view.h"
#include "viewchar.h"

#include <algorithm>

// kraken stuff
const int MAX_ACTIVE_KRAKEN_TENTACLES = 4;
const int MAX_ACTIVE_STARSPAWN_TENTACLES = 2;

static bool _valid_mon_spells[NUM_SPELLS];

static int  _mons_mesmerise(monster* mons, bool actual = true);
static int  _mons_cause_fear(monster* mons, bool actual = true);
static int  _mons_mass_confuse(monster* mons, bool actual = true);
static int _mons_available_tentacles(monster* head);
static coord_def _mons_fragment_target(monster *mons);

void init_mons_spells()
{
    monster fake_mon;
    fake_mon.type       = MONS_BLACK_DRACONIAN;
    fake_mon.hit_points = 1;

    bolt pbolt;

    for (int i = 0; i < NUM_SPELLS; i++)
    {
        spell_type spell = (spell_type) i;

        _valid_mon_spells[i] = false;

        if (!is_valid_spell(spell))
            continue;

        if (setup_mons_cast(&fake_mon, pbolt, spell, true))
            _valid_mon_spells[i] = true;
    }
}

bool is_valid_mon_spell(spell_type spell)
{
    if (spell < 0 || spell >= NUM_SPELLS)
        return false;

    return (_valid_mon_spells[spell]);
}

static void _scale_draconian_breath(bolt& beam, int drac_type)
{
    int scaling = 100;
    switch (drac_type)
    {
    case MONS_RED_DRACONIAN:
        beam.name       = "searing blast";
        beam.aux_source = "blast of searing breath";
        scaling         = 65;
        break;

    case MONS_WHITE_DRACONIAN:
        beam.name       = "chilling blast";
        beam.aux_source = "blast of chilling breath";
        beam.short_name = "frost";
        scaling         = 65;
        beam.ac_rule    = AC_NONE;
        break;

    case MONS_PLAYER_GHOST: // draconians only
        beam.name       = "blast of negative energy";
        beam.aux_source = "blast of draining breath";
        beam.flavour    = BEAM_NEG;
        beam.colour     = DARKGREY;
        scaling         = 65;
        break;
    }
    beam.damage.size = scaling * beam.damage.size / 100;
}

static spell_type _draco_type_to_breath(int drac_type)
{
    switch (drac_type)
    {
    case MONS_BLACK_DRACONIAN:   return SPELL_LIGHTNING_BOLT;
    case MONS_MOTTLED_DRACONIAN: return SPELL_STICKY_FLAME_SPLASH;
    case MONS_YELLOW_DRACONIAN:  return SPELL_ACID_SPLASH;
    case MONS_GREEN_DRACONIAN:   return SPELL_POISONOUS_CLOUD;
    case MONS_PURPLE_DRACONIAN:  return SPELL_QUICKSILVER_BOLT;
    case MONS_RED_DRACONIAN:     return SPELL_FIRE_BREATH;
    case MONS_WHITE_DRACONIAN:   return SPELL_COLD_BREATH;
    case MONS_GREY_DRACONIAN:    return SPELL_NO_SPELL;
    case MONS_PALE_DRACONIAN:    return SPELL_STEAM_BALL;

    // Handled later.
    case MONS_PLAYER_GHOST:      return SPELL_DRACONIAN_BREATH;

    default:
        die("Invalid monster using draconian breath spell");
        break;
    }

    return SPELL_DRACONIAN_BREATH;
}

static bool _flavour_benefits_monster(beam_type flavour, monster& monster)
{
    switch (flavour)
    {
    case BEAM_HASTE:
        return !monster.has_ench(ENCH_HASTE);

    case BEAM_MIGHT:
        return !monster.has_ench(ENCH_MIGHT);

    case BEAM_INVISIBILITY:
        return !monster.has_ench(ENCH_INVIS);

    case BEAM_HEALING:
        return (monster.hit_points != monster.max_hit_points);

    default:
        return false;
    }
}

// Find an allied monster to cast a beneficial beam spell at.
static bool _set_allied_target(monster* caster, bolt& pbolt, bool ignore_genus)
{
    monster* selected_target = NULL;
    int min_distance = INT_MAX;

    const monster_type caster_genus = mons_genus(caster->type);

    for (monster_iterator targ(caster); targ; ++targ)
    {
        if (*targ == caster)
            continue;

        const int targ_distance = grid_distance(targ->pos(), caster->pos());

        bool got_target = false;

        // Shedu only heal each other.
        if (mons_is_shedu(caster))
        {
            if (mons_is_shedu(*targ) && caster->mid == targ->number
                && caster->number == targ->mid
                && _flavour_benefits_monster(pbolt.flavour, **targ))
            {
                got_target = true;
            }
            else
                continue;
        }
        else if ((mons_genus(targ->type) == caster_genus
                 || mons_genus(targ->base_monster) == caster_genus
                 || targ->is_holy() && caster->is_holy()
                 || mons_enslaved_soul(caster)
                 || ignore_genus)
            && mons_aligned(*targ, caster)
            && !targ->has_ench(ENCH_CHARM)
            && _flavour_benefits_monster(pbolt.flavour, **targ))
        {
            got_target = true;
        }

        if (got_target && targ_distance < min_distance
            && targ_distance < pbolt.range)
        {
            // Make sure we won't hit an invalid target with this aim.
            pbolt.target = targ->pos();
            fire_tracer(caster, pbolt);
            if (!mons_should_fire(pbolt)
                || pbolt.path_taken.back() != pbolt.target)
            {
                continue;
            }

            min_distance = targ_distance;
            selected_target = *targ;
        }
    }

    if (selected_target)
    {
        pbolt.target = selected_target->pos();
        return true;
    }

    // Didn't find a target.
    return false;
}

bolt mons_spell_beam(monster* mons, spell_type spell_cast, int power,
                     bool check_validity)
{
    ASSERT(power > 0);

    bolt beam;

    // Initialise to some bogus values so we can catch problems.
    beam.name         = "****";
    beam.colour       = 1000;
    beam.hit          = -1;
    beam.damage       = dice_def(1, 0);
    beam.ench_power   = -1;
    beam.glyph        = 0;
    beam.flavour      = BEAM_NONE;
    beam.thrower      = KILL_MISC;
    beam.is_beam      = false;
    beam.is_explosion = false;

    switch (spell_cast)
    { // add touch or range-setting spells here
        case SPELL_SANDBLAST:
            break;
        case SPELL_FLAME_TONGUE:
            // HD:1 monsters would get range 2, HD:2 -- 3, other 4, let's
            // use the mighty Throw Flame for big ranges.
            // Here, we have HD:1 -- 1, HD:2+ -- 2.
            beam.range = (power >= 20) ? 2 : 1;
            break;
        default:
        beam.range = spell_range(spell_cast, power, false);
    }

    const int drac_type = (mons_genus(mons->type) == MONS_DRACONIAN)
                            ? draco_subspecies(mons) : mons->type;

    spell_type real_spell = spell_cast;

    if (spell_cast == SPELL_DRACONIAN_BREATH)
        real_spell = _draco_type_to_breath(drac_type);

    beam.glyph = dchar_glyph(DCHAR_FIRED_ZAP); // default
    beam.thrower = KILL_MON_MISSILE;
    beam.origin_spell = real_spell;

    // FIXME: this should use the zap_data[] struct from beam.cc!
    switch (real_spell)
    {
    case SPELL_MAGIC_DART:
        beam.colour   = LIGHTMAGENTA;
        beam.name     = "magic dart";
        beam.damage   = dice_def(3, 4 + (power / 100));
        beam.hit      = AUTOMATIC_HIT;
        beam.flavour  = BEAM_MMISSILE;
        break;

    case SPELL_THROW_FLAME:
        beam.colour   = RED;
        beam.name     = "puff of flame";
        beam.damage   = dice_def(3, 5 + (power / 40));
        beam.hit      = 25 + power / 40;
        beam.flavour  = BEAM_FIRE;
        break;

    case SPELL_THROW_FROST:
        beam.colour   = WHITE;
        beam.name     = "puff of frost";
        beam.damage   = dice_def(3, 5 + (power / 40));
        beam.hit      = 25 + power / 40;
        beam.flavour  = BEAM_COLD;
        break;

    case SPELL_SANDBLAST:
        beam.colour   = BROWN;
        beam.name     = "rocky blast";
        beam.damage   = dice_def(3, 5 + (power / 40));
        beam.hit      = 20 + power / 40;
        beam.flavour  = BEAM_FRAG;
        beam.range    = 2;      // spell_range() is wrong here
        break;

    case SPELL_DISPEL_UNDEAD:
        beam.flavour  = BEAM_DISPEL_UNDEAD;
        beam.damage   = dice_def(3, min(6 + power / 10, 40));
        beam.is_beam  = true;
        break;

    case SPELL_PARALYSE:
        beam.flavour  = BEAM_PARALYSIS;
        beam.is_beam  = true;
        break;

    case SPELL_PETRIFY:
        beam.flavour  = BEAM_PETRIFY;
        beam.is_beam  = true;
        break;

    case SPELL_SLOW:
        beam.flavour  = BEAM_SLOW;
        beam.is_beam  = true;
        break;

    case SPELL_HASTE_OTHER:
    case SPELL_HASTE:
        beam.flavour  = BEAM_HASTE;
        break;

    case SPELL_MIGHT_OTHER:
    case SPELL_MIGHT:
        beam.flavour  = BEAM_MIGHT;
        break;

    case SPELL_CORONA:
        beam.flavour  = BEAM_CORONA;
        beam.is_beam  = true;
        break;

    case SPELL_CONFUSE:
        beam.flavour  = BEAM_CONFUSION;
        beam.is_beam  = true;
        break;

    case SPELL_HIBERNATION:
        beam.flavour  = BEAM_HIBERNATION;
        beam.is_beam  = true;
        break;

    case SPELL_SLEEP:
        beam.flavour  = BEAM_SLEEP;
        beam.is_beam  = true;
        break;

    case SPELL_POLYMORPH:
        beam.flavour  = BEAM_POLYMORPH;
        beam.is_beam  = true;
        break;

    case SPELL_MALMUTATE:
        beam.flavour  = BEAM_MALMUTATE;
        beam.is_beam  = true;
        /*
          // Be careful with this one.
          // Having allies mutate you is infuriating.
          beam.foe_ratio = 1000;
        What's the point of this?  Enchantments always hit...
        */
        break;

    case SPELL_FLAME_TONGUE:
        beam.name     = "flame";
        beam.damage   = dice_def(3, 3 + power / 12);
        beam.colour   = RED;
        beam.flavour  = BEAM_FIRE;
        beam.hit      = 7 + power / 6;
        beam.is_beam  = true;
        break;

    case SPELL_VENOM_BOLT:
        beam.name     = "bolt of poison";
        beam.damage   = dice_def(3, 6 + power / 13);
        beam.colour   = LIGHTGREEN;
        beam.flavour  = BEAM_POISON;
        beam.hit      = 19 + power / 20;
        beam.is_beam  = true;
        break;

    case SPELL_POISON_ARROW:
        beam.name     = "poison arrow";
        beam.damage   = dice_def(3, 7 + power / 12);
        beam.colour   = LIGHTGREEN;
        beam.glyph    = dchar_glyph(DCHAR_FIRED_MISSILE);
        beam.flavour  = BEAM_POISON_ARROW;
        beam.hit      = 20 + power / 25;
        break;

    case SPELL_BOLT_OF_MAGMA:
        beam.name     = "bolt of magma";
        beam.damage   = dice_def(3, 8 + power / 11);
        beam.colour   = RED;
        beam.flavour  = BEAM_LAVA;
        beam.hit      = 17 + power / 25;
        beam.is_beam  = true;
        break;

    case SPELL_BOLT_OF_FIRE:
        beam.name     = "bolt of fire";
        beam.damage   = dice_def(3, 8 + power / 11);
        beam.colour   = RED;
        beam.flavour  = BEAM_FIRE;
        beam.hit      = 17 + power / 25;
        beam.is_beam  = true;
        break;

    case SPELL_THROW_ICICLE:
        beam.name     = "shard of ice";
        beam.damage   = dice_def(3, 8 + power / 11);
        beam.colour   = WHITE;
        beam.flavour  = BEAM_ICE;
        beam.hit      = 17 + power / 25;
        break;

    case SPELL_BOLT_OF_COLD:
        beam.name     = "bolt of cold";
        beam.damage   = dice_def(3, 8 + power / 11);
        beam.colour   = WHITE;
        beam.flavour  = BEAM_COLD;
        beam.hit      = 17 + power / 25;
        beam.is_beam  = true;
        break;

    case SPELL_BOLT_OF_INACCURACY:
        beam.name     = "narrow beam of energy";
        beam.damage   = calc_dice(12, 40 + (3 * power)/ 2);
        beam.colour   = YELLOW;
        beam.flavour  = BEAM_ENERGY;
        beam.hit      = 1;
        beam.is_beam  = true;
        break;

    case SPELL_PRIMAL_WAVE:
        beam.name     = "great wave of water";
        // Water attack is weaker than the pure elemental damage
        // attacks, but also less resistible.
        beam.damage   = dice_def(3, 6 + power / 12);
        beam.colour   = LIGHTBLUE;
        beam.flavour  = BEAM_WATER;
        // Huge wave of water is hard to dodge.
        beam.hit      = 20 + power / 20;
        beam.is_beam  = false;
        beam.glyph    = dchar_glyph(DCHAR_WAVY);
        break;

    case SPELL_FREEZING_CLOUD:
        beam.name     = "freezing blast";
        beam.damage   = dice_def(2, 9 + power / 11);
        beam.colour   = WHITE;
        beam.flavour  = BEAM_COLD;
        beam.hit      = 17 + power / 25;
        beam.is_beam  = true;
        beam.is_big_cloud = true;
        break;

    case SPELL_SHOCK:
        beam.name     = "zap";
        beam.damage   = dice_def(1, 8 + (power / 20));
        beam.colour   = LIGHTCYAN;
        beam.flavour  = BEAM_ELECTRICITY;
        beam.hit      = 17 + power / 20;
        beam.is_beam  = true;
        break;

    case SPELL_LIGHTNING_BOLT:
        beam.name     = "bolt of lightning";
        beam.damage   = dice_def(3, 10 + power / 17);
        beam.colour   = LIGHTCYAN;
        beam.flavour  = BEAM_ELECTRICITY;
        beam.hit      = 16 + power / 40;
        beam.is_beam  = true;
        break;

    case SPELL_INVISIBILITY:
        beam.flavour  = BEAM_INVISIBILITY;
        break;

    case SPELL_FIREBALL:
        beam.colour   = RED;
        beam.name     = "fireball";
        beam.damage   = dice_def(3, 7 + power / 10);
        beam.hit      = 40;
        beam.flavour  = BEAM_FIRE;
        beam.foe_ratio = 80;
        beam.is_explosion = true;
        break;

    case SPELL_FIRE_STORM:
        setup_fire_storm(mons, power / 2, beam);
        beam.foe_ratio = random_range(40, 55);
        break;

    case SPELL_ICE_STORM:
        beam.name           = "great blast of cold";
        beam.colour         = BLUE;
        beam.damage         = calc_dice(10, 18 + power / 2);
        beam.hit            = 20 + power / 10;    // 50: 25   100: 30
        beam.ench_power     = power;              // used for radius
        beam.flavour        = BEAM_ICE;           // half resisted
        beam.is_explosion   = true;
        beam.foe_ratio      = random_range(40, 55);
        break;

    case SPELL_HELLFIRE_BURST:
        beam.aux_source   = "burst of hellfire";
        beam.name         = "burst of hellfire";
        beam.ex_size      = 1;
        beam.flavour      = BEAM_HELLFIRE;
        beam.is_explosion = true;
        beam.colour       = RED;
        beam.aux_source.clear();
        beam.is_tracer    = false;
        beam.hit          = 20;
        beam.damage       = mons_foe_is_mons(mons) ? dice_def(5, 7)
                                                   : dice_def(3, 15);
        break;

    case SPELL_HEAL_OTHER:
    case SPELL_MINOR_HEALING:
        beam.damage   = dice_def(2, mons->hit_dice / 2);
        beam.flavour  = BEAM_HEALING;
        beam.hit      = 25 + (power / 5);
        break;

    case SPELL_TELEPORT_SELF:
        beam.flavour  = BEAM_TELEPORT;
        break;

    case SPELL_TELEPORT_OTHER:
        beam.flavour  = BEAM_TELEPORT;
        beam.is_beam  = true;
        break;

    case SPELL_LEHUDIBS_CRYSTAL_SPEAR:      // was splinters
        beam.name     = "crystal spear";
        beam.damage   = dice_def(3, 16 + power / 10);
        beam.colour   = WHITE;
        beam.glyph    = dchar_glyph(DCHAR_FIRED_MISSILE);
        beam.flavour  = BEAM_MMISSILE;
        beam.hit      = 22 + power / 20;
        break;

    case SPELL_DIG:
        beam.flavour  = BEAM_DIGGING;
        beam.is_beam  = true;
        break;

    case SPELL_BOLT_OF_DRAINING:      // negative energy
        beam.name     = "bolt of negative energy";
        beam.damage   = dice_def(3, 9 + power / 13);
        beam.colour   = DARKGREY;
        beam.flavour  = BEAM_NEG;
        beam.hit      = 16 + power / 35;
        beam.is_beam  = true;
        break;

    case SPELL_ISKENDERUNS_MYSTIC_BLAST: // mystic blast
        beam.colour     = LIGHTMAGENTA;
        beam.name       = "orb of energy";
        beam.short_name = "energy";
        beam.damage     = dice_def(3, 7 + (power / 14));
        beam.hit        = 20 + (power / 20);
        beam.flavour    = BEAM_MMISSILE;
        break;

    case SPELL_STEAM_BALL:
        beam.colour   = LIGHTGREY;
        beam.name     = "ball of steam";
        beam.damage   = dice_def(3, 7 + (power / 15));
        beam.hit      = 20 + power / 20;
        beam.flavour  = BEAM_STEAM;
        break;

    case SPELL_PAIN:
        beam.flavour    = BEAM_PAIN;
        beam.damage     = dice_def(1, 7 + (power / 20));
        beam.ench_power = max(50, 8 * mons->hit_dice);
        beam.is_beam    = true;
        break;

    case SPELL_AGONY:
        beam.flavour    = BEAM_PAIN;
        beam.ench_power = mons->hit_dice * 6;
        beam.is_beam    = true;
        break;

    case SPELL_STICKY_FLAME:
        beam.hit = AUTOMATIC_HIT;
    case SPELL_STICKY_FLAME_SPLASH:
    case SPELL_STICKY_FLAME_RANGE:
        if (real_spell != SPELL_STICKY_FLAME)
            beam.hit      = 18 + power / 15;
        beam.colour   = RED;
        beam.name     = "sticky flame";
        // FIXME: splash needs to be "splash of liquid fire"
        beam.damage   = dice_def(3, 3 + power / 50);
        beam.flavour  = BEAM_FIRE;
        break;

    case SPELL_NOXIOUS_CLOUD:
        beam.name     = "noxious blast";
        beam.damage   = dice_def(1, 0);
        beam.colour   = GREEN;
        beam.flavour  = BEAM_MEPHITIC;
        beam.hit      = 18 + power / 25;
        beam.is_beam  = true;
        beam.is_big_cloud = true;
        break;

    case SPELL_POISONOUS_CLOUD:
        beam.name     = "blast of poison";
        beam.damage   = dice_def(3, 3 + power / 25);
        beam.colour   = LIGHTGREEN;
        beam.flavour  = BEAM_POISON;
        beam.hit      = 18 + power / 25;
        beam.is_beam  = true;
        beam.is_big_cloud = true;
        break;

    case SPELL_ENERGY_BOLT:        // eye of devastation
        beam.colour     = YELLOW;
        beam.name       = "bolt of energy";
        beam.short_name = "energy";
        beam.damage     = dice_def(3, 20);
        beam.hit        = 15 + power / 30;
        beam.flavour    = BEAM_NUKE; // a magical missile which destroys walls
        beam.is_beam    = true;
        break;

    case SPELL_STING:              // sting
        beam.colour   = GREEN;
        beam.name     = "sting";
        beam.damage   = dice_def(1, 6 + power / 25);
        beam.hit      = 60;
        beam.flavour  = BEAM_POISON;
        break;

    case SPELL_IRON_SHOT:
        beam.colour   = LIGHTCYAN;
        beam.name     = "iron shot";
        beam.damage   = dice_def(3, 8 + (power / 9));
        beam.hit      = 20 + (power / 25);
        beam.glyph    = dchar_glyph(DCHAR_FIRED_MISSILE);
        beam.flavour  = BEAM_MMISSILE;   // similarly unresisted thing
        break;

    case SPELL_STONE_ARROW:
        beam.colour   = LIGHTGREY;
        beam.name     = "stone arrow";
        beam.damage   = dice_def(3, 5 + (power / 10));
        beam.hit      = 14 + power / 35;
        beam.glyph    = dchar_glyph(DCHAR_FIRED_MISSILE);
        beam.flavour  = BEAM_MMISSILE;   // similarly unresisted thing
        break;

    case SPELL_POISON_SPLASH:
        beam.colour   = GREEN;
        beam.name     = "splash of poison";
        beam.damage   = dice_def(1, 4 + power / 10);
        beam.hit      = 16 + power / 20;
        beam.flavour  = BEAM_POISON;
        break;

    case SPELL_ACID_SPLASH:
        beam.colour   = YELLOW;
        beam.name     = "splash of acid";
        beam.damage   = dice_def(3, 7);

        // Zotdef change: make acid splash dmg dependent on power
        // Oklob saplings pwr=48, oklobs pwr=120, acid blobs pwr=216
        //  =>             3d3        3d6            3d9
        if (crawl_state.game_is_zotdef())
            beam.damage   = dice_def(3, 2 + (power / 30));

        beam.hit      = 20 + (3 * mons->hit_dice);
        beam.flavour  = BEAM_ACID;
        break;

    case SPELL_DISINTEGRATE:
        beam.flavour    = BEAM_DISINTEGRATION;
        beam.ench_power = 50;
        beam.damage     = dice_def(1, 30 + (power / 10));
        beam.is_beam    = true;
        break;

    case SPELL_MEPHITIC_CLOUD:
        beam.name     = "foul vapour";
        beam.damage   = dice_def(1, 0);
        beam.colour   = GREEN;
        beam.flavour  = BEAM_MEPHITIC;
        beam.hit      = 14 + power / 30;
        beam.ench_power = power; // probably meaningless
        beam.is_explosion = true;
        beam.is_big_cloud = true;
        break;

    case SPELL_MIASMA_BREATH:      // death drake
        beam.name     = "foul vapour";
        beam.damage   = dice_def(3, 5 + power / 24);
        beam.colour   = DARKGREY;
        beam.flavour  = BEAM_MIASMA;
        beam.hit      = 17 + power / 20;
        beam.is_beam  = true;
        beam.is_big_cloud = true;
        break;

    case SPELL_QUICKSILVER_BOLT:   // Quicksilver dragon and purple draconian
        beam.colour     = random_colour();
        beam.name       = "bolt of dispelling energy";
        beam.short_name = "energy";
        beam.damage     = dice_def(3, 20);
        beam.hit        = 16 + power / 25;
        beam.flavour    = BEAM_MMISSILE;
        break;

    case SPELL_HELLFIRE:           // fiend's hellfire
        beam.name         = "blast of hellfire";
        beam.aux_source   = "blast of hellfire";
        beam.colour       = RED;
        beam.damage       = dice_def(3, 20);
        beam.hit          = 24;
        beam.flavour      = BEAM_HELLFIRE;
        beam.is_beam      = true;
        beam.is_explosion = true;
        break;

    case SPELL_METAL_SPLINTERS:
        beam.name       = "spray of metal splinters";
        beam.short_name = "metal splinters";
        beam.damage     = dice_def(3, 20 + power / 20);
        beam.colour     = CYAN;
        beam.flavour    = BEAM_FRAG;
        beam.hit        = 19 + power / 30;
        beam.is_beam    = true;
        break;

    case SPELL_BANISHMENT:
        beam.flavour  = BEAM_BANISH;
        beam.is_beam  = true;
        break;

    case SPELL_BLINK_OTHER:
        beam.flavour    = BEAM_BLINK;
        beam.is_beam    = true;
        break;

    case SPELL_BLINK_OTHER_CLOSE:
        beam.flavour    = BEAM_BLINK_CLOSE;
        beam.is_beam    = true;
        break;

    case SPELL_FIRE_BREATH:
        beam.name       = "blast of flame";
        beam.aux_source = "blast of fiery breath";
        beam.damage     = dice_def(3, (mons->hit_dice * 2));
        beam.colour     = RED;
        beam.hit        = 30;
        beam.flavour    = BEAM_FIRE;
        beam.is_beam    = true;
        break;

    case SPELL_CHAOS_BREATH:
        beam.name       = "blast of chaos";
        beam.aux_source = "blast of chaotic breath";
        beam.damage     = dice_def(3, (mons->hit_dice * 2));
        beam.colour     = ETC_RANDOM;
        beam.hit        = 30;
        beam.flavour    = BEAM_CHAOS;
        beam.is_beam    = true;
        break;

    case SPELL_COLD_BREATH:
        beam.name       = "blast of cold";
        beam.aux_source = "blast of icy breath";
        beam.short_name = "frost";
        beam.damage     = dice_def(3, (mons->hit_dice * 2));
        beam.colour     = WHITE;
        beam.hit        = 30;
        beam.flavour    = BEAM_COLD;
        beam.is_beam    = true;
        break;

    case SPELL_HOLY_BREATH:
        beam.name     = "blast of cleansing flame";
        beam.damage   = dice_def(3, (mons->hit_dice * 2));
        beam.colour   = ETC_HOLY;
        beam.flavour  = BEAM_HOLY;
        beam.hit      = 18 + power / 25;
        beam.is_beam  = true;
        beam.is_big_cloud = true;
        break;

    case SPELL_DRACONIAN_BREATH:
        beam.damage      = dice_def(3, (mons->hit_dice * 2));
        beam.hit         = 30;
        beam.is_beam     = true;
        break;

    case SPELL_PORKALATOR:
        beam.name     = "porkalator";
        beam.glyph    = 0;
        beam.flavour  = BEAM_PORKALATOR;
        beam.thrower  = KILL_MON_MISSILE;
        beam.is_beam  = true;
        break;

    case SPELL_IOOD: // tracer only
        beam.flavour  = BEAM_NUKE;
        beam.is_beam  = true;
        // Doesn't take distance into account, but this is just a tracer so
        // we'll ignore that.  We need some damage on the tracer so the monster
        // doesn't think the spell is useless against other monsters.
        beam.damage   = dice_def(9, stepdown_value(power, 30, 30, 200, -1) / 4);
        break;

    case SPELL_SUNRAY:
        beam.colour   = ETC_HOLY;
        beam.name     = "ray of light";
        beam.damage   = dice_def(3, 7 + (power / 12));
        beam.hit      = 10 + power / 25; // lousy accuracy, but ignores RMsl
        beam.flavour  = BEAM_LIGHT;
        break;

    case SPELL_PETRIFYING_CLOUD:
        beam.name     = "blast of calcifying dust";
        beam.colour   = WHITE;
        beam.damage   = dice_def(2, 6);
        beam.hit      = AUTOMATIC_HIT;
        beam.flavour  = BEAM_PETRIFYING_CLOUD;
        beam.foe_ratio = 30;
        beam.is_beam  = true;
        break;

    case SPELL_HOLY_LIGHT:
        beam.name     = "beam of golden light";
        beam.damage   = dice_def(3, 8 + power / 11);
        beam.colour   = ETC_HOLY;
        beam.flavour  = BEAM_HOLY;
        beam.hit      = 17 + power / 25;
        beam.is_beam  = true;
        break;

    case SPELL_SILVER_BLAST:
        beam.colour   = LIGHTGRAY;
        beam.name     = "silver bolt";
        beam.damage   = dice_def(3, 7 + power / 10);
        beam.hit      = 40;
        beam.flavour  = BEAM_BOLT_OF_ZIN;
        beam.foe_ratio = 80;
        beam.is_explosion = true;
        break;

    case SPELL_ENSNARE:
        beam.name     = "ensnaring beam";
        beam.colour   = WHITE;
        beam.glyph    = dchar_glyph(DCHAR_FIRED_MISSILE);
        beam.flavour  = BEAM_ENSNARE;
        beam.hit      = 22 + power / 20;
        break;

    case SPELL_FORCE_LANCE:
        beam.colour   = LIGHTGREY;
        beam.name     = "lance of force";
        beam.damage   = dice_def(3, 6 + (power / 15));
        beam.hit      = 20 + power / 20;
        beam.flavour  = BEAM_MMISSILE;
        break;

    case SPELL_SENTINEL_MARK:
        beam.ench_power = 125; //Difficult to resist
        beam.flavour    = BEAM_SENTINEL_MARK;
        beam.is_beam    = true;
        break;

    case SPELL_GHOSTLY_FLAMES:
        beam.name     = "ghostly flame";
        beam.damage   = dice_def(0, 1);
        beam.colour   = CYAN;
        beam.flavour  = BEAM_GHOSTLY_FLAME;
        beam.hit      = AUTOMATIC_HIT;
        beam.is_beam  = true;
        beam.is_big_cloud = true;
        break;

    case SPELL_GHOSTLY_FIREBALL:
        beam.colour   = CYAN;
        beam.name     = "ghostly fireball";
        beam.damage   = dice_def(3, 7 + power / 13);
        beam.hit      = 40;
        beam.flavour  = BEAM_GHOSTLY_FLAME;
        beam.is_explosion = true;
        break;

    case SPELL_DIMENSION_ANCHOR:
        beam.ench_power = power / 2;
        beam.flavour    = BEAM_DIMENSION_ANCHOR;
        beam.is_beam    = true;
        break;

    case SPELL_THORN_VOLLEY:
        beam.colour   = BROWN;
        beam.name     = "volley of thorns";
        beam.damage   = dice_def(3, 5 + (power / 11));
        beam.hit      = 20 + power / 13;
        beam.flavour  = BEAM_MMISSILE;
        break;

    case SPELL_STRIP_RESISTANCE:
        beam.ench_power = mons->hit_dice * 6;
        beam.flavour    = BEAM_VULNERABILITY;
        beam.is_beam    = true;
        break;

    // XXX: This seems needed to give proper spellcasting messages, even though
    //      damage is done via another means
    case SPELL_FREEZE:
        beam.flavour    = BEAM_COLD;
        break;

    case SPELL_MALIGN_OFFERING:
        beam.flavour    = BEAM_MALIGN_OFFERING;
        beam.damage     = dice_def(2, 7 + (power / 13));
        beam.is_beam    = true;
        break;

    default:
        if (check_validity)
        {
            beam.flavour = NUM_BEAMS;
            return beam;
        }

        if (!is_valid_spell(real_spell))
        {
            die("Invalid spell #%d cast by %s", (int) real_spell,
                     mons->name(DESC_PLAIN, true).c_str());
        }

        die("Unknown monster spell '%s' cast by %s",
                 spell_title(real_spell),
                 mons->name(DESC_PLAIN, true).c_str());

        return beam;
    }

    if (beam.is_enchantment())
    {
        beam.glyph = 0;
        beam.name = "";
    }

    if (spell_cast == SPELL_AGONY)
        beam.name = "agony";

    if (spell_cast == SPELL_DRACONIAN_BREATH)
        _scale_draconian_breath(beam, drac_type);

    return beam;
}

static bool _los_free_spell(spell_type spell_cast)
{
    return (spell_cast == SPELL_HELLFIRE_BURST
        || spell_cast == SPELL_BRAIN_FEED
        || spell_cast == SPELL_SMITING
        || spell_cast == SPELL_HAUNT
        || spell_cast == SPELL_FIRE_STORM
        || spell_cast == SPELL_AIRSTRIKE
        || spell_cast == SPELL_WATERSTRIKE
        || spell_cast == SPELL_MISLEAD
        || spell_cast == SPELL_HOLY_FLAMES
        || spell_cast == SPELL_SUMMON_SPECTRAL_ORCS);
}

// Set up bolt structure for monster spell casting.
bool setup_mons_cast(monster* mons, bolt &pbolt, spell_type spell_cast,
                     bool check_validity)
{
    // always set these -- used by things other than fire_beam()

    // [ds] Used to be 12 * MHD and later buggily forced to -1 downstairs.
    // Setting this to a more realistic number now that that bug is
    // squashed.
    pbolt.ench_power = 4 * mons->hit_dice;

    if (spell_cast == SPELL_TELEPORT_SELF)
        pbolt.ench_power = 2000;
    else if (spell_cast == SPELL_SLEEP)
        pbolt.ench_power = 6 * mons->hit_dice;

    pbolt.beam_source = mons->mindex();

    // Convenience for the hapless innocent who assumes that this
    // damn function does all possible setup. [ds]
    if (pbolt.target.origin())
        pbolt.target = mons->target;

    // Set bolt type and range.
    if (_los_free_spell(spell_cast))
    {
        pbolt.range = 0;
        pbolt.glyph = 0;
        switch (spell_cast)
        {
        case SPELL_BRAIN_FEED:
        case SPELL_MISLEAD:
        case SPELL_SMITING:
        case SPELL_AIRSTRIKE:
        case SPELL_WATERSTRIKE:
        case SPELL_HOLY_FLAMES:
            return true;
        default:
            // Other spells get normal setup:
            break;
        }
    }

    // The below are no-ops since they don't involve direct_effect,
    // fire_tracer, or beam.
    switch (spell_cast)
    {
    case SPELL_STICKS_TO_SNAKES:
    case SPELL_SUMMON_SMALL_MAMMAL:
    case SPELL_VAMPIRIC_DRAINING:
    case SPELL_INJURY_MIRROR:
    case SPELL_MAJOR_HEALING:
#if TAG_MAJOR_VERSION == 34
    case SPELL_VAMPIRE_SUMMON:
#endif
    case SPELL_SHADOW_CREATURES:       // summon anything appropriate for level
    case SPELL_FAKE_RAKSHASA_SUMMON:
    case SPELL_FAKE_MARA_SUMMON:
    case SPELL_SUMMON_ILLUSION:
    case SPELL_SUMMON_RAKSHASA:
    case SPELL_SUMMON_DEMON:
    case SPELL_SUMMON_UGLY_THING:
    case SPELL_ANIMATE_DEAD:
    case SPELL_TWISTED_RESURRECTION:
    case SPELL_SIMULACRUM:
    case SPELL_CALL_IMP:
    case SPELL_SUMMON_MINOR_DEMON:
    case SPELL_SUMMON_SCORPIONS:
    case SPELL_SUMMON_SWARM:
    case SPELL_SUMMON_UFETUBUS:
    case SPELL_SUMMON_BEAST:       // Geryon
    case SPELL_SUMMON_UNDEAD:      // summon undead around player
    case SPELL_SUMMON_ICE_BEAST:
    case SPELL_SUMMON_MUSHROOMS:
    case SPELL_CONJURE_BALL_LIGHTNING:
    case SPELL_SUMMON_DRAKES:
    case SPELL_SUMMON_HORRIBLE_THINGS:
    case SPELL_MALIGN_GATEWAY:
    case SPELL_HAUNT:
    case SPELL_SYMBOL_OF_TORMENT:
    case SPELL_CAUSE_FEAR:
    case SPELL_MESMERISE:
    case SPELL_DRAIN_LIFE:
    case SPELL_SUMMON_GREATER_DEMON:
    case SPELL_CANTRIP:
    case SPELL_BROTHERS_IN_ARMS:
    case SPELL_BERSERKER_RAGE:
    case SPELL_TROGS_HAND:
    case SPELL_SWIFTNESS:
    case SPELL_STONESKIN:
    case SPELL_WATER_ELEMENTALS:
    case SPELL_FIRE_ELEMENTALS:
    case SPELL_AIR_ELEMENTALS:
    case SPELL_EARTH_ELEMENTALS:
    case SPELL_IRON_ELEMENTALS:
    case SPELL_SUMMON_ELEMENTAL:
    case SPELL_CREATE_TENTACLES:
    case SPELL_BLINK:
    case SPELL_CONTROLLED_BLINK:
    case SPELL_BLINK_RANGE:
    case SPELL_BLINK_AWAY:
    case SPELL_BLINK_CLOSE:
    case SPELL_TOMB_OF_DOROKLOHE:
    case SPELL_CHAIN_LIGHTNING:    // the only user is reckless
    case SPELL_SUMMON_EYEBALLS:
    case SPELL_SUMMON_BUTTERFLIES:
    case SPELL_MISLEAD:
    case SPELL_CALL_TIDE:
    case SPELL_INK_CLOUD:
    case SPELL_SILENCE:
    case SPELL_AWAKEN_FOREST:
    case SPELL_DRUIDS_CALL:
    case SPELL_SUMMON_SPECTRAL_ORCS:
    case SPELL_REGENERATION:
    case SPELL_CORPSE_ROT:
    case SPELL_LEDAS_LIQUEFACTION:
    case SPELL_SUMMON_DRAGON:
    case SPELL_SUMMON_HYDRA:
    case SPELL_FIRE_SUMMON:
    case SPELL_DEATHS_DOOR:
    case SPELL_OZOCUBUS_ARMOUR:
    case SPELL_OZOCUBUS_REFRIGERATION:
    case SPELL_LRD:
    case SPELL_OLGREBS_TOXIC_RADIANCE:
    case SPELL_SHATTER:
    case SPELL_FRENZY:
    case SPELL_SUMMON_TWISTER:
    case SPELL_BATTLESPHERE:
    case SPELL_SPECTRAL_WEAPON:
    case SPELL_WORD_OF_RECALL:
    case SPELL_INJURY_BOND:
    case SPELL_CALL_LOST_SOUL:
    case SPELL_BLINK_ALLIES_ENCIRCLE:
    case SPELL_MASS_CONFUSION:
    case SPELL_ENGLACIATION:
<<<<<<< HEAD
    case SPELL_SHAFT_SELF:
=======
    case SPELL_AWAKEN_VINES:
    case SPELL_CONTROL_WINDS:
    case SPELL_WALL_OF_BRAMBLES:
    case SPELL_HASTE_PLANTS:
    case SPELL_WIND_BLAST:
    case SPELL_SUMMON_VERMIN:
>>>>>>> 70ca29ee
        return true;
    default:
        if (check_validity)
        {
            bolt beam = mons_spell_beam(mons, spell_cast, 1, true);
            return (beam.flavour != NUM_BEAMS);
        }
        break;
    }

    // Need to correct this for power of spellcaster
    int power = 12 * mons->hit_dice;

    bolt theBeam         = mons_spell_beam(mons, spell_cast, power);

    // [ds] remind me again why we're doing this piecemeal copying?
    pbolt.origin_spell   = theBeam.origin_spell;
    pbolt.colour         = theBeam.colour;
    pbolt.range          = theBeam.range;
    pbolt.hit            = theBeam.hit;
    pbolt.damage         = theBeam.damage;

    if (theBeam.ench_power != -1)
        pbolt.ench_power = theBeam.ench_power;

    pbolt.glyph          = theBeam.glyph;
    pbolt.flavour        = theBeam.flavour;
    pbolt.thrower        = theBeam.thrower;
    pbolt.name           = theBeam.name;
    pbolt.short_name     = theBeam.short_name;
    pbolt.is_beam        = theBeam.is_beam;
    pbolt.source         = mons->pos();
    pbolt.is_tracer      = false;
    pbolt.is_explosion   = theBeam.is_explosion;
    pbolt.ex_size        = theBeam.ex_size;

    pbolt.foe_ratio      = theBeam.foe_ratio;

    if (!pbolt.is_enchantment())
        pbolt.aux_source = pbolt.name;
    else
        pbolt.aux_source.clear();

    if (spell_cast == SPELL_HASTE
        || spell_cast == SPELL_MIGHT
        || spell_cast == SPELL_INVISIBILITY
        || spell_cast == SPELL_MINOR_HEALING
        || spell_cast == SPELL_TELEPORT_SELF
        || spell_cast == SPELL_SILENCE
        || spell_cast == SPELL_FRENZY)
    {
        pbolt.target = mons->pos();
    }

    return true;
}

// Returns a suitable breath weapon for the draconian; does not handle all
// draconians, does fire a tracer.
static spell_type _get_draconian_breath_spell(monster* mons)
{
    spell_type draco_breath = SPELL_NO_SPELL;

    if (mons_genus(mons->type) == MONS_DRACONIAN)
    {
        switch (draco_subspecies(mons))
        {
        case MONS_DRACONIAN:
        case MONS_YELLOW_DRACONIAN:     // already handled as ability
            break;
        case MONS_GREY_DRACONIAN:       // no breath
            break;
        default:
            draco_breath = SPELL_DRACONIAN_BREATH;
            break;
        }
    }


    if (draco_breath != SPELL_NO_SPELL)
    {
        // [ds] Check line-of-fire here. It won't happen elsewhere.
        bolt beem;
        setup_mons_cast(mons, beem, draco_breath);

        fire_tracer(mons, beem);

        if (!mons_should_fire(beem))
            draco_breath = SPELL_NO_SPELL;
    }

    return draco_breath;
}

static bool _is_emergency_spell(const monster_spells &msp, int spell)
{
    // If the emergency spell appears early, it's probably not a dedicated
    // escape spell.
    for (int i = 0; i < 5; ++i)
        if (msp[i] == spell)
            return false;

    return (msp[5] == spell);
}

// Function should return false if friendlies shouldn't animate any dead.
// Currently, this only happens if the player is in the middle of butchering
// a corpse (infuriating), or if they are less than satiated.  Only applies
// to friendly corpse animators. {due}
static bool _animate_dead_okay(spell_type spell)
{
    // It's always okay in the arena.
    if (crawl_state.game_is_arena())
        return true;

    if (is_butchering() || is_vampire_feeding())
        return false;

    if (you.hunger_state < HS_SATIATED && you.mutation[MUT_HERBIVOROUS] < 3)
        return false;

    if (god_hates_spell(spell, you.religion))
        return false;

    return true;
}

// Spells that work even if magic is off.  Be careful to not add ones which
// appear both ways (SPELL_LIGHTNING_BOLT is also storm dragon breath, etc).
static bool _is_physiological_spell(spell_type spell)
{
    return spell == SPELL_QUICKSILVER_BOLT
        || spell == SPELL_METAL_SPLINTERS
        || spell == SPELL_STICKY_FLAME_SPLASH
        || spell == SPELL_POISON_SPLASH
        || spell == SPELL_HOLY_BREATH
        || spell == SPELL_FIRE_BREATH;
}

// Returns true if the spell is something you wouldn't want done if
// you had a friendly target...  only returns a meaningful value for
// non-beam spells.
static bool _ms_direct_nasty(spell_type monspell)
{
    return (spell_needs_foe(monspell)
            && !spell_typematch(monspell, SPTYP_SUMMONING));
}

// Can be affected by the 'Haste Plants' spell
static bool _is_hastable_plant(const monster* mons)
{
    return (mons->holiness() == MH_PLANT
            && !mons_is_firewood(mons)
            && mons->type != MONS_SNAPLASHER_VINE
            && mons->type != MONS_SNAPLASHER_VINE_SEGMENT);
}

// Checks if the foe *appears* to be immune to negative energy.  We
// can't just use foe->res_negative_energy(), because that'll mean
// monsters will just "know" whether a player is fully life-protected.
static bool _foe_should_res_negative_energy(const actor* foe)
{
    if (foe->is_player())
    {
        switch (you.is_undead)
        {
        case US_ALIVE:
            // Demonspawn are not demons, and statue form grants only
            // partial resistance.
            return false;
        case US_SEMI_UNDEAD:
            // Non-bloodless vampires do not appear immune.
            return you.hunger_state == HS_STARVING;
        default:
            return true;
        }
    }

    return (foe->holiness() != MH_NATURAL);
}

static bool _valid_encircle_ally(const monster* caster, const monster* target,
                                 const coord_def foepos)
{
    return (mons_aligned(caster, target) && caster != target
            && !target->no_tele(true, false, true)
            && target->pos().distance_from(foepos) > 1);
}

static bool _valid_druids_call_target(const monster* caller, const monster* callee)
{
    return (mons_aligned(caller, callee) && mons_is_beast(callee->type)
            && !callee->is_shapeshifter()
            && !caller->see_cell(callee->pos())
            && mons_habitat(callee) != HT_WATER
            && mons_habitat(callee) != HT_LAVA);
}

// Checks to see if a particular spell is worth casting in the first place.
static bool _ms_waste_of_time(const monster* mon, spell_type monspell)
{
    bool ret = false;
    actor *foe = mon->get_foe();

    // Keep friendly summoners from spamming summons constantly.
    if (mon->friendly()
        && (!foe || foe->is_player())
        && spell_typematch(monspell, SPTYP_SUMMONING))
    {
        return true;
    }

    if (!mon->wont_attack())
    {
        if (spell_harms_area(monspell) && env.sanctuary_time > 0)
            return true;

        if (spell_harms_target(monspell) && is_sanctuary(mon->target))
            return true;
    }

    if (mons_genus(mon->type) == MONS_DRAGON
        && mon->has_ench(ENCH_BREATH_WEAPON))
    {
        return true;
    }

    // Eventually, we'll probably want to be able to have monsters
    // learn which of their elemental bolts were resisted and have those
    // handled here as well. - bwr
    switch (monspell)
    {
    case SPELL_CALL_TIDE:
        return (!player_in_branch(BRANCH_SHOALS)
                || mon->has_ench(ENCH_TIDE)
                || !foe
                || (grd(mon->pos()) == DNGN_DEEP_WATER
                    && grd(foe->pos()) == DNGN_DEEP_WATER));

    case SPELL_BRAIN_FEED:
        ret = (!foe || !foe->is_player());
        break;

    case SPELL_VAMPIRIC_DRAINING:
        if (!foe
            || mon->hit_points + 1 >= mon->max_hit_points
            || !adjacent(mon->pos(), foe->pos()))
        {
            ret = true;
        }
    // fall through
    case SPELL_BOLT_OF_DRAINING:
    case SPELL_AGONY:
    case SPELL_SYMBOL_OF_TORMENT:
    case SPELL_MALIGN_OFFERING:
        if (!foe || _foe_should_res_negative_energy(foe))
            ret = true;
        break;
    case SPELL_MIASMA_BREATH:
        ret = (!foe || foe->res_rotting());
        break;

    case SPELL_DISPEL_UNDEAD:
        // [ds] How is dispel undead intended to interact with vampires?
        ret = (!foe || foe->holiness() != MH_UNDEAD);
        break;

    case SPELL_CORONA:
        ret = (!foe || foe->backlit() || foe->glows_naturally());
        break;

    case SPELL_BERSERKER_RAGE:
        if (!mon->needs_berserk(false))
            ret = true;
        break;

    case SPELL_FRENZY:
        if (mon->has_ench(ENCH_HASTE) && mon->has_ench(ENCH_MIGHT))
            ret = true;
        break;

    case SPELL_HASTE:
        if (mon->has_ench(ENCH_HASTE))
            ret = true;
        break;

    case SPELL_MIGHT:
        if (mon->has_ench(ENCH_MIGHT))
            ret = true;
        break;

    case SPELL_SWIFTNESS:
        if (mon->has_ench(ENCH_SWIFT))
            ret = true;
        break;

    case SPELL_REGENERATION:
        if (mon->has_ench(ENCH_REGENERATION) || mon->has_ench(ENCH_DEATHS_DOOR)
            || mon->holiness() == MH_UNDEAD)
        {
            ret = true;
        }
        break;

    case SPELL_INJURY_MIRROR:
        if (mon->has_ench(ENCH_MIRROR_DAMAGE)
            || (mon->props.exists("mirror_recast_time")
                && you.elapsed_time < mon->props["mirror_recast_time"].get_int()))
        {
            ret = true;
        }
        break;

    case SPELL_TROGS_HAND:
        if (mon->has_ench(ENCH_RAISED_MR) || mon->has_ench(ENCH_REGENERATION))
            ret = true;
        break;

    case SPELL_STONESKIN:
        if (mon->has_ench(ENCH_STONESKIN))
            ret = true;
        break;

    case SPELL_INVISIBILITY:
        if (mon->has_ench(ENCH_INVIS)
            || mon->glows_naturally()
            || mon->friendly() && !you.can_see_invisible(false))
        {
            ret = true;
        }
        break;

    case SPELL_MINOR_HEALING:
    case SPELL_MAJOR_HEALING:
        if (mon->hit_points > mon->max_hit_points / 2)
            ret = true;
        break;

    case SPELL_TELEPORT_SELF:
        // Monsters aren't smart enough to know when to cancel teleport.
        if (mon->has_ench(ENCH_TP) || mon->no_tele(true, false))
            ret = true;
        break;

    case SPELL_BLINK_CLOSE:
        if (!foe || adjacent(mon->pos(), foe->pos()))
            ret = true;
    case SPELL_BLINK:
    case SPELL_CONTROLLED_BLINK:
    case SPELL_BLINK_RANGE:
    case SPELL_BLINK_AWAY:
        if (mon->no_tele(true, false))
            ret = true;
        break;

    case SPELL_BLINK_OTHER:
    case SPELL_BLINK_OTHER_CLOSE:
        if (!foe)
            ret = true;
        else if (foe->is_monster()
            && foe->as_monster()->has_ench(ENCH_DIMENSION_ANCHOR))
            ret = true;
        else if (foe->is_player() && you.duration[DUR_DIMENSION_ANCHOR])
            ret = true;
        break;

    case SPELL_TELEPORT_OTHER:
        // Monsters aren't smart enough to know when to cancel teleport.
        if (mon->foe == MHITYOU)
        {
            ret = you.duration[DUR_TELEPORT];
            break;
        }
        else if (mon->foe != MHITNOT)
        {
            ret = (menv[mon->foe].has_ench(ENCH_TP));
            break;
        }
        // intentional fall-through

    case SPELL_SLOW:
    case SPELL_CONFUSE:
    case SPELL_PAIN:
    case SPELL_BANISHMENT:
    case SPELL_DISINTEGRATE:
    case SPELL_PARALYSE:
    case SPELL_SLEEP:
    case SPELL_HIBERNATION:
    case SPELL_DIMENSION_ANCHOR:
    {
        if ((monspell == SPELL_HIBERNATION || monspell == SPELL_SLEEP)
            && (!foe || foe->asleep() || !foe->can_sleep()))
        {
            ret = true;
            break;
        }

        // Occasionally we don't estimate... just fire and see.
        if (one_chance_in(5))
        {
            ret = false;
            break;
        }

        // Only intelligent monsters estimate.
        int intel = mons_intel(mon);
        if (intel < I_NORMAL)
        {
            ret = false;
            break;
        }

        // We'll estimate the target's resistance to magic, by first getting
        // the actual value and then randomising it.
        int est_magic_resist = (mon->foe == MHITNOT) ? 10000 : 0;

        if (mon->foe != MHITNOT)
        {
            if (mon->foe == MHITYOU)
                est_magic_resist = you.res_magic();
            else
                est_magic_resist = menv[mon->foe].res_magic();

            // now randomise (normal intels less accurate than high):
            if (intel == I_NORMAL)
                est_magic_resist += random2(80) - 40;
            else
                est_magic_resist += random2(30) - 15;
        }

        int power = 12 * mon->hit_dice * (monspell == SPELL_PAIN ? 2 : 1);
        power = stepdown_value(power, 30, 40, 100, 120);

        // Determine the amount of chance allowed by the benefit from
        // the spell.  The estimated difficulty is the probability
        // of rolling over 100 + diff on 2d100. -- bwr
        int diff = (monspell == SPELL_PAIN
                    || monspell == SPELL_SLOW
                    || monspell == SPELL_CONFUSE) ? 0 : 50;

        if (est_magic_resist - power > diff)
            ret = true;
        break;
    }

    case SPELL_MISLEAD:
        if (you.duration[DUR_MISLED] > 10 && one_chance_in(3))
            ret = true;

        break;

    case SPELL_SUMMON_ILLUSION:
        if (!foe || !actor_is_illusion_cloneable(foe))
            ret = true;
        break;

    case SPELL_FAKE_MARA_SUMMON:
        if (count_mara_fakes() == 2)
            ret = true;

        break;

    case SPELL_AWAKEN_FOREST:
        if (mon->has_ench(ENCH_AWAKEN_FOREST)
            || env.forest_awoken_until > you.elapsed_time
            || !forest_near_enemy(mon))
        {
            ret = true;
        }
        break;

    case SPELL_DEATHS_DOOR:
        // The caster may be an (undead) enslaved soul.
        if (mon->holiness() == MH_UNDEAD || mon->has_ench(ENCH_DEATHS_DOOR))
            ret = true;
        break;

    case SPELL_OZOCUBUS_ARMOUR:
        if (mon->has_ench(ENCH_OZOCUBUS_ARMOUR))
            ret = true;
        break;

    case SPELL_BATTLESPHERE:
        if (find_battlesphere(mon))
            ret = true;
        break;

    case SPELL_SPECTRAL_WEAPON:
        if (find_spectral_weapon(mon))
            ret = true;
        break;

    case SPELL_INJURY_BOND:
        for (monster_iterator mi; mi; ++mi)
        {
            if (mons_aligned(mon, *mi) && !mi->has_ench(ENCH_CHARM)
                && *mi != mon && mon->see_cell_no_trans(mi->pos())
                && !mi->has_ench(ENCH_INJURY_BOND))
                    return false; // We found at least one target; that's enough.
        }
        ret = true;
        break;

    case SPELL_GHOSTLY_FIREBALL:
        ret = (!foe || foe->holiness() == MH_UNDEAD);
        break;

    case SPELL_BLINK_ALLIES_ENCIRCLE:
    {
        if (!mon->get_foe() || mon->get_foe() && !mon->can_see(mon->get_foe()))
            return true;

        const coord_def foepos = mon->get_foe()->pos();

        for (monster_iterator mi(mon); mi; ++mi)
        {
            if (_valid_encircle_ally(mon, *mi, foepos))
                return false; // We found at least one valid ally; that's enough.
        }
        return true;
    }

    case SPELL_AWAKEN_VINES:
    if (!mon->get_foe() || (mon->has_ench(ENCH_AWAKEN_VINES)
                            && mon->props["vines_awakened"].get_int() >= 3))
    {
        return true;
    }
    else // To account for multiple dryads in range of each other
    {
        int count = 0;
        for (monster_iterator mi(mon); mi; ++mi)
        {
            if (mi->type == MONS_SNAPLASHER_VINE)
                ++count;
        }
        if (count > 2)
            return true;
    }
    break;

    case SPELL_CONTROL_WINDS:
        return (mon->has_ench(ENCH_CONTROL_WINDS));

    case SPELL_WATERSTRIKE:
        return (!feat_is_water(grd(foe->pos())));

    case SPELL_HASTE_PLANTS:
        for (monster_iterator mi(mon); mi; ++mi)
        {
            // Isn't useless if there's a single viable target for it
            if (mons_aligned(*mi, mon)
                && _is_hastable_plant(*mi)
                && !mi->has_ench(ENCH_HASTE))
            {
                return false;
            }
        }
        return true;

    // Don't use unless our foe is close to us and there are no allies already
    // between the two of us
    case SPELL_WIND_BLAST:
        if (foe && foe->pos().distance_from(mon->pos()) < 4)
        {
            bolt tracer;
            tracer.target = foe->pos();
            tracer.range  = LOS_RADIUS;
            tracer.hit    = AUTOMATIC_HIT;
            fire_tracer(mon, tracer);

            actor* act = actor_at(tracer.path_taken.back());
            if (act && mons_aligned(mon, act))
                return true;
            else
                return false;
        }
        else
            return true;

    case SPELL_STRIP_RESISTANCE:
        if (foe)
        {
            if (foe->is_monster() && foe->as_monster()->has_ench(ENCH_LOWERED_MR))
                return true;
            else if (foe->is_player() && you.duration[DUR_LOWERED_MR])
                return true;
            else
                return false;
        }
        return true;

    case SPELL_BROTHERS_IN_ARMS:
        return (mon->props.exists("brothers_count")
                && mon->props["brothers_count"].get_int() >= 2);

    case SPELL_SUMMON_MUSHROOMS:
        return (mon->get_foe() == NULL);

    case SPELL_FREEZE:
        return (!foe || !adjacent(mon->pos(), foe->pos()));

    case SPELL_DRUIDS_CALL:
        // Don't cast unless there's at least one valid target
        for (monster_iterator mi; mi; ++mi)
        {
            if (_valid_druids_call_target(mon, *mi))
                return false;
        }
        return true;

     // No need to spam cantrips if we're just travelling around
    case SPELL_CANTRIP:
        if (mon->friendly() && mon->foe == MHITYOU)
            ret = true;
        break;

    case SPELL_NO_SPELL:
        ret = true;
        break;

    default:
        break;
    }

    return ret;
}

// Spells a monster may want to cast if fleeing from the player, and
// the player is not in sight.
static bool _ms_useful_fleeing_out_of_sight(const monster* mon,
                                            spell_type monspell)
{
    if (monspell == SPELL_NO_SPELL || _ms_waste_of_time(mon, monspell))
        return false;

    switch (monspell)
    {
    case SPELL_HASTE:
    case SPELL_SWIFTNESS:
    case SPELL_INVISIBILITY:
    case SPELL_MINOR_HEALING:
    case SPELL_MAJOR_HEALING:
    case SPELL_ANIMATE_DEAD:
    case SPELL_TWISTED_RESURRECTION:
    case SPELL_SHAFT_SELF:
        return true;

    default:
        if (spell_typematch(monspell, SPTYP_SUMMONING) && one_chance_in(4))
            return true;
        break;
    }

    return false;
}

static bool _ms_low_hitpoint_cast(const monster* mon, spell_type monspell)
{
    if (_ms_waste_of_time(mon, monspell))
        return false;

    bool targ_adj      = false;
    bool targ_sanct    = false;
    bool targ_friendly = false;
    bool targ_undead   = false;

    if (mon->foe == MHITYOU || mon->foe == MHITNOT)
    {
        if (adjacent(you.pos(), mon->pos()))
            targ_adj = true;
        if (is_sanctuary(you.pos()))
            targ_sanct = true;
        if (you.undead_or_demonic())
            targ_undead = true;
    }
    else
    {
        if (adjacent(menv[mon->foe].pos(), mon->pos()))
            targ_adj = true;
        if (is_sanctuary(menv[mon->foe].pos()))
            targ_sanct = true;
        if (menv[mon->foe].undead_or_demonic())
            targ_undead = true;
    }

    targ_friendly = (mon->foe == MHITYOU
                     ? mon->wont_attack()
                     : mons_aligned(mon, mon->get_foe()));

    switch (monspell)
    {
    case SPELL_HEAL_OTHER:
        return targ_friendly && mon->foe != MHITYOU;
    case SPELL_TELEPORT_OTHER:
        return !targ_sanct && !targ_friendly;
    case SPELL_MINOR_HEALING:
    case SPELL_MAJOR_HEALING:
    case SPELL_INVISIBILITY:
    case SPELL_TELEPORT_SELF:
    case SPELL_HASTE:
    case SPELL_DEATHS_DOOR:
    case SPELL_BERSERKER_RAGE:
    case SPELL_FRENZY:
    case SPELL_MIGHT:
    case SPELL_WIND_BLAST:
        return true;
    case SPELL_VAMPIRIC_DRAINING:
        return !targ_sanct && targ_adj && !targ_friendly && !targ_undead;
    case SPELL_BLINK_AWAY:
    case SPELL_BLINK_RANGE:
    case SPELL_INJURY_MIRROR:
        return !targ_friendly;
    case SPELL_BLINK_OTHER:
        return !targ_sanct && targ_adj && !targ_friendly;
    case SPELL_CONFUSE:
    case SPELL_DRAIN_LIFE:
    case SPELL_BANISHMENT:
    case SPELL_HELLFIRE_BURST:
    case SPELL_FIREBALL:
    case SPELL_AIRSTRIKE:
    case SPELL_IOOD:
    case SPELL_ENSNARE:
    case SPELL_THROW_FLAME:
    case SPELL_SILVER_BLAST:
        return !targ_friendly && !targ_sanct;
    case SPELL_BLINK:
    case SPELL_CONTROLLED_BLINK:
        return targ_adj;
    case SPELL_TOMB_OF_DOROKLOHE:
    case SPELL_SHAFT_SELF:
        return true;
    case SPELL_NO_SPELL:
        return false;
    case SPELL_INK_CLOUD:
        if (mon->type == MONS_KRAKEN)
            return true;
    default:
        return !targ_adj && spell_typematch(monspell, SPTYP_SUMMONING);
    }
}

// Spells for a quick get-away.
// Currently only used to get out of a net.
static bool _ms_quick_get_away(const monster* mon, spell_type monspell)
{
    switch (monspell)
    {
    case SPELL_TELEPORT_SELF:
        // Don't cast again if already about to teleport.
        if (mon->has_ench(ENCH_TP))
            return false;
        // intentional fall-through
    case SPELL_BLINK:
        return true;
    default:
        return false;
    }
}

static void _mons_set_priest_wizard_god(monster* mons, bool& priest,
                                        bool& wizard, god_type& god)
{
    priest = mons->is_priest();
    wizard = mons->is_actual_spellcaster();

    // If the monster's a priest, assume summons come from priestly
    // abilities, in which case they'll have the same god. If the
    // monster is neither a priest nor a wizard, assume summons come
    // from intrinsic abilities, in which case they'll also have the
    // same god.
    god = (priest || !(priest || wizard)) ? mons->god : GOD_NO_GOD;

    // Permanent wizard summons of Yred should have the same god even
    // though they aren't priests. This is so that e.g. the zombies of
    // Yred's enslaved souls will properly turn on you if you abandon
    // Yred.
    if (mons->god == GOD_YREDELEMNUL)
        god = mons->god;
}

// Is it worth bothering to invoke recall? (Currently defined by there being at
// least 3 things we could actually recall, and then with a probability inversely
// proportional to how many HD of allies are current nearby)
static bool _should_recall(monster* caller)
{
    int num = 0;
    for (monster_iterator mi; mi; ++mi)
    {
        if (mons_is_recallable(caller, *mi) && !caller->can_see(*mi))
            ++num;
    }

    // Since there are reinforcements we could recall, do we think we need them?
    if (num > 2)
    {
        int ally_hd = 0;
        for (monster_iterator mi; mi; ++mi)
        {
            if (*mi != caller && caller->can_see(*mi) && mons_aligned(caller, *mi))
                ally_hd += mi->hit_dice;
        }
        return (25 + roll_dice(2, 22) > ally_hd);
    }
    else
        return false;
}

void mons_word_of_recall(monster* mons)
{
    int num_recalled = 0;
    int recall_target = 3 + random2(5);
    vector<monster* > mon_list;

    // Build the list of recallable monsters and randomize
    for (monster_iterator mi; mi; ++mi)
    {
        // Don't recall ourselves
        if (*mi == mons)
            continue;

        if (!mons_is_recallable(mons, *mi))
            continue;

        // Don't recall things that are already close to us
        if (mons->can_see(*mi))
            continue;

        mon_list.push_back(*mi);
    }
    random_shuffle(mon_list.begin(), mon_list.end());

    // Now actually recall things
    for (unsigned int i = 0; i < mon_list.size(); ++i)
    {
        coord_def empty;
        if (find_habitable_spot_near(mons->pos(), mons_base_type(mon_list[i]),
                                     3, false, empty)
            && mon_list[i]->move_to_pos(empty))
        {
            mon_list[i]->behaviour = BEH_SEEK;
            mon_list[i]->foe = mons->foe;
            ++num_recalled;
            simple_monster_message(mon_list[i], " is recalled.");
        }
        // Can only recall a couple things at once
        if (num_recalled == recall_target)
            break;
    }
}

static bool _valid_vine_spot(coord_def p)
{
    if (actor_at(p) || !monster_habitable_grid(MONS_PLANT, grd(p)))
        return false;

    int num_trees = 0;
    bool valid_trees = false;
    for (adjacent_iterator ai(p); ai; ++ai)
    {
        if (feat_is_tree(grd(*ai)))
        {
            // Make sure this spot is not on a diagonal to its only adjacent
            // tree (so that the vines can pull back against the tree properly)
            if (num_trees || !((*ai-p).sgn().x != 0 && (*ai-p).sgn().y != 0))
            {
                valid_trees = true;
                break;
            }
            else
                ++num_trees;
        }
    }

    if (!valid_trees)
        return false;

    // Now the connectivity check
    return (!plant_forbidden_at(p, true));
}

static bool _awaken_vines(monster* mon, bool test_only = false)
{
    vector<coord_def> spots;
    for (radius_iterator ri(mon->get_los_no_trans()); ri; ++ri)
    {
        if (_valid_vine_spot(*ri))
            spots.push_back(*ri);
    }

    random_shuffle(spots.begin(), spots.end());

    actor* foe = mon->get_foe();

    int num_vines = 1 + random2(3);
    if (mon->props.exists("vines_awakened"))
        num_vines = min(num_vines, 3 - mon->props["vines_awakened"].get_int());
    bool seen = false;

    for (unsigned int i = 0; i < spots.size(); ++i)
    {
        // Don't place vines where they can't see our target
        if (!cell_see_cell(spots[i], foe->pos(), LOS_NO_TRANS))
            continue;

        // Don't place a vine too near to another existing one
        bool too_close = false;
        for (distance_iterator di(spots[i], false, true, 3); di; ++di)
        {
            monster* m = monster_at(*di);
            if (m && m->type == MONS_SNAPLASHER_VINE)
            {
                too_close = true;
                break;
            }
        }
        if (too_close)
            continue;

        // We've found at least one valid spot, so the spell should be castable
        if (test_only)
            return true;

        // Actually place the vine and update properties
        if (monster* vine = create_monster(
            mgen_data(MONS_SNAPLASHER_VINE, SAME_ATTITUDE(mon), mon,
                        0, SPELL_AWAKEN_VINES, spots[i], mon->foe,
                        MG_FORCE_PLACE, mon->god, MONS_NO_MONSTER)))
        {
            vine->props["vine_awakener"].get_int() = mon->mid;
            mon->props["vines_awakened"].get_int()++;
            mon->add_ench(mon_enchant(ENCH_AWAKEN_VINES, 1, NULL, 200));
            --num_vines;
            if (you.can_see(vine))
                seen = true;
        }

        // We've finished placing all our vines
        if (num_vines == 0)
            break;
    }

    if (test_only)
        return false;
    else
    {
        if (seen)
            mpr("Vines fly forth from the trees!");
        return true;
    }
}

static void _cast_druids_call(const monster* mon)
{
    vector<monster*> mon_list;
    for (monster_iterator mi; mi; ++mi)
    {
        if (_valid_druids_call_target(mon, *mi))
            mon_list.push_back(*mi);
    }

    random_shuffle(mon_list.begin(), mon_list.end());

    // Can call a second low-HD monster if (and only if) the first called was
    // also low-HD (otherwise this summons a single creature)
    bool second = false;
    for (unsigned int i = 0; i < mon_list.size(); ++i)
    {
        if (second && mon_list[i]->hit_dice > 10)
            continue;

        coord_def empty;
        if (find_habitable_spot_near(mon->pos(), mons_base_type(mon_list[i]),
                                     3, false, empty)
            && mon_list[i]->move_to_pos(empty))
        {
            mon_list[i]->behaviour = BEH_SEEK;
            mon_list[i]->foe = mon->foe;
            mon_list[i]->add_ench(ENCH_MIGHT);
            mon_list[i]->flags |= MF_WAS_IN_VIEW;
            simple_monster_message(mon_list[i], " answers the druid's call!");

            // If this is a low-HD monster, try to summon a second. Otherwise,
            // we're done. (Only normal druids can ever summon two monsters)
            if (!second && mon_list[i]->hit_dice <= 10 && mon->hit_dice > 10)
                second = true;
            else
                return;
        }
    }
}

static double _angle_between(coord_def origin, coord_def p1, coord_def p2)
{
    double ang0 = atan2(p1.x - origin.x, p1.y - origin.y);
    double ang  = atan2(p2.x - origin.x, p2.y - origin.y);
    return min(fabs(ang - ang0), fabs(ang - ang0 + 2 * PI));
}

// Does there already appear to be a bramble wall in this direction?
// We approximate this by seeing if there are at least two briar patches in
// a ray between us and our target, which turns out to be a pretty decent
// metric in practice.
static bool _already_bramble_wall(const monster* mons, coord_def targ)
{
    bolt tracer;
    tracer.source = mons->pos();
    tracer.target = targ;
    tracer.range = 12;
    tracer.is_tracer = true;
    tracer.is_beam = true;
    tracer.fire();

    int briar_count = 0;
    bool targ_reached = false;
    for (unsigned int i = 0; i < tracer.path_taken.size(); ++i)
    {
        coord_def p = tracer.path_taken[i];

        if (!targ_reached && p == targ)
            targ_reached = true;
        else if (!targ_reached)
            continue;

        if (monster_at(p) && monster_at(p)->type == MONS_BRIAR_PATCH)
            ++briar_count;
    }

    return (briar_count > 1);
}

static bool _wall_of_brambles(monster* mons)
{
    mgen_data briar_mg = mgen_data(MONS_BRIAR_PATCH, SAME_ATTITUDE(mons),
                                   mons, 0, 0, coord_def(-1, -1), MHITNOT,
                                   MG_FORCE_PLACE);

    // We want to raise a defensive wall if we think our foe is moving to attack
    // us, and otherwise raise a wall further away to block off their escape.
    // (Each wall type uses different parameters)
    bool defensive = mons->props["foe_approaching"].get_bool();

    coord_def aim_pos = you.pos();
    coord_def targ_pos = mons->pos();

    // A defensive wall cannot provide any cover if our target is already
    // adjacent, so don't bother creating one.
    if (defensive && mons->pos().distance_from(aim_pos) == 1)
        return false;

    // Don't raise a non-defensive wall if it looks like there's an existing one
    // in the same direction already (this looks rather silly to see walls
    // springing up in the distance behind already-closed paths, and probably
    // is more likely to aid the player than the monster)
    if (!defensive)
    {
        if (_already_bramble_wall(mons, aim_pos))
            return false;
    }

    // Select a random radius for the circle used draw an arc from (affects
    // both shape and distance of the resulting wall)
    int rad = (defensive ? random_range(3, 5)
                         : min(11, mons->pos().distance_from(you.pos()) + 6));

    // Adjust the center of the circle used to draw the arc of the wall if
    // we're raising one defensively, based on both its radius and foe distance.
    // (The idea is the ensure that our foe will end up on the other side of it
    // without always raising the wall in exactly the same shape and position)
    if (defensive)
    {
        coord_def adjust = (targ_pos - aim_pos).sgn();

        targ_pos += adjust;
        if (rad == 5)
            targ_pos += adjust;
        if (mons->pos().distance_from(aim_pos) == 2)
            targ_pos += adjust;
    }

    // XXX: There is almost certainly a better way to calculate the points
    //      along the desired arcs, though this code produces the proper look.
    vector<coord_def> points;
    for (distance_iterator di(targ_pos, false, false, rad); di; ++di)
    {
        if (di.radius() == rad || di.radius() == rad - 1)
        {
            if (!actor_at(*di) && !feat_is_solid(grd(*di)))
            {
                if (defensive && _angle_between(targ_pos, aim_pos, *di) <= PI/4.0
                    || (!defensive
                        && _angle_between(targ_pos, aim_pos, *di) <= PI/(4.2 + rad/6.0)))
                {
                    points.push_back(*di);
                }
            }
        }
    }

    bool seen = false;
    for (unsigned int i = 0; i < points.size(); ++i)
    {
        briar_mg.pos = points[i];
        monster* briar = create_monster(briar_mg, false);
        if (briar)
        {
            briar->add_ench(mon_enchant(ENCH_SHORT_LIVED, 1, NULL, 80 + random2(100)));
            if (you.can_see(briar))
                seen = true;
        }
    }

    if (seen)
        mpr("Thorny briars emerge from the ground!");

    return true;
}

//---------------------------------------------------------------
//
// handle_mon_spell
//
// Give the monster a chance to cast a spell. Returns true if
// a spell was cast.
//
//---------------------------------------------------------------
bool handle_mon_spell(monster* mons, bolt &beem)
{
    bool monsterNearby = mons_near(mons);
    bool finalAnswer   = false;   // as in: "Is that your...?" {dlb}
    const spell_type draco_breath = _get_draconian_breath_spell(mons);
    actor *foe = mons->get_foe();

    // A polymorphed unique will retain his or her spells even in another
    // form. If the new form has the SPELLCASTER flag, casting happens as
    // normally, otherwise we need to enforce it, but it only happens with
    // a 50% chance.
    const bool spellcasting_poly(
        !mons->can_use_spells()
        && mons_class_flag(mons->type, M_SPEAKS)
        && mons->has_spells());

    if (is_sanctuary(mons->pos()) && !mons->wont_attack())
        return false;

    // Yes, there is a logic to this ordering {dlb}:
    // .. berserk check is necessary for out-of-sequence actions like emergency
    // slot spells {blue}
    if (mons->asleep()
        || mons->submerged()
        || mons->berserk_or_insane()
        || (!mons->can_use_spells()
            && !spellcasting_poly
            && draco_breath == SPELL_NO_SPELL))
    {
        return false;
    }

    bool priest;
    bool wizard;
    god_type god;

    _mons_set_priest_wizard_god(mons, priest, wizard, god);

    if ((silenced(mons->pos()) || mons->has_ench(ENCH_MUTE)
         || (mons->has_ench(ENCH_WATER_HOLD) && !mons->res_water_drowning()))
        && (priest || wizard || spellcasting_poly
            || mons_class_flag(mons->type, M_SPELL_NO_SILENT)))
    {
        return false;
    }

    // Shapeshifters don't get spells.
    if (mons->is_shapeshifter() && (priest || wizard))
        return false;
    else if (mons_is_confused(mons, false))
        return false;
    else if (mons_is_ghost_demon(mons->type)
             && !mons->ghost->spellcaster)
    {
        return false;
    }
    else if (random2(200) > mons->hit_dice + 50
                            + ((mons_class_flag(mons->type, M_STABBER)
                                && mons->pos() == mons->firing_pos) ? 75 : 0))
    {
        return false;
    }
    else if (spellcasting_poly && coinflip()) // 50% chance of not casting
        return false;
    else
    {
        spell_type spell_cast = SPELL_NO_SPELL;
        monster_spells hspell_pass(mons->spells);

        if (!mon_enemies_around(mons))
        {
            // Force the casting of dig when the player is not visible -
            // this is EVIL!
            // only do this for monsters that are actually seeking out a
            // hostile target -doy
            if (mons->has_spell(SPELL_DIG)
                && mons_is_seeking(mons)
                && !(mons->wont_attack() && mons->foe == MHITYOU))
            {
                spell_cast = SPELL_DIG;
                finalAnswer = true;
            }
            else if ((mons->has_spell(SPELL_MINOR_HEALING)
                         || mons->has_spell(SPELL_MAJOR_HEALING))
                     && mons->hit_points < mons->max_hit_points)
            {
                // The player's out of sight!
                // Quick, let's take a turn to heal ourselves. -- bwr
                spell_cast = mons->has_spell(SPELL_MAJOR_HEALING) ?
                                 SPELL_MAJOR_HEALING : SPELL_MINOR_HEALING;
                finalAnswer = true;
            }
            else if (mons_is_fleeing(mons) || mons->pacified())
            {
                // Since the player isn't around, we'll extend the monster's
                // normal choices to include the self-enchant slot.
                int foundcount = 0;
                for (int i = NUM_MONSTER_SPELL_SLOTS - 1; i >= 0; --i)
                {
                    if (_ms_useful_fleeing_out_of_sight(mons, hspell_pass[i])
                        && one_chance_in(++foundcount))
                    {
                        spell_cast = hspell_pass[i];
                        finalAnswer = true;
                    }
                }
            }
            else if (mons->foe == MHITYOU && !monsterNearby)
                return false;
        }

        // Monsters caught in a net try to get away.
        // This is only urgent if enemies are around.
        if (!finalAnswer && mon_enemies_around(mons)
            && mons->caught() && one_chance_in(4))
        {
            for (int i = 0; i < NUM_MONSTER_SPELL_SLOTS; ++i)
            {
                if (_ms_quick_get_away(mons, hspell_pass[i]))
                {
                    spell_cast = hspell_pass[i];
                    finalAnswer = true;
                    break;
                }
            }
        }

        // Promote the casting of useful spells for low-HP monsters.
        // (kraken should always cast their escape spell of inky).
        if (!finalAnswer
            && mons->hit_points < mons->max_hit_points / 3
            && (coinflip() || mons->type == MONS_KRAKEN))
        {
            // Note: There should always be at least some chance we don't
            // get here... even if the monster is on its last HP.  That
            // way we don't have to worry about monsters infinitely casting
            // Healing on themselves (e.g. orc high priests).
            if ((mons_is_fleeing(mons) || mons->pacified())
                && _ms_low_hitpoint_cast(mons, hspell_pass[5]))
            {
                spell_cast = hspell_pass[5];
                finalAnswer = true;
            }

            if (!finalAnswer)
            {
                int found_spell = 0;
                for (int i = 0; i < NUM_MONSTER_SPELL_SLOTS; ++i)
                {
                    if (_ms_low_hitpoint_cast(mons, hspell_pass[i])
                        && one_chance_in(++found_spell))
                    {
                        spell_cast  = hspell_pass[i];
                        finalAnswer = true;
                    }
                }
            }
        }

        if (!finalAnswer)
        {
            // If nothing found by now, safe friendlies and good
            // neutrals will rarely cast.
            if (mons->wont_attack() && !mon_enemies_around(mons)
                && !one_chance_in(10))
            {
                return false;
            }

            // Remove healing/invis/haste if we don't need them.
            int num_no_spell = 0;

            for (int i = 0; i < NUM_MONSTER_SPELL_SLOTS; ++i)
            {
                if (hspell_pass[i] == SPELL_NO_SPELL)
                    num_no_spell++;
                else if (_ms_waste_of_time(mons, hspell_pass[i])
                         || hspell_pass[i] == SPELL_DIG)
                {
                    // Instead of making a new one,
                    // make the weapon attack
                    if (hspell_pass[i] == SPELL_SPECTRAL_WEAPON)
                        hspell_pass[i] = SPELL_MELEE;

                    // Should monster not have selected dig by now,
                    // it never will.
                    hspell_pass[i] = SPELL_NO_SPELL;
                    num_no_spell++;
                }
            }

            // If no useful spells... cast no spell.
            if (num_no_spell == NUM_MONSTER_SPELL_SLOTS
                && draco_breath == SPELL_NO_SPELL)
            {
                return false;
            }

            const bolt orig_beem = beem;
            // Up to five tries to pick a spell,
            // with the last try being a self-enchantment.
            for (int loopy = 0; loopy < 5; ++loopy)
            {
                beem = orig_beem;

                bool spellOK = false;

                // Setup spell.
                // If we're in the last attempt, try the self-enchantment.
                if (loopy == 4 && coinflip())
                    spell_cast = hspell_pass[2];
                // Monsters that are fleeing or pacified and leaving the
                // level will always try to choose their emergency spell.
                else if (mons_is_fleeing(mons) || mons->pacified())
                {
                    spell_cast = (one_chance_in(5) ? SPELL_NO_SPELL
                                                   : hspell_pass[5]);

                    if (crawl_state.game_is_zotdef()
                        && mons->type == MONS_ICE_STATUE)
                    {
                        // Don't spam ice beasts when wounded.
                        spell_cast = SPELL_NO_SPELL;
                    }

                    // Pacified monsters leaving the level will only
                    // try and cast escape spells.
                    if (spell_cast != SPELL_NO_SPELL
                        && mons->pacified()
                        && !testbits(get_spell_flags(spell_cast), SPFLAG_ESCAPE))
                    {
                        spell_cast = SPELL_NO_SPELL;
                    }
                }
                else
                {
                    // Randomly picking one of the non-emergency spells:
                    spell_cast = hspell_pass[random2(5)];
                }

                if (spell_cast == SPELL_NO_SPELL)
                    continue;

                // Setup the spell.
                if (spell_cast != SPELL_MELEE)
                    setup_mons_cast(mons, beem, spell_cast);

                // Try to find a nearby ally to haste, heal or might.
                if ((spell_cast == SPELL_HASTE_OTHER
                     || spell_cast == SPELL_HEAL_OTHER
                     || spell_cast == SPELL_MIGHT_OTHER)
                        && !_set_allied_target(mons, beem,
                               mons->type == MONS_IRONBRAND_CONVOKER))
                {
                    spell_cast = SPELL_NO_SPELL;
                    continue;
                }

                // Alligators shouldn't spam swiftness.
                if (spell_cast == SPELL_SWIFTNESS
                    && mons->type == MONS_ALLIGATOR
                    && ((int) mons->number + random2avg(170, 5) >=
                        you.num_turns))
                {
                    spell_cast = SPELL_NO_SPELL;
                    continue;
                }

                // And Mara shouldn't cast player ghost if he can't
                // see the player
                if (spell_cast == SPELL_SUMMON_ILLUSION
                    && mons->type == MONS_MARA
                    && (!foe
                        || !mons->can_see(foe)
                        || !actor_is_illusion_cloneable(foe)))
                {
                    spell_cast = SPELL_NO_SPELL;
                    continue;
                }

                // Monsters are limited casting it, too.
                if (spell_cast == SPELL_MALIGN_GATEWAY
                    && !can_cast_malign_gateway())
                {
                    spell_cast = SPELL_NO_SPELL;
                    continue;
                }

                // Same limitations as player.
                if (spell_cast == SPELL_LEDAS_LIQUEFACTION
                    && (!mons->stand_on_solid_ground()
                        || liquefied(mons->pos())))
                {
                    spell_cast = SPELL_NO_SPELL;
                    continue;
                }

                // Don't torment your allies. Maybe we want to add other
                // spells here? Mass confusion, tornado, etc.?
                if (you.visible_to(mons) && mons_aligned(mons, &you))
                {
                    if ((spell_cast == SPELL_SYMBOL_OF_TORMENT
                             && !player_res_torment(false)
                             && !player_kiku_res_torment())
                         || (spell_cast == SPELL_OZOCUBUS_REFRIGERATION
                             && !player_res_cold(false)))
                    {
                        spell_cast = SPELL_NO_SPELL;
                        continue;
                    }
                }

                // beam-type spells requiring tracers
                if (spell_needs_tracer(spell_cast))
                {
                    const bool explode =
                        spell_is_direct_explosion(spell_cast);
                    fire_tracer(mons, beem, explode);
                    // Good idea?
                    if (mons_should_fire(beem))
                        spellOK = true;
                }
                else
                {
                    // All direct-effect/summoning/self-enchantments/etc.
                    spellOK = true;

                    if (_ms_direct_nasty(spell_cast)
                        && mons_aligned(mons, (mons->foe == MHITYOU) ?
                           &you : foe)) // foe=get_foe() is NULL for friendlies
                    {                   // targetting you, which is bad here.
                        spellOK = false;
                    }
                    else if (mons->foe == MHITYOU || mons->foe == MHITNOT)
                    {
                        // XXX: Note the crude hack so that monsters can
                        // use ME_ALERT to target (we should really have
                        // a measure of time instead of peeking to see
                        // if the player is still there). -- bwr
                        if (!you.visible_to(mons)
                            && (mons->target != you.pos() || coinflip()))
                        {
                            spellOK = false;
                        }
                    }
                    else if (!mons->can_see(&menv[mons->foe]))
                        spellOK = false;
                    else if (mons->type == MONS_DAEVA
                             && mons->god == GOD_SHINING_ONE)
                    {
                        const monster* mon = &menv[mons->foe];

                        // Don't allow TSO-worshipping daevas to make
                        // unchivalric magic attacks, except against
                        // appropriate monsters.
                        if (is_unchivalric_attack(mons, mon)
                            && !tso_unchivalric_attack_safe_monster(mon))
                        {
                            spellOK = false;
                        }
                    }
                }

                if (!spellOK)
                    spell_cast = SPELL_NO_SPELL;

                if (spell_cast != SPELL_NO_SPELL)
                    break;
            }
        }

        bool was_drac_breath = false;

        // If there's otherwise no ranged attack use the breath weapon.
        // The breath weapon is also occasionally used.
        if (draco_breath != SPELL_NO_SPELL
            && (spell_cast == SPELL_NO_SPELL
                 || !_is_emergency_spell(hspell_pass, spell_cast)
                    && one_chance_in(4))
            && !player_or_mon_in_sanct(mons)
            && !mons->has_ench(ENCH_BREATH_WEAPON))
        {
            spell_cast = draco_breath;
            setup_mons_cast(mons, beem, spell_cast);
            finalAnswer = true;
            was_drac_breath = true;
        }

        // Should the monster *still* not have a spell, well, too bad {dlb}:
        if (spell_cast == SPELL_NO_SPELL || spell_cast == SPELL_MELEE)
            return false;

        // Friendly monsters don't use polymorph, as it's likely to cause
        // runaway growth of an enemy.
        if (spell_cast == SPELL_POLYMORPH && mons->friendly())
            return false;

        // Past this point, we're actually casting, instead of just pondering.

        // Check for antimagic.
        if (mons->has_ench(ENCH_ANTIMAGIC)
            && !x_chance_in_y(4 * BASELINE_DELAY,
                              4 * BASELINE_DELAY
                              + mons->get_ench(ENCH_ANTIMAGIC).duration)
            && !_is_physiological_spell(spell_cast)
            && spell_cast != draco_breath)
        {
            // This may be a bad idea -- if we decide monsters shouldn't
            // lose a turn like players do not, please make this just return.
            simple_monster_message(mons, " falters for a moment.");
            mons->lose_energy(EUT_SPELL);
            return true;
        }
        // Try to animate dead: if nothing rises, pretend we didn't cast it.
        else if (spell_cast == SPELL_ANIMATE_DEAD)
        {
            if (mons->friendly() && !_animate_dead_okay(spell_cast))
                return false;

            if (mons->is_summoned())
                return false;

            if (!animate_dead(mons, 100, SAME_ATTITUDE(mons),
                              mons->foe, mons, "", god, false))
            {
                return false;
            }
        }
        // Ditto for crawling corpses.
        else if (spell_cast == SPELL_TWISTED_RESURRECTION)
        {
            if (mons->friendly() && !_animate_dead_okay(spell_cast))
                return false;

            if (mons->is_summoned())
                return false;

            if (!twisted_resurrection(mons, 500, SAME_ATTITUDE(mons),
                                      mons->foe, god, false))
            {
                return false;
            }
        }
        // Ditto for simulacra.
        else if (spell_cast == SPELL_SIMULACRUM)
        {
            if (mons->friendly() && !_animate_dead_okay(spell_cast))
                return false;

            if (!monster_simulacrum(mons, false))
                return false;
        }
        // Ditto for vines
        else if (spell_cast == SPELL_AWAKEN_VINES)
        {
            if (!_awaken_vines(mons, true))
                return false;
        }
        // Try to cause fear: if nothing is scared, pretend we didn't cast it.
        else if (spell_cast == SPELL_CAUSE_FEAR)
        {
            if (_mons_cause_fear(mons, false) < 0)
                return false;
        }
        // Check use of LOS attack spells.
        else if (spell_cast == SPELL_DRAIN_LIFE
                 || spell_cast == SPELL_OZOCUBUS_REFRIGERATION)
<<<<<<< HEAD
        {
            if (cast_los_attack_spell(spell_cast, mons->hit_dice, mons,
                                      false) != SPRET_SUCCESS)
                return false;
        }
        else if (spell_cast == SPELL_OLGREBS_TOXIC_RADIANCE)
=======
>>>>>>> 70ca29ee
        {
            if (cast_los_attack_spell(spell_cast, mons->hit_dice, mons,
                                      false) != SPRET_SUCCESS)
                return false;
        }
        else if (spell_cast == SPELL_OLGREBS_TOXIC_RADIANCE)
        {
            if (cast_toxic_radiance(mons, 100, false, true) != SPRET_SUCCESS)
                return false;
        }
        // See if we have a good spot to cast LRD at.
        else if (spell_cast == SPELL_LRD)
        {
            if (!in_bounds(_mons_fragment_target(mons)))
                return false;
        }
        // Try to cast Shatter; if nothing happened, pretend we didn't cast it.
        else if (spell_cast == SPELL_SHATTER)
        {
            if (!mons_shatter(mons, false))
                return false;
        }
        // Check if it's possible to spawn more tentacles. If not, don't bother trying.
        else if (spell_cast == SPELL_CREATE_TENTACLES)
        {
            if (!_mons_available_tentacles(mons))
                return false;
        }
        // Only cast word of recall if there's enough things to bother recalling
        else if (spell_cast == SPELL_WORD_OF_RECALL)
        {
            if (!_should_recall(mons))
                return false;
        }
        // Try to mass confuse; if we can't, pretend nothing happened.
        else if (spell_cast == SPELL_MASS_CONFUSION)
        {
            if (_mons_mass_confuse(mons, false) < 0)
                return false;
        }
        // Check if our enemy can be slowed for Metabolic Englaciation.
        else if (spell_cast == SPELL_ENGLACIATION)
        {
            if (!foe
                || !mons->see_cell_no_trans(mons->target)
                || foe->res_cold() > 0
                || (foe->is_monster()
                    && (mons_is_firewood(foe->as_monster())
                        || foe->as_monster()->has_ench(ENCH_SLOW)))
                || (!foe->is_monster()
                    && you.duration[DUR_SLOW] > 0))
            {
                return false;
            }
        }

        if (mons->type == MONS_BALL_LIGHTNING)
            mons->suicide();

        // Dragons now have a time-out on their breath weapons, draconians too!
        if (mons_genus(mons->type) == MONS_DRAGON
            || (mons_genus(mons->type) == MONS_DRACONIAN && was_drac_breath))
        {
            setup_breath_timeout(mons);
        }

        // FINALLY! determine primary spell effects {dlb}:
        if (spell_cast == SPELL_BLINK || spell_cast == SPELL_CONTROLLED_BLINK)
        {
            // Why only cast blink if nearby? {dlb}
            if (monsterNearby)
            {
                mons_cast_noise(mons, beem, spell_cast);
                monster_blink(mons);

                mons->lose_energy(EUT_SPELL);
            }
            else
                return false;
        }
        else if (spell_cast == SPELL_BLINK_RANGE)
        {
            blink_range(mons);
            mons->lose_energy(EUT_SPELL);
        }
        else if (spell_cast == SPELL_BLINK_AWAY)
        {
            blink_away(mons, true);
            mons->lose_energy(EUT_SPELL);
        }
        else if (spell_cast == SPELL_BLINK_CLOSE)
        {
            blink_close(mons);
            mons->lose_energy(EUT_SPELL);
        }
        else
        {
            const bool battlesphere = mons->props.exists("battlesphere");
            if (spell_needs_foe(spell_cast))
                make_mons_stop_fleeing(mons);

            if (battlesphere)
                aim_battlesphere(mons, spell_cast, 12 * mons->hit_dice, beem);
            mons_cast(mons, beem, spell_cast);
            if (battlesphere)
                trigger_battlesphere(mons, beem);
            mons->lose_energy(EUT_SPELL);
        }
    } // end "if (mons->can_use_spells())"

    return true;
}

static int _monster_abjure_square(const coord_def &pos,
                                  int pow, int actual,
                                  int wont_attack)
{
    monster* target = monster_at(pos);
    if (target == NULL)
        return 0;

    if (!target->alive()
        || ((bool)wont_attack == target->wont_attack()))
    {
        return 0;
    }

    int duration;

    if (!target->is_summoned(&duration))
        return 0;

    pow = max(20, fuzz_value(pow, 40, 25));

    if (!actual)
        return (pow > 40 || pow >= duration);

    // TSO and Trog's abjuration protection.
    bool shielded = false;
    if (you_worship(GOD_SHINING_ONE))
    {
        pow = pow * (30 - target->hit_dice) / 30;
        if (pow < duration)
        {
            simple_god_message(" protects your fellow warrior from evil "
                               "magic!");
            shielded = true;
        }
    }
    else if (you_worship(GOD_TROG))
    {
        pow = pow * 4 / 5;
        if (pow < duration)
        {
            simple_god_message(" shields your ally from puny magic!");
            shielded = true;
        }
    }
    else if (is_sanctuary(target->pos()))
    {
        pow = 0;
        mpr("Zin's power protects your fellow warrior from evil magic!",
            MSGCH_GOD);
        shielded = true;
    }

    dprf("Abj: dur: %d, pow: %d, ndur: %d", duration, pow, duration - pow);

    mon_enchant abj = target->get_ench(ENCH_ABJ);
    if (!target->lose_ench_duration(abj, pow))
    {
        if (!shielded)
            simple_monster_message(target, " shudders.");
        return 1;
    }

    return 0;
}

static int _apply_radius_around_square(const coord_def &c, int radius,
                                int (*fn)(const coord_def &, int, int, int),
                                int pow, int par1, int par2)
{
    int res = 0;
    for (int yi = -radius; yi <= radius; ++yi)
    {
        const coord_def c1(c.x - radius, c.y + yi);
        const coord_def c2(c.x + radius, c.y + yi);
        if (in_bounds(c1))
            res += fn(c1, pow, par1, par2);
        if (in_bounds(c2))
            res += fn(c2, pow, par1, par2);
    }

    for (int xi = -radius + 1; xi < radius; ++xi)
    {
        const coord_def c1(c.x + xi, c.y - radius);
        const coord_def c2(c.x + xi, c.y + radius);
        if (in_bounds(c1))
            res += fn(c1, pow, par1, par2);
        if (in_bounds(c2))
            res += fn(c2, pow, par1, par2);
    }
    return res;
}

static int _monster_abjuration(const monster* caster, bool actual)
{
    const bool wont_attack = caster->wont_attack();
    int maffected = 0;

    if (actual)
        mpr("Send 'em back where they came from!");

    int pow = min(caster->hit_dice * 90, 2500);

    // Abjure radius.
    for (int rad = 1; rad < 5 && pow >= 30; ++rad)
    {
        int number_hit =
            _apply_radius_around_square(caster->pos(), rad,
                                        _monster_abjure_square,
                                        pow, actual, wont_attack);

        maffected += number_hit;

        // Each affected monster drops power.
        //
        // We could further tune this by the actual amount of abjuration
        // damage done to each summon, but the player will probably never
        // notice. :-)
        while (number_hit-- > 0)
            pow = pow * 90 / 100;

        pow /= 2;
    }
    return maffected;
}


static bool _mons_abjured(monster* mons, bool nearby)
{
    if (nearby && _monster_abjuration(mons, false) > 0
        && coinflip())
    {
        _monster_abjuration(mons, true);
        return true;
    }

    return false;
}

static monster_type _pick_swarmer()
{
    static monster_type swarmers[] =
    {
        MONS_KILLER_BEE,     MONS_KILLER_BEE,    MONS_KILLER_BEE,
        MONS_SCORPION,       MONS_WORM,          MONS_VAMPIRE_MOSQUITO,
        MONS_GOLIATH_BEETLE, MONS_SPIDER,        MONS_BUTTERFLY,
        MONS_YELLOW_WASP,    MONS_WORKER_ANT,    MONS_WORKER_ANT,
        MONS_WORKER_ANT
    };

    return RANDOM_ELEMENT(swarmers);
}

static monster_type _pick_random_wraith()
{
    static monster_type wraiths[] =
    {
        MONS_WRAITH, MONS_SHADOW_WRAITH, MONS_FREEZING_WRAITH,
        MONS_PHANTASMAL_WARRIOR, MONS_PHANTOM, MONS_HUNGRY_GHOST
    };

    return RANDOM_ELEMENT(wraiths);
}

static monster_type _pick_horrible_thing()
{
    return (one_chance_in(4) ? MONS_TENTACLED_MONSTROSITY
                             : MONS_ABOMINATION_LARGE);
}

static monster_type _pick_undead_summon()
{
    static monster_type undead[] =
    {
        MONS_NECROPHAGE, MONS_JIANGSHI, MONS_HUNGRY_GHOST, MONS_FLAYED_GHOST,
        MONS_ZOMBIE, MONS_SKELETON, MONS_SIMULACRUM, MONS_SPECTRAL_THING,
        MONS_FLYING_SKULL, MONS_FLAMING_CORPSE, MONS_MUMMY, MONS_VAMPIRE,
        MONS_WIGHT, MONS_WRAITH, MONS_SHADOW_WRAITH, MONS_FREEZING_WRAITH,
        MONS_PHANTASMAL_WARRIOR, MONS_SHADOW
    };

    return RANDOM_ELEMENT(undead);
}

static monster_type _pick_vermin()
{
    return random_choose_weighted(9, MONS_ORANGE_RAT,
                                  5, MONS_REDBACK,
                                  2, MONS_TARANTELLA,
                                  1, MONS_JUMPING_SPIDER,
                                  3, MONS_DEMONIC_CRAWLER,
                                  1, MONS_ROCK_WORM,
                                  0);
}

static void _do_high_level_summon(monster* mons, bool monsterNearby,
                                  spell_type spell_cast,
                                  monster_type (*mpicker)(), int nsummons,
                                  god_type god, coord_def *target = NULL)
{
    if (_mons_abjured(mons, monsterNearby))
        return;

    const int duration = min(2 + mons->hit_dice / 5, 6);

    for (int i = 0; i < nsummons; ++i)
    {
        monster_type which_mons = mpicker();

        if (which_mons == MONS_NO_MONSTER)
            continue;

        create_monster(
            mgen_data(which_mons, SAME_ATTITUDE(mons), mons,
                      duration, spell_cast, target ? *target : mons->pos(),
                      mons->foe, 0, god));
    }
}

// Returns true if a message referring to the player's legs makes sense.
static bool _legs_msg_applicable()
{
    return (you.species != SP_NAGA && !you.fishtail);
}

void mons_cast_haunt(monster* mons)
{
    coord_def fpos;

    switch (mons->foe)
    {
    case MHITNOT:
        return;

    case MHITYOU:
        fpos = you.pos();
        break;

    default:
        fpos = menv[mons->foe].pos();
    }

    _do_high_level_summon(mons, mons_near(mons), SPELL_HAUNT,
                          _pick_random_wraith, random_range(2, 4),
                          GOD_NO_GOD, &fpos);
}

static void _mons_cast_summon_illusion(monster* mons, spell_type spell)
{
    actor *foe = mons->get_foe();
    if (!foe || !actor_is_illusion_cloneable(foe))
        return;

    mons_summon_illusion_from(mons, foe, spell);
}

void mons_cast_spectral_orcs(monster* mons)
{
    coord_def fpos;

    switch (mons->foe)
    {
    case MHITNOT:
        return;

    case MHITYOU:
        fpos = you.pos();
        break;

    default:
        fpos = menv[mons->foe].pos();
    }

    const int abj = 3;

    for (int i = random2(3) + 1; i > 0; --i)
    {
        monster_type mon = MONS_ORC;
        if (coinflip())
            mon = MONS_ORC_WARRIOR;
        else if (one_chance_in(3))
            mon = MONS_ORC_KNIGHT;
        else if (one_chance_in(10))
            mon = MONS_ORC_WARLORD;

        // Use the original monster type as the zombified type here, to
        // get the proper stats from it.
        if (monster *orc = create_monster(
                  mgen_data(MONS_SPECTRAL_THING, SAME_ATTITUDE(mons), mons,
                          abj, SPELL_SUMMON_SPECTRAL_ORCS, fpos, mons->foe,
                          0, mons->god, mon)))
        {
            // set which base type this orc is pretending to be for gear
            // purposes
            if (mon != MONS_ORC)
            {
                orc->mname = mons_type_name(mon, DESC_PLAIN);
                orc->flags |= MF_NAME_REPLACE | MF_NAME_DESCRIPTOR;
            }
            orc->number = (int) mon;

            // give gear using the base type
            give_item(orc, env.absdepth0, true, true);

            // set gear as summoned
            orc->mark_summoned(abj, true, SPELL_SUMMON_SPECTRAL_ORCS);
        }
    }
}

static bool _mons_vampiric_drain(monster *mons)
{
    actor *target = mons->get_foe();
    if (!target)
        return false;
    if (grid_distance(mons->pos(), target->pos()) > 1)
        return false;

    int pow = mons->hit_dice * 12;
    int hp_cost = 3 + random2avg(9, 2) + 1 + random2(pow) / 7;

    hp_cost = min(hp_cost, target->stat_hp());
    hp_cost = min(hp_cost, mons->max_hit_points - mons->hit_points);
    if (target->res_negative_energy() > 0)
        hp_cost -= hp_cost * target->res_negative_energy() / 3;

    if (!hp_cost)
    {
        simple_monster_message(mons,
                               " is infused with unholy energy, but nothing happens.",
                               MSGCH_MONSTER_SPELL);
        return false;
    }

    dprf("vamp draining: %d damage, %d healing", hp_cost, hp_cost/2);

    if (you.can_see(mons))
    {
        simple_monster_message(mons,
                               " is infused with unholy energy.",
                               MSGCH_MONSTER_SPELL);
    }
    else
        mpr("Unholy energy fills the air.");

    if (target->is_player())
    {
        ouch(hp_cost, mons->mindex(), KILLED_BY_BEAM, "by vampiric draining");
        if (mons->heal(hp_cost * 2 / 3))
        {
            simple_monster_message(mons,
                " draws life force from you and is healed!");
        }
    }
    else
    {
        monster* mtarget = target->as_monster();
        const string targname = mtarget->name(DESC_THE);
        mtarget->hurt(mons, hp_cost);
        if (mons->heal(hp_cost * 2 / 3))
        {
            simple_monster_message(mons,
                make_stringf(" draws life force from %s and is healed!",
                targname.c_str()).c_str());
        }
        if (mtarget->alive())
            print_wounds(mtarget);
    }

    return true;
}

static bool _mons_cast_freeze(monster* mons)
{
    actor *target = mons->get_foe();
    if (!target)
        return false;
    if (grid_distance(mons->pos(), target->pos()) > 1)
        return false;

    const int pow = mons->hit_dice * 6;

    const int base_damage = roll_dice(1, 3 + pow / 3);
    int damage = 0;

    if (target->is_player())
    {
        damage = resist_adjust_damage(&you, BEAM_COLD, player_res_cold(),
                                      base_damage, true);
    }
    else
    {
        bolt beam;
        beam.flavour = BEAM_COLD;
        damage = mons_adjust_flavoured(mons, beam, base_damage);
    }

    if (you.can_see(target))
    {
        mprf("%s %s frozen.", target->name(DESC_THE).c_str(),
                              target->conj_verb("are").c_str());
    }

    target->hurt(mons, damage);

    if (target->alive())
    {
        target->expose_to_element(BEAM_COLD, damage);

        if (target->is_monster() && target->res_cold() <= 0)
        {
            const int stun = (1 - target->res_cold()) * random2(min(7, 2 + pow/12));
            target->as_monster()->speed_increment -= stun;
        }
    }

    return true;
}

void setup_breath_timeout(monster* mons)
{
    if (mons_genus(mons->type) != MONS_DRAGON && mons_genus(mons->type) != MONS_DRACONIAN)
        return;

    if (mons->has_ench(ENCH_BREATH_WEAPON))
        return;

    int timeout = roll_dice(1, 5);

    dprf("dragon/draconian breath timeout %d", timeout);

    mon_enchant breath_timeout = mon_enchant(ENCH_BREATH_WEAPON, 1, mons, timeout*10);
    mons->add_ench(breath_timeout);
}

/**
 * Maybe mesmerise the player.
 *
 * This function decides whether or not it is possible for the player to become
 * mesmerised by mons. It will return a variety of values depending on whether
 * or not this can succeed or has succeeded; finally, it will add mons to the
 * player's list of beholders.
 *
 * @param mons      The monster doing the mesmerisation.
 * @param actual    Whether or not we are actually casting the spell. If false,
 *                  no messages are emitted.
 * @returns         0 if the player could be mesmerised but wasn't, 1 if the
 *                  player was mesmerised, -1 if the player couldn't be
 *                  mesmerised.
**/
static int _mons_mesmerise(monster* mons, bool actual)
{
    bool already_mesmerised = you.beheld_by(mons);

    if (!you.visible_to(mons)             // Don't mesmerise while invisible.
        || (!you.can_see(mons)            // Or if we are, and you're aren't
            && !already_mesmerised)       // already mesmerised by us.
        || !player_can_hear(mons->pos())  // Or if you're silenced, or we are.
        || you.berserk()                  // Or if you're berserk.
        || mons->has_ench(ENCH_CONFUSION) // Or we're confused,
        || mons_is_fleeing(mons)          // fleeing,
        || mons->pacified()               // pacified,
        || mons->friendly())              // or friendly!
    {
        return -1;
    }

    // Messages can be simple: if the monster is invisible, it won't try to
    // bespell you. If you're already mesmerised, then we don't need to spam
    // you with messages. Otherwise, it's trying!
    if (actual && !already_mesmerised && you.can_see(mons))
    {
        simple_monster_message(mons, " attempts to bespell you!");

        flash_view(LIGHTMAGENTA);
    }

    const int pow = min(mons->hit_dice * 12, 200);

    // Don't spam mesmerisation if you're already mesmerised,
    // or don't mesmerise at all if you pass an MR check or have clarity.
    if (you.check_res_magic(pow) > 0
        || you.clarity()
        || !(mons->foe == MHITYOU
             && !already_mesmerised && coinflip()))
    {
        if (actual)
            canned_msg(MSG_YOU_RESIST);

        return 0;
    }

    you.add_beholder(mons);

    return 1;
}

// Check whether targets might be scared.
// Returns 0, if targets can be scared but the attempt failed or wasn't made.
// Returns 1, if targets are scared.
// Returns -1, if targets can never be scared.
static int _mons_cause_fear(monster* mons, bool actual)
{
    if (actual)
    {
        if (you.can_see(mons))
            simple_monster_message(mons, " radiates an aura of fear!");
        else
            mpr("An aura of fear fills the air!");
    }

    int retval = -1;

    const int pow = min(mons->hit_dice * 18, 200);

    for (actor_iterator ai(mons->get_los()); ai; ++ai)
    {
        if (ai->is_player())
        {
            if (mons->pacified() || mons->friendly())
                continue;

            if (you.holiness() != MH_NATURAL)
            {
                if (actual)
                    canned_msg(MSG_YOU_UNAFFECTED);
                continue;
            }

            if (you.check_res_magic(pow) > 0)
            {
                if (actual)
                    canned_msg(MSG_YOU_RESIST);
                continue;
            }

            retval = 0;

            if (actual && you.add_fearmonger(mons))
            {
                retval = 1;

                you.increase_duration(DUR_AFRAID, 10 + random2avg(pow, 4));

                if (!mons->has_ench(ENCH_FEAR_INSPIRING))
                    mons->add_ench(ENCH_FEAR_INSPIRING);
            }
        }
        else
        {
            monster* m = ai->as_monster();

            if (m == mons)
                continue;

            // Magic-immune, unnatural and "firewood" monsters are
            // immune to being scared. Same-aligned monsters are
            // never affected, even though they aren't immune.
            if (mons_immune_magic(m)
                || m->holiness() != MH_NATURAL
                || mons_is_firewood(m)
                || mons_atts_aligned(m->attitude, mons->attitude))
            {
                continue;
            }

            retval = 0;

            // It's possible to scare this monster. If its magic
            // resistance fails, do so.
            int res_margin = m->check_res_magic(pow);
            if (res_margin > 0)
            {
                if (actual)
                    simple_monster_message(m, mons_resist_string(m, res_margin));
                continue;
            }

            if (actual
                && m->add_ench(mon_enchant(ENCH_FEAR, 0, mons)))
            {
                retval = 1;

                if (you.can_see(m))
                    simple_monster_message(m, " looks frightened!");

                behaviour_event(m, ME_SCARE, mons);

                if (!mons->has_ench(ENCH_FEAR_INSPIRING))
                    mons->add_ench(ENCH_FEAR_INSPIRING);
            }
        }
    }

    if (actual && retval == 1)
        flash_view_delay(DARKGREY, 300);

    return retval;
}

static int _mons_mass_confuse(monster* mons, bool actual)
{
    int retval = -1;

    const int pow = min(mons->hit_dice * 8, 200);

    for (actor_iterator ai(mons->get_los()); ai; ++ai)
    {
        if (ai->is_player())
        {
            if (mons->pacified() || mons->friendly())
                continue;

            retval = 0;

            if (you.check_res_magic(pow) > 0)
            {
                if (actual)
                    canned_msg(MSG_YOU_RESIST);
                continue;
            }
        }
        else
        {
            monster* m = ai->as_monster();

            if (m == mons)
                continue;

            if (mons_immune_magic(m)
                || mons_is_firewood(m)
                || mons_atts_aligned(m->attitude, mons->attitude))
            {
                continue;
            }

            retval = 0;

            int res_margin = m->check_res_magic(pow);
            if (res_margin > 0)
            {
                if (actual)
                    simple_monster_message(m, mons_resist_string(m, res_margin));
                continue;
            }
        }
        if (actual)
        {
            retval = 1;
            ai->confuse(mons, 2 + random2(5));
        }
    }

    return retval;
}

static coord_def _mons_fragment_target(monster *mons)
{
    coord_def target(GXM+1, GYM+1);
    int pow = 6 * mons->hit_dice;
    int range = spell_range(SPELL_LRD, pow, false);
    int maxpower = 0;
    for (distance_iterator di(mons->pos(), true, true, range); di; ++di)
    {
        bool temp;

        if (!cell_see_cell(mons->pos(), *di, LOS_SOLID))
            continue;

        bolt beam;
        if (!setup_fragmentation_beam(beam, pow, mons, *di, false, true, true,
                                      NULL, temp, temp))
            continue;

        beam.range = range;
        fire_tracer(mons, beam, true);
        if (!mons_should_fire(beam))
            continue;

        bolt beam2;
        if (!setup_fragmentation_beam(beam2, pow, mons, *di, false, false, true,
                                      NULL, temp, temp))
            continue;

        beam2.range = range;
        fire_tracer(mons, beam2, true);

        if (beam2.foe_info.count > 0
            && beam2.foe_info.power > maxpower)
        {
            maxpower = beam2.foe_info.power;
            target = *di;
        }
    }

    return target;
}

static void _blink_allies_encircle(const monster* mon)
{
    vector<monster*> allies;
    const coord_def foepos = mon->get_foe()->pos();

    for (monster_iterator mi(mon); mi; ++mi)
    {
        if (_valid_encircle_ally(mon, *mi, foepos))
            allies.push_back(*mi);
    }
    random_shuffle(allies.begin(), allies.end());

    int count = 2 + random2(4);

    for (unsigned int i = 0; i < allies.size() && count; ++i)
    {
        coord_def empty;
        if (find_habitable_spot_near(foepos, mons_base_type(allies[i]), 1, false, empty))
        {
            if (allies[i]->blink_to(empty))
            {
                // XXX: This seems an awkward way to give a message for something
                // blinking from out of sight into sight. Probably could use a
                // more general solution.
                if (!(allies[i]->flags & MF_WAS_IN_VIEW)
                    && allies[i]->flags & MF_SEEN)
                {
                    simple_monster_message(allies[i], " blinks into view!");
                }
                allies[i]->behaviour = BEH_SEEK;
                allies[i]->foe = mon->foe;
                count--;
            }
        }
    }
}

static int _max_tentacles(const monster* mon)
{
    if (mons_base_type(mon) == MONS_KRAKEN)
        return MAX_ACTIVE_KRAKEN_TENTACLES;
    else if (mon->type == MONS_TENTACLED_STARSPAWN)
        return MAX_ACTIVE_STARSPAWN_TENTACLES;
    else
        return 0;
}

static int _mons_available_tentacles(monster* head)
{
    int tentacle_count = 0;

    for (monster_iterator mi; mi; ++mi)
    {
        if (mi->is_child_tentacle_of(head))
            tentacle_count++;
    }

    return _max_tentacles(head) - tentacle_count;
}

static void _mons_create_tentacles(monster* head)
{
    int head_index = head->mindex();
    if (invalid_monster_index(head_index))
    {
        mpr("Error! Tentacle head is not a part of the current environment!",
            MSGCH_ERROR);
        return;
    }

    int possible_count = _mons_available_tentacles(head);

    if (possible_count <= 0)
        return;

    monster_type tent_type = mons_tentacle_child_type(head);

    vector<coord_def> adj_squares;

    // Collect open adjacent squares. Candidate squares must be
    // unoccupied.
    for (adjacent_iterator adj_it(head->pos()); adj_it; ++adj_it)
    {
        if (!monster_at(*adj_it))
            adj_squares.push_back(*adj_it);
    }

    if (unsigned(possible_count) > adj_squares.size())
        possible_count = adj_squares.size();
    else if (adj_squares.size() > unsigned(possible_count))
        random_shuffle(adj_squares.begin(), adj_squares.end());

    int visible_count = 0;

    for (int i = 0 ; i < possible_count; ++i)
    {
        if (monster *tentacle = create_monster(
            mgen_data(tent_type, SAME_ATTITUDE(head), head,
                        0, 0, adj_squares[i], head->foe,
                        MG_FORCE_PLACE, head->god, MONS_NO_MONSTER, head_index,
                        head->colour, PROX_CLOSE_TO_PLAYER)))
        {
            if (you.can_see(tentacle))
                visible_count++;

            tentacle->props["inwards"].get_int() = head_index;

            if (head->holiness() == MH_UNDEAD)
                tentacle->flags |= MF_FAKE_UNDEAD;
        }
    }

    if (mons_base_type(head) == MONS_KRAKEN)
    {
        if (visible_count == 1)
            mpr("A tentacle rises from the water!");
        else if (visible_count > 1)
            mpr("Tentacles burst out of the water!");
    }
    else if (head->type == MONS_TENTACLED_STARSPAWN)
    {
        if (visible_count == 1)
            mpr("A tentacle flies out from the starspawn's body!");
        else if (visible_count > 1)
            mpr("Tentacles burst from the starspawn's body!");
    }

    return;
}

static bool _mon_spell_bail_out_early(monster* mons, spell_type spell_cast)
{
    // single calculation permissible {dlb}
    bool monsterNearby = mons_near(mons);

    switch (spell_cast)
    {
    case SPELL_ANIMATE_DEAD:
    case SPELL_TWISTED_RESURRECTION:
    case SPELL_SIMULACRUM:
        if (mons->friendly() && !_animate_dead_okay(spell_cast))
            return true;
        break;

    case SPELL_CHAIN_LIGHTNING:
    case SPELL_SYMBOL_OF_TORMENT:
    case SPELL_OZOCUBUS_REFRIGERATION:
    case SPELL_SHATTER:
        if (!monsterNearby)
            return true;
        break;

    default:
        break;
    }

    return false;
}

static void _clone_monster(monster* mons, monster_type clone_type,
                           int summon_type, bool clone_hp = false)
{
    mgen_data summ_mon =
        mgen_data(clone_type, SAME_ATTITUDE(mons),
                  mons, 3, summon_type, mons->pos(),
                  mons->foe, 0, mons->god);

    monster *new_fake = create_monster(summ_mon);
    if (!new_fake)
        return;

    // Reset client id so that no information about who the original monster
    // is is leaked to the client
    mons->reset_client_id();

    // Don't leak the real one with the targetting interface.
    if (you.prev_targ == mons->mindex())
    {
        you.prev_targ = MHITNOT;
        crawl_state.cancel_cmd_repeat();
    }

    // Mara's clones are special; they have the same stats as him, and
    // are exact clones, so they are created damaged if necessary.
    if (clone_hp)
    {
        new_fake->hit_points = mons->hit_points;
        new_fake->max_hit_points = mons->max_hit_points;
    }
    mon_enchant_list::iterator ei;
    for (ei = mons->enchantments.begin();
         ei != mons->enchantments.end(); ++ei)
    {
        new_fake->enchantments.insert(*ei);
        new_fake->ench_cache.set(ei->second.ench);
    }

    for (int i = 0; i < NUM_MONSTER_SLOTS; i++)
    {
        const int old_index = mons->inv[i];

        if (old_index == NON_ITEM)
            continue;

        const int new_index = get_mitm_slot(0);
        if (new_index == NON_ITEM)
        {
            new_fake->unequip(mitm[old_index], i, 0, true);
            new_fake->inv[i] = NON_ITEM;
            continue;
        }

        new_fake->inv[i] = new_index;
        mitm[new_index]  = mitm[old_index];
        mitm[new_index].set_holding_monster(new_fake->mindex());

        // Mark items as summoned, so there's no way to get three nice
        // weapons or such out of him.
        mitm[new_index].flags |= ISFLAG_SUMMONED;
    }

    new_fake->props = mons->props;
    new_fake->props["faking"] = *mons;
}

void mons_cast(monster* mons, bolt &pbolt, spell_type spell_cast,
               bool do_noise, bool special_ability)
{
    // Always do setup.  It might be done already, but it doesn't hurt
    // to do it again (cheap).
    setup_mons_cast(mons, pbolt, spell_cast);

    // single calculation permissible {dlb}
    bool monsterNearby = mons_near(mons);

    int sumcount = 0;
    int sumcount2;
    int duration = 0;

#ifdef DEBUG_DIAGNOSTICS
    mprf(MSGCH_DIAGNOSTICS, "Mon #%d casts %s (#%d)",
         mons->mindex(), spell_title(spell_cast), spell_cast);
#endif

    // for cancelling spells before messages are printed
    // this is a hack, the monster should really have never chosen to cast
    // the spell in the first place, we should never have gotten here -doy
    if (_mon_spell_bail_out_early(mons, spell_cast))
        return;

    if (spell_cast == SPELL_CANTRIP
        || spell_cast == SPELL_VAMPIRIC_DRAINING
        || spell_cast == SPELL_INJURY_MIRROR
        || spell_cast == SPELL_DRAIN_LIFE
        || spell_cast == SPELL_TROGS_HAND
        || spell_cast == SPELL_LEDAS_LIQUEFACTION)
    {
        do_noise = false;       // Spell itself does the messaging.
    }

    if (_los_free_spell(spell_cast) && !spell_is_direct_explosion(spell_cast))
    {
        if (mons->foe == MHITYOU || mons->foe == MHITNOT)
        {
            if (monsterNearby)
            {
                if (do_noise)
                    mons_cast_noise(mons, pbolt, spell_cast, special_ability);
                direct_effect(mons, spell_cast, pbolt, &you);
            }
            return;
        }

        if (do_noise)
            mons_cast_noise(mons, pbolt, spell_cast, special_ability);
        direct_effect(mons, spell_cast, pbolt, mons->get_foe());
        return;
    }

#ifdef ASSERTS
    const unsigned int flags = get_spell_flags(spell_cast);

    ASSERT(!(flags & (SPFLAG_TESTING | SPFLAG_MAPPING)));

    // Targeted spells need a valid target.
    // Wizard-mode cast monster spells may target the boundary (shift-dir).
    ASSERT(!(flags & SPFLAG_TARGETTING_MASK) || map_bounds(pbolt.target));
#endif

    if (do_noise)
        mons_cast_noise(mons, pbolt, spell_cast, special_ability);

    bool priest;
    bool wizard;
    god_type god;

    _mons_set_priest_wizard_god(mons, priest, wizard, god);

    // Used for summon X elemental and nothing else. {bookofjude}
    monster_type summon_type = MONS_NO_MONSTER;

    switch (spell_cast)
    {
    default:
        break;

    case SPELL_MAJOR_HEALING:
        if (mons->heal(50 + random2avg(mons->hit_dice * 10, 2)))
            simple_monster_message(mons, " is healed.");
        return;

    case SPELL_INJURY_MIRROR:
        simple_monster_message(mons,
                               make_stringf(" offers %s to %s, and fills with unholy energy.",
                                   mons->pronoun(PRONOUN_REFLEXIVE).c_str(),
                                   god_name(mons->god).c_str()).c_str(),
                               MSGCH_MONSTER_SPELL);
        mons->add_ench(mon_enchant(ENCH_MIRROR_DAMAGE, 0, mons, random_range(7, 9) * BASELINE_DELAY));
        mons->props["mirror_recast_time"].get_int() = you.elapsed_time + 150 + random2(60);
        return;

    case SPELL_VAMPIRIC_DRAINING:
        _mons_vampiric_drain(mons);
        return;

    case SPELL_BERSERKER_RAGE:
        mons->props.erase("brothers_count");
        mons->go_berserk(true);
        return;

    case SPELL_FRENZY:
        mons->go_frenzy(mons);
        return;

    case SPELL_TROGS_HAND:
    {
        simple_monster_message(mons,
                               make_stringf(" invokes %s protection!",
                                   apostrophise(god_name(mons->god)).c_str()).c_str(),
                               MSGCH_MONSTER_SPELL);
        const int dur = BASELINE_DELAY
            * min(5 + roll_dice(2, (mons->hit_dice * 10) / 3 + 1), 100);
        mons->add_ench(mon_enchant(ENCH_RAISED_MR, 0, mons, dur));
        mons->add_ench(mon_enchant(ENCH_REGENERATION, 0, mons, dur));
        dprf("Trog's Hand cast (dur: %d aut)", dur);
        return;
    }

    case SPELL_SWIFTNESS:
        mons->add_ench(ENCH_SWIFT);
        if (mons->type == MONS_ALLIGATOR)
        {
            mons->number = you.num_turns;
            simple_monster_message(mons, " puts on a burst of speed!");
        }
        else
            simple_monster_message(mons, " seems to move somewhat quicker.");
        return;

    case SPELL_STONESKIN:
    {
        if (you.can_see(mons))
            mprf("%s skin hardens.",
                 apostrophise(mons->name(DESC_THE)).c_str());
        const int power = (mons->hit_dice * 15) / 10;
        mons->add_ench(mon_enchant(ENCH_STONESKIN, 0, mons,
                       BASELINE_DELAY * (10 + (2 * random2(power)))));
        return;
    }

    case SPELL_SILENCE:
        mons->add_ench(ENCH_SILENCE);
        invalidate_agrid(true);
        simple_monster_message(mons, "'s surroundings become eerily quiet.");
        return;

    case SPELL_CALL_TIDE:
        if (player_in_branch(BRANCH_SHOALS))
        {
            const int tide_duration = BASELINE_DELAY
                * random_range(80, 200, 2);
            mons->add_ench(mon_enchant(ENCH_TIDE, 0, mons,
                                       tide_duration));
            mons->props[TIDE_CALL_TURN].get_int() = you.num_turns;
            if (simple_monster_message(
                    mons,
                    " sings a water chant to call the tide!"))
            {
                flash_view_delay(ETC_WATER, 300);
            }
        }
        return;

    case SPELL_INK_CLOUD:
        if (!feat_is_watery(grd(mons->pos())))
            return;

        big_cloud(CLOUD_INK, mons, mons->pos(), 30, 30);

        simple_monster_message(
            mons,
            " squirts a massive cloud of ink into the water!");
        return;

#if TAG_MAJOR_VERSION == 34
    case SPELL_VAMPIRE_SUMMON:
#endif
    case SPELL_SUMMON_SMALL_MAMMAL:
        sumcount2 = 1 + random2(3);

        for (sumcount = 0; sumcount < sumcount2; ++sumcount)
        {
            monster_type rats[] = { MONS_QUOKKA,   MONS_GREEN_RAT,
                                    MONS_GREY_RAT, MONS_RAT };

            const monster_type mon = (one_chance_in(3) ? MONS_BAT
                                                       : RANDOM_ELEMENT(rats));
            create_monster(
                mgen_data(mon, SAME_ATTITUDE(mons), mons,
                          5, spell_cast, mons->pos(), mons->foe, 0, god));
        }
        return;

    case SPELL_STICKS_TO_SNAKES:
    {
        const int pow = (mons->hit_dice * 15) / 10;
        int cnt = 1 + random2(1 + pow / 4);
        monster_type sum;
        for (int i = 0; i < cnt; i++)
        {
            if (random2(mons->hit_dice) > 27
                || one_chance_in(5 - min(4, div_rand_round(pow * 2, 25))))
            {
                sum = x_chance_in_y(pow / 3, 100) ? MONS_WATER_MOCCASIN
                                                  : MONS_ADDER;
            }
            else
                sum = MONS_BALL_PYTHON;

            if (create_monster(
                    mgen_data(sum, SAME_ATTITUDE(mons), mons,
                              5, spell_cast, mons->pos(), mons->foe,
                              0, god)))
            {
                i++;
            }
        }
        return;
    }

    case SPELL_SHADOW_CREATURES:       // summon anything appropriate for level
        if (_mons_abjured(mons, monsterNearby))
            return;

        sumcount2 = 1 + random2(mons->hit_dice / 5 + 1);

        for (sumcount = 0; sumcount < sumcount2; ++sumcount)
        {
            create_monster(
                mgen_data(RANDOM_MOBILE_MONSTER, SAME_ATTITUDE(mons), mons,
                          5, spell_cast, mons->pos(), mons->foe, 0, god));
        }
        return;

    case SPELL_WATER_ELEMENTALS:
        if (summon_type == MONS_NO_MONSTER)
            summon_type = MONS_WATER_ELEMENTAL;
        // Deliberate fall through
    case SPELL_EARTH_ELEMENTALS:
        if (summon_type == MONS_NO_MONSTER)
            summon_type = MONS_EARTH_ELEMENTAL;
        // Deliberate fall through
    case SPELL_IRON_ELEMENTALS:
        if (summon_type == MONS_NO_MONSTER)
            summon_type = MONS_IRON_ELEMENTAL;
        // Deliberate fall through
    case SPELL_AIR_ELEMENTALS:
        if (summon_type == MONS_NO_MONSTER)
            summon_type = MONS_AIR_ELEMENTAL;
        // Deliberate fall through
    case SPELL_FIRE_ELEMENTALS:
        if (summon_type == MONS_NO_MONSTER)
            summon_type = MONS_FIRE_ELEMENTAL;
        // Deliberate fall through
    case SPELL_SUMMON_ELEMENTAL:
    {
        if (summon_type == MONS_NO_MONSTER)
            summon_type = random_choose(
                              MONS_EARTH_ELEMENTAL, MONS_FIRE_ELEMENTAL,
                              MONS_AIR_ELEMENTAL, MONS_WATER_ELEMENTAL,
                              -1);

        if (mons->type != MONS_ELEMENTAL_WELLSPRING
            && _mons_abjured(mons, monsterNearby))
        {
            return;
        }

        int dur;

        if (spell_cast == SPELL_SUMMON_ELEMENTAL)
        {
            sumcount2 = 1;
            dur = min(2 + mons->hit_dice / 10, 6);
        }
        else
        {
            sumcount2 = 1 + (mons->hit_dice > 15) + random2(mons->hit_dice / 7 + 1);
            dur = 3;
        }

        for (sumcount = 0; sumcount < sumcount2; sumcount++)
        {
            create_monster(
                mgen_data(summon_type, SAME_ATTITUDE(mons), mons,
                          dur, spell_cast, mons->pos(), mons->foe, 0, god));
        }
        return;
    }

    case SPELL_SUMMON_RAKSHASA:
        sumcount2 = 1 + random2(4) + random2(mons->hit_dice / 7 + 1);

        for (sumcount = 0; sumcount < sumcount2; sumcount++)
        {
            create_monster(
                mgen_data(MONS_RAKSHASA, SAME_ATTITUDE(mons), mons,
                          3, spell_cast, mons->pos(), mons->foe, 0, god));
        }
        return;

    case SPELL_SUMMON_ILLUSION:
        _mons_cast_summon_illusion(mons, spell_cast);
        return;

    case SPELL_CREATE_TENTACLES:
        _mons_create_tentacles(mons);
        return;

    case SPELL_FAKE_MARA_SUMMON:
        // We only want there to be two fakes, which, plus Mara, means
        // a total of three Maras; if we already have two, give up, otherwise
        // we want to summon either one more or two more.
        sumcount2 = 2 - count_mara_fakes();

        for (sumcount = 0; sumcount < sumcount2; sumcount++)
            _clone_monster(mons, MONS_MARA_FAKE, spell_cast, true);
        return;

    case SPELL_FAKE_RAKSHASA_SUMMON:
        sumcount2 = (coinflip() ? 2 : 3);

        for (sumcount = 0; sumcount < sumcount2; sumcount++)
            _clone_monster(mons, MONS_RAKSHASA_FAKE, spell_cast);
        return;

    case SPELL_SUMMON_DEMON: // class 2-4 demons
        if (_mons_abjured(mons, monsterNearby))
            return;

        sumcount2 = 1 + random2(mons->hit_dice / 10 + 1);

        duration  = min(2 + mons->hit_dice / 10, 6);
        for (sumcount = 0; sumcount < sumcount2; sumcount++)
        {
            create_monster(
                mgen_data(summon_any_demon(RANDOM_DEMON_COMMON),
                          SAME_ATTITUDE(mons), mons, duration, spell_cast,
                          mons->pos(), mons->foe, 0, god));
        }
        return;

    case SPELL_SUMMON_UGLY_THING:
        if (_mons_abjured(mons, monsterNearby))
            return;

        sumcount2 = 1 + random2(mons->hit_dice / 10 + 1);

        duration  = min(2 + mons->hit_dice / 10, 6);
        for (sumcount = 0; sumcount < sumcount2; ++sumcount)
        {
            const monster_type mon = (one_chance_in(3) ? MONS_VERY_UGLY_THING
                                                       : MONS_UGLY_THING);

            create_monster(
                mgen_data(mon, SAME_ATTITUDE(mons), mons,
                          duration, spell_cast, mons->pos(), mons->foe, 0,
                          god));
        }
        return;

    case SPELL_ANIMATE_DEAD:
        animate_dead(mons, 5 + random2(5), SAME_ATTITUDE(mons),
                     mons->foe, mons, "", god);
        return;

    case SPELL_TWISTED_RESURRECTION:
        // Double efficiency compared to maxed out player spell: one
        // elf corpse gives 4.5 HD.
        twisted_resurrection(mons, 500, SAME_ATTITUDE(mons),
                             mons->foe, god);
        return;

    case SPELL_SIMULACRUM:
        monster_simulacrum(mons, true);
        return;

    case SPELL_CALL_IMP:
        duration  = min(2 + mons->hit_dice / 5, 6);
            create_monster(
                mgen_data(random_choose_weighted(
                            1, MONS_IRON_IMP,
                            2, MONS_SHADOW_IMP,
                            2, MONS_WHITE_IMP,
                            4, MONS_CRIMSON_IMP,
                            0),
                          SAME_ATTITUDE(mons), mons,
                          duration, spell_cast, mons->pos(), mons->foe, 0,
                          god));
        return;

    case SPELL_SUMMON_MINOR_DEMON: // class 5 demons
        sumcount2 = 1 + random2(3);

        duration  = min(2 + mons->hit_dice / 5, 6);
        for (sumcount = 0; sumcount < sumcount2; ++sumcount)
        {
            create_monster(
                mgen_data(summon_any_demon(RANDOM_DEMON_LESSER),
                          SAME_ATTITUDE(mons), mons,
                          duration, spell_cast, mons->pos(), mons->foe, 0,
                          god));
        }
        return;

    case SPELL_SUMMON_SCORPIONS:
        if (_mons_abjured(mons, monsterNearby))
            return;

        sumcount2 = 1 + random2(5);

        duration  = min(2 + mons->hit_dice / 5, 6);
        for (sumcount = 0; sumcount < sumcount2; ++sumcount)
        {
            create_monster(
                mgen_data(MONS_SCORPION, SAME_ATTITUDE(mons), mons,
                          duration, spell_cast, mons->pos(), mons->foe, 0,
                          god));
        }
        return;

    case SPELL_SUMMON_SWARM:
        _do_high_level_summon(mons, monsterNearby, spell_cast,
                              _pick_swarmer, random_range(3, 6), god);
        return;

    case SPELL_SUMMON_UFETUBUS:
        sumcount2 = 2 + random2(2);

        duration  = min(2 + mons->hit_dice / 5, 6);

        for (sumcount = 0; sumcount < sumcount2; ++sumcount)
        {
            create_monster(
                mgen_data(MONS_UFETUBUS, SAME_ATTITUDE(mons), mons,
                          duration, spell_cast, mons->pos(), mons->foe, 0,
                          god));
        }
        return;

    case SPELL_SUMMON_BEAST:       // Geryon
        create_monster(
            mgen_data(MONS_HELL_BEAST, SAME_ATTITUDE(mons), mons,
                      4, spell_cast, mons->pos(), mons->foe, 0, god));
        return;

    case SPELL_SUMMON_ICE_BEAST:
        // Zotdef: reduce ice beast frequency, and reduce duration to 3
        if (!crawl_state.game_is_zotdef() || !one_chance_in(3))
        {
            int dur = crawl_state.game_is_zotdef() ? 3 : 5;
            create_monster(
                mgen_data(MONS_ICE_BEAST, SAME_ATTITUDE(mons), mons,
                          dur, spell_cast, mons->pos(), mons->foe, 0, god));
        }
        return;

    case SPELL_SUMMON_MUSHROOMS:   // Summon a ring of icky crawling fungi.
        if (_mons_abjured(mons, monsterNearby))
            return;

        sumcount2 = 2 + random2(mons->hit_dice / 4 + 1);
        duration  = min(2 + mons->hit_dice / 5, 6);
        for (int i = 0; i < sumcount2; ++i)
        {
            // Attempt to place adjacent to target first, and only at a wider
            // radius if no adjacent spots can be found
            coord_def empty;
            find_habitable_spot_near(mons->get_foe()->pos(),
                                     MONS_WANDERING_MUSHROOM, 1, false, empty);
            if (empty.origin())
            {
                find_habitable_spot_near(mons->get_foe()->pos(),
                                         MONS_WANDERING_MUSHROOM, 2, false, empty);
            }

            // Can't find any room, so stop trying
            if (empty.origin())
                return;

            create_monster(
                mgen_data(one_chance_in(3) ? MONS_DEATHCAP
                                           : MONS_WANDERING_MUSHROOM,
                          SAME_ATTITUDE(mons), mons, duration, spell_cast,
                          empty, mons->foe, MG_FORCE_PLACE, god));
        }
        return;

    case SPELL_SUMMON_HORRIBLE_THINGS:
        _do_high_level_summon(mons, monsterNearby, spell_cast,
                              _pick_horrible_thing, random_range(3, 5), god);
        return;

    case SPELL_MALIGN_GATEWAY:
        if (!can_cast_malign_gateway())
        {
            dprf("ERROR: %s can't cast malign gateway, but is casting anyway! "
                 "Counted %d gateways.", mons->name(DESC_THE).c_str(),
                 count_malign_gateways());
        }
        cast_malign_gateway(mons, 200);
        return;

    case SPELL_CONJURE_BALL_LIGHTNING:
    {
        const int n = 2 + random2(mons->hit_dice / 4);
        for (int i = 0; i < n; ++i)
        {
            create_monster(
                mgen_data(MONS_BALL_LIGHTNING, SAME_ATTITUDE(mons),
                          mons, 2, spell_cast, mons->pos(), mons->foe,
                          0, god));
        }
        return;
    }

    case SPELL_SUMMON_UNDEAD:      // Summon undead around player.
        _do_high_level_summon(mons, monsterNearby, spell_cast,
                              _pick_undead_summon,
                              2 + random2(mons->hit_dice / 5 + 1), god);
        return;

    case SPELL_BROTHERS_IN_ARMS:
    {
        const int power = (mons->hit_dice * 20) + random2(mons->hit_dice * 5) - random2(mons->hit_dice * 5);
        monster_type to_summon;

        if (mons->type == MONS_SPRIGGAN_BERSERKER)
        {
            monster_type berserkers[2] = { MONS_GRIZZLY_BEAR, MONS_POLAR_BEAR };
            to_summon = RANDOM_ELEMENT(berserkers);
        }
        else /* if (mons->type == MONS_DEEP_DWARF_BERSERKER) */
        {
            monster_type berserkers[7] = { MONS_BLACK_BEAR, MONS_GRIZZLY_BEAR, MONS_OGRE,
                                           MONS_TROLL, MONS_HILL_GIANT, MONS_DEEP_TROLL,
                                           MONS_TWO_HEADED_OGRE};
            to_summon = RANDOM_ELEMENT(berserkers);
        }

        summon_berserker(power, mons, to_summon);
        mons->props["brothers_count"].get_int()++;
        return;
    }

    case SPELL_SYMBOL_OF_TORMENT:
        torment(mons, mons->mindex(), mons->pos());
        return;

    case SPELL_MESMERISE:
        _mons_mesmerise(mons);
        return;

    case SPELL_CAUSE_FEAR:
        _mons_cause_fear(mons);
        return;

    case SPELL_DRAIN_LIFE:
    case SPELL_OZOCUBUS_REFRIGERATION:
        cast_los_attack_spell(spell_cast, mons->hit_dice, mons, true);
        return;

    case SPELL_OLGREBS_TOXIC_RADIANCE:
        cast_toxic_radiance(mons, mons->hit_dice * 8);
        return;

    case SPELL_LRD:
    {
        const coord_def target = _mons_fragment_target(mons);
        if (in_bounds(target))
           cast_fragmentation(6 * mons->hit_dice, mons, target, false);

        return;
    }

    case SPELL_SHATTER:
        mons_shatter(mons);
        return;

    case SPELL_LEDAS_LIQUEFACTION:
        if (!mons->has_ench(ENCH_LIQUEFYING) && you.can_see(mons))
        {
            mprf("%s liquefies the ground around %s!", mons->name(DESC_THE).c_str(),
                 mons->pronoun(PRONOUN_REFLEXIVE).c_str());
            flash_view_delay(BROWN, 80);
        }

        mons->add_ench(ENCH_LIQUEFYING);
        invalidate_agrid(true);
        return;

    case SPELL_CORPSE_ROT:
        corpse_rot(mons);
        return;

    case SPELL_SUMMON_GREATER_DEMON:
        if (_mons_abjured(mons, monsterNearby))
            return;

        duration  = min(2 + mons->hit_dice / 10, 6);

        create_monster(
            mgen_data(summon_any_demon(RANDOM_DEMON_GREATER),
                      SAME_ATTITUDE(mons), mons,
                      duration, spell_cast,
                      mons->pos(), mons->foe, 0, god));
        return;

    // Journey -- Added in Summon Lizards and Draconians
    case SPELL_SUMMON_DRAKES:
        if (_mons_abjured(mons, monsterNearby))
            return;

        sumcount2 = 1 + random2(mons->hit_dice / 5 + 1);

        duration  = min(2 + mons->hit_dice / 10, 6);

        {
            vector<monster_type> monsters;

            for (sumcount = 0; sumcount < sumcount2; ++sumcount)
            {
                bool drag = false;
                monster_type mon = summon_any_dragon(DRAGON_LIZARD);

                if (mon == MONS_DRAGON)
                {
                    drag = true;
                    mon = summon_any_dragon(DRAGON_DRAGON);
                }

                monsters.push_back(mon);

                if (drag)
                    break;
            }

            for (int i = 0, size = monsters.size(); i < size; ++i)
            {
                create_monster(
                    mgen_data(monsters[i], SAME_ATTITUDE(mons), mons,
                              duration, spell_cast,
                              mons->pos(), mons->foe, 0, god));
            }
        }
        return;

    case SPELL_DRUIDS_CALL:
        _cast_druids_call(mons);
        return;

    case SPELL_SUMMON_TWISTER:
        duration  = min(2 + mons->hit_dice / 10, 6);

        create_monster(
            mgen_data(MONS_TWISTER,
                      SAME_ATTITUDE(mons), mons,
                      duration, spell_cast,
                      mons->pos(), mons->foe, 0, god));

        return;

    case SPELL_BATTLESPHERE:
        cast_battlesphere(mons, min(6 * mons->hit_dice, 200), mons->god, false);
        return;

    case SPELL_SPECTRAL_WEAPON:
        cast_spectral_weapon(mons, min(6 * mons->hit_dice, 200), mons->god, false);
        return;

    // TODO: Outsource the cantrip messages and allow specification of
    //       special cantrip spells per monster, like for speech, both as
    //       "self buffs" and "player enchantments".
    case SPELL_CANTRIP:
    {
        // Monster spell of uselessness, just prints a message.
        // This spell exists so that some monsters with really strong
        // spells (ie orc priest) can be toned down a bit. -- bwr
        //
        // XXX: Needs expansion, and perhaps different priest/mage flavours.

        // Don't give any message if the monster isn't nearby.
        // (Otherwise you could get them from halfway across the level.)
        if (!mons_near(mons))
            return;

        const bool friendly  = mons->friendly();
        const bool buff_only = !friendly && is_sanctuary(you.pos());
        const msg_channel_type channel = (friendly) ? MSGCH_FRIEND_ENCHANT
                                                    : MSGCH_MONSTER_ENCHANT;

        if (mons->type == MONS_ORB_SPIDER)
        {
            string msg = getSpeakString("orb_spider_cantrip");
            if (!msg.empty())
            {
                msg = replace_all(msg, "@The_monster@", mons->name(DESC_THE));
                mpr(msg.c_str(), channel);
            }
        }
        else if (mons->type == MONS_GASTRONOK)
        {
            bool has_mon_foe = !invalid_monster_index(mons->foe);
            string slugform = "";
            if (buff_only || crawl_state.game_is_arena() && !has_mon_foe
                || friendly && !has_mon_foe || coinflip())
            {
                slugform = getSpeakString("gastronok_self_buff");
                if (!slugform.empty())
                {
                    slugform = replace_all(slugform, "@The_monster@",
                                           mons->name(DESC_THE));
                    mpr(slugform.c_str(), channel);
                }
            }
            else if (!friendly && !has_mon_foe)
            {
                mons_cast_noise(mons, pbolt, spell_cast);

                // "Enchant" the player.
                slugform = getSpeakString("gastronok_debuff");
                if (!slugform.empty()
                    && (slugform.find("legs") == string::npos
                        || _legs_msg_applicable()))
                {
                    mpr(slugform.c_str());
                }
            }
            else
            {
                // "Enchant" another monster.
                const monster* foe      = mons->get_foe()->as_monster();
                slugform = getSpeakString("gastronok_other_buff");
                if (!slugform.empty())
                {
                    slugform = replace_all(slugform, "@The_monster@",
                                           foe->name(DESC_THE));
                    mpr(slugform.c_str(), MSGCH_MONSTER_ENCHANT);
                }
            }
        }
        else
        {
            // Messages about the monster influencing itself.
            const char* buff_msgs[] = { " glows brightly for a moment.",
                                        " looks braver.",
                                        " becomes somewhat translucent.",
                                        "'s eyes start to glow." };

            // Messages about the monster influencing you.
            const char* other_msgs[] = {
                "You feel troubled.",
                "You feel a wave of unholy energy pass over you."
            };

            if (buff_only || crawl_state.game_is_arena() || x_chance_in_y(2,3))
            {
                simple_monster_message(mons, RANDOM_ELEMENT(buff_msgs),
                                       channel);
            }
            else if (friendly)
            {
                simple_monster_message(mons, " shimmers for a moment.",
                                       channel);
            }
            else // "Enchant" the player.
            {
                mons_cast_noise(mons, pbolt, spell_cast);
                mpr(RANDOM_ELEMENT(other_msgs));
            }
        }
        return;
    }
    case SPELL_BLINK_OTHER:
    {
        // Allow the caster to comment on moving the foe.
        string msg = getSpeakString(mons->name(DESC_PLAIN) + " blink_other");
        if (!msg.empty() && msg != "__NONE")
        {
            mons_speaks_msg(mons, msg, MSGCH_TALK,
                            silenced(you.pos()) || silenced(mons->pos()));
        }
        break;
    }
    case SPELL_BLINK_OTHER_CLOSE:
    {
        // Allow the caster to comment on moving the foe.
        string msg = getSpeakString(mons->name(DESC_PLAIN)
                                    + " blink_other_close");
        if (!msg.empty() && msg != "__NONE")
        {
            mons_speaks_msg(mons, msg, MSGCH_TALK,
                            silenced(you.pos()) || silenced(mons->pos()));
        }
        break;
    }
    case SPELL_TOMB_OF_DOROKLOHE:
    {
        sumcount = 0;

        const int hp_lost = mons->max_hit_points - mons->hit_points;

        if (!hp_lost)
            sumcount++;

        const dungeon_feature_type safe_tiles[] = {
            DNGN_SHALLOW_WATER, DNGN_FLOOR, DNGN_OPEN_DOOR
        };

        bool proceed;

        for (adjacent_iterator ai(mons->pos()); ai; ++ai)
        {
            const actor* act = actor_at(*ai);

            // We can blink away the crowd, but only our allies.
            if (act
                && (act->is_player()
                    || (act->is_monster()
                        && act->as_monster()->attitude != mons->attitude)))
            {
                sumcount++;
            }

            // Make sure we have a legitimate tile.
            proceed = false;
            for (unsigned int i = 0; i < ARRAYSZ(safe_tiles) && !proceed; ++i)
                if (grd(*ai) == safe_tiles[i] || feat_is_trap(grd(*ai)))
                    proceed = true;

            if (!proceed && feat_is_reachable_past(grd(*ai)))
                sumcount++;
        }

        if (sumcount)
        {
            mons->blink();
            return;
        }

        sumcount = 0;
        for (adjacent_iterator ai(mons->pos()); ai; ++ai)
        {
            if (monster_at(*ai))
            {
                monster_at(*ai)->blink();
                if (monster_at(*ai))
                {
                    monster_at(*ai)->teleport(true);
                    if (monster_at(*ai))
                        continue;
                }
            }

            // Make sure we have a legitimate tile.
            proceed = false;
            for (unsigned int i = 0; i < ARRAYSZ(safe_tiles) && !proceed; ++i)
                if (grd(*ai) == safe_tiles[i] || feat_is_trap(grd(*ai)))
                    proceed = true;

            if (proceed)
            {
                // All items are moved inside.
                if (igrd(*ai) != NON_ITEM)
                    move_items(*ai, mons->pos());

                // All clouds are destroyed.
                if (env.cgrid(*ai) != EMPTY_CLOUD)
                    delete_cloud(env.cgrid(*ai));

                // All traps are destroyed.
                if (trap_def *ptrap = find_trap(*ai))
                    ptrap->destroy();

                // Actually place the wall.
                temp_change_terrain(*ai, DNGN_ROCK_WALL, INFINITE_DURATION,
                                    TERRAIN_CHANGE_TOMB, mons);
                sumcount++;
            }
        }

        if (sumcount)
        {
            mpr("Walls emerge from the floor!");

            // XXX: Assume that the entombed monster can regenerate.
            // Also, base the regeneration rate on HD to avoid
            // randomness.
            const int tomb_duration = BASELINE_DELAY
                * hp_lost * max(1, mons->hit_dice / 3);
            int mon_index = mons->mindex();
            env.markers.add(new map_tomb_marker(mons->pos(),
                                                tomb_duration,
                                                mon_index,
                                                mon_index));
            env.markers.clear_need_activate(); // doesn't need activation
        }
        return;
    }
    case SPELL_SHAFT_SELF:
    {
        if (is_valid_shaft_level())
        {
            mons->do_shaft();
        }
        return;
    }
    case SPELL_CHAIN_LIGHTNING:
        cast_chain_lightning(4 * mons->hit_dice, mons);
        return;
    case SPELL_SUMMON_EYEBALLS:
        if (mons->type != MONS_DISSOLUTION
            && _mons_abjured(mons, monsterNearby))
        {
            return;
        }

        sumcount2 = 1 + random2(mons->hit_dice / 7 + 1);

        duration = min(2 + mons->hit_dice / 10, 6);

        for (sumcount = 0; sumcount < sumcount2; sumcount++)
        {
            const monster_type mon = random_choose_weighted(
                                       100, MONS_GIANT_EYEBALL,
                                        80, MONS_EYE_OF_DRAINING,
                                        60, MONS_GOLDEN_EYE,
                                        40, MONS_SHINING_EYE,
                                        20, MONS_GREAT_ORB_OF_EYES,
                                        10, MONS_EYE_OF_DEVASTATION,
                                         0);

            create_monster(
                mgen_data(mon, SAME_ATTITUDE(mons), mons, duration,
                          spell_cast, mons->pos(), mons->foe, 0, god));
        }
        return;
    case SPELL_SUMMON_BUTTERFLIES:
        duration = min(2 + mons->hit_dice / 5, 6);
        for (int i = 0; i < 10; ++i)
        {
            create_monster(
                mgen_data(MONS_BUTTERFLY, SAME_ATTITUDE(mons),
                          mons, duration, spell_cast, mons->pos(),
                          mons->foe, 0, god));
        }
        return;
    case SPELL_IOOD:
        cast_iood(mons, 6 * mons->hit_dice, &pbolt);
        return;
    case SPELL_AWAKEN_FOREST:
        duration = 50 + random2(mons->hit_dice * 20);

        mons->add_ench(mon_enchant(ENCH_AWAKEN_FOREST, 0, mons, duration));
        // Actually, it's a boolean marker... save for a sanity check.
        env.forest_awoken_until = you.elapsed_time + duration;

        // You may be unable to see the monster, but notice an affected tree.
        forest_message(mons->pos(), "The forest starts to sway and rumble!");
        return;

    case SPELL_SUMMON_DRAGON:
        if (_mons_abjured(mons, monsterNearby))
            return;

        cast_summon_dragon(mons, mons->hit_dice * 5, god);
        return;
    case SPELL_SUMMON_HYDRA:
        if (_mons_abjured(mons, monsterNearby))
            return;

        cast_summon_hydra(mons, mons->hit_dice * 5, god);
        return;
    case SPELL_FIRE_SUMMON:
        if (_mons_abjured(mons, monsterNearby))
            return;

        sumcount2 = 1 + random2(mons->hit_dice / 5 + 1);

        duration = min(2 + mons->hit_dice / 10, 6);

        for (sumcount = 0; sumcount < sumcount2; sumcount++)
        {
            const monster_type mon = random_choose_weighted(
                                       3, MONS_EFREET,
                                       3, MONS_SUN_DEMON,
                                       3, MONS_BALRUG,
                                       2, MONS_HELLION,
                                       1, MONS_BRIMSTONE_FIEND,
                                       0);

            create_monster(
                mgen_data(mon, SAME_ATTITUDE(mons), mons, duration,
                          spell_cast, mons->pos(), mons->foe, 0, god));
        }
        return;

    case SPELL_DEATHS_DOOR:
        if (!mons->has_ench(ENCH_DEATHS_DOOR))
        {
            const int dur = BASELINE_DELAY * 2 * mons->skill(SK_NECROMANCY);
            simple_monster_message(mons,
                                   " stands defiantly in death's doorway!");
            mons->hit_points = max(min(mons->hit_points,
                                       mons->skill(SK_NECROMANCY)), 1);
            mons->add_ench(mon_enchant(ENCH_DEATHS_DOOR, 0, mons, dur));
        }
        return;

    case SPELL_REGENERATION:
    {
        simple_monster_message(mons,
                               "'s wounds begin to heal before your eyes!");
        const int dur = BASELINE_DELAY
            * min(5 + roll_dice(2, (mons->hit_dice * 10) / 3 + 1), 100);
        mons->add_ench(mon_enchant(ENCH_REGENERATION, 0, mons, dur));
        return;
    }

    case SPELL_OZOCUBUS_ARMOUR:
    {
        mprf("A film of ice covers %s body!",
        apostrophise(mons->name(DESC_THE)).c_str());
        const int power = (mons->hit_dice * 15) / 10;
        mons->add_ench(mon_enchant(ENCH_OZOCUBUS_ARMOUR, 0, mons,
                                   BASELINE_DELAY *
                                   (20 + random2(power) + random2(power))));

        return;
    }

    case SPELL_WORD_OF_RECALL:
    {
        mon_enchant recall_timer =
            mon_enchant(ENCH_WORD_OF_RECALL, 1, mons, 30);
        mons->add_ench(recall_timer);
        mons->speed_increment -= 30;

        return;
    }

    case SPELL_INJURY_BOND:
    {
        simple_monster_message(mons,
            make_stringf(" begins to accept %s allies' injuries.",
                         mons->pronoun(PRONOUN_POSSESSIVE).c_str()).c_str());
        for (monster_iterator mi(mons->get_los_no_trans()); mi; ++mi)
        {
            if (mons_aligned(mons, *mi) && !mi->has_ench(ENCH_CHARM)
                && *mi != mons)
            {
                mon_enchant bond = mon_enchant(ENCH_INJURY_BOND, 1, mons,
                                               40 + random2(80));
                mi->add_ench(bond);
            }
        }

        return;
    }

    case SPELL_CALL_LOST_SOUL:
        create_monster(mgen_data(MONS_LOST_SOUL, SAME_ATTITUDE(mons),
                                 mons, 2, spell_cast, mons->pos(),
                                 mons->foe, 0, god));
        return;

    case SPELL_BLINK_ALLIES_ENCIRCLE:
        _blink_allies_encircle(mons);
        return;

    case SPELL_MASS_CONFUSION:
        _mons_mass_confuse(mons);
        return;

    case SPELL_ENGLACIATION:
        if (you.can_see(mons))
            simple_monster_message(mons, " radiates an aura of cold.");
        else if (mons->see_cell_no_trans(you.pos()))
            mpr("A wave of cold passes over you.");
        apply_area_visible(englaciate, min(12 * mons->hit_dice, 200), mons);
        return;

    case SPELL_AWAKEN_VINES:
        _awaken_vines(mons);
        return;

    case SPELL_CONTROL_WINDS:
        if (you.can_see(mons))
            mprf("The winds start to flow at %s will.", mons->name(DESC_ITS).c_str());
        mons->add_ench(mon_enchant(ENCH_CONTROL_WINDS, 1, mons, 200 + random2(150)));
        return;

    case SPELL_WALL_OF_BRAMBLES:
        // If we can't cast this for some reason (can be expensive to determine
        // at every call to _ms_waste_of_time), refund the energy for it so that
        // the caster can do something else
        if (!_wall_of_brambles(mons))
        {
            mons->speed_increment +=
                get_monster_data(mons->type)->energy_usage.spell;
        }
        return;

    case SPELL_HASTE_PLANTS:
    {
        int num = 2 + random2(3);
        for (monster_iterator mi(mons); mi && num > 0; ++mi)
        {
            if (mons_aligned(*mi, mons)
                && _is_hastable_plant(*mi)
                && !mi->has_ench(ENCH_HASTE))
            {
                mi->add_ench(ENCH_HASTE);
                simple_monster_message(*mi, " seems to speed up.");
                --num;
            }
        }
        return;
    }

    case SPELL_WIND_BLAST:
    {
        actor *foe = mons->get_foe();
        if (foe && mons->can_see(foe))
        {
            simple_monster_message(mons, " summons a great blast of wind!");
            wind_blast(mons, 12 * mons->hit_dice, foe->pos());
        }
        return;
    }

    case SPELL_FREEZE:
        _mons_cast_freeze(mons);
        return;

    case SPELL_SUMMON_VERMIN:
        _do_high_level_summon(mons, monsterNearby, spell_cast,
                              _pick_vermin, one_chance_in(4) ? 3 : 2 , god);
        return;
    }

    // If a monster just came into view and immediately cast a spell,
    // we need to refresh the screen before drawing the beam.
    viewwindow();
    if (spell_is_direct_explosion(spell_cast))
    {
        const actor *foe = mons->get_foe();
        const bool need_more = foe && (foe->is_player() || you.see_cell(foe->pos()));
        pbolt.in_explosion_phase = false;
        pbolt.refine_for_explosion();
        pbolt.explode(need_more);
    }
    else
        pbolt.fire();
}

static int _noise_level(const monster* mons, spell_type spell,
                                  bool silent, bool innate)
{
    const unsigned int flags = get_spell_flags(spell);

    int noise;

    if (silent
        || (innate
            && !mons_class_flag(mons->type, M_NOISY_SPELLS)
            && !(flags & SPFLAG_NOISY)
            && mons_genus(mons->type) != MONS_DRAGON))
    {
        noise = 0;
    }
    else
    {
        if (mons_genus(mons->type) == MONS_DRAGON)
            noise = get_shout_noise_level(S_ROAR);
        else
            noise = spell_noise(spell);
    }
    return noise;
}

static unsigned int _noise_keys(vector<string>& key_list,
                                const monster* mons, const bolt& pbolt,
                                spell_type spell, bool priest, bool wizard,
                                bool innate, bool targeted)
{
    const string cast_str = " cast";

    const mon_body_shape shape = get_mon_shape(mons);
    const string    spell_name = spell_title(spell);
    const bool      real_spell = !innate && (priest || wizard);

    // Before just using generic per-spell and per-monster casts, try
    // per-monster, per-spell, with the monster type name, then the
    // species name, then the genus name, then wizard/priest/demon.
    // We don't include "real" or "gestures" here since that can be
    // be determined from the monster type; or "targeted" since that
    // can be determined from the spell.
    key_list.push_back(spell_name + " "
                       + mons_type_name(mons->type, DESC_PLAIN) + cast_str);
    key_list.push_back(spell_name + " "
                       + mons_type_name(mons_species(mons->type), DESC_PLAIN)
                       + cast_str);
    key_list.push_back(spell_name + " "
                       + mons_type_name(mons_genus(mons->type), DESC_PLAIN)
                       + cast_str);
    if (wizard)
    {
        key_list.push_back(make_stringf("%s %swizard%s",
                               spell_name.c_str(),
                               shape <= MON_SHAPE_NAGA ? "" : "non-humanoid ",
                               cast_str.c_str()));
    }
    else if (priest)
        key_list.push_back(spell_name + " priest" + cast_str);
    else if (mons_is_demon(mons->type))
        key_list.push_back(spell_name + " demon" + cast_str);

    // Now try just the spell's name.
    if (shape <= MON_SHAPE_NAGA)
    {
        if (real_spell)
            key_list.push_back(spell_name + cast_str + " real");
        if (mons_intel(mons) >= I_NORMAL)
            key_list.push_back(spell_name + cast_str + " gestures");
    }
    else if (real_spell)
    {
        // A real spell being cast by something with no hands?  Maybe
        // it's a polymorphed spellcaster which kept its original spells.
        // If so, the cast message for its new type/species/genus probably
        // won't look right.
        if (!mons_class_flag(mons->type, M_ACTUAL_SPELLS | M_PRIEST))
        {
            // XXX: We should probably include the monster's shape,
            // to get a variety of messages.
            if (wizard)
            {
                string key = "polymorphed wizard" + cast_str;
                if (targeted)
                    key_list.push_back(key + " targeted");
                key_list.push_back(key);
            }
            else if (priest)
            {
                string key = "polymorphed priest" + cast_str;
                if (targeted)
                    key_list.push_back(key + " targeted");
                key_list.push_back(key);
            }
        }
    }

    key_list.push_back(spell_name + cast_str);

    const unsigned int num_spell_keys = key_list.size();

    // Next the monster type name, then species name, then genus name.
    key_list.push_back(mons_type_name(mons->type, DESC_PLAIN) + cast_str);
    key_list.push_back(mons_type_name(mons_species(mons->type), DESC_PLAIN)
                       + cast_str);
    key_list.push_back(mons_type_name(mons_genus(mons->type), DESC_PLAIN)
                       + cast_str);

    // Last, generic wizard, priest or demon.
    if (wizard)
    {
        key_list.push_back(make_stringf("%swizard%s",
                               shape <= MON_SHAPE_NAGA ? "" : "non-humanoid ",
                               cast_str.c_str()));
    }
    else if (priest)
        key_list.push_back("priest" + cast_str);
    else if (mons_is_demon(mons->type))
        key_list.push_back("demon" + cast_str);

    if (targeted)
    {
        // For targeted spells, try with the targeted suffix first.
        for (unsigned int i = key_list.size() - 1; i >= num_spell_keys; i--)
        {
            string str = key_list[i] + " targeted";
            key_list.insert(key_list.begin() + i, str);
        }

        // Generic beam messages.
        if (pbolt.visible())
        {
            key_list.push_back(pbolt.get_short_name() + " beam " + cast_str);
            key_list.push_back("beam catchall cast");
        }
    }

    return num_spell_keys;
}

static string _noise_message(const vector<string>& key_list,
                             unsigned int num_spell_keys,
                             bool silent, bool unseen)
{
    string prefix;
    if (silent)
        prefix = "silent ";
    else if (unseen)
        prefix = "unseen ";

    string msg;
    for (unsigned int i = 0; i < key_list.size(); i++)
    {
        const string key = key_list[i];

#ifdef DEBUG_MONSPEAK
        mprf(MSGCH_DIAGNOSTICS, "monster casting lookup: %s%s", prefix.c_str(),
                                                                key.c_str());
#endif

        msg = getSpeakString(prefix + key);
        if (msg == "__NONE")
        {
            msg = "";
            break;
        }
        else if (msg == "__NEXT")
        {
            msg = "";
            if (i < num_spell_keys)
                i = num_spell_keys - 1;
            else if (ends_with(key, " targeted"))
                i++;
            continue;
        }
        else if (!msg.empty())
            break;

        // If we got no message and we're using the silent prefix, then
        // try again without the prefix.
        if (prefix != "silent ")
            continue;

        msg = getSpeakString(key);
        if (msg == "__NONE")
        {
            msg = "";
            break;
        }
        else if (msg == "__NEXT")
        {
            msg = "";
            if (i < num_spell_keys)
                i = num_spell_keys - 1;
            else if (ends_with(key, " targeted"))
                i++;
            continue;
        }
        else if (!msg.empty())
            break;
    }

    return msg;
}

static void _noise_fill_target(string& targ_prep, string& target,
                               const monster* mons, const bolt& pbolt,
                               bool gestured)
{
    targ_prep = "at";
    target    = "nothing";

    bolt tracer = pbolt;
    // For a targeted but rangeless spell make the range positive so that
    // fire_tracer() will fill out path_taken.
    if (pbolt.range == 0 && pbolt.target != mons->pos())
        tracer.range = ENV_SHOW_DIAMETER;
    fire_tracer(mons, tracer);

    if (pbolt.target == you.pos())
        target = "you";
    else if (pbolt.target == mons->pos())
        target = mons->pronoun(PRONOUN_REFLEXIVE);
    // Monsters should only use targeted spells while foe == MHITNOT
    // if they're targetting themselves.
    else if (mons->foe == MHITNOT && !mons_is_confused(mons, true))
        target = "NONEXISTENT FOE";
    else if (!invalid_monster_index(mons->foe)
             && menv[mons->foe].type == MONS_NO_MONSTER)
    {
        target = "DEAD FOE";
    }
    else if (in_bounds(pbolt.target) && you.see_cell(pbolt.target))
    {
        if (const monster* mtarg = monster_at(pbolt.target))
        {
            if (you.can_see(mtarg))
                target = mtarg->name(DESC_THE);
        }
    }

    const bool visible_path      = pbolt.visible() || gestured;

    // Monster might be aiming past the real target, or maybe some fuzz has
    // been applied because the target is invisible.
    if (target == "nothing")
    {
        if (pbolt.aimed_at_spot)
        {
            int count = 0;
            for (adjacent_iterator ai(pbolt.target); ai; ++ai)
            {
                const actor* act = actor_at(*ai);
                if (act && act != mons && you.can_see(act))
                {
                    targ_prep = "next to";

                    if (act->is_player() || one_chance_in(++count))
                        target = act->name(DESC_THE);

                    if (act->is_player())
                        break;
                }
            }
        }

        bool mons_targ_aligned = false;

        const vector<coord_def> &path = tracer.path_taken;
        for (unsigned int i = 0; i < path.size(); i++)
        {
            const coord_def pos = path[i];

            if (pos == mons->pos())
                continue;

            const monster* m = monster_at(pos);
            if (pos == you.pos())
            {
                // Be egotistical and assume that the monster is aiming at
                // the player, rather than the player being in the path of
                // a beam aimed at an ally.
                if (!mons->wont_attack())
                {
                    targ_prep = "at";
                    target    = "you";
                    break;
                }
                // If the ally is confused or aiming at an invisible enemy,
                // with the player in the path, act like it's targeted at
                // the player if there isn't any visible target earlier
                // in the path.
                else if (target == "nothing")
                {
                    targ_prep         = "at";
                    target            = "you";
                    mons_targ_aligned = true;
                }
            }
            else if (visible_path && m && you.can_see(m))
            {
                bool is_aligned  = mons_aligned(m, mons);
                string name = m->name(DESC_THE);

                if (target == "nothing")
                {
                    mons_targ_aligned = is_aligned;
                    target            = name;
                }
                // If the first target was aligned with the beam source then
                // the first subsequent non-aligned monster in the path will
                // take it's place.
                else if (mons_targ_aligned && !is_aligned)
                {
                    mons_targ_aligned = false;
                    target            = name;
                }
                targ_prep = "at";
            }
            else if (visible_path && target == "nothing")
            {
                int count = 0;
                for (adjacent_iterator ai(pbolt.target); ai; ++ai)
                {
                    const actor* act = monster_at(*ai);
                    if (act && act != mons && you.can_see(act))
                    {
                        targ_prep = "past";
                        if (act->is_player()
                            || one_chance_in(++count))
                        {
                            target = act->name(DESC_THE);
                        }

                        if (act->is_player())
                            break;
                    }
                }
            }
        } // for (unsigned int i = 0; i < path.size(); i++)
    } // if (target == "nothing" && targeted)

    const actor* foe = mons->get_foe();

    // If we still can't find what appears to be the target, and the
    // monster isn't just throwing the spell in a random direction,
    // we should be able to tell what the monster was aiming for if
    // we can see the monster's foe and the beam (or the beam path
    // implied by gesturing).  But only if the beam didn't actually hit
    // anything (but if it did hit something, why didn't that monster
    // show up in the beam's path?)
    if (target == "nothing"
        && (tracer.foe_info.count + tracer.friend_info.count) == 0
        && foe != NULL
        && you.can_see(foe)
        && !mons->confused()
        && visible_path)
    {
        target = foe->name(DESC_THE);
        targ_prep = (pbolt.aimed_at_spot ? "next to" : "past");
    }

    // If the monster gestures to create an invisible beam then
    // assume that anything close to the beam is the intended target.
    // Also, if the monster gestures to create a visible beam but it
    // misses still say that the monster gestured "at" the target,
    // rather than "past".
    if (gestured || target == "nothing")
        targ_prep = "at";

    // "throws whatever at something" is better than "at nothing"
    if (target == "nothing")
        target = "something";
}

void mons_cast_noise(monster* mons, const bolt &pbolt,
                     spell_type spell_cast, bool special_ability)
{
    bool force_silent = false;

    spell_type actual_spell = spell_cast;

    if (spell_cast == SPELL_DRACONIAN_BREATH)
    {
        monster_type type = mons->type;
        if (mons_genus(type) == MONS_DRACONIAN)
            type = draco_subspecies(mons);

        switch (type)
        {
        case MONS_MOTTLED_DRACONIAN:
            actual_spell = SPELL_STICKY_FLAME_SPLASH;
            break;

        case MONS_YELLOW_DRACONIAN:
            actual_spell = SPELL_ACID_SPLASH;
            break;

        case MONS_PLAYER_GHOST:
            // Draining breath is silent.
            force_silent = true;
            break;

        default:
            break;
        }
    }
    else if (mons->type == MONS_SHADOW_DRAGON)
        // Draining breath is silent.
        force_silent = true;

    const bool unseen    = !you.can_see(mons);
    const bool silent    = silenced(mons->pos()) || force_silent;
    const bool no_silent = mons_class_flag(mons->type, M_SPELL_NO_SILENT);

    if (unseen && silent)
        return;

    const unsigned int flags = get_spell_flags(actual_spell);

    const bool priest = mons->is_priest();
    const bool wizard = mons->is_actual_spellcaster();
    const bool innate = !(priest || wizard || no_silent)
                        || (flags & SPFLAG_INNATE) || special_ability;

    int noise = _noise_level(mons, actual_spell, silent, innate);

    const bool targeted = (flags & SPFLAG_TARGETTING_MASK)
                           && (pbolt.target != mons->pos()
                               || pbolt.visible())
                           // ugh. --Grunt
                           && (actual_spell != SPELL_LRD);

    vector<string> key_list;
    unsigned int num_spell_keys =
        _noise_keys(key_list, mons, pbolt, actual_spell,
                    priest, wizard, innate, targeted);

    string msg = _noise_message(key_list, num_spell_keys, silent, unseen);

    if (msg.empty())
    {
        if (silent)
            return;

        noisy(noise, mons->pos(), mons->mindex());
        return;
    }

    // FIXME: we should not need to look at the message text.
    const bool gestured = msg.find("Gesture") != string::npos
                          || msg.find(" gesture") != string::npos
                          || msg.find("Point") != string::npos
                          || msg.find(" point") != string::npos;

    string targ_prep = "at";
    string target    = "NO_TARGET";

    if (targeted)
        _noise_fill_target(targ_prep, target, mons, pbolt, gestured);

    msg = replace_all(msg, "@at@",     targ_prep);
    msg = replace_all(msg, "@target@", target);

    string beam_name;
    if (!targeted)
        beam_name = "NON TARGETED BEAM";
    else if (pbolt.name.empty())
        beam_name = "INVALID BEAM";
    else
        beam_name = pbolt.get_short_name();

    msg = replace_all(msg, "@beam@", beam_name);

    const msg_channel_type chan =
        (unseen              ? MSGCH_SOUND :
         mons->friendly()    ? MSGCH_FRIEND_SPELL
                             : MSGCH_MONSTER_SPELL);

    if (silent)
        mons_speaks_msg(mons, msg, chan, true);
    else if (noisy(noise, mons->pos(), mons->mindex()) || !unseen)
    {
        // noisy() returns true if the player heard the noise.
        mons_speaks_msg(mons, msg, chan);
    }
}<|MERGE_RESOLUTION|>--- conflicted
+++ resolved
@@ -1142,16 +1142,13 @@
     case SPELL_BLINK_ALLIES_ENCIRCLE:
     case SPELL_MASS_CONFUSION:
     case SPELL_ENGLACIATION:
-<<<<<<< HEAD
     case SPELL_SHAFT_SELF:
-=======
     case SPELL_AWAKEN_VINES:
     case SPELL_CONTROL_WINDS:
     case SPELL_WALL_OF_BRAMBLES:
     case SPELL_HASTE_PLANTS:
     case SPELL_WIND_BLAST:
     case SPELL_SUMMON_VERMIN:
->>>>>>> 70ca29ee
         return true;
     default:
         if (check_validity)
@@ -2745,15 +2742,6 @@
         // Check use of LOS attack spells.
         else if (spell_cast == SPELL_DRAIN_LIFE
                  || spell_cast == SPELL_OZOCUBUS_REFRIGERATION)
-<<<<<<< HEAD
-        {
-            if (cast_los_attack_spell(spell_cast, mons->hit_dice, mons,
-                                      false) != SPRET_SUCCESS)
-                return false;
-        }
-        else if (spell_cast == SPELL_OLGREBS_TOXIC_RADIANCE)
-=======
->>>>>>> 70ca29ee
         {
             if (cast_los_attack_spell(spell_cast, mons->hit_dice, mons,
                                       false) != SPRET_SUCCESS)
