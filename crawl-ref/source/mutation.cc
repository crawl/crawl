--- conflicted
+++ resolved
@@ -1625,11 +1625,8 @@
 
     // Beastly plates don't act if you are innately deformed, or can't wear armour. Wonky implementation for Octopodes.
     if (you.has_innate_mutation(MUT_DEFORMED))
-<<<<<<< HEAD
-=======
          || you.has_innate_mutation(MUT_TENTACLE_ARMS))
          || you.has_innate_mutation(MUT_NO_ARMOUR))
->>>>>>> fb49b450
         && (mutat == MUT_BEAST_PLATE))
         return true;
 
