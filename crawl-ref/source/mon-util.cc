/**
 * @file
 * @brief Misc monster related functions.
**/

#include "AppHdr.h"

#include "mon-util.h"

#include <algorithm> // find
#include <cmath>
#include <sstream>

#include "act-iter.h"
#include "areas.h"
#include "artefact.h"
#include "attitude-change.h"
#include "beam.h"
#include "cloud.h"
#include "colour.h"
#include "coordit.h"
#include "database.h"
#include "delay.h"
#include "dgn-overview.h"
#include "directn.h"
#include "dungeon.h"
#include "english.h"
#include "env.h"
#include "errors.h"
#include "fight.h"
#include "food.h"
#include "fprop.h"
#include "ghost.h"
#include "goditem.h"
#include "itemname.h"
#include "itemprop.h"
#include "items.h"
#include "libutil.h"
#include "mapdef.h" // MON_NO_STAIR_KEY
#include "mapmark.h"
#include "message.h"
#include "mgen_data.h"
#include "misc.h"
#include "mon-abil.h"
#include "mon-behv.h"
#include "mon-book.h"
#include "mon-death.h"
#include "mon-place.h"
#include "mon-poly.h"
#include "mon-tentacle.h"
#include "notes.h"
#include "options.h"
#include "random.h"
#include "religion.h"
#include "showsymb.h"
#include "species.h"
#include "spl-summoning.h"
#include "spl-util.h"
#include "state.h"
#include "stringutil.h"
#include "terrain.h"
#include "tilepick.h"
#include "tileview.h"
#include "timed_effects.h"
#include "traps.h"
#include "unicode.h"
#include "unwind.h"
#include "view.h"

static FixedVector < int, NUM_MONSTERS > mon_entry;

struct mon_display
{
    ucs_t        glyph;
    colour_t     colour;
    monster_type detected; // What a monster of type "type" is detected as.

    mon_display(unsigned gly = 0, unsigned col = 0,
                monster_type d = MONS_NO_MONSTER)
       : glyph(gly), colour(col), detected(d) { }
};

static mon_display monster_symbols[NUM_MONSTERS];

static bool initialised_randmons = false;
static vector<monster_type> monsters_by_habitat[NUM_HABITATS];
static vector<monster_type> species_by_habitat[NUM_HABITATS];

#include "mon-spell.h"
#include "mon-data.h"

#define MONDATASIZE ARRAYSZ(mondata)

static int _mons_exp_mod(monster_type mclass);

// Macro that saves some typing, nothing more.
#define smc get_monster_data(mc)
// ASSERT(smc) was getting really old
#define ASSERT_smc()                                                    \
    do {                                                                \
        if (!get_monster_data(mc))                                      \
            die("bogus mc (no monster data): %s (%d)",                  \
                mons_type_name(mc, DESC_PLAIN).c_str(), mc);            \
    } while (false)

/* ******************** BEGIN PUBLIC FUNCTIONS ******************** */

static habitat_type _grid2habitat(dungeon_feature_type grid)
{
    if (feat_is_watery(grid))
        return HT_WATER;

    switch (grid)
    {
    case DNGN_LAVA:
        return HT_LAVA;
    case DNGN_FLOOR:
    default:
        return HT_LAND;
    }
}

dungeon_feature_type habitat2grid(habitat_type ht)
{
    switch (ht)
    {
    case HT_WATER:
        return DNGN_DEEP_WATER;
    case HT_LAVA:
        return DNGN_LAVA;
    case HT_LAND:
    case HT_AMPHIBIOUS:
    case HT_AMPHIBIOUS_LAVA:
    default:
        return DNGN_FLOOR;
    }
}

static void _initialise_randmons()
{
    for (int i = 0; i < NUM_HABITATS; ++i)
    {
        set<monster_type> tmp_species;
        const dungeon_feature_type grid = habitat2grid(habitat_type(i));

        for (monster_type mt = MONS_0; mt < NUM_MONSTERS; ++mt)
        {
            if (invalid_monster_type(mt))
                continue;

            if (monster_habitable_grid(mt, grid))
                monsters_by_habitat[i].push_back(mt);

            const monster_type species = mons_species(mt);
            if (monster_habitable_grid(species, grid))
                tmp_species.insert(species);

        }

        for (auto type : tmp_species)
            species_by_habitat[i].push_back(type);
    }
    initialised_randmons = true;
}

monster_type random_monster_at_grid(const coord_def& p, bool species)
{
    if (!initialised_randmons)
        _initialise_randmons();

    const habitat_type ht = _grid2habitat(grd(p));
    const vector<monster_type> &valid_mons = species ? species_by_habitat[ht]
                                                     : monsters_by_habitat[ht];

    ASSERT(!valid_mons.empty());
    return valid_mons.empty() ? MONS_PROGRAM_BUG
                              : valid_mons[ random2(valid_mons.size()) ];
}

typedef map<string, monster_type> mon_name_map;
static mon_name_map Mon_Name_Cache;

void init_mon_name_cache()
{
    if (!Mon_Name_Cache.empty())
        return;

    for (const monsterentry &me : mondata)
    {
        string name = me.name;
        lowercase(name);

        const int          mtype = me.mc;
        const monster_type mon   = monster_type(mtype);

        // Deal sensibly with duplicate entries; refuse or allow the
        // insert, depending on which should take precedence. Mostly we
        // don't care, except looking up "rakshasa" and getting _FAKE
        // breaks ?/M rakshasa.
        if (Mon_Name_Cache.count(name))
        {
            if (mon == MONS_PLAYER_SHADOW
                || mon != MONS_SERPENT_OF_HELL
                   && mons_species(mon) == MONS_SERPENT_OF_HELL)
            {
                // Keep previous entry.
                continue;
            }
            else
                die("Un-handled duplicate monster name: %s", name.c_str());
        }

        Mon_Name_Cache[name] = mon;
    }
}

static const char *_mon_entry_name(size_t idx)
{
    return mondata[idx].name;
}

monster_type get_monster_by_name(string name, bool substring)
{
    if (name.empty())
        return MONS_PROGRAM_BUG;

    lowercase(name);

    if (!substring)
    {
        if (monster_type *mc = map_find(Mon_Name_Cache, name))
            return *mc;
        return MONS_PROGRAM_BUG;
    }

    size_t idx = find_earliest_match(name, (size_t) 0, ARRAYSZ(mondata),
                                     always_true<size_t>, _mon_entry_name);
    return idx == ARRAYSZ(mondata) ? MONS_PROGRAM_BUG
                                   : (monster_type) mondata[idx].mc;
}

void init_monsters()
{
    // First, fill static array with dummy values. {dlb}
    mon_entry.init(-1);

    // Next, fill static array with location of entry in mondata[]. {dlb}:
    for (unsigned int i = 0; i < MONDATASIZE; ++i)
        mon_entry[mondata[i].mc] = i;

    // Finally, monsters yet with dummy entries point to TTTSNB(tm). {dlb}:
    for (int &entry : mon_entry)
        if (entry == -1)
            entry = mon_entry[MONS_PROGRAM_BUG];

    init_monster_symbols();
}

void init_monster_symbols()
{
    map<unsigned, monster_type> base_mons;
    for (monster_type mc = MONS_0; mc < NUM_MONSTERS; ++mc)
    {
        mon_display &md = monster_symbols[mc];
        if (const monsterentry *me = get_monster_data(mc))
        {
            md.glyph  = me->basechar;
            md.colour = me->colour;
            auto it = base_mons.find(md.glyph);
            if (it == base_mons.end() || it->first == MONS_PROGRAM_BUG)
                base_mons[md.glyph] = mc;
            md.detected = base_mons[md.glyph];
        }
    }

    // Let those follow the feature settings, unless specifically overridden.
    monster_symbols[MONS_ANIMATED_TREE].glyph = get_feat_symbol(DNGN_TREE);
    for (monster_type mc = MONS_0; mc < NUM_MONSTERS; ++mc)
        if (mons_genus(mc) == MONS_STATUE)
            monster_symbols[mc].glyph = get_feat_symbol(DNGN_GRANITE_STATUE);

    // Validate all glyphs, even those which didn't come from an override.
    for (monster_type i = MONS_PROGRAM_BUG; i < NUM_MONSTERS; ++i)
        if (wcwidth(monster_symbols[i].glyph) != 1)
            monster_symbols[i].glyph = mons_base_char(i);
}

void set_resist(resists_t &all, mon_resist_flags res, int lev)
{
    if (res > MR_LAST_MULTI)
    {
        ASSERT_RANGE(lev, 0, 2);
        if (lev)
            all |= res;
        else
            all &= ~res;
        return;
    }

    ASSERT_RANGE(lev, -3, 5);
    all = (all & ~(res * 7)) | (res * (lev & 7));
}

int get_mons_class_ac(monster_type mc)
{
    const monsterentry *me = get_monster_data(mc);
    return me ? me->AC : get_monster_data(MONS_PROGRAM_BUG)->AC;
}

int get_mons_class_ev(monster_type mc)
{
    const monsterentry *me = get_monster_data(mc);
    return me ? me->ev : get_monster_data(MONS_PROGRAM_BUG)->ev;
}

static resists_t _apply_holiness_resists(resists_t resists, mon_holy_type mh)
{
    // Undead and non-living beings get full poison resistance.
    if (mh == MH_UNDEAD || mh == MH_NONLIVING)
        resists = (resists & ~(MR_RES_POISON * 7)) | (MR_RES_POISON * 3);

    // Everything but natural creatures have full rNeg. Set here for the
    // benefit of the monster_info constructor. If you change this, also
    // change monster::res_negative_energy.
    if (mh != MH_NATURAL)
        resists = (resists & ~(MR_RES_NEG * 7)) | (MR_RES_NEG * 3);

    return resists;
}

/**
 * What special resistances does the given mutant beast facet provide?
 *
 * @param facet     The beast_facet in question, e.g. BF_FIRE.
 * @return          A bitfield of resists corresponding to the given facet;
 *                  e.g. MR_RES_FIRE for BF_FIRE.
 */
static resists_t _beast_facet_resists(beast_facet facet)
{
    static const map<beast_facet, resists_t> resists = {
        { BF_STING, MR_RES_POISON },
        { BF_FIRE,  MR_RES_FIRE },
        { BF_SHOCK, MR_RES_ELEC },
        { BF_OX,    MR_RES_COLD },
    };

    return lookup(resists, facet, 0);
}

resists_t get_mons_class_resists(monster_type mc)
{
    const monsterentry *me = get_monster_data(mc);
    const resists_t resists = me ? me->resists
                                 : get_monster_data(MONS_PROGRAM_BUG)->resists;
    // Don't apply fake holiness resists.
    if (mons_is_sensed(mc))
        return resists;

    // Assumes that, when a monster's holiness differs from other monsters
    // of the same type, that only adds resistances, never removes them.
    // Currently the only such case is MF_FAKE_UNDEAD.
    return _apply_holiness_resists(resists, mons_class_holiness(mc));
}

resists_t get_mons_resists(const monster* mon)
{
    get_tentacle_head(mon);

    resists_t resists = get_mons_class_resists(mon->type);

    if (mons_is_ghost_demon(mon->type))
        resists |= mon->ghost->resists;

    if (mons_genus(mon->type) == MONS_DRACONIAN
            && mon->type != MONS_DRACONIAN
        || mon->type == MONS_TIAMAT
        || mons_genus(mon->type) == MONS_DEMONSPAWN
            && mon->type != MONS_DEMONSPAWN)
    {
        monster_type subspecies = draco_or_demonspawn_subspecies(mon);
        if (subspecies != mon->type)
            resists |= get_mons_class_resists(subspecies);
    }

    if (mon->props.exists(MUTANT_BEAST_FACETS))
        for (auto facet : mon->props[MUTANT_BEAST_FACETS].get_vector())
            resists |= _beast_facet_resists((beast_facet)facet.get_int());

    // This is set from here in case they're undead due to the
    // MF_FAKE_UNDEAD flag. See the comment in get_mons_class_resists.
    return _apply_holiness_resists(resists, mon->holiness());
}

int get_mons_resist(const monster* mon, mon_resist_flags res)
{
    return get_resist(get_mons_resists(mon), res);
}

monster* monster_at(const coord_def &pos)
{
    if (!in_bounds(pos))
        return nullptr;

    const int mindex = mgrd(pos);
    if (mindex == NON_MONSTER)
        return nullptr;

    ASSERT(mindex <= MAX_MONSTERS);
    return &menv[mindex];
}

/// Are any of the bits set?
bool mons_class_flag(monster_type mc, monclass_flags_t bits)
{
    const monsterentry * const me = get_monster_data(mc);
    return me && (me->bitfields & bits);
}

int monster::wearing(equipment_type slot, int sub_type, bool calc_unid) const
{
    int ret = 0;
    const item_def *item = 0;

    switch (slot)
    {
    case EQ_WEAPON:
    case EQ_STAFF:
        {
            const mon_inv_type end = mons_wields_two_weapons(this)
                                     ? MSLOT_ALT_WEAPON : MSLOT_WEAPON;

            for (int i = MSLOT_WEAPON; i <= end; i = i + 1)
            {
                item = mslot_item((mon_inv_type) i);
                if (item && item->base_type == (slot == EQ_WEAPON ? OBJ_WEAPONS
                                                                  : OBJ_STAVES)
                    && item->sub_type == sub_type
                    // Weapon subtypes are always known, staves not.
                    && (slot == EQ_WEAPON || calc_unid
                        || item_type_known(*item)))
                {
                    ret++;
                }
            }
        }
        break;

    case EQ_ALL_ARMOUR:
    case EQ_CLOAK:
    case EQ_HELMET:
    case EQ_GLOVES:
    case EQ_BOOTS:
    case EQ_SHIELD:
        item = mslot_item(MSLOT_SHIELD);
        if (item && item->is_type(OBJ_ARMOUR, sub_type))
            ret++;
        // Don't check MSLOT_ARMOUR for EQ_SHIELD
        if (slot == EQ_SHIELD)
            break;
        // intentional fall-through
    case EQ_BODY_ARMOUR:
        item = mslot_item(MSLOT_ARMOUR);
        if (item && item->is_type(OBJ_ARMOUR, sub_type))
            ret++;
        break;

    case EQ_AMULET:
    case EQ_RINGS:
    case EQ_RINGS_PLUS:
        item = mslot_item(MSLOT_JEWELLERY);
        if (item && item->is_type(OBJ_JEWELLERY, sub_type)
            && (calc_unid || item_type_known(*item)))
        {
            if (slot == EQ_RINGS_PLUS)
                ret += item->plus;
            else
                ret++;
        }
        break;
    default:
        die("invalid slot %d for monster::wearing()", slot);
    }
    return ret;
}

int monster::wearing_ego(equipment_type slot, int special, bool calc_unid) const
{
    int ret = 0;
    const item_def *item = 0;

    switch (slot)
    {
    case EQ_WEAPON:
        {
            const mon_inv_type end = mons_wields_two_weapons(this)
                                     ? MSLOT_ALT_WEAPON : MSLOT_WEAPON;

            for (int i = MSLOT_WEAPON; i <= end; i++)
            {
                item = mslot_item((mon_inv_type) i);
                if (item && item->base_type == OBJ_WEAPONS
                    && get_weapon_brand(*item) == special
                    && (calc_unid || item_type_known(*item)))
                {
                    ret++;
                }
            }
        }
        break;

    case EQ_ALL_ARMOUR:
    case EQ_CLOAK:
    case EQ_HELMET:
    case EQ_GLOVES:
    case EQ_BOOTS:
    case EQ_SHIELD:
        item = mslot_item(MSLOT_SHIELD);
        if (item && item->base_type == OBJ_ARMOUR
            && get_armour_ego_type(*item) == special
            && (calc_unid || item_type_known(*item)))
        {
            ret++;
        }
        // Don't check MSLOT_ARMOUR for EQ_SHIELD
        if (slot == EQ_SHIELD)
            break;
        // intentional fall-through
    case EQ_BODY_ARMOUR:
        item = mslot_item(MSLOT_ARMOUR);
        if (item && item->base_type == OBJ_ARMOUR
            && get_armour_ego_type(*item) == special
            && (calc_unid || item_type_known(*item)))
        {
            ret++;
        }
        break;

    case EQ_AMULET:
    case EQ_STAFF:
    case EQ_RINGS:
    case EQ_RINGS_PLUS:
        // No egos.
        break;

    default:
        die("invalid slot %d for monster::wearing_ego()", slot);
    }
    return ret;
}

int monster::scan_artefacts(artefact_prop_type ra_prop, bool calc_unid,
                            vector<item_def> *matches) const
{
    UNUSED(matches); //TODO: implement this when it will be required somewhere
    int ret = 0;

    // TODO: do we really want to prevent randarts from working for zombies?
    if (mons_itemuse(this) >= MONUSE_STARTING_EQUIPMENT)
    {
        const int weap      = inv[MSLOT_WEAPON];
        const int second    = inv[MSLOT_ALT_WEAPON]; // Two-headed ogres, etc.
        const int armour    = inv[MSLOT_ARMOUR];
        const int shld      = inv[MSLOT_SHIELD];
        const int jewellery = inv[MSLOT_JEWELLERY];

        if (weap != NON_ITEM && mitm[weap].base_type == OBJ_WEAPONS
            && is_artefact(mitm[weap]))
        {
            ret += artefact_property(mitm[weap], ra_prop);
        }

        if (second != NON_ITEM && mitm[second].base_type == OBJ_WEAPONS
            && is_artefact(mitm[second]) && mons_wields_two_weapons(this))
        {
            ret += artefact_property(mitm[second], ra_prop);
        }

        if (armour != NON_ITEM && mitm[armour].base_type == OBJ_ARMOUR
            && is_artefact(mitm[armour]))
        {
            ret += artefact_property(mitm[armour], ra_prop);
        }

        if (shld != NON_ITEM && mitm[shld].base_type == OBJ_ARMOUR
            && is_artefact(mitm[shld]))
        {
            ret += artefact_property(mitm[shld], ra_prop);
        }

        if (jewellery != NON_ITEM && mitm[jewellery].base_type == OBJ_JEWELLERY
            && is_artefact(mitm[jewellery]))
        {
            ret += artefact_property(mitm[jewellery], ra_prop);
        }
    }

    return ret;
}

mon_holy_type mons_class_holiness(monster_type mc)
{
    ASSERT_smc();
    return smc->holiness;
}

bool mons_class_is_stationary(monster_type mc)
{
    return mons_class_flag(mc, M_STATIONARY);
}

/**
 * Can killing this class of monster ever reward xp?
 *
 * This answers whether any agent could recieve XP for killing a monster of
 * this class. Monsters that fail this have M_NO_EXP_GAIN set.
 * @param mc       The monster type
 * @param indirect If true this will count monsters that are parts of a parent
 *                 monster as xp rewarding even the parts themselves don't
 *                 reward xp (e.g. tentacles).
 * @returns True if killing a monster of this could reward xp, false otherwise.
 */
bool mons_class_gives_xp(monster_type mc, bool indirect)
{
    return !mons_class_flag(mc, M_NO_EXP_GAIN)
        || (indirect && mons_is_tentacle_or_tentacle_segment(mc));
}

/**
 * Can killing this monster reward xp to the given actor?
 *
 * This answers whether the player or a monster could ever recieve XP for
 * killing the monster, assuming an appropriate kill_type.
 * @param mon      The monster.
 * @param agent    The actor who would be responsible for the kill.
 * @returns True if killing the monster will reward the agent with xp, false
 * otherwise.
 */
bool mons_gives_xp(const monster* victim, const actor* agent)
{
    ASSERT(victim && agent);

    // Either the player killed a monster that's no reward (created friendly or
    // the royal jelly spawns), or a monster killed an aligned monster, or a
    // friendly monster killed a no-reward monster.
    bool killed_friend;
    if (agent->is_player())
        killed_friend = testbits(victim->flags, MF_NO_REWARD);
    else
    {
        killed_friend = mons_aligned(victim, agent)
            || testbits(victim->flags, MF_NO_REWARD)
            && mons_aligned(&you, agent);
    }
    return !victim->is_summoned()                   // no summons
        && !victim->has_ench(ENCH_ABJ)              // not-really-summons
        && !victim->has_ench(ENCH_FAKE_ABJURATION)  // no animated remains
        && mons_class_gives_xp(victim->type)        // class must reward xp
        && !testbits(victim->flags, MF_WAS_NEUTRAL) // no neutral monsters
        && !killed_friend;
}

/**
 * Is this an active ballistomycete?
 *
 * @param mon             The monster
 * @returns True if the monster is an active ballistomycete, false otherwise.
 */
bool mons_is_active_ballisto(const monster* mon)
{
    return mon->type == MONS_BALLISTOMYCETE && mon->ballisto_activity;
}

/**
 * Is this monster class firewood?
 *
 * Firewood monsters are harmless stationary monsters than don't give xp. These
 * are worthless obstacles: not to be attacked by default, but may be cut down
 * to get to target even if coaligned.
 * @param mc The monster type
 * @returns True if the monster class is firewood, false otherwise.
 */
bool mons_class_is_firewood(monster_type mc)
{
    return mons_class_is_stationary(mc)
           && mons_class_flag(mc, M_NO_EXP_GAIN)
           && !mons_is_tentacle_or_tentacle_segment(mc);
}

/**
 * Is this monster firewood?
 *
 * Firewood monsters are stationary monsters than don't give xp.
 * @param mon             The monster
 * @returns True if the monster is firewood, false otherwise.
 */
bool mons_is_firewood(const monster* mon)
{
    return mons_class_is_firewood(mon->type);
}

// "body" in a purely grammatical sense.
bool mons_has_body(const monster* mon)
{
    if (mon->type == MONS_FLYING_SKULL
        || mon->type == MONS_CURSE_SKULL
        || mon->type == MONS_CURSE_TOE
        || mons_class_is_animated_weapon(mon->type))
    {
        return false;
    }

    switch (mons_base_char(mon->type))
    {
    case 'P':
    case 'v':
    case 'G':
    case '*':
    case '%':
    case 'J':
        return false;
    }

    return true;
}

bool mons_has_flesh(const monster* mon)
{
    if (mon->is_skeletal() || mon->is_insubstantial())
        return false;

    // Dictionary says:
    // 1. (12) flesh -- (the soft tissue of the body of a vertebrate:
    //    mainly muscle tissue and fat)
    // 3. pulp, flesh -- (a soft moist part of a fruit)
    // yet I exclude sense 3 anyway but include arthropods and molluscs.
    return mon->holiness() != MH_PLANT
           && mon->holiness() != MH_NONLIVING
           && mons_genus(mon->type) != MONS_GIANT_EYEBALL
           && mons_genus(mon->type) != MONS_GIANT_ORANGE_BRAIN
           && mons_genus(mon->type) != MONS_JELLY
           && mon->type != MONS_DEATH_COB; // plant!
}

// Difference in speed between monster and the player for Cheibriados'
// purposes. This is the speed difference disregarding the player's
// slow status.
int cheibriados_monster_player_speed_delta(const monster* mon)
{
    // Ignore the Slow effect.
    unwind_var<int> ignore_slow(you.duration[DUR_SLOW], 0);
    const int pspeed = 1000 / (player_movement_speed() * player_speed());
    dprf("Your delay: %d, your speed: %d, mon speed: %d",
        player_movement_speed(), pspeed, mon->speed);
    return mon->speed - pspeed;
}

bool cheibriados_thinks_mons_is_fast(const monster* mon)
{
    return cheibriados_monster_player_speed_delta(mon) > 0;
}

// Dithmenos also hates fire users and generally fiery beings.
bool mons_is_fiery(const monster* mon)
{
    if (mons_genus(mon->type) == MONS_DRACONIAN
        && draco_or_demonspawn_subspecies(mon) == MONS_RED_DRACONIAN)
    {
        return true;
    }
    return mon->has_attack_flavour(AF_FIRE)
           || mon->has_attack_flavour(AF_PURE_FIRE)
           || mon->has_attack_flavour(AF_STICKY_FLAME)
           || mon->has_attack_flavour(AF_FIREBRAND)
           || mon->has_spell_of_type(SPTYP_FIRE);
}

bool mons_is_projectile(monster_type mc)
{
    return mons_class_flag(mc, M_PROJECTILE);
}

bool mons_is_projectile(const monster* mon)
{
    return mons_is_projectile(mon->type);
}

bool mons_is_boulder(const monster* mon)
{
    return mon->type == MONS_BOULDER_BEETLE && mon->rolling();
}

static bool _mons_class_is_clingy(monster_type type)
{
    return mons_genus(type) == MONS_SPIDER || type == MONS_GIANT_GECKO
        || type == MONS_GIANT_COCKROACH || type == MONS_DEMONIC_CRAWLER;
}

bool mons_can_cling_to_walls(const monster* mon)
{
    return _mons_class_is_clingy(mon->type);
}

// Conjuration or Hexes. Summoning and Necromancy make the monster a creature
// at least in some degree, golems have a chem granting them that.
bool mons_is_object(monster_type mc)
{
    return mons_is_conjured(mc)
           || mc == MONS_TWISTER
           // unloading seeds helps the species
           || mc == MONS_GIANT_SPORE
           || mc == MONS_LURKING_HORROR
           || mc == MONS_DANCING_WEAPON
           || mc == MONS_LIGHTNING_SPIRE;
}

bool mons_has_blood(monster_type mc)
{
    return mons_class_flag(mc, M_COLD_BLOOD)
           || mons_class_flag(mc, M_WARM_BLOOD);
}

bool mons_is_sensed(monster_type mc)
{
    return mc == MONS_SENSED
           || mc == MONS_SENSED_FRIENDLY
           || mc == MONS_SENSED_TRIVIAL
           || mc == MONS_SENSED_EASY
           || mc == MONS_SENSED_TOUGH
           || mc == MONS_SENSED_NASTY;
}

bool mons_allows_beogh(const monster* mon)
{
    if (!species_is_orcish(you.species) || you_worship(GOD_BEOGH))
        return false; // no one else gives a damn

    return mons_genus(mon->type) == MONS_ORC
           && mon->is_priest() && mon->god == GOD_BEOGH;
}

bool mons_allows_beogh_now(const monster* mon)
{
    // Do the expensive LOS check last.
    return mon && mons_allows_beogh(mon)
               && !mon->is_summoned() && !mon->friendly()
               && !silenced(mon->pos()) && !mon->has_ench(ENCH_MUTE)
               && !mons_is_confused(mon) && mons_is_seeking(mon)
               && mon->foe == MHITYOU && !mons_is_immotile(mon)
               && you.visible_to(mon) && you.can_see(*mon);
}

// Returns true for monsters that obviously (to the player) feel
// "thematically at home" in a branch. Currently used for native
// monsters recognising traps and patrolling branch entrances.
bool mons_is_native_in_branch(const monster* mons,
                              const branch_type branch)
{
    switch (branch)
    {
    case BRANCH_ELF:
        return mons_genus(mons->type) == MONS_ELF;

    case BRANCH_ORC:
        return mons_genus(mons->type) == MONS_ORC;

    case BRANCH_SHOALS:
        return mons_species(mons->type) == MONS_CYCLOPS
               || mons_species(mons->type) == MONS_MERFOLK
               || mons->type == MONS_HARPY;

    case BRANCH_SLIME:
        return mons_is_slime(mons);

    case BRANCH_SNAKE:
        return mons_genus(mons->type) == MONS_NAGA
               || mons_genus(mons->type) == MONS_SALAMANDER
               || mons_genus(mons->type) == MONS_SNAKE;

    case BRANCH_ZOT:
        return mons_genus(mons->type) == MONS_DRACONIAN
               || mons->type == MONS_ORB_GUARDIAN
               || mons->type == MONS_ORB_OF_FIRE
               || mons->type == MONS_DEATH_COB
               || mons->type == MONS_KILLER_KLOWN;

    case BRANCH_VAULTS:
        return mons_genus(mons->type) == MONS_HUMAN;

    case BRANCH_CRYPT:
        return mons->holiness() == MH_UNDEAD;

    case BRANCH_TOMB:
        return mons_genus(mons->type) == MONS_MUMMY
              || mons->type == MONS_ANUBIS_GUARD
              || mons->type == MONS_USHABTI
              || mons->type == MONS_DEATH_SCARAB;

    case BRANCH_SPIDER:
        return mons_genus(mons->type) == MONS_SPIDER;

    case BRANCH_ABYSS:
        return mons_is_abyssal_only(mons->type)
               || mons->type == MONS_ABOMINATION_LARGE
               || mons->type == MONS_ABOMINATION_SMALL
               || mons->type == MONS_TENTACLED_MONSTROSITY
               || mons->type == MONS_TENTACLED_STARSPAWN
               || mons->type == MONS_THRASHING_HORROR
               || mons->type == MONS_UNSEEN_HORROR
               || mons->type == MONS_WORLDBINDER;

    default:
        return false;
    }
}

bool mons_is_abyssal_only(monster_type mc)
{
    switch (mc)
    {
    case MONS_ANCIENT_ZYME:
    case MONS_ELDRITCH_TENTACLE:
    case MONS_ELDRITCH_TENTACLE_SEGMENT:
    case MONS_LURKING_HORROR:
    case MONS_WRETCHED_STAR:
        return true;
    default:
        return false;
    }
}

bool mons_is_poisoner(const monster* mon)
{
    if (mon->search_slots([] (const mon_spell_slot& slot)
                             { return slot.flags & MON_SPELL_NATURAL
                                      && spell_typematch(slot.spell,
                                                         SPTYP_POISON); } ))
    {
        return true;
    }

    if (mon->has_attack_flavour(AF_POISON)
        || mon->has_attack_flavour(AF_POISON_STRONG))
    {
        return true;
    }

    if (mon->type == MONS_DANCING_WEAPON
        && mon->primary_weapon()
        && get_weapon_brand(*mon->primary_weapon()) == SPWPN_VENOM)
    {
        return true;
    }

    return false;
}

// Monsters considered as "slime" for Jiyva.
bool mons_class_is_slime(monster_type mc)
{
    return mons_genus(mc) == MONS_JELLY
           || mons_genus(mc) == MONS_GIANT_EYEBALL
           || mons_genus(mc) == MONS_GIANT_ORANGE_BRAIN;
}

bool mons_is_slime(const monster* mon)
{
    return mons_class_is_slime(mon->type);
}

bool herd_monster(const monster* mon)
{
    return mons_class_flag(mon->type, M_HERD);
}

// Plant or fungus really
bool mons_class_is_plant(monster_type mc)
{
    return mons_genus(mc) == MONS_PLANT
           || mons_genus(mc) == MONS_FUNGUS
           || mons_species(mc) == MONS_BUSH
           || mc == MONS_SHAMBLING_MANGROVE;
}

bool mons_is_plant(const monster* mon)
{
    return mons_class_is_plant(mon->type);
}

bool mons_eats_items(const monster* mon)
{
    return mons_class_flag(mon->type, M_EAT_ITEMS)
           || mon->has_ench(ENCH_EAT_ITEMS);
}

bool invalid_monster(const monster* mon)
{
    return !mon || invalid_monster_type(mon->type);
}

bool invalid_monster_type(monster_type mt)
{
    return mt < 0 || mt >= NUM_MONSTERS
           || mon_entry[mt] == mon_entry[MONS_PROGRAM_BUG];
}

bool invalid_monster_index(int i)
{
    return i < 0 || i >= MAX_MONSTERS;
}

bool mons_is_statue(monster_type mc)
{
    return mc == MONS_ORANGE_STATUE
           || mc == MONS_OBSIDIAN_STATUE
           || mc == MONS_ICE_STATUE
           || mc == MONS_ROXANNE;
}

/**
 * The mimic [(cackles|chortles...) and ]vanishes in[ a puff of smoke]!
 *
 * @param pos       The mimic's location.
 * @param name      The mimic's name.
 */
static void _mimic_vanish(const coord_def& pos, const string& name)
{
    const bool can_place_smoke = env.cgrid(pos) == EMPTY_CLOUD;
    if (can_place_smoke)
        place_cloud(CLOUD_BLACK_SMOKE, pos, 2 + random2(2), nullptr);
    if (!you.see_cell(pos))
        return;

    const char* const smoke_str = can_place_smoke ? " in a puff of smoke" : "";

    const bool can_cackle = !silenced(pos) && !silenced(you.pos());
    const string db_cackle = getSpeakString("_laughs_");
    const string cackle = db_cackle != "" ? db_cackle : "cackles";
    const string cackle_str = can_cackle ? cackle + " and " : "";

    mprf("The %s mimic %svanishes%s!",
         name.c_str(), cackle_str.c_str(), smoke_str);
    interrupt_activity(AI_MIMIC);
}

/**
 * Clean up a "feature" that a mimic was pretending to be.
 *
 * @param pos   The location of the 'feature'.
 */
static void _destroy_mimic_feature(const coord_def &pos)
{
    const dungeon_feature_type feat = grd(pos);

    unnotice_feature(level_pos(level_id::current(), pos));
    grd(pos) = DNGN_FLOOR;
    env.level_map_mask(pos) &= ~MMT_MIMIC;
    set_terrain_changed(pos);
    remove_markers_and_listeners_at(pos);

#if TAG_MAJOR_VERSION == 34
    if (feat_is_door(feat))
        env.level_map_mask(pos) |= MMT_WAS_DOOR_MIMIC;
#endif
}

void discover_mimic(const coord_def& pos)
{
    item_def* item = item_mimic_at(pos);
    const bool feature_mimic = !item && feature_mimic_at(pos);
    // Is there really a mimic here?
    if (!item && !feature_mimic)
        return;

    const dungeon_feature_type feat = grd(pos);

    // If the feature has been destroyed, don't create a floor mimic.
    if (feature_mimic && !feat_is_mimicable(feat, false))
    {
        env.level_map_mask(pos) &= ~MMT_MIMIC;
        return;
    }

    const string name = feature_mimic ? "the " + string(feat_type_name(feat))
                                      : item->name(DESC_THE, false, false,
                                                             false, true);
    const bool plural = feature_mimic ? false : item->quantity > 1;

#ifdef USE_TILE
    tileidx_t tile = tileidx_feature(pos);
    apply_variations(env.tile_flv(pos), &tile, pos);
#endif

    if (you.see_cell(pos))
        mprf("%s %s a mimic!", name.c_str(), plural ? "are" : "is");

    const string shortname = feature_mimic ? feat_type_name(feat)
                                           : item->name(DESC_BASENAME);
    if (item)
        destroy_item(item->index(), true);
    else
        _destroy_mimic_feature(pos);
    _mimic_vanish(pos, shortname);

    // Just in case there's another one.
    if (mimic_at(pos))
        discover_mimic(pos);
}

void discover_shifter(monster* shifter)
{
    shifter->flags |= MF_KNOWN_SHIFTER;
}

bool mons_is_demon(monster_type mc)
{
    // Not every demonic monster is a demon (hell hog, hell hound, etc.)
    return mons_class_holiness(mc) == MH_DEMONIC
             && (mons_demon_tier(mc) != 0 && mc != MONS_ANTAEUS
                 || mons_species(mc) == MONS_RAKSHASA);
}

int mons_demon_tier(monster_type mc)
{
    switch (mons_base_char(mc))
    {
    case 'C':
        if (mc != MONS_ANTAEUS)
            return 0;
        // intentional fall-through for Antaeus
    case '&':
        return -1;
    case '1':
        return 1;
    case '2':
        return 2;
    case '3':
        return 3;
    case '4':
        return 4;
    case '5':
        return 5;
    default:
        return 0;
    }
}

// Beware; returns false for Tiamat!
bool mons_is_draconian(monster_type mc)
{
    return mc >= MONS_FIRST_DRACONIAN && mc <= MONS_LAST_DRACONIAN;
}

bool mons_is_base_draconian(monster_type mc)
{
    return mc >= MONS_FIRST_DRACONIAN && mc <= MONS_LAST_BASE_DRACONIAN;
}

bool mons_is_demonspawn(monster_type mc)
{
    return
#if TAG_MAJOR_VERSION == 34
        mc == MONS_DEMONSPAWN ||
#endif
        mc >= MONS_FIRST_DEMONSPAWN && mc <= MONS_LAST_DEMONSPAWN;
}

// Conjured (as opposed to summoned) monsters are actually here, even
// though they're typically volatile (like, made of real fire). As such,
// they should be immune to Abjuration or Recall. Also, they count as
// things rather than beings.
bool mons_is_conjured(monster_type mc)
{
    return mons_is_projectile(mc)
           || mons_is_avatar(mc)
           || mons_class_flag(mc, M_CONJURED);
}

int max_corpse_chunks(monster_type mc)
{
    switch (monster_info(mc).body_size())
    {
    case SIZE_TINY:
        return 1;
    case SIZE_LITTLE:
        return 2;
    case SIZE_SMALL:
        return 3;
    case SIZE_MEDIUM:
        return 4;
    case SIZE_LARGE:
        return 9;
    case SIZE_BIG:
        return 10;
    case SIZE_GIANT:
        return 12;
    default:
        return 0;
    }
}

corpse_effect_type mons_corpse_effect(monster_type mc)
{
    ASSERT_smc();
    return smc->corpse_thingy;
}

monster_type mons_genus(monster_type mc)
{
    if (mc == RANDOM_DRACONIAN || mc == RANDOM_BASE_DRACONIAN
        || mc == RANDOM_NONBASE_DRACONIAN
        || (mc == MONS_PLAYER_ILLUSION && species_is_draconian(you.species)))
    {
        return MONS_DRACONIAN;
    }

    if (mc == RANDOM_DEMONSPAWN || mc == RANDOM_BASE_DEMONSPAWN
        || mc == RANDOM_NONBASE_DEMONSPAWN)
    {
        return MONS_DEMONSPAWN;
    }

    if (mc == MONS_NO_MONSTER)
        return MONS_NO_MONSTER;

    ASSERT_smc();
    return smc->genus;
}

monster_type mons_species(monster_type mc)
{
    const monsterentry *me = get_monster_data(mc);
    return me ? me->species : MONS_PROGRAM_BUG;
}

monster_type draco_or_demonspawn_subspecies(const monster* mon)
{
    ASSERT(mons_genus(mon->type) == MONS_DRACONIAN
           || mons_genus(mon->type) == MONS_DEMONSPAWN);

    if (mon->type == MONS_PLAYER_ILLUSION
        && mons_genus(mon->type) == MONS_DRACONIAN)
    {
        return player_species_to_mons_species(mon->ghost->species);
    }

    monster_type retval = mons_species(mon->type);

    if ((retval == MONS_DRACONIAN || retval == MONS_DEMONSPAWN)
        && mon->type != retval)
    {
        retval = mon->base_monster;
    }

    return retval;
}

monster_type mons_detected_base(monster_type mc)
{
    return monster_symbols[mc].detected;
}

/** Does a monster of this type behold opponents like a siren?
 */
bool mons_is_siren_beholder(monster_type mc)
{
    return mc == MONS_SIREN || mc == MONS_MERFOLK_AVATAR;
}

/** Does this monster behold opponents like a siren?
 *  Ignores any disabilities, checking only the monster's type.
 */
bool mons_is_siren_beholder(const monster* mons)
{
    return mons_is_siren_beholder(mons->type);
}

int get_shout_noise_level(const shout_type shout)
{
    switch (shout)
    {
    case S_SILENT:
        return 0;
    case S_HISS:
    case S_VERY_SOFT:
        return 4;
    case S_SOFT:
        return 6;
    case S_GURGLE:
    case S_LOUD:
        return 10;
    case S_SHOUT2:
    case S_ROAR:
    case S_VERY_LOUD:
        return 12;
    case S_RUMBLE:
        return 16;

    default:
        return 8;
    }
}

// Only beasts and chaos spawns use S_RANDOM for noise type.
// Pandemonium lords can also get here, but this is mostly used for the
// "says" verb used for insults.
static bool _shout_fits_monster(monster_type mc, int shout)
{
    if (shout == NUM_SHOUTS || shout >= NUM_LOUDNESS || shout == S_SILENT)
        return false;

    // Chaos spawns can do anything but demon taunts, since they're
    // not coherent enough to actually say words.
    if (mc == MONS_CHAOS_SPAWN)
        return shout != S_DEMON_TAUNT;

    // For Pandemonium lords, almost everything is fair game. It's only
    // used for the shouting verb ("say", "bellow", "roar", etc.) anyway.
    if (mc != MONS_HELL_BEAST && mc != MONS_MUTANT_BEAST)
        return true;

    switch (shout)
    {
    // Bees, cherubs and two-headed ogres never fit.
    case S_SHOUT2:
    case S_BUZZ:
    case S_CHERUB:
    // The beast cannot speak.
    case S_DEMON_TAUNT:
        return false;
    default:
        return true;
    }
}

// If demon_shout is true, we're trying to find a random verb and
// loudness for a Pandemonium lord trying to shout.
shout_type mons_shouts(monster_type mc, bool demon_shout)
{
    ASSERT_smc();
    shout_type u = smc->shouts;

    // Pandemonium lords use this to get the noises.
    if (u == S_RANDOM || demon_shout && u == S_DEMON_TAUNT)
    {
        const int max_shout = (u == S_RANDOM ? NUM_SHOUTS : NUM_LOUDNESS);
        do
        {
            u = static_cast<shout_type>(random2(max_shout));
        }
        while (!_shout_fits_monster(mc, u));
    }

    return u;
}

bool mons_is_ghost_demon(monster_type mc)
{
    return mons_class_flag(mc, M_GHOST_DEMON)
#if TAG_MAJOR_VERSION == 34
           || mc == MONS_CHIMERA;
#endif
           ;
}

bool mons_is_pghost(monster_type mc)
{
    return mc == MONS_PLAYER_GHOST || mc == MONS_PLAYER_ILLUSION;
}

/**
 * What mutant beast tier does the given XL (base HD) correspond to?
 *
 * If the given value is between tiers, choose the higher possibility.
 *
 * @param xl    The XL (HD) of the mutant beast in question.
 * @return      The corresponding mutant beast tier (e.g. BT_MATURE).
 */
int mutant_beast_tier(int xl)
{
    for (int bt = BT_FIRST; bt < NUM_BEAST_TIERS; ++bt)
        if (xl <= beast_tiers[bt])
            return bt;
    return BT_NONE; // buggy
}

/**
 * Is the provided monster_type a demonspawn job type? (Not just any
 * demonspawn, but specifically one with a job! Or the job itself, depending
 * how you think about it.)
 *
 * @param mc    The monster type in question.
 * @return      Whether that monster type is a demonspawn job.
 **/
bool mons_is_demonspawn_job(monster_type mc)
{
    return mc >= MONS_FIRST_NONBASE_DEMONSPAWN
           && mc <= MONS_LAST_NONBASE_DEMONSPAWN;
}

/**
 * Is the provided monster_type a draconian job type? (Not just any draconian,
 * but specifically one with a job! Or the job itself, depending how you think
 * about it.)
 *
 * @param mc    The monster type in question.
 * @return      Whether that monster type is a draconian job.
 **/
bool mons_is_draconian_job(monster_type mc)
{
    return mc >= MONS_FIRST_NONBASE_DRACONIAN
           && mc <= MONS_LAST_NONBASE_DRACONIAN;
}

/**
 * Is the provided monster_type a job? (E.g. black sun, draconian knight)
 *
 * @param mc    The monster type in question.
 * @return      Whether that monster type is a job.
 **/
bool mons_is_job(monster_type mc)
{
    return mons_is_draconian_job(mc) || mons_is_demonspawn_job(mc);
}

bool mons_is_unique(monster_type mc)
{
    return mons_class_flag(mc, M_UNIQUE);
}

bool mons_is_or_was_unique(const monster& mon)
{
    return mons_is_unique(mon.type)
           || mon.props.exists(ORIGINAL_TYPE_KEY)
              && mons_is_unique((monster_type) mon.props[ORIGINAL_TYPE_KEY].get_int());
}

/**
 * Can this type of monster be blinded?
 *
 * Certain monsters, e.g. those with a powerful sense of smell, echolocation,
 * or no eyes, are completely immune to blinding.
 *
 * Note that 'dazzling' (from dazzling spray) has additional restrictions above
 * this.
 *
 * @param mc    The class of monster in question.
 * @return      Whether monsters of this type can get ENCH_BLIND.
 */
bool mons_can_be_blinded(monster_type mc)
{
    return !mons_class_flag(mc, M_UNBLINDABLE);
}


/**
 * Can this kind of monster be dazzled?
 *
 * The undead, nonliving, vegetative, or unblindable cannot be dazzled.
 *
 * @param mc    The class of monster in question.
 * @return      Whether monsters of this type can get ENCH_BLIND from Dazzling
 *              Spray.
 */
bool mons_can_be_dazzled(monster_type mc)
{
    // This was implemented by checking type so that we could use it in
    // monster descriptions (which only have mon_info structs); not sure if
    // that's useful

    const mon_holy_type holiness = mons_class_holiness(mc);
    return holiness != MH_UNDEAD && holiness != MH_NONLIVING
           && holiness != MH_PLANT && mons_can_be_blinded(mc);
}

ucs_t mons_char(monster_type mc)
{
    if (Options.mon_glyph_overrides.count(mc)
        && Options.mon_glyph_overrides[mc].ch)
    {
        return Options.mon_glyph_overrides[mc].ch;
    }
    else
        return monster_symbols[mc].glyph;
}

char mons_base_char(monster_type mc)
{
    const monsterentry *me = get_monster_data(mc);
    return me ? me->basechar : 0;
}

mon_itemuse_type mons_class_itemuse(monster_type mc)
{
    ASSERT_smc();
    return smc->gmon_use;
}

mon_itemuse_type mons_itemuse(const monster* mon)
{
    if (mons_enslaved_soul(mon))
        return mons_class_itemuse(mons_zombie_base(mon));

    return mons_class_itemuse(mon->type);
}

int mons_class_colour(monster_type mc)
{
    ASSERT_smc();
    // Player monster is a dummy monster used only for display purposes, so
    // it's ok to override it here.
    if (mc == MONS_PLAYER
        && Options.mon_glyph_overrides.count(MONS_PLAYER)
        && Options.mon_glyph_overrides[MONS_PLAYER].col)
    {
        return Options.mon_glyph_overrides[MONS_PLAYER].col;
    }
    else
        return monster_symbols[mc].colour;
}

bool mons_class_can_regenerate(monster_type mc)
{
    return !mons_class_flag(mc, M_NO_REGEN);
}

bool mons_can_regenerate(const monster* mon)
{
    get_tentacle_head(mon);

    if (testbits(mon->flags, MF_NO_REGEN))
        return false;

    return mons_class_can_regenerate(mon->type);
}

bool mons_class_fast_regen(monster_type mc)
{
    return mons_class_flag(mc, M_FAST_REGEN);
}

/**
 * Do monsters of the given type ever leave a hide?
 *
 * @param mc      The class of monster in question.
 * @return        Whether the monster has a chance of dropping a hide when
 *                butchered.
 */
bool mons_class_leaves_hide(monster_type mc)
{
    return hide_for_monster(mc) != NUM_ARMOURS;
}

int mons_zombie_size(monster_type mc)
{
    mc = mons_species(mc);
    if (!mons_class_can_be_zombified(mc))
        return Z_NOZOMBIE;

    ASSERT_smc();
    return smc->size > SIZE_MEDIUM ? Z_BIG : Z_SMALL;
}

monster_type mons_zombie_base(const monster* mon)
{
    return mons_species(mon->base_monster);
}

bool mons_class_is_zombified(monster_type mc)
{
    return mc == MONS_ZOMBIE
        || mc == MONS_SKELETON
        || mc == MONS_SIMULACRUM
        || mc == MONS_SPECTRAL_THING;
}

bool mons_class_is_hybrid(monster_type mc)
{
    return mons_class_flag(mc, M_HYBRID);
}

bool mons_class_is_animated_weapon(monster_type type)
{
    return type == MONS_DANCING_WEAPON || type == MONS_SPECTRAL_WEAPON;
}

bool mons_is_zombified(const monster* mon)
{
    return mons_class_is_zombified(mon->type);
}

monster_type mons_base_type(const monster* mon)
{
    if (mons_class_is_zombified(mon->type))
        return mons_species(mon->base_monster);
    return mon->type;
}

bool mons_class_can_leave_corpse(monster_type mc)
{
    return mons_corpse_effect(mc) != CE_NOCORPSE;
}

bool mons_class_can_be_zombified(monster_type mc)
{
    monster_type ms = mons_species(mc);
    return !invalid_monster_type(ms)
           && mons_class_can_leave_corpse(ms);
}

bool mons_can_be_zombified(const monster* mon)
{
    return mons_class_can_be_zombified(mon->type)
           && !mon->is_summoned()
           && !mons_enslaved_body_and_soul(mon);
}

bool mons_class_can_use_stairs(monster_type mc)
{
    return (!mons_class_is_zombified(mc) || mc == MONS_SPECTRAL_THING)
           && !mons_is_tentacle_or_tentacle_segment(mc)
           && mc != MONS_SILENT_SPECTRE
           && mc != MONS_PLAYER_GHOST
           && mc != MONS_GERYON
           && mc != MONS_ROYAL_JELLY;
}

bool mons_can_use_stairs(const monster* mon, dungeon_feature_type stair)
{
    if (!mons_class_can_use_stairs(mon->type))
        return false;

    // Summons can't use stairs.
    if (mon->has_ench(ENCH_ABJ) || mon->has_ench(ENCH_FAKE_ABJURATION))
        return false;

<<<<<<< HEAD
    if (mon->props.exists(MON_NO_STAIR_KEY)
        && mon->props[MON_NO_STAIR_KEY].get_bool())
=======
    if (mon->has_ench(ENCH_FRIENDLY_BRIBED)
        && (feat_is_branch_entrance(stair) || feat_is_branch_exit(stair)))
>>>>>>> c7ba09c3
    {
        return false;
    }

    // Everything else is fine
    return true;
}

bool mons_enslaved_body_and_soul(const monster* mon)
{
    return mon->has_ench(ENCH_SOUL_RIPE);
}

bool mons_enslaved_soul(const monster* mon)
{
    return testbits(mon->flags, MF_ENSLAVED_SOUL);
}

bool name_zombie(monster* mon, monster_type mc, const string &mon_name)
{
    mon->mname = mon_name;

    // Special case for Blork the orc: shorten his name to "Blork" to
    // avoid mentions of "Blork the orc the orc zombie".
    if (mc == MONS_BLORK_THE_ORC)
        mon->mname = "Blork";
    // Also for the Lernaean hydra: treat Lernaean as an adjective to
    // avoid mentions of "the Lernaean hydra the X-headed hydra zombie".
    else if (mc == MONS_LERNAEAN_HYDRA)
    {
        mon->mname = "Lernaean";
        mon->flags |= MF_NAME_ADJECTIVE;
    }
    // Also for the Enchantress: treat Enchantress as an adjective to
    // avoid mentions of "the Enchantress the spriggan zombie".
    else if (mc == MONS_THE_ENCHANTRESS)
    {
        mon->mname = "Enchantress";
        mon->flags |= MF_NAME_ADJECTIVE;
    }

    if (starts_with(mon->mname, "shaped "))
        mon->flags |= MF_NAME_SUFFIX;

    // It's unlikely there's a desc for "Duvessa the elf skeleton", but
    // we still want to allow it if overridden.
    if (!mon->props.exists("dbname"))
        mon->props["dbname"] = mons_class_name(mon->type);

    return true;
}

bool name_zombie(monster* mon, const monster* orig)
{
    if (!mons_is_unique(orig->type) && orig->mname.empty())
        return false;

    string name;

    if (!orig->mname.empty())
        name = orig->mname;
    else
        name = mons_type_name(orig->type, DESC_PLAIN);

    return name_zombie(mon, orig->type, name);
}

static int _downscale_zombie_damage(int damage)
{
    // These are cumulative, of course: {dlb}
    if (damage > 1)
        damage--;
    if (damage > 4)
        damage--;
    if (damage > 11)
        damage--;
    if (damage > 14)
        damage--;

    return damage;
}

static mon_attack_def _downscale_zombie_attack(const monster* mons,
                                               mon_attack_def attk)
{
    switch (attk.type)
    {
    case AT_STING: case AT_SPORE:
    case AT_TOUCH: case AT_ENGULF:
        attk.type = AT_HIT;
        break;
    default:
        break;
    }

    if (mons->type == MONS_SIMULACRUM)
        attk.flavour = AF_COLD;
    else if (mons->type == MONS_SPECTRAL_THING && coinflip())
        attk.flavour = AF_DRAIN_XP;
    else if (attk.flavour != AF_REACH && attk.flavour != AF_CRUSH)
        attk.flavour = AF_PLAIN;

    attk.damage = _downscale_zombie_damage(attk.damage);

    return attk;
}

/**
 * What attack does the given mutant beast facet provide?
 *
 * @param facet     The facet in question; e.g. BF_STING.
 * @param tier      The tier of the mutant beast; e.g.
 * @return          The attack corresponding to the given facet; e.g. BT_LARVAL
 *                  { AT_REACH_STING, AF_VENOM, 10 }. Scales with HD.
 *                  For facets that don't provide an attack, is { }.
 */
static mon_attack_def _mutant_beast_facet_attack(int facet, int tier)
{
    const int dam = tier * 5;
    switch (facet)
    {
        case BF_STING:
            return { AT_REACH_STING, AF_WEAKNESS_POISON, dam };
        case BF_OX:
            return { AT_TRAMPLE, AF_TRAMPLE, dam };
        case BF_WEIRD:
            return { AT_CONSTRICT, AF_CRUSH, dam };
        default:
            return { };
    }
}

/**
 * Get the attack type, attack flavour and damage for the given attack of a
 * mutant beast.
 *
 * @param mon           The monster in question.
 * @param attk_number   Which attack number to get.
 * @return              A mon_attack_def for the specified attack.
 */
static mon_attack_def _mutant_beast_attack(const monster &mon, int attk_number)
{
    const int tier = mutant_beast_tier(mon.get_experience_level());
    if (attk_number == 0)
        return { AT_HIT, AF_PLAIN, tier * 7 + 5 };

    if (!mon.props.exists(MUTANT_BEAST_FACETS))
        return { };

    int cur_attk = 1;
    for (auto facet : mon.props[MUTANT_BEAST_FACETS].get_vector())
    {
        const mon_attack_def atk = _mutant_beast_facet_attack(facet.get_int(),
                                                              tier);
        if (atk.type == AT_NONE)
            continue;

        if (cur_attk == attk_number)
            return atk;

        ++cur_attk;
    }

    return { };
}

/** Get the attack type, attack flavour and damage for a monster attack.
 *
 * @param mon The monster to look at.
 * @param attk_number Which attack number to get.
 * @param base_flavour If true, attack flavours that are randomised on every attack
 *                     will have their base flavour returned instead of one of the
 *                     random flavours.
 * @return  A mon_attack_def for the specified attack.
 */
mon_attack_def mons_attack_spec(const monster* mon, int attk_number, bool base_flavour)
{
    monster_type mc = mon->type;

    get_tentacle_head(mon);

    const bool zombified = mons_is_zombified(mon);

    if (mon->has_hydra_multi_attack())
        attk_number -= mon->heads() - 1;

    if (attk_number < 0 || attk_number >= MAX_NUM_ATTACKS)
        attk_number = 0;

    if (mons_is_ghost_demon(mc))
    {
        if (attk_number == 0)
        {
            return mon_attack_def::attk(mon->ghost->damage,
                                        mon->ghost->att_type,
                                        mon->ghost->att_flav);
        }

        return mon_attack_def::attk(0, AT_NONE);
    }
    else if (mc == MONS_MUTANT_BEAST)
        return _mutant_beast_attack(*mon, attk_number);
    else if (mons_is_demonspawn(mc) && attk_number != 0)
        mc = draco_or_demonspawn_subspecies(mon);

    if (zombified && mc != MONS_KRAKEN_TENTACLE)
        mc = mons_zombie_base(mon);

    ASSERT_smc();
    mon_attack_def attk = smc->attack[attk_number];

    if (mons_is_demonspawn(mon->type) && attk_number == 0)
    {
        const monsterentry* mbase =
            get_monster_data (draco_or_demonspawn_subspecies(mon));
        ASSERT(mbase);
        attk.flavour = mbase->attack[0].flavour;
        return attk;
    }

    // Nonbase draconians inherit aux attacks from their base type.
    // Implicit assumption: base draconian types only get one aux
    // attack, and it's in their second attack slot.
    // If that changes this code will need to be changed.
    if (mons_species(mon->type) == MONS_DRACONIAN
        && mon->type != MONS_DRACONIAN
        && attk.type == AT_NONE
        && attk_number > 0
        && smc->attack[attk_number - 1].type != AT_NONE)
    {
        const monsterentry* mbase =
            get_monster_data (draco_or_demonspawn_subspecies(mon));
        ASSERT(mbase);
        return mbase->attack[1];
    }

    if (mon->type == MONS_PLAYER_SHADOW && attk_number == 0)
    {
        if (!you.weapon())
            attk.damage = max(1, you.skill_rdiv(SK_UNARMED_COMBAT, 10, 20));
    }

    if (attk.type == AT_RANDOM)
        attk.type = random_choose(AT_HIT, AT_GORE);

    if (attk.type == AT_CHERUB)
        attk.type = random_choose(AT_HIT, AT_BITE, AT_PECK, AT_GORE);

    if (!base_flavour)
    {
        if (attk.flavour == AF_KLOWN)
        {
            attack_flavour flavours[] =
                {AF_POISON_STRONG, AF_PAIN, AF_DRAIN_SPEED, AF_FIRE,
                 AF_COLD, AF_ELEC, AF_ANTIMAGIC, AF_ACID};

            attk.flavour = RANDOM_ELEMENT(flavours);
        }

        if (attk.flavour == AF_DRAIN_STAT)
        {
            attack_flavour flavours[] =
                {AF_DRAIN_STR, AF_DRAIN_INT, AF_DRAIN_DEX};

            attk.flavour = RANDOM_ELEMENT(flavours);
        }
    }

    // Slime creature attacks are multiplied by the number merged.
    if (mon->type == MONS_SLIME_CREATURE && mon->blob_size > 1)
        attk.damage *= mon->blob_size;

    return zombified ? _downscale_zombie_attack(mon, attk) : attk;
}

static int _mons_damage(monster_type mc, int rt)
{
    if (rt < 0 || rt > 3)
        rt = 0;
    ASSERT_smc();
    return smc->attack[rt].damage;
}

bool mons_immune_magic(const monster* mon)
{
    return get_monster_data(mon->type)->resist_magic == MAG_IMMUNE;
}

bool mons_skeleton(monster_type mc)
{
    return !mons_class_flag(mc, M_NO_SKELETON);
}

bool mons_zombifiable(monster_type mc)
{
    return !mons_class_flag(mc, M_NO_ZOMBIE) && mons_zombie_size(mc);
}

bool mons_flattens_trees(const monster* mon)
{
    return mons_base_type(mon) == MONS_LERNAEAN_HYDRA;
}

bool mons_class_res_wind(monster_type mc)
{
    return get_resist(get_mons_class_resists(mc), MR_RES_WIND);
}

// This nice routine we keep in exactly the way it was.
int hit_points(int hit_dice, int min_hp, int rand_hp)
{
    int hrolled = 0;

    for (int hroll = 0; hroll < hit_dice; ++hroll)
    {
        hrolled += random2(1 + rand_hp);
        hrolled += min_hp;
    }

    return hrolled;
}

// This function returns the standard number of hit dice for a type of
// monster, not a particular monster's current hit dice. - bwr
int mons_class_hit_dice(monster_type mc)
{
    const monsterentry *me = get_monster_data(mc);
    return me ? me->hpdice[0] : 0;
}

int mons_avg_hp(monster_type mc)
{
    // Currently, difficulty is defined as "average hp". Leaks too much info?
    const monsterentry* me = get_monster_data(mc);

    if (!me)
        return 0;

    // Hack for nonbase demonspawn: pretend it's a basic demonspawn with
    // a job.
    if (mons_is_demonspawn(mc)
        && mc != MONS_DEMONSPAWN
        && mons_species(mc) == MONS_DEMONSPAWN)
    {
        const monsterentry* mbase = get_monster_data(MONS_DEMONSPAWN);
        return me->hpdice[0] *
               (2 * (me->hpdice[1] + mbase->hpdice[1])
                + me->hpdice[2] + mbase->hpdice[2])
               / 2 + me->hpdice[3] + mbase->hpdice[3];
    }

    // [ds] XXX: Use monster experience value as a better indicator of diff.?
    return me->hpdice[0] * (2 * me->hpdice[1] + me->hpdice[2]) / 2
           + me->hpdice[3];
}

int exper_value(const monster* mon, bool real)
{
    int x_val = 0;

    // These four are the original arguments.
    const monster_type mc = mon->type;
    int hd                = mon->get_experience_level();
    int maxhp             = mon->max_hit_points;

    // pghosts and pillusions have no reasonable base values, and you can look
    // up the exact value anyway. Especially for pillusions.
    if (real || mon->type == MONS_PLAYER_GHOST || mon->type == MONS_PLAYER_ILLUSION)
    {
        // A berserking monster is much harder, but the xp value shouldn't
        // depend on whether it was berserk at the moment of death.
        if (mon->has_ench(ENCH_BERSERK))
            maxhp = (maxhp * 2 + 1) / 3;
    }
    else
    {
        const monsterentry *m = get_monster_data(mons_base_type(mon));
        ASSERT(m);

        // Use real hd, zombies would use the basic species and lose
        // information known to the player ("orc warrior zombie"). Monsters
        // levelling up is visible (although it may happen off-screen), so
        // this is hardly ever a leak. Only Pan lords are unknown in the
        // general.
        if (m->mc == MONS_PANDEMONIUM_LORD)
            hd = m->hpdice[0];
        maxhp = hd * m->hpdice[1] + (hd * (1 + m->hpdice[2])) / 2 + m->hpdice[3];
    }

    // Hacks to make merged slime creatures not worth so much exp. We
    // will calculate the experience we would get for 1 blob, and then
    // just multiply it so that exp is linear with blobs merged. -cao
    if (mon->type == MONS_SLIME_CREATURE && mon->blob_size > 1)
        maxhp /= mon->blob_size;

    // These are some values we care about.
    const int speed       = mons_base_speed(mon);
    const int modifier    = _mons_exp_mod(mc);
    const int item_usage  = mons_itemuse(mon);

    // XXX: Shapeshifters can qualify here, even though they can't cast.
    const bool spellcaster = mon->has_spells();

    // Early out for no XP monsters.
    if (!mons_class_gives_xp(mc))
        return 0;

    x_val = (16 + maxhp) * hd * hd / 10;

    // Let's calculate a simple difficulty modifier. - bwr
    int diff = 0;

    // Let's look for big spells.
    if (spellcaster)
    {
        for (const mon_spell_slot &slot : mon->spells)
        {
            switch (slot.spell)
            {
            case SPELL_PARALYSE:
            case SPELL_SMITING:
            case SPELL_SUMMON_EYEBALLS:
            case SPELL_HELLFIRE_BURST:
            case SPELL_HELLFIRE:
            case SPELL_SYMBOL_OF_TORMENT:
            case SPELL_GLACIATE:
            case SPELL_FIRE_STORM:
            case SPELL_SHATTER:
            case SPELL_CHAIN_LIGHTNING:
            case SPELL_TORNADO:
            case SPELL_LEGENDARY_DESTRUCTION:
            case SPELL_SUMMON_ILLUSION:
            case SPELL_SPELLFORGED_SERVITOR:
                diff += 25;
                break;

            case SPELL_SUMMON_GREATER_DEMON:
            case SPELL_HASTE:
            case SPELL_BLINK_RANGE:
            case SPELL_PETRIFY:
                diff += 20;
                break;

            case SPELL_LIGHTNING_BOLT:
            case SPELL_STICKY_FLAME_RANGE:
            case SPELL_DISINTEGRATE:
            case SPELL_BANISHMENT:
            case SPELL_LEHUDIBS_CRYSTAL_SPEAR:
            case SPELL_IRON_SHOT:
            case SPELL_IOOD:
            case SPELL_FIREBALL:
            case SPELL_AGONY:
            case SPELL_LRD:
            case SPELL_DIG:
            case SPELL_CHAIN_OF_CHAOS:
            case SPELL_FAKE_MARA_SUMMON:
                diff += 10;
                break;

            case SPELL_HAUNT:
            case SPELL_SUMMON_DRAGON:
            case SPELL_SUMMON_HORRIBLE_THINGS:
            case SPELL_PLANEREND:
            case SPELL_SUMMON_EMPEROR_SCORPIONS:
            case SPELL_CHANT_FIRE_STORM:
                diff += 7;
                break;

            default:
                break;
            }
        }
    }

    // Let's look at regeneration.
    if (mons_class_fast_regen(mc))
        diff += 15;

    // Monsters at normal or fast speed with big melee damage.
    if (speed >= 10)
    {
        int max_melee = 0;
        for (int i = 0; i < 4; ++i)
            max_melee += _mons_damage(mc, i);

        if (max_melee > 30)
            diff += (max_melee / ((speed == 10) ? 2 : 1));
    }

    // Monsters who can use equipment (even if only the equipment
    // they are given) can be considerably enhanced because of
    // the way weapons work for monsters. - bwr
    if (item_usage >= MONUSE_STARTING_EQUIPMENT)
        diff += 30;

    // Set a reasonable range on the difficulty modifier...
    // Currently 70% - 200%. - bwr
    if (diff > 100)
        diff = 100;
    else if (diff < -30)
        diff = -30;

    // Apply difficulty.
    x_val *= (100 + diff);
    x_val /= 100;

    // Basic speed modification.
    if (speed > 0)
    {
        x_val *= speed;
        x_val /= 10;
    }

    // Slow monsters without spells and items often have big HD which
    // cause the experience value to be overly large... this tries
    // to reduce the inappropriate amount of XP that results. - bwr
    if (speed < 10 && !spellcaster && item_usage < MONUSE_STARTING_EQUIPMENT)
        x_val /= 2;

    // Apply the modifier in the monster's definition.
    if (modifier > 0)
    {
        x_val *= modifier;
        x_val /= 10;
    }

    // Scale starcursed mass exp by what percentage of the whole it represents
    if (mon->type == MONS_STARCURSED_MASS)
        x_val = (x_val * mon->blob_size) / 12;

    // Further reduce xp from zombies
    if (mons_is_zombified(mon))
        x_val /= 2;

    // Reductions for big values. - bwr
    if (x_val > 100)
        x_val = 100 + ((x_val - 100) * 3) / 4;
    if (x_val > 750)
        x_val = 750 + (x_val - 750) / 3;

    // Slime creature exp hack part 2: Scale exp back up by the number
    // of blobs merged. -cao
    // Has to be after the stepdown to prevent issues with 4-5 merged slime
    // creatures. -pf
    if (mon->type == MONS_SLIME_CREATURE && mon->blob_size > 1)
        x_val *= mon->blob_size;

    // Guarantee the value is within limits.
    if (x_val <= 0)
        x_val = 1;

    return x_val;
}

monster_type random_draconian_monster_species()
{
    const int num_drac = MONS_LAST_SPAWNED_DRACONIAN - MONS_FIRST_BASE_DRACONIAN + 1;
    return static_cast<monster_type>(MONS_FIRST_BASE_DRACONIAN + random2(num_drac));
}

monster_type random_demonspawn_monster_species()
{
    const int num_demons = MONS_LAST_BASE_DEMONSPAWN
                            - MONS_FIRST_BASE_DEMONSPAWN + 1;
    return static_cast<monster_type>(MONS_FIRST_BASE_DEMONSPAWN
                                     + random2(num_demons));
}

// Note: For consistent behavior in player_will_anger_monster(), all
// spellbooks a given monster can get here should produce the same
// return values in the following:
//
//     (is_unholy_spell() || is_evil_spell())
//
//     (is_unclean_spell() || is_chaotic_spell())
//
// FIXME: This is not true for one set of spellbooks; MST_WIZARD_IV
// contains the unholy and chaotic Banishment spell, but the other
// MST_WIZARD-type spellbooks contain no unholy, evil, unclean or
// chaotic spells.
//
// If a monster has only one spellbook, it is specified in mon-data.h.
// If it has multiple books, mon-data.h sets the book to MST_NO_SPELLS,
// and the books are accounted for here.
static vector<mon_spellbook_type> _mons_spellbook_list(monster_type mon_type)
{
    switch (mon_type)
    {
    case MONS_HELL_KNIGHT:
        return { MST_HELL_KNIGHT_I, MST_HELL_KNIGHT_II };

    case MONS_NECROMANCER:
        return { MST_NECROMANCER_I, MST_NECROMANCER_II };

    case MONS_ORC_WIZARD:
    case MONS_DEEP_ELF_FIGHTER:
        return { MST_ORC_WIZARD_I, MST_ORC_WIZARD_II, MST_ORC_WIZARD_III };

    case MONS_WIZARD:
    case MONS_EROLCHA:
        return { MST_WIZARD_I, MST_WIZARD_II, MST_WIZARD_III, MST_WIZARD_IV,
                 MST_WIZARD_V };

    case MONS_OGRE_MAGE:
        return { MST_OGRE_MAGE_I, MST_OGRE_MAGE_II, MST_OGRE_MAGE_III,
                 MST_OGRE_MAGE_IV, MST_OGRE_MAGE_V };

    case MONS_ANCIENT_CHAMPION:
        return { MST_ANCIENT_CHAMPION_I, MST_ANCIENT_CHAMPION_II,
                 MST_ANCIENT_CHAMPION_III, MST_ANCIENT_CHAMPION_IV };

    case MONS_TENGU_CONJURER:
        return { MST_TENGU_CONJURER_I, MST_TENGU_CONJURER_II,
                 MST_TENGU_CONJURER_III, MST_TENGU_CONJURER_IV };

    case MONS_TENGU_REAVER:
        return { MST_TENGU_REAVER_I, MST_TENGU_REAVER_II,
                 MST_TENGU_REAVER_III };

    case MONS_DEEP_ELF_MAGE:
        return { MST_DEEP_ELF_MAGE_I, MST_DEEP_ELF_MAGE_II,
                 MST_DEEP_ELF_MAGE_III, MST_DEEP_ELF_MAGE_IV,
                 MST_DEEP_ELF_MAGE_V };

    case MONS_FAUN:
        return { MST_FAUN_I, MST_FAUN_II };

    case MONS_GREATER_MUMMY:
        return { MST_GREATER_MUMMY_I, MST_GREATER_MUMMY_II,
                 MST_GREATER_MUMMY_III, MST_GREATER_MUMMY_IV };

    case MONS_DEEP_ELF_KNIGHT:
        return { MST_DEEP_ELF_KNIGHT_I, MST_DEEP_ELF_KNIGHT_II,
                 MST_DEEP_ELF_KNIGHT_III };

    default:
        return { static_cast<mon_spellbook_type>(
                     get_monster_data(mon_type)->sec) };
    }
}

vector<mon_spellbook_type> get_spellbooks(const monster_info &mon)
{
    // special case for vault monsters: if they have a custom book,
    // treat it as MST_GHOST
    if (mon.props.exists(CUSTOM_SPELLS_KEY))
        return { MST_GHOST };
    else
        return _mons_spellbook_list(mon.type);
}

// Get a list of unique spells from a monster's preset spellbooks
// or in the case of ghosts their actual spells.
// If flags is non-zero, it returns only spells that match those flags.
unique_books get_unique_spells(const monster_info &mi,
                               mon_spell_slot_flags flags)
{
    // No entry for MST_GHOST
    COMPILE_CHECK(ARRAYSZ(mspell_list) == NUM_MSTYPES - 1);

    const vector<mon_spellbook_type> books = get_spellbooks(mi);
    const size_t num_books = books.size();

    unique_books result;
    for (size_t i = 0; i < num_books; ++i)
    {
        const mon_spellbook_type book = books[i];
        // TODO: should we build an index to speed this reverse lookup?
        unsigned int msidx;
        for (msidx = 0; msidx < ARRAYSZ(mspell_list); ++msidx)
            if (mspell_list[msidx].type == book)
                break;

        vector<spell_type> spells;

        // Only prepend the first time; might be misleading if a draconian
        // ever gets multiple sets of natural abilities.
        if (mons_genus(mi.type) == MONS_DRACONIAN && i == 0)
        {
            const mon_spell_slot breath =
                drac_breath(mi.draco_or_demonspawn_subspecies());
            if (breath.flags & flags && breath.spell != SPELL_NO_SPELL)
                spells.push_back(breath.spell);
            // No other spells; quit right away.
            if (book == MST_NO_SPELLS)
            {
                if (spells.size())
                    result.push_back(spells);
                return result;
            }
        }

        if (book != MST_GHOST)
            ASSERT(msidx < ARRAYSZ(mspell_list));
        for (const mon_spell_slot &slot : (book == MST_GHOST
                                           ? mi.spells
                                           : mspell_list[msidx].spells))
        {
            if (flags != MON_SPELL_NO_FLAGS && !(slot.flags & flags))
                continue;

            if (find(spells.begin(), spells.end(), slot.spell) == spells.end())
                spells.push_back(slot.spell);
        }

        if (spells.size() == 0)
            continue;

        result.push_back(spells);
    }

    return result;
}

mon_spell_slot drac_breath(monster_type drac_type)
{
    spell_type sp;
    switch (drac_type)
    {
    case MONS_BLACK_DRACONIAN:   sp = SPELL_LIGHTNING_BOLT; break;
    case MONS_MOTTLED_DRACONIAN: sp = SPELL_STICKY_FLAME_SPLASH; break;
    case MONS_YELLOW_DRACONIAN:  sp = SPELL_SPIT_ACID; break;
    case MONS_GREEN_DRACONIAN:   sp = SPELL_POISONOUS_CLOUD; break;
    case MONS_PURPLE_DRACONIAN:  sp = SPELL_QUICKSILVER_BOLT; break;
    case MONS_RED_DRACONIAN:     sp = SPELL_SEARING_BREATH; break;
    case MONS_WHITE_DRACONIAN:   sp = SPELL_CHILLING_BREATH; break;
    case MONS_DRACONIAN:
    case MONS_GREY_DRACONIAN:    sp = SPELL_NO_SPELL; break;
    case MONS_PALE_DRACONIAN:    sp = SPELL_STEAM_BALL; break;

    default:
        die("Invalid draconian subrace: %d", drac_type);
    }

    mon_spell_slot slot;
    slot.spell = sp;
    slot.freq = 62;
    slot.flags = MON_SPELL_NATURAL | MON_SPELL_BREATH;
    return slot;
}

const mon_spell_slot lich_primary_summoner_spells[] =
{
    { SPELL_SUMMON_GREATER_DEMON, 18, MON_SPELL_WIZARD },
};

const mon_spell_slot lich_primary_conjurer_spells[] =
{
    { SPELL_IOOD, 18, MON_SPELL_WIZARD },
    { SPELL_LEHUDIBS_CRYSTAL_SPEAR, 18, MON_SPELL_WIZARD },
    { SPELL_CORROSIVE_BOLT, 18, MON_SPELL_WIZARD },
};

const mon_spell_slot lich_secondary_spells[] =
{
    { SPELL_MALIGN_GATEWAY, 12, MON_SPELL_WIZARD },
    { SPELL_SPELLFORGED_SERVITOR, 12, MON_SPELL_WIZARD },
    { SPELL_SIMULACRUM, 12, MON_SPELL_WIZARD },
    { SPELL_POISON_ARROW, 12, MON_SPELL_WIZARD },
    { SPELL_HAUNT, 12, MON_SPELL_WIZARD },
    { SPELL_SUMMON_HORRIBLE_THINGS, 12, MON_SPELL_WIZARD },
    { SPELL_ISKENDERUNS_MYSTIC_BLAST, 12, MON_SPELL_WIZARD },
    { SPELL_BATTLESPHERE, 12, MON_SPELL_WIZARD },
    { SPELL_BOLT_OF_DRAINING, 12, MON_SPELL_WIZARD },
    { SPELL_AGONY, 12, MON_SPELL_WIZARD },
    { SPELL_BOLT_OF_FIRE, 12, MON_SPELL_WIZARD },
    { SPELL_FIREBALL, 12, MON_SPELL_WIZARD },
    { SPELL_BOLT_OF_COLD, 12, MON_SPELL_WIZARD },
    { SPELL_THROW_ICICLE, 12, MON_SPELL_WIZARD },
    { SPELL_IRON_SHOT, 12, MON_SPELL_WIZARD },
    { SPELL_LRD, 12, MON_SPELL_WIZARD },
    { SPELL_PETRIFY, 12, MON_SPELL_WIZARD },
    { SPELL_LIGHTNING_BOLT, 12, MON_SPELL_WIZARD },
    { SPELL_PARALYSE, 12, MON_SPELL_WIZARD },
    { SPELL_CONFUSE, 12, MON_SPELL_WIZARD },
    { SPELL_SLOW, 12, MON_SPELL_WIZARD },
    { SPELL_SLEEP, 12, MON_SPELL_WIZARD },
};

const mon_spell_slot lich_buff_spells[] =
{
    { SPELL_HASTE, 12, MON_SPELL_WIZARD },
    { SPELL_INVISIBILITY, 12, MON_SPELL_WIZARD },
    { SPELL_BANISHMENT, 12, MON_SPELL_WIZARD | MON_SPELL_EMERGENCY },
};

static bool _lich_spell_is_used(const monster_spells &spells, spell_type spell)
{
    for (auto slot : spells)
        if (slot.spell == spell)
            return true;

    return false;
}

static bool _lich_has_spell_of_school(const monster_spells &spells,
                                      spschool_flag_type discipline)
{
    for (auto slot : spells)
        if (spell_typematch(slot.spell, discipline))
            return true;

    return false;
}

static bool _lich_spell_is_good(const monster_spells &spells, spell_type spell,
                                int *weights, int total_weight,
                                bool use_weights, bool force_conj)
{
    if (_lich_spell_is_used(spells, spell))
        return false;

    if (force_conj && !_lich_has_spell_of_school(spells, SPTYP_CONJURATION))
    {
        return spell_typematch(spell, SPTYP_CONJURATION)
               && spell != SPELL_BATTLESPHERE
               && spell != SPELL_SPELLFORGED_SERVITOR;
    }

    if (!use_weights)
        return true;

    spschools_type disciplines = get_spell_disciplines(spell);
    int num_disciplines = count_bits(disciplines);

    for (int exponent = 0; exponent <= SPTYP_LAST_EXPONENT; ++exponent)
    {
        const auto bit = spschools_type::exponent(exponent);
        if (disciplines & bit)
            if (x_chance_in_y(weights[exponent], total_weight * num_disciplines))
                return true;
    }

    return false;
}

static void _calculate_lich_spell_weights(const monster_spells &spells,
                                          int *weights, int &total_weight)
{
    for (int exponent = 0; exponent <= SPTYP_LAST_EXPONENT; ++exponent)
        // there are no primary hexes, and hexes are interesting to have on
        // liches, so give them a slightly higher chance
        weights[exponent] = (1 << exponent) == SPTYP_HEXES
        ? SPTYP_LAST_EXPONENT / 4
        : 1;

    for (auto slot : spells)
        for (int exponent = 0; exponent <= SPTYP_LAST_EXPONENT; ++exponent)
        {
            const auto discipline = spschools_type::exponent(exponent);
            if (spell_typematch(slot.spell, discipline))
            {
                // or else we just get entirely bolts
                int increment = discipline == SPTYP_CONJURATION
                ? SPTYP_LAST_EXPONENT / 4
                : SPTYP_LAST_EXPONENT;
                weights[exponent] = min(
                                        weights[exponent] + increment,
                                        (int)SPTYP_LAST_EXPONENT * 2
                                        );
            }
        }

    total_weight = 0;
    for (int i = 0; i <= SPTYP_LAST_EXPONENT; ++i)
        total_weight += weights[i];

}

static void _add_lich_spell(monster_spells &spells, const mon_spell_slot *set,
                            size_t set_len, bool force_conj)
{
    int weights[SPTYP_LAST_EXPONENT + 1];
    int total_weight;
    _calculate_lich_spell_weights(spells, weights, total_weight);

    mon_spell_slot next_spell;
    do
    {
        next_spell = set[random2(set_len)];
    }
    while (!_lich_spell_is_good(spells, next_spell.spell, weights,
                                total_weight, set == lich_secondary_spells,
                                force_conj));

    next_spell.freq = next_spell.freq - 4 + random2(9);
    spells.push_back(next_spell);
}

static void _load_lich_spells(monster &lich)
{
    const size_t num_spells = 5 + random2(3);

    if (coinflip())
    {
        _add_lich_spell(lich.spells, lich_primary_summoner_spells,
                        ARRAYSZ(lich_primary_summoner_spells), false);
    }
    else
        _add_lich_spell(lich.spells, lich_primary_conjurer_spells,
                        ARRAYSZ(lich_primary_conjurer_spells), false);

    if (lich.type == MONS_ANCIENT_LICH && coinflip())
    {
        _add_lich_spell(lich.spells, lich_primary_conjurer_spells,
                        ARRAYSZ(lich_primary_conjurer_spells), false);
    }

    bool force_conj = true;
    while (lich.spells.size() < num_spells - 1)
    {
        _add_lich_spell(lich.spells, lich_secondary_spells,
                        ARRAYSZ(lich_secondary_spells), force_conj);
        force_conj = false;
    }

    _add_lich_spell(lich.spells, lich_buff_spells,
                    ARRAYSZ(lich_buff_spells), false);

    normalize_spell_freq(lich.spells, lich.get_experience_level());
}


void mons_load_spells(monster* mon)
{
    vector<mon_spellbook_type> books = _mons_spellbook_list(mon->type);
    const mon_spellbook_type book = books[random2(books.size())];

    if (book == MST_GHOST)
        return mon->load_ghost_spells();

    mon->spells.clear();
    if (mons_genus(mon->type) == MONS_DRACONIAN)
    {
        mon_spell_slot breath = drac_breath(draco_or_demonspawn_subspecies(mon));
        if (breath.spell != SPELL_NO_SPELL)
            mon->spells.push_back(breath);
    }
    else if (mon->type == MONS_LICH || mon->type == MONS_ANCIENT_LICH)
        _load_lich_spells(*mon);

    if (book == MST_NO_SPELLS)
        return;

    dprf(DIAG_MONPLACE, "%s: loading spellbook #%d",
         mon->name(DESC_PLAIN, true).c_str(), static_cast<int>(book));

    for (const mon_spellbook &spbook : mspell_list)
        if (spbook.type == book)
        {
            mon->spells = spbook.spells;
            break;
        }
}

// Never hand out DARKGREY as a monster colour, even if it is randomly
// chosen.
colour_t random_monster_colour()
{
    colour_t col = DARKGREY;
    while (col == DARKGREY)
        col = random_colour();

    return col;
}

bool init_abomination(monster* mon, int hd)
{
    if (mon->type == MONS_CRAWLING_CORPSE
        || mon->type == MONS_MACABRE_MASS)
    {
        mon->set_hit_dice(mon->hit_points = mon->max_hit_points = hd);
        return true;
    }
    else if (mon->type != MONS_ABOMINATION_LARGE
             && mon->type != MONS_ABOMINATION_SMALL)
    {
        return false;
    }

    const int max_hd = mon->type == MONS_ABOMINATION_LARGE ? 30 : 15;

    mon->set_hit_dice(min(max_hd, hd));

    const monsterentry *m = get_monster_data(mon->type);
    int hp = hit_points(hd, m->hpdice[1], m->hpdice[2]) + m->hpdice[3];

    mon->max_hit_points = hp;
    mon->hit_points     = hp;

    return true;
}

// Generate a shiny, new and unscarred monster.
void define_monster(monster* mons)
{
    monster_type mcls         = mons->type;
    monster_type monbase      = mons->base_monster;
    const monsterentry *m     = get_monster_data(mcls);
    int col                   = mons_class_colour(mcls);
    int hd                    = mons_class_hit_dice(mcls);
    int hp = 0, hp_max;

    mons->mname.clear();

    // misc
    mons->god = GOD_NO_GOD;

    switch (mcls)
    {
    case MONS_ABOMINATION_SMALL:
        hd = 4 + random2(4);
        mons->props[MON_SPEED_KEY] = 7 + random2avg(9, 2);
        init_abomination(mons, hd);
        break;

    case MONS_ABOMINATION_LARGE:
        hd = 8 + random2(4);
        mons->props[MON_SPEED_KEY] = 6 + random2avg(7, 2);
        init_abomination(mons, hd);
        break;

    case MONS_SLIME_CREATURE:
        // Slime creatures start off as only single un-merged blobs.
        mons->blob_size = 1;
        break;

    case MONS_HYDRA:
        // Hydras start off with 4 to 8 heads.
        mons->num_heads = random_range(4, 8);
        break;

    case MONS_LERNAEAN_HYDRA:
        // The Lernaean hydra starts off with 27 heads.
        mons->num_heads = 27;
        break;

    case MONS_KRAKEN:
        col = element_colour(ETC_KRAKEN);
        break;

    case MONS_TIAMAT:
        // Initialise to a random draconian type.
        draconian_change_colour(mons);
        monbase = mons->base_monster;
        col = mons->colour;
        break;

    case MONS_STARCURSED_MASS:
        mons->blob_size = 12;
        break;

    // Randomize starting speed burst clock
    case MONS_SIXFIRHY:
    case MONS_JIANGSHI:
        mons->move_spurt = random2(360);
        break;

    case MONS_SHAMBLING_MANGROVE:
        mons->mangrove_pests = x_chance_in_y(3, 5) ? random_range(2, 3) : 0;
        break;

    case MONS_SERPENT_OF_HELL:
    case MONS_SERPENT_OF_HELL_COCYTUS:
    case MONS_SERPENT_OF_HELL_DIS:
    case MONS_SERPENT_OF_HELL_TARTARUS:
        mons->num_heads = 3;
        break;

    default:
        break;
    }

    if (mons_is_draconian_job(mcls))
    {
        // Professional draconians still have a base draconian type.
        // White draconians will never be draconian scorchers, but
        // apart from that, anything goes.
        do
        {
            monbase = random_draconian_monster_species();
        }
        while (drac_colour_incompatible(mcls, monbase));
    }

    if (mons_is_demonspawn_job(mcls))
    {
        // Some base demonspawn have more or less HP, AC, EV than their
        // brethren; those should be based on the base monster,
        // with modifiers taken from the job.

        monbase = (mons->base_monster == MONS_NO_MONSTER
                   || mons->base_monster == MONS_PROGRAM_BUG) // zombie gen
                  ? random_demonspawn_monster_species()
                  : mons->base_monster;

        const monsterentry* mbase = get_monster_data(monbase);
        hp     = hit_points(hd,
                            mbase->hpdice[1] + m->hpdice[1],
                            mbase->hpdice[2] + m->hpdice[2]);
        hp    += mbase->hpdice[3] + m->hpdice[3];
    }

    if (col == COLOUR_UNDEF) // but never give out darkgrey to monsters
        col = random_monster_colour();

    // Some calculations.
    if (hp == 0)
    {
        hp     = hit_points(hd, m->hpdice[1], m->hpdice[2]);
        hp    += m->hpdice[3];
    }
    hp_max = hp;

    // So let it be written, so let it be done.
    mons->set_hit_dice(hd);
    mons->hit_points      = hp;
    mons->max_hit_points  = hp_max;
    mons->speed_increment = 70;

    if (mons->base_monster == MONS_NO_MONSTER
        || mons->base_monster == MONS_PROGRAM_BUG) // latter is zombie gen
    {
        mons->base_monster = monbase;
    }

    mons->flags      = MF_NO_FLAGS;
    mons->experience = 0;
    mons->colour     = col;

    mons->bind_melee_flags();

    mons_load_spells(mons);
    mons->bind_spell_flags();

    // Reset monster enchantments.
    mons->enchantments.clear();
    mons->ench_cache.reset();
    mons->ench_countdown = 0;

    switch (mcls)
    {
    case MONS_PANDEMONIUM_LORD:
    {
        ghost_demon ghost;
        ghost.init_pandemonium_lord();
        mons->set_ghost(ghost);
        mons->ghost_demon_init();
        mons->flags |= MF_INTERESTING;
        mons->bind_melee_flags();
        mons->bind_spell_flags();
        break;
    }

    case MONS_PLAYER_GHOST:
    case MONS_PLAYER_ILLUSION:
    {
        ghost_demon ghost;
        ghost.init_player_ghost(mcls == MONS_PLAYER_GHOST);
        mons->set_ghost(ghost);
        mons->ghost_init(!mons->props.exists("fake"));
        mons->bind_melee_flags();
        mons->bind_spell_flags();
        break;
    }

    case MONS_UGLY_THING:
    case MONS_VERY_UGLY_THING:
    {
        ghost_demon ghost;
        ghost.init_ugly_thing(mcls == MONS_VERY_UGLY_THING);
        mons->set_ghost(ghost);
        mons->uglything_init();
        break;
    }

    // Load with dummy values so certain monster properties can be queried
    // before placement without crashing (proper setup is done later here)
    case MONS_DANCING_WEAPON:
    case MONS_SPECTRAL_WEAPON:
    {
        ghost_demon ghost;
        mons->set_ghost(ghost);
        break;
    }

    default:
        break;
    }

    mons->calc_speed();
}

static const char *ugly_colour_names[] =
{
    "red", "brown", "green", "cyan", "purple", "white"
};

string ugly_thing_colour_name(colour_t colour)
{
    int colour_offset = ugly_thing_colour_offset(colour);

    if (colour_offset == -1)
        return "buggy";

    return ugly_colour_names[colour_offset];
}

static const colour_t ugly_colour_values[] =
{
    RED, BROWN, GREEN, CYAN, MAGENTA, LIGHTGREY
};

colour_t ugly_thing_random_colour()
{
    return RANDOM_ELEMENT(ugly_colour_values);
}

int str_to_ugly_thing_colour(const string &s)
{
    COMPILE_CHECK(ARRAYSZ(ugly_colour_values) == ARRAYSZ(ugly_colour_names));
    for (int i = 0, size = ARRAYSZ(ugly_colour_values); i < size; ++i)
        if (s == ugly_colour_names[i])
            return ugly_colour_values[i];
    return BLACK;
}

int ugly_thing_colour_offset(colour_t colour)
{
    for (unsigned i = 0; i < ARRAYSZ(ugly_colour_values); ++i)
    {
        if (make_low_colour(colour) == ugly_colour_values[i])
            return i;
    }

    return -1;
}

static const char *drac_colour_names[] =
{
    "black", "mottled", "yellow", "green", "purple", "red", "white", "grey", "pale"
};

string draconian_colour_name(monster_type mon_type)
{
    COMPILE_CHECK(ARRAYSZ(drac_colour_names) ==
                  MONS_LAST_BASE_DRACONIAN - MONS_DRACONIAN);

    if (!mons_is_base_draconian(mon_type) || mon_type == MONS_DRACONIAN)
        return "buggy";

    return drac_colour_names[mon_type - MONS_FIRST_BASE_DRACONIAN];
}

monster_type draconian_colour_by_name(const string &name)
{
    COMPILE_CHECK(ARRAYSZ(drac_colour_names)
                  == (MONS_LAST_BASE_DRACONIAN - MONS_DRACONIAN));

    for (unsigned i = 0; i < ARRAYSZ(drac_colour_names); ++i)
    {
        if (name == drac_colour_names[i])
            return static_cast<monster_type>(i + MONS_FIRST_BASE_DRACONIAN);
    }

    return MONS_PROGRAM_BUG;
}

static const char *demonspawn_base_names[] =
{
    "monstrous", "gelid", "infernal", "putrid", "torturous",
};

string demonspawn_base_name(monster_type mon_type)
{
    COMPILE_CHECK(ARRAYSZ(demonspawn_base_names) ==
                  MONS_LAST_BASE_DEMONSPAWN - MONS_FIRST_BASE_DEMONSPAWN + 1);

    if (mon_type < MONS_FIRST_BASE_DEMONSPAWN
        || mon_type > MONS_LAST_BASE_DEMONSPAWN)
    {
        return "buggy";
    }

    return demonspawn_base_names[mon_type - MONS_FIRST_BASE_DEMONSPAWN];
}

monster_type demonspawn_base_by_name(const string &name)
{
    COMPILE_CHECK(ARRAYSZ(demonspawn_base_names) ==
                  MONS_LAST_BASE_DEMONSPAWN - MONS_FIRST_BASE_DEMONSPAWN + 1);

    for (unsigned i = 0; i < ARRAYSZ(demonspawn_base_names); ++i)
    {
        if (name == demonspawn_base_names[i])
            return static_cast<monster_type>(i + MONS_FIRST_BASE_DEMONSPAWN);
    }

    return MONS_PROGRAM_BUG;
}

string mons_type_name(monster_type mc, description_level_type desc)
{
    string result;

    if (!mons_is_unique(mc))
    {
        switch (desc)
        {
        case DESC_THE:       result = "the "; break;
        case DESC_A:         result = "a ";   break;
        case DESC_PLAIN: default:             break;
        }
    }

    switch (mc)
    {
    case RANDOM_MONSTER:
        result += "random monster";
        return result;
    case RANDOM_DRACONIAN:
        result += "random draconian";
        return result;
    case RANDOM_BASE_DRACONIAN:
        result += "random base draconian";
        return result;
    case RANDOM_NONBASE_DRACONIAN:
        result += "random nonbase draconian";
        return result;
    case RANDOM_DEMONSPAWN:
        result += "random demonspawn";
        return result;
    case RANDOM_BASE_DEMONSPAWN:
        result += "random base demonspawn";
        return result;
    case RANDOM_NONBASE_DEMONSPAWN:
        result += "random nonbase demonspawn";
        return result;
    case WANDERING_MONSTER:
        result += "wandering monster";
        return result;
    default: ;
    }

    const monsterentry *me = get_monster_data(mc);
    if (me == nullptr)
    {
        result += make_stringf("invalid monster_type %d", mc);
        return result;
    }

    result += me->name;

    // Vowel fix: Change 'a orc' to 'an orc'..
    if (result.length() >= 3
        && (result[0] == 'a' || result[0] == 'A')
        && result[1] == ' '
        && is_vowel(result[2])
        // XXX: Hack
        && !starts_with(&result[2], "one-"))
    {
        result.insert(1, "n");
    }

    return result;
}

static string _get_proper_monster_name(const monster* mon)
{
    const monsterentry *me = mon->find_monsterentry();
    if (!me)
        return "";

    string name = getRandNameString(me->name, " name");
    if (!name.empty())
        return name;

    return getRandNameString(get_monster_data(mons_genus(mon->type))->name,
                             " name");
}

// Names a previously unnamed monster.
bool give_monster_proper_name(monster* mon, bool orcs_only)
{
    // Already has a unique name.
    if (mon->is_named())
        return false;

    // Since this is called from the various divine blessing routines,
    // don't bless non-orcs, and normally don't bless plain orcs, either.
    if (orcs_only)
    {
        if (mons_genus(mon->type) != MONS_ORC
            || mon->type == MONS_ORC && !one_chance_in(8))
        {
            return false;
        }
    }

    mon->mname = _get_proper_monster_name(mon);

    if (mon->friendly())
        take_note(Note(NOTE_NAMED_ALLY, 0, 0, mon->mname.c_str()));

    return mon->is_named();
}

// See mons_init for initialization of mon_entry array.
monsterentry *get_monster_data(monster_type mc)
{
    if (mc >= 0 && mc < NUM_MONSTERS)
        return &mondata[mon_entry[mc]];
    else
        return nullptr;
}

static int _mons_exp_mod(monster_type mc)
{
    ASSERT_smc();
    return smc->exp_mod;
}

int mons_class_base_speed(monster_type mc)
{
    ASSERT_smc();
    return smc->speed;
}

mon_energy_usage mons_class_energy(monster_type mc)
{
    ASSERT_smc();
    return smc->energy_usage;
}

mon_energy_usage mons_energy(const monster* mon)
{
    mon_energy_usage meu = mons_class_energy(mon->type);
    if (mon->ghost.get())
        meu.move = meu.swim = mon->ghost->move_energy;
    return meu;
}

int mons_class_zombie_base_speed(monster_type zombie_base_mc)
{
    return max(3, mons_class_base_speed(zombie_base_mc) - 2);
}

/**
 * What's this monster's base speed, before temporary effects are applied?
 *
 * @param mon       The monster in question.
 * @param known     Whether to include only information the player knows about,
 *                  i.e. not the speed of certain monsters with varying speeds
 *                  (abominations, hell beasts)
 * @return          The speed of the monster.
 */
int mons_base_speed(const monster* mon, bool known)
{
    if (mon->ghost.get())
        return mon->ghost->speed;

    if (mon->props.exists(MON_SPEED_KEY)
        && (!known || mon->type == MONS_MUTANT_BEAST))
    {
        return mon->props[MON_SPEED_KEY];
    }

    if (mon->type == MONS_SPECTRAL_THING)
        return mons_class_base_speed(mons_zombie_base(mon));

    return mons_is_zombified(mon) ? mons_class_zombie_base_speed(mons_zombie_base(mon))
                                  : mons_class_base_speed(mon->type);
}

mon_intel_type mons_class_intel(monster_type mc)
{
    ASSERT_smc();
    return smc->intel;
}

mon_intel_type mons_intel(const monster* mon)
{
    get_tentacle_head(mon);

    if (mons_enslaved_soul(mon))
        return mons_class_intel(mons_zombie_base(mon));

    return mons_class_intel(mon->type);
}

static habitat_type _mons_class_habitat(monster_type mc,
                                        bool real_amphibious = false)
{
    const monsterentry *me = get_monster_data(mc);
    habitat_type ht = (me ? me->habitat
                          : get_monster_data(MONS_PROGRAM_BUG)->habitat);
    if (!real_amphibious)
    {
        // XXX: No class equivalent of monster::body_size(PSIZE_BODY)!
        size_type st = (me ? me->size
                           : get_monster_data(MONS_PROGRAM_BUG)->size);
        if (ht == HT_LAND && st >= SIZE_GIANT || mc == MONS_GREY_DRACONIAN)
            ht = HT_AMPHIBIOUS;
    }
    return ht;
}

habitat_type mons_habitat(const monster* mon, bool real_amphibious)
{
    return _mons_class_habitat(fixup_zombie_type(mon->type,
                                                 mons_base_type(mon)),
                               real_amphibious);
}

habitat_type mons_class_primary_habitat(monster_type mc)
{
    habitat_type ht = _mons_class_habitat(mc);
    if (ht == HT_AMPHIBIOUS || ht == HT_AMPHIBIOUS_LAVA)
        ht = HT_LAND;
    return ht;
}

habitat_type mons_primary_habitat(const monster* mon)
{
    return mons_class_primary_habitat(mons_base_type(mon));
}

habitat_type mons_class_secondary_habitat(monster_type mc)
{
    habitat_type ht = _mons_class_habitat(mc);
    if (ht == HT_AMPHIBIOUS)
        ht = HT_WATER;
    if (ht == HT_AMPHIBIOUS_LAVA)
        ht = HT_LAVA;
    return ht;
}

habitat_type mons_secondary_habitat(const monster* mon)
{
    return mons_class_secondary_habitat(mons_base_type(mon));
}

bool intelligent_ally(const monster* mon)
{
    return mon->attitude == ATT_FRIENDLY && mons_intel(mon) >= I_HUMAN;
}

int mons_power(monster_type mc)
{
    // For now, just return monster hit dice.
    ASSERT_smc();
    return mons_class_hit_dice(mc);
}

bool mons_aligned(const actor *m1, const actor *m2)
{
    mon_attitude_type fr1, fr2;
    const monster* mon1, *mon2;

    if (!m1 || !m2)
        return true;

    if (m1->is_player())
        fr1 = ATT_FRIENDLY;
    else
    {
        mon1 = static_cast<const monster* >(m1);
        if (mons_is_projectile(mon1->type))
            return true;
        fr1 = mons_attitude(mon1);
    }

    if (m2->is_player())
        fr2 = ATT_FRIENDLY;
    else
    {
        mon2 = static_cast<const monster* >(m2);
        if (mons_is_projectile(mon2->type))
            return true;
        fr2 = mons_attitude(mon2);
    }

    return mons_atts_aligned(fr1, fr2);
}

bool mons_atts_aligned(mon_attitude_type fr1, mon_attitude_type fr2)
{
    if (mons_att_wont_attack(fr1) && mons_att_wont_attack(fr2))
        return true;

    return fr1 == fr2;
}

bool mons_class_wields_two_weapons(monster_type mc)
{
    return mons_class_flag(mc, M_TWO_WEAPONS);
}

bool mons_wields_two_weapons(const monster* mon)
{
    if (testbits(mon->flags, MF_TWO_WEAPONS))
        return true;

    return mons_class_wields_two_weapons(mons_base_type(mon));
}

bool mons_self_destructs(const monster* m)
{
    return m->type == MONS_GIANT_SPORE
        || m->type == MONS_BALL_LIGHTNING
        || m->type == MONS_LURKING_HORROR
        || m->type == MONS_ORB_OF_DESTRUCTION
        || m->type == MONS_FULMINANT_PRISM
        || m->type == MONS_BENNU;
}

bool mons_att_wont_attack(mon_attitude_type fr)
{
    return fr == ATT_FRIENDLY || fr == ATT_GOOD_NEUTRAL
           || fr == ATT_STRICT_NEUTRAL;
}

mon_attitude_type mons_attitude(const monster* m)
{
    if (m->friendly())
        return ATT_FRIENDLY;
    else if (m->good_neutral())
        return ATT_GOOD_NEUTRAL;
    else if (m->strict_neutral())
        return ATT_STRICT_NEUTRAL;
    else if (m->neutral())
        return ATT_NEUTRAL;
    else
        return ATT_HOSTILE;
}

bool mons_is_confused(const monster* m, bool class_too)
{
    return (m->has_ench(ENCH_CONFUSION) || m->has_ench(ENCH_MAD))
           && (class_too || !mons_class_flag(m->type, M_CONFUSED));
}

bool mons_is_wandering(const monster* m)
{
    return m->behaviour == BEH_WANDER;
}

bool mons_is_seeking(const monster* m)
{
    return m->behaviour == BEH_SEEK;
}

// Either running in fear, or trapped and unable to do so (but still wishing to)
bool mons_is_fleeing(const monster* m)
{
    return m->behaviour == BEH_FLEE || mons_is_cornered(m);
}

// Can be either an orderly withdrawal (from which the monster can stop at will)
// or running in fear (from which they cannot)
bool mons_is_retreating(const monster* m)
{
    return m->behaviour == BEH_RETREAT || mons_is_fleeing(m);
}

bool mons_is_cornered(const monster* m)
{
    return m->behaviour == BEH_CORNERED;
}

bool mons_is_lurking(const monster* m)
{
    return m->behaviour == BEH_LURK;
}

bool mons_is_influenced_by_sanctuary(const monster* m)
{
    return !m->wont_attack() && !m->is_stationary();
}

bool mons_is_fleeing_sanctuary(const monster* m)
{
    return mons_is_influenced_by_sanctuary(m)
           && in_bounds(env.sanctuary_pos)
           && (m->flags & MF_FLEEING_FROM_SANCTUARY);
}

bool mons_just_slept(const monster* m)
{
    return bool(m->flags & MF_JUST_SLEPT);
}

// Moving body parts, turning oklob flowers and so on counts as motile here.
// So does preparing resurrect, struggling against a net, etc.
bool mons_is_immotile(const monster* mons)
{
    return mons_is_firewood(mons)
        || mons->petrified()
        || mons->asleep()
        || mons->paralysed();
}

bool mons_is_batty(const monster* m)
{
    return mons_class_flag(m->type, M_BATTY) || m->has_facet(BF_BAT);
}

bool mons_looks_stabbable(const monster* m)
{
    const stab_type st = find_stab_type(&you, m);
    return !m->friendly()
           && (st == STAB_PARALYSED || st == STAB_SLEEPING);
}

bool mons_looks_distracted(const monster* m)
{
    const stab_type st = find_stab_type(&you, m);
    return !m->friendly()
           && st != STAB_NO_STAB
           && st != STAB_PARALYSED
           && st != STAB_SLEEPING;
}

void mons_start_fleeing_from_sanctuary(monster* mons)
{
    mons->flags |= MF_FLEEING_FROM_SANCTUARY;
    mons->target = env.sanctuary_pos;
    behaviour_event(mons, ME_SCARE, 0, env.sanctuary_pos);
}

void mons_stop_fleeing_from_sanctuary(monster* mons)
{
    const bool had_flag {mons->flags & MF_FLEEING_FROM_SANCTUARY};
    mons->flags &= (~MF_FLEEING_FROM_SANCTUARY);
    if (had_flag)
        behaviour_event(mons, ME_EVAL, &you);
}

void mons_pacify(monster* mon, mon_attitude_type att, bool no_xp)
{
    // If the _real_ (non-charmed) attitude is already that or better,
    // don't degrade it. This can happen, for example, with a high-power
    // Crusade card on Pikel's slaves who would then go down from friendly
    // to good_neutral when you kill Pikel.
    if (mon->attitude >= att)
        return;

    // Must be done before attitude change, so that proper targets are affected
    if (mon->type == MONS_FLAYED_GHOST)
        end_flayed_effect(mon);

    // Make the monster permanently neutral.
    mon->attitude = att;
    mon->flags |= MF_WAS_NEUTRAL;

    if (!testbits(mon->flags, MF_GOT_HALF_XP) && !no_xp
        && !mon->is_summoned()
        && !testbits(mon->flags, MF_NO_REWARD))
    {
        // Give the player half of the monster's XP.
        gain_exp((exper_value(mon) + 1) / 2);
        mon->flags |= MF_GOT_HALF_XP;
    }

    if (mon->type == MONS_GERYON)
    {
        simple_monster_message(mon,
            make_stringf(" discards %s horn.",
                         mon->pronoun(PRONOUN_POSSESSIVE).c_str()).c_str());
        monster_drop_things(mon, false, item_is_horn_of_geryon);
    }

    // End constriction.
    mon->stop_constricting_all(false);
    mon->stop_being_constricted();

    // Cancel fleeing and such.
    mon->behaviour = BEH_WANDER;

    // Remove haunting, which would otherwise cause monster to continue attacking
    mon->del_ench(ENCH_HAUNTING, true, true);

    // Remove level annotation.
    mon->props["no_annotate"] = true;
    remove_unique_annotation(mon);

    // Make the monster begin leaving the level.
    behaviour_event(mon, ME_EVAL);

    if (mons_is_mons_class(mon, MONS_PIKEL))
        pikel_band_neutralise();
    if (mons_is_elven_twin(mon))
        elven_twins_pacify(mon);
    if (mons_is_mons_class(mon, MONS_KIRKE))
        hogs_to_humans();
    if (mon->type == MONS_VAULT_WARDEN)
        timeout_terrain_changes(0, true);

    mons_att_changed(mon);
}

static bool _mons_should_fire_beneficial(bolt &beam)
{
    // Should monster heal other, haste other or might other be able to
    // target the player? Saying no for now. -cao
    if (beam.target == you.pos())
        return false;

    // Assuming all beneficial beams are enchantments if a foe is in
    // the path the beam will definitely hit them so we shouldn't fire
    // in that case.
    if (beam.friend_info.count == 0
        || beam.foe_info.count != 0)
    {
        return false;
    }

    // Should beneficial monster enchantment beams be allowed in a
    // sanctuary? -cao
    if (is_sanctuary(you.pos()) || is_sanctuary(beam.source))
        return false;

    return true;
}

static bool _beneficial_beam_flavour(beam_type flavour)
{
    switch (flavour)
    {
    case BEAM_HASTE:
    case BEAM_HEALING:
    case BEAM_INVISIBILITY:
    case BEAM_MIGHT:
    case BEAM_AGILITY:
    case BEAM_RESISTANCE:
        return true;

    default:
        return false;
    }
}

bool mons_should_fire(bolt &beam, bool ignore_good_idea)
{
    dprf("tracer: foes %d (pow: %d), friends %d (pow: %d), "
         "foe_ratio: %d",
         beam.foe_info.count, beam.foe_info.power,
         beam.friend_info.count, beam.friend_info.power,
         beam.foe_ratio);

    // Use different evaluation criteria if the beam is a beneficial
    // enchantment (haste other).
    if (_beneficial_beam_flavour(beam.flavour))
        return _mons_should_fire_beneficial(beam);

    if (is_sanctuary(you.pos()) || is_sanctuary(beam.source))
        return false;

    if (ignore_good_idea)
        return true;
    // After this point, safety/self-interest checks only.


    // Friendly monsters shouldn't be targeting you: this will happen
    // often because the default behaviour for charmed monsters is to
    // have you as a target. While foe_ratio will handle this, we
    // don't want a situation where a friendly dragon breathes through
    // you to hit other creatures... it should target the other
    // creatures, and coincidentally hit you.
    //
    // FIXME: this can cause problems with reflection, bounces, etc.
    // It would be better to have the monster fire logic never reach
    // this point for friendlies.
    if (monster_by_mid(beam.source_id))
    {
        monster* m = monster_by_mid(beam.source_id);
        if (m->alive() && m->friendly() && beam.target == you.pos())
            return false;
    }

    // Use of foeRatio:
    // The higher this number, the more monsters will _avoid_ collateral
    // damage to their friends.
    // Setting this to zero will in fact have all monsters ignore their
    // friends when considering collateral damage.

    // Quick check - did we in fact get any foes?
    if (beam.foe_info.count == 0)
        return false;

    // If we hit no friends, fire away.
    if (beam.friend_info.count == 0)
        return true;

    // Only fire if they do acceptably low collateral damage.
    return beam.foe_info.power >=
           div_round_up(beam.foe_ratio *
                        (beam.foe_info.power + beam.friend_info.power),
                        100);
}

static bool _ms_los_spell(spell_type monspell)
{
    // True, the tentacles _are_ summoned, but they are restricted to
    // water just like the kraken is, so it makes more sense not to
    // count them here.
    if (monspell == SPELL_CREATE_TENTACLES)
        return false;

    if (monspell == SPELL_SMITING
        || monspell == SPELL_AIRSTRIKE
        || monspell == SPELL_HAUNT
        || monspell == SPELL_SUMMON_SPECTRAL_ORCS
        || monspell == SPELL_CHAOTIC_MIRROR
        || spell_typematch(monspell, SPTYP_SUMMONING))
    {
        return true;
    }

    return false;
}

static bool _ms_ranged_spell(spell_type monspell, bool attack_only = false,
                             bool ench_too = true)
{
    // Check for Smiting specially, so it's not filtered along
    // with the summon spells.
    if (attack_only
        && (monspell == SPELL_SMITING
            || monspell == SPELL_AIRSTRIKE
            || monspell == SPELL_PORTAL_PROJECTILE
            || monspell == SPELL_CHAOTIC_MIRROR))
    {
        return true;
    }

    // These spells are ranged, but aren't direct attack spells.
    if (_ms_los_spell(monspell))
        return !attack_only;

    switch (monspell)
    {
    case SPELL_NO_SPELL:
    case SPELL_CANTRIP:
    case SPELL_HASTE:
    case SPELL_MIGHT:
    case SPELL_MINOR_HEALING:
    case SPELL_MAJOR_HEALING:
    case SPELL_TELEPORT_SELF:
    case SPELL_INVISIBILITY:
    case SPELL_BLINK:
    case SPELL_BLINK_CLOSE:
    case SPELL_BLINK_RANGE:
    case SPELL_BLINK_AWAY:
    case SPELL_BERSERKER_RAGE:
    case SPELL_SWIFTNESS:
        return false;

    // The animation spells don't work through transparent walls and
    // thus are listed here instead of above.
    case SPELL_ANIMATE_DEAD:
    case SPELL_ANIMATE_SKELETON:
        return !attack_only;

    // XXX: can this list not be hard-coded to prevent problems in the future?
    case SPELL_CORONA:
    case SPELL_CONFUSE:
    case SPELL_SLOW:
    case SPELL_PARALYSE:
    case SPELL_SLEEP:
    case SPELL_HIBERNATION:
    case SPELL_CAUSE_FEAR:
    case SPELL_LEDAS_LIQUEFACTION:
    case SPELL_MESMERISE:
    case SPELL_MASS_CONFUSION:
    case SPELL_ENGLACIATION:
    case SPELL_TELEPORT_OTHER:
    case SPELL_BLINK_OTHER_CLOSE:
    case SPELL_BLINK_OTHER:
        return ench_too;

    default:
        // All conjurations count as ranged spells.
        return true;
    }
}

// Returns true if the monster has an ability that only needs LOS to
// affect the target.
bool mons_has_los_ability(monster_type mon_type)
{
    // These eyes only need LOS, as well.  (The other eyes use spells.)
    if (mon_type == MONS_GIANT_EYEBALL
        || mon_type == MONS_EYE_OF_DRAINING
        || mon_type == MONS_GOLDEN_EYE
        || mon_type == MONS_MOTH_OF_WRATH
        || mon_type == MONS_GHOST_MOTH
        || mon_type == MONS_STARCURSED_MASS)
    {
        return true;
    }

    // Beholding just needs LOS.
    if (mons_is_siren_beholder(mon_type))
        return true;

    return false;
}

bool mons_has_ranged_spell(const monster* mon, bool attack_only,
                           bool ench_too)
{
    // Monsters may have spell-like abilities.
    if (mons_has_los_ability(mon->type))
        return true;

    for (const mon_spell_slot &slot : mon->spells)
        if (_ms_ranged_spell(slot.spell, attack_only, ench_too))
            return true;

    return false;
}

// Returns whether the monster has a spell which is theoretically capable of
// causing an incapacitation state in the target foe (ie: it can cast sleep
// and the foe is not immune to being put to sleep)
//
// Note that this only current checks for inherent obvious immunity (ie: sleep
// immunity from being undead) and not immunity that might be granted by gear
// (such as an amulet of clarity or stasis)
bool mons_has_incapacitating_spell(const monster* mon, const actor* foe)
{
    for (const mon_spell_slot &slot : mon->spells)
    {
        switch (slot.spell)
        {
        case SPELL_SLEEP:
            if (foe->can_sleep())
                return true;
            break;

        case SPELL_HIBERNATION:
            if (foe->can_hibernate(false, true))
                return true;
            break;

        case SPELL_CONFUSE:
        case SPELL_MASS_CONFUSION:
        case SPELL_PARALYSE:
            return true;

        case SPELL_PETRIFY:
            if (foe->res_petrify())
                return true;
            break;

        default:
            break;
        }
    }

    return false;
}

static bool _mons_has_usable_ranged_weapon(const monster* mon)
{
    // Ugh.
    const item_def *weapon  = mon->launcher();
    const item_def *primary = mon->mslot_item(MSLOT_WEAPON);
    const item_def *missile = mon->missiles();

    // We don't have a usable ranged weapon if a different cursed weapon
    // is presently equipped.
    if (weapon != primary && primary && primary->cursed())
        return false;

    if (!missile)
        return false;

    return is_launched(mon, weapon, *missile);
}

bool mons_has_ranged_attack(const monster* mon)
{
    return mons_has_ranged_spell(mon, true)
           || _mons_has_usable_ranged_weapon(mon);
}

bool mons_has_incapacitating_ranged_attack(const monster* mon, const actor* foe)
{
    if (!_mons_has_usable_ranged_weapon(mon))
        return false;

    const item_def *missile = mon->missiles();

    if (missile && missile->sub_type == MI_THROWING_NET)
        return true;
    else if (missile && missile->sub_type == MI_NEEDLE)
    {
        switch (get_ammo_brand(*missile))
        {
        // Not actually incapacitating, but marked as such so that
        // assassins will prefer using it while ammo remains
        case SPMSL_CURARE:
            if (foe->res_poison() <= 0)
                return true;
            break;

        case SPMSL_SLEEP:
            if (foe->can_sleep())
                return true;
            break;

        case SPMSL_CONFUSION:
        case SPMSL_PARALYSIS:
            return true;

        default:
            break;
        }
    }

    return false;
}

static bool _mons_starts_with_ranged_weapon(monster_type mc)
{
    switch (mc)
    {
    case MONS_JOSEPH:
    case MONS_DEEP_ELF_MASTER_ARCHER:
    case MONS_CENTAUR:
    case MONS_CENTAUR_WARRIOR:
    case MONS_NESSOS:
    case MONS_YAKTAUR:
    case MONS_YAKTAUR_CAPTAIN:
    case MONS_CHERUB:
    case MONS_SONJA:
    case MONS_HAROLD:
    case MONS_POLYPHEMUS:
    case MONS_CYCLOPS:
    case MONS_STONE_GIANT:
    case MONS_CHUCK:
    case MONS_MERFOLK_JAVELINEER:
    case MONS_URUG:
    case MONS_FAUN:
    case MONS_SATYR:
    case MONS_NAGA_SHARPSHOOTER:
        return true;
    default:
        return false;
    }
}

bool mons_has_known_ranged_attack(const monster* mon)
{
    return mon->flags & MF_SEEN_RANGED
           || _mons_starts_with_ranged_weapon(mon->type)
              && !(mon->flags & MF_KNOWN_SHIFTER);
}

bool mons_can_attack(const monster* mon)
{
    const actor* foe = mon->get_foe();
    if (!foe || !mon->can_see(*foe))
        return false;

    if (mons_has_ranged_attack(mon) && mon->see_cell_no_trans(foe->pos()))
        return true;

    return adjacent(mon->pos(), foe->pos());
}

/**
 * What gender are monsters of the given class?
 *
 * Used for pronoun selection.
 *
 * @param mc        The type of monster in question
 * @return          GENDER_NEUTER, _FEMALE, or _MALE.
 */
static gender_type _mons_class_gender(monster_type mc)
{
    const bool female = mons_class_flag(mc, M_FEMALE);
    const bool male = mons_class_flag(mc, M_MALE);
    ASSERT(!(male && female));
    return male ? GENDER_MALE :
         female ? GENDER_FEMALE :
                  GENDER_NEUTER;
}

// Use of variant (case is irrelevant here):
// PRONOUN_SUBJECTIVE : _She_ is tap dancing.
// PRONOUN_POSSESSIVE : _Its_ sword explodes!
// PRONOUN_REFLEXIVE  : The wizard mumbles to _herself_.
// PRONOUN_OBJECTIVE  : You miss _him_.
const char *mons_pronoun(monster_type mon_type, pronoun_type variant,
                         bool visible)
{
    const gender_type gender = !visible ? GENDER_NEUTER
                                        : _mons_class_gender(mon_type);
    return decline_pronoun(gender, variant);
}

// XXX: this is awful and should not exist
static const spell_type smitey_spells[] = {
    SPELL_SMITING,
    SPELL_AIRSTRIKE,
    SPELL_SYMBOL_OF_TORMENT,
    SPELL_HELLFIRE_BURST,
    SPELL_FIRE_STORM,
    SPELL_SHATTER,
    SPELL_TORNADO,          // dubious
    SPELL_GLACIATE,         // dubious
    SPELL_CHAOTIC_MIRROR,
    SPELL_OZOCUBUS_REFRIGERATION,
    SPELL_MASS_CONFUSION,
    SPELL_CHANT_FIRE_STORM,
    SPELL_CHANT_WORD_OF_ENTROPY,
};

/**
 * Does the given monster have spells that can damage without requiring LOF?
 *
 * Smitey (smite, airstrike), full-LOS (torment, refrigeration)...
 *
 * @param mon   The monster in question.
 * @return      Whether the given monster has 'smitey' effects.
 */
static bool _mons_has_smite_attack(const monster* mons)
{
    return any_of(begin(smitey_spells), end(smitey_spells),
                  [=] (spell_type sp) { return mons->has_spell(sp); });
}

/**
 * Is the given monster smart and pushy enough to displace other
 * monsters?
 *
 * A shover should not cause damage to the shovee by
 * displacing it, so monsters that trail clouds of badness are
 * ineligible. The shover should also benefit from shoving, so monsters
 * that can smite/torment are ineligible.
 *
 * @param m     The monster in question.
 * @return      Whether that monster is ever allowed to 'push' other monsters.
 */
bool monster_shover(const monster* m)
{
    // Efreet and fire elementals are disqualified because they leave behind
    // clouds of flame. Curse toes are disqualified because they trail
    // clouds of miasma.
    if (mons_genus(m->type) == MONS_EFREET || m->type == MONS_FIRE_ELEMENTAL
        || m->type == MONS_CURSE_TOE)
    {
        return false;
    }

    // Monsters too stupid to use stairs (e.g. non-spectral zombified undead)
    // are also disqualified.
    // However, summons *can* push past pals & cause trouble.
    // XXX: redundant with intelligence check?
    if (!mons_can_use_stairs(m) && !m->is_summoned())
        return false;

    // Geryon really profits from *not* pushing past hell beasts.
    if (m->type == MONS_GERYON)
        return false;
    // Likewise, Robin and her mob.
    if (m->type == MONS_ROBIN)
        return false;

    // no mindless creatures pushing, aside from jellies, which just kind of ooze.
    return mons_intel(m) > I_BRAINLESS || mons_genus(m->type) == MONS_JELLY;
}

/**
 * Is the first monster considered 'senior' to the second; that is, can it
 * 'push' (swap with) the latter?
 *
 * Generally, this is true if m1 and m2 are related, and m1 is higher up the
 * totem pole than m2.
 *
 * Not guaranteed to be transitive or symmetric, though it probably should be.
 *
 * @param m1        The potentially senior monster.
 * @param m2        The potentially junior monster.
 * @param fleeing   Whether the first monster is running away; relevant for
 *                  smiters pushing melee monsters out of the way.
 * @return          Whether m1 can push m2.
 */
 bool monster_senior(const monster* m1, const monster* m2, bool fleeing)
{
    // non-fleeing smiters won't push past anything.
    if (_mons_has_smite_attack(m1) && !fleeing)
        return false;

    // Fannar's ice beasts can push past Fannar, who benefits from this.
    if (m1->type == MONS_ICE_BEAST && m2->type == MONS_FANNAR)
        return true;

    // Special-case spectral things to push past things that summon them
    // (revenants, ghost crabs).
    // XXX: unify this logic with Fannar's & Geryon's? (summon-buddies?)
    if (m1->type == MONS_SPECTRAL_THING
        && (m2->type == MONS_REVENANT || m2->type == MONS_GHOST_CRAB))
    {
        return true;
    }

    // Band leaders can displace followers regardless of type considerations.
    // -cao
    if (m2->props.exists("band_leader"))
    {
        unsigned leader_mid = m2->props["band_leader"].get_int();
        if (leader_mid == m1->mid)
            return true;
    }
    // And prevent followers to displace the leader to avoid constant swapping.
    else if (m1->props.exists("band_leader"))
    {
        unsigned leader_mid = m1->props["band_leader"].get_int();
        if (leader_mid == m2->mid)
            return false;
    }

    // If they're the same holiness, monsters smart enough to use stairs can
    // push past monsters too stupid to use stairs (so that e.g. non-zombified
    // or spectral zombified undead can push past non-spectral zombified
    // undead).
    if (m1->holiness() == m2->holiness() && mons_class_can_use_stairs(m1->type)
        && !mons_class_can_use_stairs(m2->type))
    {
        return true;
    }
    const bool related = mons_genus(m1->type) == mons_genus(m2->type)
                         || m1->holiness() == MH_DEMONIC
                            && m2->holiness() == MH_DEMONIC;

    // Let all related monsters (all demons are 'related') push past ones that
    // are weaker at all. Unrelated ones have to be quite a bit stronger, to
    // reduce excessive swapping and because HD correlates only weakly with
    // monster strength.
    return related && fleeing
           || related && m1->get_hit_dice() > m2->get_hit_dice()
           || m1->get_hit_dice() > m2->get_hit_dice() + 5;
}

bool mons_class_can_pass(monster_type mc, const dungeon_feature_type grid)
{
    if (grid == DNGN_MALIGN_GATEWAY)
    {
        return mc == MONS_ELDRITCH_TENTACLE
               || mc == MONS_ELDRITCH_TENTACLE_SEGMENT;
    }

    return !feat_is_solid(grid);
}

static bool _mons_can_open_doors(const monster* mon)
{
    return mons_itemuse(mon) >= MONUSE_OPEN_DOORS;
}

// Some functions that check whether a monster can open/eat/pass a
// given door. These all return false if there's no closed door there.
bool mons_can_open_door(const monster* mon, const coord_def& pos)
{
    if (!_mons_can_open_doors(mon))
        return false;

    // Creatures allied with the player can't open sealed doors either
    if (mon->friendly() && grd(pos) == DNGN_SEALED_DOOR)
        return false;

    if (env.markers.property_at(pos, MAT_ANY, "door_restrict") == "veto")
        return false;

    return true;
}

// Monsters that eat items (currently only jellies) also eat doors.
bool mons_can_eat_door(const monster* mon, const coord_def& pos)
{
    if (!mons_eats_items(mon))
        return false;

    if (env.markers.property_at(pos, MAT_ANY, "door_restrict") == "veto")
        return false;

    return true;
}

bool mons_can_destroy_door(const monster* mon, const coord_def& pos)
{
    if (!mons_class_flag(mons_base_type(mon), M_CRASH_DOORS))
        return false;

    if (env.markers.property_at(pos, MAT_ANY, "door_restrict") == "veto")
        return false;

    return true;
}

static bool _mons_can_pass_door(const monster* mon, const coord_def& pos)
{
    return mon->can_pass_through_feat(DNGN_FLOOR)
           && (mons_can_open_door(mon, pos)
               || mons_can_eat_door(mon, pos)
               || mons_can_destroy_door(mon, pos));
}

bool mons_can_traverse(const monster* mon, const coord_def& p,
                       bool only_in_sight, bool checktraps)
{
    // Friendly summons should avoid pathing out of the player's sight
    // (especially as attempting this may make them ignore valid, but longer
    // paths).
    if (only_in_sight && !you.see_cell_no_trans(p))
        return false;

    if ((grd(p) == DNGN_CLOSED_DOOR
        || grd(p) == DNGN_SEALED_DOOR)
            && _mons_can_pass_door(mon, p))
    {
        return true;
    }

    if (!mon->is_habitable(p))
        return false;

    const trap_def* ptrap = find_trap(p);
    if (checktraps && ptrap)
    {
        const trap_type tt = ptrap->type;

        // Don't allow allies to pass over known (to them) Zot traps.
        if (tt == TRAP_ZOT
            && ptrap->is_known(mon)
            && mon->friendly())
        {
            return false;
        }

        // Monsters cannot travel over teleport traps.
        if (!can_place_on_trap(mons_base_type(mon), tt))
            return false;
    }

    return true;
}

void mons_remove_from_grid(const monster* mon)
{
    const coord_def pos = mon->pos();
    if (map_bounds(pos) && mgrd(pos) == mon->mindex())
        mgrd(pos) = NON_MONSTER;
}

mon_inv_type equip_slot_to_mslot(equipment_type eq)
{
    switch (eq)
    {
    case EQ_WEAPON:      return MSLOT_WEAPON;
    case EQ_BODY_ARMOUR: return MSLOT_ARMOUR;
    case EQ_SHIELD:      return MSLOT_SHIELD;
    case EQ_RINGS:
    case EQ_AMULET:      return MSLOT_JEWELLERY;
    default: return NUM_MONSTER_SLOTS;
    }
}

mon_inv_type item_to_mslot(const item_def &item)
{
    switch (item.base_type)
    {
    case OBJ_WEAPONS:
    case OBJ_STAVES:
    case OBJ_RODS:
        return MSLOT_WEAPON;
    case OBJ_MISSILES:
        return MSLOT_MISSILE;
    case OBJ_ARMOUR:
        return equip_slot_to_mslot(get_armour_slot(item));
    case OBJ_WANDS:
        return MSLOT_WAND;
    case OBJ_SCROLLS:
        return MSLOT_SCROLL;
    case OBJ_POTIONS:
        return MSLOT_POTION;
    case OBJ_MISCELLANY:
        return MSLOT_MISCELLANY;
    case OBJ_GOLD:
        return MSLOT_GOLD;
    default:
        return NUM_MONSTER_SLOTS;
    }
}

monster_type royal_jelly_ejectable_monster()
{
    return random_choose(MONS_ACID_BLOB, MONS_AZURE_JELLY, MONS_DEATH_OOZE);
}

// Replaces @foe_god@ and @god_is@ with foe's god name.
//
// Atheists get "You"/"you", and worshippers of nameless gods get "Your
// god"/"your god".
static string _replace_god_name(god_type god, bool need_verb = false,
                                bool capital = false)
{
    string result;

    if (god == GOD_NO_GOD)
        result = capital ? "You" : "you";
    else if (god == GOD_NAMELESS)
        result = capital ? "Your god" : "your god";
    else
    {
        const string godname = god_name(god, false);
        result = capital ? uppercase_first(godname) : godname;
    }

    if (need_verb)
    {
        result += ' ';
        result += conjugate_verb("be", god == GOD_NO_GOD);
    }

    return result;
}

static string _get_species_insult(const string &species, const string &type)
{
    string insult;
    string lookup;

    // Get species genus.
    if (!species.empty())
    {
        lookup  = "insult ";
        lookup += species;
        lookup += " ";
        lookup += type;

        insult  = getSpeakString(lowercase(lookup));
    }

    if (insult.empty()) // Species too specific?
    {
        lookup  = "insult general ";
        lookup += type;

        insult  = getSpeakString(lookup);
    }

    return insult;
}

// From should be of the form "prefix @tag@". Replaces all substrings
// of the form "prefix @tag@" with to, and all strings of the form
// "prefix @tag/alt@" with either to (if nonempty) or "prefix alt".
static string _replace_speech_tag(string msg, string from, const string &to)
{
    if (from.empty())
        return msg;
    msg = replace_all(msg, from, to);

    // Change the @ to a / for the next search
    from[from.size() - 1] = '/';

    // @tag/alternative@
    size_t pos = 0;
    while ((pos = msg.find(from, pos)) != string::npos)
    {
        // beginning of tag
        const size_t at_pos = msg.find('@', pos);
        // begining of alternative
        const size_t alt_pos = pos + from.size();
        // end of tag (one-past-the-end of alternative)
        const size_t alt_end = msg.find('@', alt_pos);

        // unclosed @tag/alt, or "from" has no @: leave it alone.
        if (alt_end == string::npos || at_pos == string::npos)
            break;

        if (to.empty())
        {
            // Replace only the @...@ part.
            msg.replace(at_pos, alt_end - at_pos + 1,
                        msg.substr(alt_pos, alt_end - alt_pos));
            pos = at_pos + (alt_end - alt_pos);
        }
        else
        {
            // Replace the whole from string, up to the second @
            msg.replace(pos, alt_end - pos + 1, to);
            pos += to.size();
        }
    }
    return msg;
}

// Replaces the "@foo@" strings in monster shout and monster speak
// definitions.
string do_mon_str_replacements(const string &in_msg, const monster* mons,
                               int s_type)
{
    string msg = in_msg;

    const actor*    foe   = (mons->wont_attack()
                             && invalid_monster_index(mons->foe)) ?
                                &you : mons->get_foe();

    if (s_type < 0 || s_type >= NUM_LOUDNESS || s_type == NUM_SHOUTS)
        s_type = mons_shouts(mons->type);

    msg = maybe_pick_random_substring(msg);

    // FIXME: Handle player_genus in case it was not generalised to foe_genus.
    msg = replace_all(msg, "@a_player_genus@",
                      article_a(species_name(you.species, SPNAME_GENUS)));
    msg = replace_all(msg, "@player_genus@", species_name(you.species, SPNAME_GENUS));
    msg = replace_all(msg, "@player_genus_plural@", pluralise(species_name(you.species, SPNAME_GENUS)));

    string foe_genus;

    if (foe == nullptr)
        ;
    else if (foe->is_player())
    {
        foe_genus = species_name(you.species, SPNAME_GENUS);

        msg = _replace_speech_tag(msg, " @to_foe@", "");
        msg = _replace_speech_tag(msg, " @at_foe@", "");

        msg = _replace_speech_tag(msg, " @to_foe@", "");
        msg = _replace_speech_tag(msg, " @at_foe@", "");

        msg = replace_all(msg, "@player_only@", "");
        msg = replace_all(msg, " @foe,@", ",");

        msg = replace_all(msg, "@player", "@foe");
        msg = replace_all(msg, "@Player", "@Foe");

        msg = replace_all(msg, "@foe_possessive@", "your");
        msg = replace_all(msg, "@foe@", "you");
        msg = replace_all(msg, "@Foe@", "You");

        msg = replace_all(msg, "@foe_name@", you.your_name);
        msg = replace_all(msg, "@foe_species@", species_name(you.species));
        msg = replace_all(msg, "@foe_genus@", foe_genus);
        msg = replace_all(msg, "@Foe_genus@", uppercase_first(foe_genus));
        msg = replace_all(msg, "@foe_genus_plural@",
                          pluralise(foe_genus));
    }
    else
    {
        string foe_name;
        const monster* m_foe = foe->as_monster();
        if (m_foe->attitude == ATT_FRIENDLY
            && !mons_is_unique(m_foe->type)
            && !crawl_state.game_is_arena())
        {
            foe_name = foe->name(DESC_YOUR);
            const string::size_type pos = foe_name.find("'");
            if (pos != string::npos)
                foe_name = foe_name.substr(0, pos);
        }
        else
            foe_name = foe->name(DESC_THE);

        string prep = "at";
        if (s_type == S_SILENT || s_type == S_SHOUT || s_type == S_NORMAL)
            prep = "to";
        msg = replace_all(msg, "@says@ @to_foe@", "@says@ " + prep + " @foe@");

        msg = _replace_speech_tag(msg, " @to_foe@", " to @foe@");
        msg = _replace_speech_tag(msg, " @at_foe@", " at @foe@");

        msg = replace_all(msg, "@foe,@", "@foe@,");
        msg = replace_all(msg, "@foe_possessive@", "@foe@'s");
        msg = replace_all(msg, "@foe@", foe_name);
        msg = replace_all(msg, "@Foe@", uppercase_first(foe_name));

        if (m_foe->is_named())
            msg = replace_all(msg, "@foe_name@", foe->name(DESC_PLAIN, true));

        string species = mons_type_name(mons_species(m_foe->type), DESC_PLAIN);

        msg = replace_all(msg, "@foe_species@", species);

        foe_genus = mons_type_name(mons_genus(m_foe->type), DESC_PLAIN);

        msg = replace_all(msg, "@foe_genus@", foe_genus);
        msg = replace_all(msg, "@Foe_genus@", uppercase_first(foe_genus));
        msg = replace_all(msg, "@foe_genus_plural@", pluralise(foe_genus));
    }

    description_level_type nocap = DESC_THE, cap = DESC_THE;

    if (mons->is_named() && you.can_see(*mons))
    {
        const string name = mons->name(DESC_THE);

        msg = replace_all(msg, "@the_something@", name);
        msg = replace_all(msg, "@The_something@", name);
        msg = replace_all(msg, "@the_monster@",   name);
        msg = replace_all(msg, "@The_monster@",   name);
    }
    else if (mons->attitude == ATT_FRIENDLY
             && !mons_is_unique(mons->type)
             && !crawl_state.game_is_arena()
             && you.can_see(*mons))
    {
        nocap = DESC_PLAIN;
        cap   = DESC_PLAIN;

        msg = replace_all(msg, "@the_something@", "your @the_something@");
        msg = replace_all(msg, "@The_something@", "Your @The_something@");
        msg = replace_all(msg, "@the_monster@",   "your @the_monster@");
        msg = replace_all(msg, "@The_monster@",   "Your @the_monster@");
    }

    if (you.see_cell(mons->pos()))
    {
        dungeon_feature_type feat = grd(mons->pos());
        if (feat_is_solid(feat) || feat >= NUM_FEATURES)
            msg = replace_all(msg, "@surface@", "buggy surface");
        else if (feat == DNGN_LAVA)
            msg = replace_all(msg, "@surface@", "lava");
        else if (feat_is_water(feat))
            msg = replace_all(msg, "@surface@", "water");
        else if (feat_is_altar(feat))
            msg = replace_all(msg, "@surface@", "altar");
        else
            msg = replace_all(msg, "@surface@", "ground");

        msg = replace_all(msg, "@feature@", raw_feature_description(mons->pos()));
    }
    else
    {
        msg = replace_all(msg, "@surface@", "buggy unseen surface");
        msg = replace_all(msg, "@feature@", "buggy unseen feature");
    }

    string something = mons->name(DESC_PLAIN);
    msg = replace_all(msg, "@something@",   something);
    msg = replace_all(msg, "@a_something@", mons->name(DESC_A));
    msg = replace_all(msg, "@the_something@", mons->name(nocap));

    something[0] = toupper(something[0]);
    msg = replace_all(msg, "@Something@",   something);
    msg = replace_all(msg, "@A_something@", mons->name(DESC_A));
    msg = replace_all(msg, "@The_something@", mons->name(cap));

    // Player name.
    msg = replace_all(msg, "@player_name@", you.your_name);

    string plain = mons->name(DESC_PLAIN);
    msg = replace_all(msg, "@monster@",     plain);
    msg = replace_all(msg, "@a_monster@",   mons->name(DESC_A));
    msg = replace_all(msg, "@the_monster@", mons->name(nocap));

    plain[0] = toupper(plain[0]);
    msg = replace_all(msg, "@Monster@",     plain);
    msg = replace_all(msg, "@A_monster@",   mons->name(DESC_A));
    msg = replace_all(msg, "@The_monster@", mons->name(cap));

    msg = replace_all(msg, "@Subjective@",
                      mons->pronoun(PRONOUN_SUBJECTIVE));
    msg = replace_all(msg, "@subjective@",
                      mons->pronoun(PRONOUN_SUBJECTIVE));
    msg = replace_all(msg, "@Possessive@",
                      mons->pronoun(PRONOUN_POSSESSIVE));
    msg = replace_all(msg, "@possessive@",
                      mons->pronoun(PRONOUN_POSSESSIVE));
    msg = replace_all(msg, "@reflexive@",
                      mons->pronoun(PRONOUN_REFLEXIVE));
    msg = replace_all(msg, "@objective@",
                      mons->pronoun(PRONOUN_OBJECTIVE));

    // Body parts.
    bool   can_plural = false;
    string part_str   = mons->hand_name(false, &can_plural);

    msg = replace_all(msg, "@hand@", part_str);
    msg = replace_all(msg, "@Hand@", uppercase_first(part_str));

    if (!can_plural)
        part_str = "NO PLURAL HANDS";
    else
        part_str = mons->hand_name(true);

    msg = replace_all(msg, "@hands@", part_str);
    msg = replace_all(msg, "@Hands@", uppercase_first(part_str));

    can_plural = false;
    part_str   = mons->arm_name(false, &can_plural);

    msg = replace_all(msg, "@arm@", part_str);
    msg = replace_all(msg, "@Arm@", uppercase_first(part_str));

    if (!can_plural)
        part_str = "NO PLURAL ARMS";
    else
        part_str = mons->arm_name(true);

    msg = replace_all(msg, "@arms@", part_str);
    msg = replace_all(msg, "@Arms@", uppercase_first(part_str));

    can_plural = false;
    part_str   = mons->foot_name(false, &can_plural);

    msg = replace_all(msg, "@foot@", part_str);
    msg = replace_all(msg, "@Foot@", uppercase_first(part_str));

    if (!can_plural)
        part_str = "NO PLURAL FEET";
    else
        part_str = mons->foot_name(true);

    msg = replace_all(msg, "@feet@", part_str);
    msg = replace_all(msg, "@Feet@", uppercase_first(part_str));

    if (foe != nullptr)
    {
        const god_type god = foe->deity();

        // Replace with "you are" for atheists.
        msg = replace_all(msg, "@god_is@",
                          _replace_god_name(god, true, false));
        msg = replace_all(msg, "@God_is@", _replace_god_name(god, true, true));

        // No verb needed.
        msg = replace_all(msg, "@foe_god@",
                          _replace_god_name(god, false, false));
        msg = replace_all(msg, "@Foe_god@",
                          _replace_god_name(god, false, true));
    }

    // The monster's god, not the player's. Atheists get
    // "NO GOD"/"NO GOD"/"NO_GOD"/"NO_GOD", and worshippers of nameless
    // gods get "a god"/"its god/my God/My God".
    //
    // XXX: Crawl currently has no first-person possessive pronoun;
    // if it gets one, it should be used for the last two entries.
    if (mons->god == GOD_NO_GOD)
    {
        msg = replace_all(msg, "@a_God@", "NO GOD");
        msg = replace_all(msg, "@A_God@", "NO GOD");
        msg = replace_all(msg, "@possessive_God@", "NO GOD");
        msg = replace_all(msg, "@Possessive_God@", "NO GOD");

        msg = replace_all(msg, "@my_God@", "NO GOD");
        msg = replace_all(msg, "@My_God@", "NO GOD");
    }
    else if (mons->god == GOD_NAMELESS)
    {
        msg = replace_all(msg, "@a_God@", "a god");
        msg = replace_all(msg, "@A_God@", "A god");
        const string possessive = mons->pronoun(PRONOUN_POSSESSIVE) + " god";
        msg = replace_all(msg, "@possessive_God@", possessive);
        msg = replace_all(msg, "@Possessive_God@", uppercase_first(possessive));

        msg = replace_all(msg, "@my_God@", "my God");
        msg = replace_all(msg, "@My_God@", "My God");
    }
    else
    {
        const string godname = god_name(mons->god);
        const string godcap = uppercase_first(godname);
        msg = replace_all(msg, "@a_God@", godname);
        msg = replace_all(msg, "@A_God@", godcap);
        msg = replace_all(msg, "@possessive_God@", godname);
        msg = replace_all(msg, "@Possessive_God@", godcap);

        msg = replace_all(msg, "@my_God@", godname);
        msg = replace_all(msg, "@My_God@", godcap);
    }

    // Replace with species specific insults.
    if (msg.find("@species_insult_") != string::npos)
    {
        msg = replace_all(msg, "@species_insult_adj1@",
                               _get_species_insult(foe_genus, "adj1"));
        msg = replace_all(msg, "@species_insult_adj2@",
                               _get_species_insult(foe_genus, "adj2"));
        msg = replace_all(msg, "@species_insult_noun@",
                               _get_species_insult(foe_genus, "noun"));
    }

    static const char * sound_list[] =
    {
        "says",         // actually S_SILENT
        "shouts",
        "barks",
        "howls",
        "shouts",
        "roars",
        "screams",
        "bellows",
        "trumpets",
        "screeches",
        "buzzes",
        "moans",
        "gurgles",
        "croaks",
        "growls",
        "hisses",
        "sneers",       // S_DEMON_TAUNT
        "caws",
        "says",         // S_CHERUB -- they just speak normally.
        "rumbles",
        "buggily says", // NUM_SHOUTS
        "breathes",     // S_VERY_SOFT
        "whispers",     // S_SOFT
        "says",         // S_NORMAL
        "shouts",       // S_LOUD
        "screams",      // S_VERY_LOUD
    };
    COMPILE_CHECK(ARRAYSZ(sound_list) == NUM_LOUDNESS);

    if (s_type < 0 || s_type >= NUM_LOUDNESS || s_type == NUM_SHOUTS)
    {
        mprf(MSGCH_DIAGNOSTICS, "Invalid @says@ type.");
        msg = replace_all(msg, "@says@", "buggily says");
    }
    else
        msg = replace_all(msg, "@says@", sound_list[s_type]);

    msg = maybe_capitalise_substring(msg);

    return msg;
}

/**
 * Get the monster body shape of the given monster.
 * @param mon  The monster in question.
 * @return     The mon_body_shape type of this monster.
 */
mon_body_shape get_mon_shape(const monster* mon)
{
    monster_type base_type;
    if (mons_is_pghost(mon->type))
        base_type = player_species_to_mons_species(mon->ghost->species);
    else if (mons_is_zombified(mon))
        base_type = mon->base_monster;
    else
        base_type = mon->type;
    return get_mon_shape(base_type);
}

/**
 * Get the monster body shape of the given monster type.
 * @param mon  The monster type in question.
 * @return     The mon_body_shape type of this monster type.
 */
mon_body_shape get_mon_shape(const monster_type mc)
{
    if (mc == MONS_CHAOS_SPAWN)
    {
        return static_cast<mon_body_shape>(random_range(MON_SHAPE_HUMANOID,
                                                        MON_SHAPE_MISC));
    }

    ASSERT_smc();
    return smc->shape;
}

/**
 * Get a DB lookup string for the given monster body shape.
 * @param mon  The monster body shape type in question.
 * @return     A DB lookup string for the monster body shape.
 */
string get_mon_shape_str(const mon_body_shape shape)
{
    ASSERT_RANGE(shape, MON_SHAPE_HUMANOID, MON_SHAPE_MISC + 1);

    static const char *shape_names[] =
    {
        "bug", "humanoid", "winged humanoid", "tailed humanoid",
        "winged tailed humanoid", "centaur", "naga",
        "quadruped", "tailless quadruped", "winged quadruped",
        "bat", "snake", "fish",  "insect", "winged insect",
        "arachnid", "centipede", "snail", "plant", "fungus", "orb",
        "blob", "misc"
    };

    COMPILE_CHECK(ARRAYSZ(shape_names) == MON_SHAPE_MISC + 1);
    return shape_names[shape];
}

bool player_or_mon_in_sanct(const monster* mons)
{
    return is_sanctuary(you.pos()) || is_sanctuary(mons->pos());
}

bool mons_landlubbers_in_reach(const monster* mons)
{
    if (mons_has_ranged_attack(mons))
        return true;

    actor *act;
    for (radius_iterator ai(mons->pos(),
                            mons->reach_range(),
                            C_SQUARE,
                            true);
                         ai; ++ai)
        if ((act = actor_at(*ai)) && !mons_aligned(mons, act))
            return true;

    return false;
}

int get_dist_to_nearest_monster()
{
    int minRange = LOS_RADIUS + 1;
    for (radius_iterator ri(you.pos(), LOS_NO_TRANS, true); ri; ++ri)
    {
        const monster* mon = monster_at(*ri);
        if (mon == nullptr)
            continue;

        if (!mon->visible_to(&you))
            continue;

        // Plants/fungi don't count.
        if (!mons_class_gives_xp(mon->type) && !mons_is_active_ballisto(mon))
            continue;

        if (mon->wont_attack())
            continue;

        int dist = grid_distance(you.pos(), *ri);
        if (dist < minRange)
            minRange = dist;
    }
    return minRange;
}

bool monster_nearby()
{
    for (radius_iterator ri(you.pos(), LOS_DEFAULT); ri; ++ri)
        if (monster_at(*ri))
            return true;
    return false;
}

actor *actor_by_mid(mid_t m, bool require_valid)
{
    if (m == MID_PLAYER)
        return &you;
    return monster_by_mid(m, require_valid);
}

monster *monster_by_mid(mid_t m, bool require_valid)
{
    if (!require_valid)
    {
        if (m == MID_ANON_FRIEND)
            return &menv[ANON_FRIENDLY_MONSTER];
        if (m == MID_YOU_FAULTLESS)
            return &menv[YOU_FAULTLESS];
    }

    if (unsigned short *mc = map_find(env.mid_cache, m))
        return &menv[*mc];
    return 0;
}

void init_anon()
{
    monster &mon = menv[ANON_FRIENDLY_MONSTER];
    mon.reset();
    mon.type = MONS_PROGRAM_BUG;
    mon.mid = MID_ANON_FRIEND;
    mon.attitude = ATT_FRIENDLY;
    mon.hit_points = mon.max_hit_points = 1000;

    monster &yf = menv[YOU_FAULTLESS];
    yf.reset();
    yf.type = MONS_PROGRAM_BUG;
    yf.mid = MID_YOU_FAULTLESS;
    yf.attitude = ATT_FRIENDLY; // higher than this, actually
    yf.hit_points = mon.max_hit_points = 1000;
}

actor *find_agent(mid_t m, kill_category kc)
{
    actor *agent = actor_by_mid(m);
    if (agent)
        return agent;
    switch (kc)
    {
    case KC_YOU:
        // shouldn't happen, there ought to be a valid mid
        return &you;
    case KC_FRIENDLY:
        return &menv[ANON_FRIENDLY_MONSTER];
    case KC_OTHER:
        // currently hostile dead/gone monsters are no different from env
        return 0;
    case KC_NCATEGORIES:
    default:
        die("invalid kill category");
    }
}

const char* mons_class_name(monster_type mc)
{
    // Usually, all invalids return "program bug", but since it has value of 0,
    // it's good to tell them apart in error messages.
    if (invalid_monster_type(mc) && mc != MONS_PROGRAM_BUG)
        return "INVALID";

    return get_monster_data(mc)->name;
}

mon_threat_level_type mons_threat_level(const monster *mon, bool real)
{
    const double factor = sqrt(exp_needed(you.experience_level) / 30.0);
    const int tension = exper_value(mon, real) / (1 + factor);

    if (tension <= 0)
    {
        // Conjurators use melee to conserve mana, MDFis switch plates...
        return MTHRT_TRIVIAL;
    }
    else if (tension <= 5)
    {
        // An easy fight but not ignorable.
        return MTHRT_EASY;
    }
    else if (tension <= 32)
    {
        // Hard but reasonable.
        return MTHRT_TOUGH;
    }
    else
    {
        // Check all wands/jewels several times, wear brown pants...
        return MTHRT_NASTY;
    }
}

bool mons_foe_is_marked(const monster* mon)
{
    if (mon->foe == MHITYOU)
        return you.duration[DUR_SENTINEL_MARK];
    else
        return false;
}

void debug_mondata()
{
    string fails;

    for (monster_type mc = MONS_0; mc < NUM_MONSTERS; ++mc)
    {
        if (invalid_monster_type(mc))
            continue;
        const char* name = mons_class_name(mc);
        if (!name)
        {
            fails += make_stringf("Monster %d has no name\n", mc);
            continue;
        }

        const monsterentry *md = get_monster_data(mc);

        int MR = md->resist_magic;
        if (MR < 0)
            MR = md->hpdice[0] * -MR * 4 / 3;
        if (md->resist_magic > 200 && md->resist_magic != MAG_IMMUNE)
            fails += make_stringf("%s has MR %d > 200\n", name, MR);
        if (get_resist(md->resists, MR_RES_POISON) == 2)
            fails += make_stringf("%s has rPois++\n", name);
        if (get_resist(md->resists, MR_RES_ELEC) == 2)
            fails += make_stringf("%s has rElec++\n", name);

        // Tests below apply only to real monsters.
        if (md->bitfields & M_CANT_SPAWN)
            continue;

        if (!md->hpdice[0] && md->basechar != 'Z') // derived undead...
            fails += make_stringf("%s has 0 HD: %d\n", name, md->hpdice[0]);

        if (md->basechar == ' ')
            fails += make_stringf("%s has an empty glyph\n", name);

        if (md->AC < 0 && !mons_is_job(mc))
            fails += make_stringf("%s has negative AC\n", name);
        if (md->ev < 0 && !mons_is_job(mc))
            fails += make_stringf("%s has negative EV\n", name);
        if (md->exp_mod < 0)
            fails += make_stringf("%s has negative xp mod\n", name);

        if (md->speed < 0)
            fails += make_stringf("%s has 0 speed\n", name);
        else if (md->speed == 0 && !mons_class_is_firewood(mc)
            && mc != MONS_HYPERACTIVE_BALLISTOMYCETE)
        {
            fails += make_stringf("%s has 0 speed\n", name);
        }

        const bool male = mons_class_flag(mc, M_MALE);
        const bool female = mons_class_flag(mc, M_FEMALE);
        if (male && female)
            fails += make_stringf("%s is both male and female\n", name);

        if (md->shape == MON_SHAPE_BUGGY)
            fails += make_stringf("%s has no defined shape\n", name);
    }

    if (!fails.empty())
    {
        fprintf(stderr, "%s", fails.c_str());

        FILE *f = fopen("mon-data.out", "w");
        if (!f)
            sysfail("can't write test output");
        fprintf(f, "%s", fails.c_str());
        fclose(f);
        fail("mon-data errors (dumped to mon-data.out)");
    }
}

/**
 * Iterate over mspell_list (mon-spell.h) and look for anything that seems
 * incorrect. Dump the output to a text file & print its location to the
 * console.
 */
void debug_monspells()
{
    string fails;

    // first, build a map from spellbooks to the first monster that uses them
    // (zero-initialised, where 0 == MONS_PROGRAM_BUG).
    monster_type mon_book_map[NUM_MSTYPES] = { };
    for (monster_type mc = MONS_0; mc < NUM_MONSTERS; ++mc)
        if (!invalid_monster_type(mc))
            for (mon_spellbook_type mon_book : _mons_spellbook_list(mc))
                if (mon_book < ARRAYSZ(mon_book_map) && !mon_book_map[mon_book])
                    mon_book_map[mon_book] = mc;

    // then, check every spellbook for errors.

    for (const mon_spellbook &spbook : mspell_list)
    {
        string book_name;
        const monster_type sample_mons = mon_book_map[spbook.type];
        if (!sample_mons)
        {
            string spells;
            if (spbook.spells.empty())
                spells = "no spells";
            else
                for (const mon_spell_slot &spslot : spbook.spells)
                    if (is_valid_spell(spslot.spell))
                        spells += make_stringf(",%s", spell_title(spslot.spell));

            fails += make_stringf("Book #%d is unused (%s)\n", spbook.type,
                                  spells.c_str());
            book_name = make_stringf("#%d", spbook.type);
        }
        else
        {
            const vector<mon_spellbook_type> mons_books
                = _mons_spellbook_list(sample_mons);
            const char * const mons_name = get_monster_data(sample_mons)->name;
            if (mons_books.size() > 1)
            {
                auto it = find(begin(mons_books), end(mons_books), spbook.type);
                ASSERT(it != end(mons_books));
                book_name = make_stringf("%s-%d", mons_name,
                                         (int) (it - begin(mons_books)));
            }
            else
                book_name = mons_name;
        }

        const char * const bknm = book_name.c_str();

        if (!spbook.spells.size())
            fails += make_stringf("Empty book %s\n", bknm);

        for (const mon_spell_slot &spslot : spbook.spells)
        {
            string spell_name;
            if (!is_valid_spell(spslot.spell))
            {
                fails += make_stringf("Book %s contains invalid spell %d\n",
                                      bknm, spslot.spell);
                spell_name = to_string(spslot.spell);
            }
            else
                spell_name = spell_title(spslot.spell);

            // TODO: export this value somewhere
            const int max_freq = 200;
            if (spslot.freq > max_freq)
            {
                fails += make_stringf("Spellbook %s has spell %s at freq %d "
                                      "(greater than max freq %d)\n",
                                      bknm, spell_name.c_str(),
                                      spslot.freq, max_freq);
            }

            mon_spell_slot_flag category = MON_SPELL_NO_FLAGS;
            for (const auto flag : mon_spell_slot_flags::range())
            {
                if (!(spslot.flags & flag))
                    continue;

                if (flag >= MON_SPELL_FIRST_CATEGORY
                    && flag <= MON_SPELL_LAST_CATEGORY)
                {
                    if (category == MON_SPELL_NO_FLAGS)
                        category = flag;
                    else
                    {
                        fails += make_stringf("Spellbook %s has spell %s in "
                                              "multiple categories (%d and %d)\n",
                                              bknm, spell_name.c_str(),
                                              category, flag);
                    }
                }

                COMPILE_CHECK(MON_SPELL_NO_SILENT > MON_SPELL_LAST_CATEGORY);
                static auto NO_SILENT_CATEGORIES =
                    MON_SPELL_SILENCE_MASK & ~MON_SPELL_NO_SILENT;
                if (flag == MON_SPELL_NO_SILENT
                    && (category & NO_SILENT_CATEGORIES))
                {
                    fails += make_stringf("Spellbook %s has spell %s marked "
                                          "MON_SPELL_NO_SILENT redundantly\n",
                                          bknm, spell_name.c_str());
                }

                COMPILE_CHECK(MON_SPELL_NOISY > MON_SPELL_LAST_CATEGORY);
                if (flag == MON_SPELL_NOISY
                    && category && !(category & MON_SPELL_INNATE_MASK))
                {
                    fails += make_stringf("Spellbook %s has spell %s marked "
                                          "MON_SPELL_NOISY redundantly\n",
                                          bknm, spell_name.c_str());
                }
            }

            if (category == MON_SPELL_NO_FLAGS)
            {
                fails += make_stringf("Spellbook %s has spell %s with no "
                                      "category\n", bknm, spell_name.c_str());
            }
        }
    }

    if (!fails.empty())
    {
        fprintf(stderr, "%s", fails.c_str());

        FILE *f = fopen("mon-spell.out", "w");
        if (!f)
            sysfail("can't write test output");
        fprintf(f, "%s", fails.c_str());
        fclose(f);
        fail("mon-spell errors (dumped to mon-spell.out)");
    }
}

// Used when clearing level data, to ensure any additional reset quirks
// are handled properly.
void reset_all_monsters()
{
    for (int i = 0; i < MAX_MONSTERS; i++)
    {
        // The monsters here have already been saved or discarded, so this
        // is the only place when a constricting monster can legitimately
        // be reset. Thus, clear constriction manually.
        if (!invalid_monster(&menv[i]))
        {
            delete menv[i].constricting;
            menv[i].constricting = nullptr;
            menv[i].clear_constricted();
        }
        menv[i].reset();
    }

    env.mid_cache.clear();
}

bool mons_is_recallable(actor* caller, monster* targ)
{
    // For player, only recall friendly monsters
    if (caller == &you)
    {
        if (!targ->friendly())
            return false;
    }
    // Monster recall requires same attitude and at least normal intelligence
    else if (mons_intel(targ) < I_HUMAN
             || (!caller && targ->friendly())
             || (caller && !mons_aligned(targ, caller->as_monster())))
    {
        return false;
    }

    return targ->alive()
           && !mons_class_is_stationary(targ->type)
           && !mons_is_conjured(targ->type);
}

vector<monster* > get_on_level_followers()
{
    vector<monster* > mon_list;
    for (monster_iterator mi; mi; ++mi)
        if (mons_is_recallable(&you, *mi) && mi->foe == MHITYOU)
            mon_list.push_back(*mi);

    return mon_list;
}

// Return the number of monsters of the specified type.
// If friendly_only is true, only count friendly
// monsters, otherwise all of them
int count_monsters(monster_type mtyp, bool friendly_only)
{
    int count = 0;
    for (int mon = 0; mon < MAX_MONSTERS; mon++)
    {
        monster *mons = &menv[mon];
        if (mons->alive() && mons->type == mtyp
            && (!friendly_only || mons->friendly()))
        {
            count++;
        }
    }
    return count;
}

int count_allies()
{
    int count = 0;
    for (int mon = 0; mon < MAX_MONSTERS; mon++)
        if (menv[mon].alive() && menv[mon].friendly())
            count++;

    return count;
}

bool mons_stores_tracking_data(const monster* mons)
{
    return mons->type == MONS_THORN_HUNTER
           || mons->type == MONS_MERFOLK_AVATAR;
}

bool mons_is_beast(monster_type mc)
{
    if (mons_class_holiness(mc) != MH_NATURAL
          && mc != MONS_APIS
        || mons_class_intel(mc) != I_ANIMAL)
    {
        return false;
    }
    else if ((mons_genus(mc) == MONS_DRAGON
              && mc != MONS_SWAMP_DRAGON)
             || mons_genus(mc) == MONS_UGLY_THING
             || mc == MONS_ICE_BEAST
             || mc == MONS_SKY_BEAST
             || mc == MONS_BUTTERFLY)
    {
        return false;
    }
    else
        return true;
}

bool mons_is_avatar(monster_type mc)
{
    return mons_class_flag(mc, M_AVATAR);
}

bool mons_is_player_shadow(const monster* mon)
{
    return mon->type == MONS_PLAYER_SHADOW
           && mon->mname.empty();
}

// The default suitable() function for choose_random_nearby_monster().
bool choose_any_monster(const monster* mon)
{
    return !mons_is_projectile(mon->type);
}

// Find a nearby monster and return its index, including you as a
// possibility with probability weight.  suitable() should return true
// for the type of monster wanted.
// If prefer_named is true, named monsters (including uniques) are twice
// as likely to get chosen compared to non-named ones.
// If prefer_priest is true, priestly monsters (including uniques) are
// twice as likely to get chosen compared to non-priestly ones.
monster* choose_random_nearby_monster(int weight,
                                      bool (*suitable)(const monster* mon),
                                      bool prefer_named_or_priest)
{
    monster* chosen = nullptr;
    for (radius_iterator ri(you.pos(), LOS_NO_TRANS); ri; ++ri)
    {
        monster* mon = monster_at(*ri);
        if (!mon || !suitable(mon))
            continue;

        // FIXME: if the intent is to favour monsters
        // named by $DEITY, we should set a flag on the
        // monster (something like MF_DEITY_PREFERRED) and
        // use that instead of checking the name, given
        // that other monsters can also have names.

        // True, but it's currently only used for orcs, and
        // Blork and Urug also being preferred to non-named orcs
        // is fine, I think. Once more gods name followers (and
        // prefer them) that should be changed, of course. (jpeg)
        int mon_weight = 1;

        if (prefer_named_or_priest)
            mon_weight += mon->is_named() + mon->is_priest();

        if (x_chance_in_y(mon_weight, weight += mon_weight))
            chosen = mon;
    }

    return chosen;
}

monster* choose_random_monster_on_level(int weight,
                                        bool (*suitable)(const monster* mon),
                                        bool prefer_named_or_priest)
{
    monster* chosen = nullptr;

    for (rectangle_iterator ri(1); ri; ++ri)
    {
        monster* mon = monster_at(*ri);
        if (!mon || !suitable(mon))
            continue;

        int mon_weight = 1;

        if (prefer_named_or_priest)
            mon_weight += mon->is_named() + mon->is_priest();

        if (x_chance_in_y(mon_weight, weight += mon_weight))
            chosen = mon;
    }

    return chosen;
}

void update_monster_symbol(monster_type mtype, cglyph_t md)
{
    ASSERT(mtype != MONS_0);

    if (md.ch)
        monster_symbols[mtype].glyph = get_glyph_override(md.ch);
    if (md.col)
        monster_symbols[mtype].colour = md.col;
}

void normalize_spell_freq(monster_spells &spells, int hd)
{
    const unsigned int total_freq = (hd + 50);

    // Not using std::accumulate because slot.freq is only a uint8_t.
    unsigned int total_given_freq = 0;
    for (const auto &slot : spells)
        total_given_freq += slot.freq;

    if (total_given_freq > 0)
    {
        for (auto &slot : spells)
            slot.freq = total_freq * slot.freq / total_given_freq;
    }
    else
    {
        const size_t numspells = spells.size();
        for (auto &slot : spells)
            slot.freq = total_freq / numspells;
    }
}

mon_dam_level_type mons_get_damage_level(const monster* mons)
{
    if (!mons_can_display_wounds(mons))
        return MDAM_OKAY;

    if (mons->hit_points <= mons->max_hit_points / 5)
        return MDAM_ALMOST_DEAD;
    else if (mons->hit_points <= mons->max_hit_points * 2 / 5)
        return MDAM_SEVERELY_DAMAGED;
    else if (mons->hit_points <= mons->max_hit_points * 3 / 5)
        return MDAM_HEAVILY_DAMAGED;
    else if (mons->hit_points <= mons->max_hit_points * 4 / 5)
        return MDAM_MODERATELY_DAMAGED;
    else if (mons->hit_points < mons->max_hit_points)
        return MDAM_LIGHTLY_DAMAGED;
    else
        return MDAM_OKAY;
}

string get_damage_level_string(mon_holy_type holi, mon_dam_level_type mdam)
{
    ostringstream ss;
    switch (mdam)
    {
    case MDAM_ALMOST_DEAD:
        ss << "almost";
        ss << (wounded_damaged(holi) ? " destroyed" : " dead");
        return ss.str();
    case MDAM_SEVERELY_DAMAGED:
        ss << "severely";
        break;
    case MDAM_HEAVILY_DAMAGED:
        ss << "heavily";
        break;
    case MDAM_MODERATELY_DAMAGED:
        ss << "moderately";
        break;
    case MDAM_LIGHTLY_DAMAGED:
        ss << "lightly";
        break;
    case MDAM_OKAY:
    default:
        ss << "not";
        break;
    }
    ss << (wounded_damaged(holi) ? " damaged" : " wounded");
    return ss.str();
}

void print_wounds(const monster* mons)
{
    if (!mons->alive() || mons->hit_points == mons->max_hit_points)
        return;

    if (!mons_can_display_wounds(mons))
        return;

    mon_dam_level_type dam_level = mons_get_damage_level(mons);
    string desc = get_damage_level_string(mons->holiness(), dam_level);

    desc.insert(0, " is ");
    desc += ".";
    simple_monster_message(mons, desc.c_str(), MSGCH_MONSTER_DAMAGE,
                           dam_level);
}

// (true == 'damaged') [constructs, undead, etc.]
// and (false == 'wounded') [living creatures, etc.] {dlb}
bool wounded_damaged(mon_holy_type holi)
{
    // this schema needs to be abstracted into real categories {dlb}:
    return holi == MH_UNDEAD || holi == MH_NONLIVING || holi == MH_PLANT;
}

bool mons_class_can_display_wounds(monster_type mc)
{
    // Zombified monsters other than spectral things don't show
    // wounds.
    if (mons_class_is_zombified(mc) && mc != MONS_SPECTRAL_THING)
        return false;

    return true;
}

bool mons_can_display_wounds(const monster* mon)
{
    get_tentacle_head(mon);

    return mons_class_can_display_wounds(mon->type);
}


/**
 * Set up fields for mutant beasts that vary by tier & facets (that is, that
 * vary between individual beasts).
 *
 * @param mons      The beast to be initialized.
 * @param HD        The beast's HD. If 0, default to mon-data's version.
 * @param facets    The beast's facets (e.g. fire, bat).
 *                  If empty, chooses two distinct facets at random.
 */
void init_mutant_beast(monster &mons, short HD, vector<int> beast_facets)
{
    if (!HD)
        HD = mons.get_experience_level();

    // MUTANT_BEAST_TIER is to make it visible for mon-info
    mons.props[MUTANT_BEAST_TIER] = HD;

    if (beast_facets.empty())
    {
        beast_facets.push_back(random_range(BF_FIRST, BF_LAST));

        vector<int> second_facets;
        for (int f = BF_FIRST; f <= BF_LAST; ++f)
            if (f != beast_facets[0])
                second_facets.push_back(f);
        beast_facets.push_back(second_facets[random2(second_facets.size())]);

        ASSERT(beast_facets.size() == 2);
        ASSERT(beast_facets[0] != beast_facets[1]);
    }

    for (auto facet : beast_facets)
    {
        mons.props[MUTANT_BEAST_FACETS].get_vector().push_back(facet);

        switch (facet)
        {
            case BF_BAT:
                mons.props[MON_SPEED_KEY] = mons.speed * 2;
                break;
            case BF_FIRE:
                mons.spells.emplace_back(SPELL_FIRE_BREATH, 60,
                                         MON_SPELL_NATURAL | MON_SPELL_BREATH);
                mons.props[CUSTOM_SPELLS_KEY] = true;
                break;
            case BF_SHOCK:
                mons.spells.emplace_back(SPELL_BLINKBOLT, 60,
                                         MON_SPELL_NATURAL);
                mons.props[CUSTOM_SPELLS_KEY] = true;
                break;
            default:
                break;
        }
    }
}<|MERGE_RESOLUTION|>--- conflicted
+++ resolved
@@ -1633,13 +1633,14 @@
     if (mon->has_ench(ENCH_ABJ) || mon->has_ench(ENCH_FAKE_ABJURATION))
         return false;
 
-<<<<<<< HEAD
     if (mon->props.exists(MON_NO_STAIR_KEY)
         && mon->props[MON_NO_STAIR_KEY].get_bool())
-=======
+    {
+        return false;
+    }
+
     if (mon->has_ench(ENCH_FRIENDLY_BRIBED)
         && (feat_is_branch_entrance(stair) || feat_is_branch_exit(stair)))
->>>>>>> c7ba09c3
     {
         return false;
     }
