/**
 * @file
 * @brief Misc monster related functions.
**/

#include "AppHdr.h"

#include "mon-util.h"

#include <algorithm>
#include <cmath>
#include <sstream>

#include "act-iter.h"
#include "areas.h"
#include "artefact.h"
#include "attitude-change.h"
#include "beam.h"
#include "cloud.h"
#include "colour.h"
#include "coordit.h"
#include "database.h"
#include "delay.h"
#include "dgn-overview.h"
#include "directn.h"
#include "dungeon.h"
#include "english.h"
#include "env.h"
#include "errors.h"
#include "fight.h"
#include "food.h"
#include "fprop.h"
#include "ghost.h"
#include "godabil.h"
#include "goditem.h"
#include "godpassive.h"
#include "itemname.h"
#include "itemprop.h"
#include "items.h"
#include "libutil.h"
#include "mapmark.h"
#include "message.h"
#include "mgen_data.h"
#include "misc.h"
#include "mon-abil.h"
#include "mon-behv.h"
#include "mon-book.h"
#include "mon-death.h"
#include "mon-place.h"
#include "mon-poly.h"
#include "mon-tentacle.h"
#include "mutant-beast.h"
#include "notes.h"
#include "options.h"
#include "random.h"
#include "religion.h"
#include "showsymb.h"
#include "species.h"
#include "spl-summoning.h"
#include "spl-util.h"
#include "state.h"
#include "stringutil.h"
#include "terrain.h"
#include "tiledef-player.h"
#include "tilepick.h"
#include "tileview.h"
#include "timed_effects.h"
#include "traps.h"
#include "unicode.h"
#include "unwind.h"
#include "view.h"

static FixedVector < int, NUM_MONSTERS > mon_entry;

struct mon_display
{
    char32_t glyph;
    colour_t colour;

    mon_display(unsigned gly = 0, unsigned col = 0)
       : glyph(gly), colour(col) { }
};

static mon_display monster_symbols[NUM_MONSTERS];

static bool initialised_randmons = false;
static vector<monster_type> monsters_by_habitat[NUM_HABITATS];
static vector<monster_type> species_by_habitat[NUM_HABITATS];

#include "mon-spell.h"
#include "mon-data.h"

#define MONDATASIZE ARRAYSZ(mondata)

static int _mons_exp_mod(monster_type mclass);

// Macro that saves some typing, nothing more.
#define smc get_monster_data(mc)
// ASSERT(smc) was getting really old
#define ASSERT_smc()                                                    \
    do {                                                                \
        if (!get_monster_data(mc))                                      \
            die("bogus mc (no monster data): %s (%d)",                  \
                mons_type_name(mc, DESC_PLAIN).c_str(), mc);            \
    } while (false)

/* ******************** BEGIN PUBLIC FUNCTIONS ******************** */

static habitat_type _grid2habitat(dungeon_feature_type grid)
{
    if (feat_is_watery(grid))
        return HT_WATER;

    switch (grid)
    {
    case DNGN_LAVA:
        return HT_LAVA;
    case DNGN_FLOOR:
    default:
        return HT_LAND;
    }
}

dungeon_feature_type habitat2grid(habitat_type ht)
{
    switch (ht)
    {
    case HT_WATER:
        return DNGN_DEEP_WATER;
    case HT_LAVA:
        return DNGN_LAVA;
    case HT_LAND:
    case HT_AMPHIBIOUS:
    case HT_AMPHIBIOUS_LAVA:
    default:
        return DNGN_FLOOR;
    }
}

static void _initialise_randmons()
{
    for (int i = 0; i < NUM_HABITATS; ++i)
    {
        set<monster_type> tmp_species;
        const dungeon_feature_type grid = habitat2grid(habitat_type(i));

        for (monster_type mt = MONS_0; mt < NUM_MONSTERS; ++mt)
        {
            if (invalid_monster_type(mt))
                continue;

            if (monster_habitable_grid(mt, grid))
                monsters_by_habitat[i].push_back(mt);

            const monster_type species = mons_species(mt);
            if (monster_habitable_grid(species, grid))
                tmp_species.insert(species);

        }

        for (auto type : tmp_species)
            species_by_habitat[i].push_back(type);
    }
    initialised_randmons = true;
}

monster_type random_monster_at_grid(const coord_def& p, bool species)
{
    if (!initialised_randmons)
        _initialise_randmons();

    const habitat_type ht = _grid2habitat(grd(p));
    const vector<monster_type> &valid_mons = species ? species_by_habitat[ht]
                                                     : monsters_by_habitat[ht];

    ASSERT(!valid_mons.empty());
    return valid_mons.empty() ? MONS_PROGRAM_BUG
                              : valid_mons[ random2(valid_mons.size()) ];
}

typedef map<string, monster_type> mon_name_map;
static mon_name_map Mon_Name_Cache;

void init_mon_name_cache()
{
    if (!Mon_Name_Cache.empty())
        return;

    for (const monsterentry &me : mondata)
    {
        string name = me.name;
        lowercase(name);

        const int          mtype = me.mc;
        const monster_type mon   = monster_type(mtype);

        // Deal sensibly with duplicate entries; refuse or allow the
        // insert, depending on which should take precedence. Some
        // uniques of multiple forms can get away with this, though.
        if (Mon_Name_Cache.count(name))
        {
            if (mon == MONS_PLAYER_SHADOW
                || mon == MONS_BAI_SUZHEN_DRAGON
                || mon != MONS_SERPENT_OF_HELL
                   && mons_species(mon) == MONS_SERPENT_OF_HELL)
            {
                // Keep previous entry.
                continue;
            }
            else
                die("Un-handled duplicate monster name: %s", name.c_str());
        }

        Mon_Name_Cache[name] = mon;
    }
}

static const char *_mon_entry_name(size_t idx)
{
    return mondata[idx].name;
}

monster_type get_monster_by_name(string name, bool substring)
{
    if (name.empty())
        return MONS_PROGRAM_BUG;

    lowercase(name);

    if (!substring)
    {
        if (monster_type *mc = map_find(Mon_Name_Cache, name))
            return *mc;
        return MONS_PROGRAM_BUG;
    }

    size_t idx = find_earliest_match(name, (size_t) 0, ARRAYSZ(mondata),
                                     always_true<size_t>, _mon_entry_name);
    return idx == ARRAYSZ(mondata) ? MONS_PROGRAM_BUG
                                   : (monster_type) mondata[idx].mc;
}

void init_monsters()
{
    // First, fill static array with dummy values. {dlb}
    mon_entry.init(-1);

    // Next, fill static array with location of entry in mondata[]. {dlb}:
    for (unsigned int i = 0; i < MONDATASIZE; ++i)
        mon_entry[mondata[i].mc] = i;

    // Finally, monsters yet with dummy entries point to TTTSNB(tm). {dlb}:
    for (int &entry : mon_entry)
        if (entry == -1)
            entry = mon_entry[MONS_PROGRAM_BUG];

    init_monster_symbols();
}

void init_monster_symbols()
{
    map<unsigned, monster_type> base_mons;
    for (monster_type mc = MONS_0; mc < NUM_MONSTERS; ++mc)
    {
        mon_display &md = monster_symbols[mc];
        if (const monsterentry *me = get_monster_data(mc))
        {
            md.glyph  = me->basechar;
            md.colour = me->colour;
            auto it = base_mons.find(md.glyph);
            if (it == base_mons.end() || it->first == MONS_PROGRAM_BUG)
                base_mons[md.glyph] = mc;
        }
    }

    // Let those follow the feature settings, unless specifically overridden.
    monster_symbols[MONS_ANIMATED_TREE].glyph = get_feat_symbol(DNGN_TREE);
    for (monster_type mc = MONS_0; mc < NUM_MONSTERS; ++mc)
        if (mons_genus(mc) == MONS_STATUE)
            monster_symbols[mc].glyph = get_feat_symbol(DNGN_GRANITE_STATUE);

    // Validate all glyphs, even those which didn't come from an override.
    for (monster_type i = MONS_PROGRAM_BUG; i < NUM_MONSTERS; ++i)
        if (wcwidth(monster_symbols[i].glyph) != 1)
            monster_symbols[i].glyph = mons_base_char(i);
}

void set_resist(resists_t &all, mon_resist_flags res, int lev)
{
    if (res > MR_LAST_MULTI)
    {
        ASSERT_RANGE(lev, 0, 2);
        if (lev)
            all |= res;
        else
            all &= ~res;
        return;
    }

    ASSERT_RANGE(lev, -3, 5);
    all = (all & ~(res * 7)) | (res * (lev & 7));
}

int get_mons_class_ac(monster_type mc)
{
    const monsterentry *me = get_monster_data(mc);
    return me ? me->AC : get_monster_data(MONS_PROGRAM_BUG)->AC;
}

int get_mons_class_ev(monster_type mc)
{
    const monsterentry *me = get_monster_data(mc);
    return me ? me->ev : get_monster_data(MONS_PROGRAM_BUG)->ev;
}

static resists_t _apply_holiness_resists(resists_t resists, mon_holy_type mh)
{
    // Undead and non-living beings get full poison resistance.
    if (mh & (MH_UNDEAD | MH_NONLIVING))
        resists = (resists & ~(MR_RES_POISON * 7)) | (MR_RES_POISON * 3);

    // Everything but natural creatures have full rNeg. Set here for the
    // benefit of the monster_info constructor. If you change this, also
    // change monster::res_negative_energy.
    if (!(mh & MH_NATURAL))
        resists = (resists & ~(MR_RES_NEG * 7)) | (MR_RES_NEG * 3);

    return resists;
}

/**
 * What special resistances does the given mutant beast facet provide?
 *
 * @param facet     The beast_facet in question, e.g. BF_FIRE.
 * @return          A bitfield of resists corresponding to the given facet;
 *                  e.g. MR_RES_FIRE for BF_FIRE.
 */
static resists_t _beast_facet_resists(beast_facet facet)
{
    static const map<beast_facet, resists_t> resists = {
        { BF_STING, MR_RES_POISON },
        { BF_FIRE,  MR_RES_FIRE },
        { BF_SHOCK, MR_RES_ELEC },
        { BF_OX,    MR_RES_COLD },
    };

    return lookup(resists, facet, 0);
}

resists_t get_mons_class_resists(monster_type mc)
{
    const monsterentry *me = get_monster_data(mc);
    const resists_t resists = me ? me->resists
                                 : get_monster_data(MONS_PROGRAM_BUG)->resists;
    // Don't apply fake holiness resists.
    if (mons_is_sensed(mc))
        return resists;

    // Assumes that, when a monster's holiness differs from other monsters
    // of the same type, that only adds resistances, never removes them.
    // Currently the only such case is MF_FAKE_UNDEAD.
    return _apply_holiness_resists(resists, mons_class_holiness(mc));
}

resists_t get_mons_resists(const monster& m)
{
    const monster& mon = get_tentacle_head(m);

    resists_t resists = get_mons_class_resists(mon.type);

    if (mons_is_ghost_demon(mon.type))
        resists |= mon.ghost->resists;

    if (mons_genus(mon.type) == MONS_DRACONIAN
            && mon.type != MONS_DRACONIAN
        || mon.type == MONS_TIAMAT
        || mons_genus(mon.type) == MONS_DEMONSPAWN
            && mon.type != MONS_DEMONSPAWN)
    {
        monster_type subspecies = draco_or_demonspawn_subspecies(mon);
        if (subspecies != mon.type)
            resists |= get_mons_class_resists(subspecies);
    }

    if (mon.props.exists(MUTANT_BEAST_FACETS))
        for (auto facet : mon.props[MUTANT_BEAST_FACETS].get_vector())
            resists |= _beast_facet_resists((beast_facet)facet.get_int());

    // This is set from here in case they're undead due to the
    // MF_FAKE_UNDEAD flag. See the comment in get_mons_class_resists.
    return _apply_holiness_resists(resists, mon.holiness());
}

int get_mons_resist(const monster& mon, mon_resist_flags res)
{
    return get_resist(get_mons_resists(mon), res);
}

// Returns true if the monster successfully resists this attempt to poison it.
const bool monster_resists_this_poison(const monster& mons, bool force)
{
    const int res = mons.res_poison();
    if (res >= 3)
        return true;
    if (!force && res >= 1 && x_chance_in_y(2, 3))
        return true;
    return false;
}

monster* monster_at(const coord_def &pos)
{
    if (!in_bounds(pos))
        return nullptr;

    const int mindex = mgrd(pos);
    if (mindex == NON_MONSTER)
        return nullptr;

    ASSERT(mindex <= MAX_MONSTERS);
    return &menv[mindex];
}

/// Are any of the bits set?
bool mons_class_flag(monster_type mc, monclass_flags_t bits)
{
    const monsterentry * const me = get_monster_data(mc);
    return me && (me->bitfields & bits);
}

int monster::wearing(equipment_type slot, int sub_type, bool calc_unid) const
{
    int ret = 0;
    const item_def *item = 0;

    switch (slot)
    {
    case EQ_WEAPON:
    case EQ_STAFF:
        {
            const mon_inv_type end = mons_wields_two_weapons(*this)
                                     ? MSLOT_ALT_WEAPON : MSLOT_WEAPON;

            for (int i = MSLOT_WEAPON; i <= end; i = i + 1)
            {
                item = mslot_item((mon_inv_type) i);
                if (item && item->base_type == (slot == EQ_WEAPON ? OBJ_WEAPONS
                                                                  : OBJ_STAVES)
                    && item->sub_type == sub_type
                    // Weapon subtypes are always known, staves not.
                    && (slot == EQ_WEAPON || calc_unid
                        || item_type_known(*item)))
                {
                    ret++;
                }
            }
        }
        break;

    case EQ_ALL_ARMOUR:
    case EQ_CLOAK:
    case EQ_HELMET:
    case EQ_GLOVES:
    case EQ_BOOTS:
    case EQ_SHIELD:
        item = mslot_item(MSLOT_SHIELD);
        if (item && item->is_type(OBJ_ARMOUR, sub_type))
            ret++;
        // Don't check MSLOT_ARMOUR for EQ_SHIELD
        if (slot == EQ_SHIELD)
            break;
        // intentional fall-through
    case EQ_BODY_ARMOUR:
        item = mslot_item(MSLOT_ARMOUR);
        if (item && item->is_type(OBJ_ARMOUR, sub_type))
            ret++;
        break;

    case EQ_AMULET:
    case EQ_AMULET_PLUS:
    case EQ_RINGS:
    case EQ_RINGS_PLUS:
        item = mslot_item(MSLOT_JEWELLERY);
        if (item && item->is_type(OBJ_JEWELLERY, sub_type)
            && (calc_unid || item_type_known(*item)))
        {
            if (slot == EQ_RINGS_PLUS || slot == EQ_AMULET_PLUS)
                ret += item->plus;
            else
                ret++;
        }
        break;
    default:
        die("invalid slot %d for monster::wearing()", slot);
    }
    return ret;
}

int monster::wearing_ego(equipment_type slot, int special, bool calc_unid) const
{
    int ret = 0;
    const item_def *item = 0;

    switch (slot)
    {
    case EQ_WEAPON:
        {
            const mon_inv_type end = mons_wields_two_weapons(*this)
                                     ? MSLOT_ALT_WEAPON : MSLOT_WEAPON;

            for (int i = MSLOT_WEAPON; i <= end; i++)
            {
                item = mslot_item((mon_inv_type) i);
                if (item && item->base_type == OBJ_WEAPONS
                    && get_weapon_brand(*item) == special
                    && (calc_unid || item_type_known(*item)))
                {
                    ret++;
                }
            }
        }
        break;

    case EQ_ALL_ARMOUR:
    case EQ_CLOAK:
    case EQ_HELMET:
    case EQ_GLOVES:
    case EQ_BOOTS:
    case EQ_SHIELD:
        item = mslot_item(MSLOT_SHIELD);
        if (item && item->base_type == OBJ_ARMOUR
            && get_armour_ego_type(*item) == special
            && (calc_unid || item_type_known(*item)))
        {
            ret++;
        }
        // Don't check MSLOT_ARMOUR for EQ_SHIELD
        if (slot == EQ_SHIELD)
            break;
        // intentional fall-through
    case EQ_BODY_ARMOUR:
        item = mslot_item(MSLOT_ARMOUR);
        if (item && item->base_type == OBJ_ARMOUR
            && get_armour_ego_type(*item) == special
            && (calc_unid || item_type_known(*item)))
        {
            ret++;
        }
        break;

    case EQ_AMULET:
    case EQ_STAFF:
    case EQ_RINGS:
    case EQ_RINGS_PLUS:
        // No egos.
        break;

    default:
        die("invalid slot %d for monster::wearing_ego()", slot);
    }
    return ret;
}

int monster::scan_artefacts(artefact_prop_type ra_prop, bool calc_unid,
                            vector<item_def> *matches) const
{
    UNUSED(matches); //TODO: implement this when it will be required somewhere
    int ret = 0;

    // TODO: do we really want to prevent randarts from working for zombies?
    if (mons_itemuse(*this) >= MONUSE_STARTING_EQUIPMENT)
    {
        const int weap      = inv[MSLOT_WEAPON];
        const int second    = inv[MSLOT_ALT_WEAPON]; // Two-headed ogres, etc.
        const int armour    = inv[MSLOT_ARMOUR];
        const int shld      = inv[MSLOT_SHIELD];
        const int jewellery = inv[MSLOT_JEWELLERY];

        if (weap != NON_ITEM && mitm[weap].base_type == OBJ_WEAPONS
            && is_artefact(mitm[weap]))
        {
            ret += artefact_property(mitm[weap], ra_prop);
        }

        if (second != NON_ITEM && mitm[second].base_type == OBJ_WEAPONS
            && is_artefact(mitm[second]) && mons_wields_two_weapons(*this))
        {
            ret += artefact_property(mitm[second], ra_prop);
        }

        if (armour != NON_ITEM && mitm[armour].base_type == OBJ_ARMOUR
            && is_artefact(mitm[armour]))
        {
            ret += artefact_property(mitm[armour], ra_prop);
        }

        if (shld != NON_ITEM && mitm[shld].base_type == OBJ_ARMOUR
            && is_artefact(mitm[shld]))
        {
            ret += artefact_property(mitm[shld], ra_prop);
        }

        if (jewellery != NON_ITEM && mitm[jewellery].base_type == OBJ_JEWELLERY
            && is_artefact(mitm[jewellery]))
        {
            ret += artefact_property(mitm[jewellery], ra_prop);
        }
    }

    return ret;
}

mon_holy_type holiness_by_name(string name)
{
    lowercase(name);
    for (const auto bit : mon_holy_type::range())
    {
        if (name == holiness_name(mon_holy_type::exponent(bit)))
            return mon_holy_type::exponent(bit);
    }
    return MH_NONE;
}

const char * holiness_name(mon_holy_type_flags which_holiness)
{
    switch (which_holiness)
    {
    case MH_HOLY:
        return "holy";
    case MH_NATURAL:
        return "natural";
    case MH_UNDEAD:
        return "undead";
    case MH_DEMONIC:
        return "demonic";
    case MH_NONLIVING:
        return "nonliving";
    case MH_PLANT:
        return "plant";
    case MH_EVIL:
        return "evil";
    default:
        return "bug";
    }
}

string holiness_description(mon_holy_type holiness)
{
    string description = "";
    for (const auto bit : mon_holy_type::range())
    {
        if (holiness & bit)
        {
            if (!description.empty())
                description += ",";
            description += holiness_name(bit);
        }
    }
    return description;
}

mon_holy_type mons_class_holiness(monster_type mc)
{
    ASSERT_smc();
    return smc->holiness;
}

bool mons_class_is_stationary(monster_type mc)
{
    return mons_class_flag(mc, M_STATIONARY);
}

/**
 * Can killing this class of monster ever reward xp?
 *
 * This answers whether any agent could receive XP for killing a monster of
 * this class. Monsters that fail this have M_NO_EXP_GAIN set.
 * @param mc       The monster type
 * @param indirect If true this will count monsters that are parts of a parent
 *                 monster as xp rewarding even if the parts themselves don't
 *                 reward xp (e.g. tentacles).
 * @returns True if killing a monster of this class could reward xp, false
 * otherwise.
 */
bool mons_class_gives_xp(monster_type mc, bool indirect)
{
    return !mons_class_flag(mc, M_NO_EXP_GAIN)
        || (indirect && mons_is_tentacle_or_tentacle_segment(mc));
}

/**
 * Can killing this monster reward xp to the given actor?
 *
 * This answers whether the player or a monster could ever receive XP for
 * killing the monster, assuming an appropriate kill_type.
 * @param mon      The monster.
 * @param agent    The actor who would be responsible for the kill.
 * @returns True if killing the monster will reward the agent with xp, false
 * otherwise.
 */
bool mons_gives_xp(const monster& victim, const actor& agent)
{
    const bool mon_killed_friend
        = agent.is_monster() && mons_aligned(&victim, &agent);
    return !victim.is_summoned()                   // no summons
        && !victim.has_ench(ENCH_ABJ)              // not-really-summons
        && !victim.has_ench(ENCH_FAKE_ABJURATION)  // no animated remains
        && mons_class_gives_xp(victim.type)        // class must reward xp
        && !testbits(victim.flags, MF_WAS_NEUTRAL) // no neutral monsters
        && !testbits(victim.flags, MF_NO_REWARD)   // no reward for no_reward
        && !mon_killed_friend;
}

bool mons_class_is_threatening(monster_type mo)
{
    return !mons_class_flag(mo, M_NO_THREAT);
}

bool mons_is_threatening(const monster& mons)
{
    return mons_class_is_threatening(mons.type) || mons_is_active_ballisto(mons);
}

/**
 * Is this an active ballistomycete?
 *
 * @param mon             The monster
 * @returns True if the monster is an active ballistomycete, false otherwise.
 */
bool mons_is_active_ballisto(const monster& mon)
{
    return mon.type == MONS_BALLISTOMYCETE && mon.ballisto_activity;
}

/**
 * Is this monster class firewood?
 *
 * Firewood monsters are harmless stationary monsters than don't give xp. These
 * are worthless obstacles: not to be attacked by default, but may be cut down
 * to get to target even if coaligned.
 * @param mc The monster type
 * @returns True if the monster class is firewood, false otherwise.
 */
bool mons_class_is_firewood(monster_type mc)
{
    return mons_class_is_stationary(mc)
           && mons_class_flag(mc, M_NO_THREAT)
           && !mons_is_tentacle_or_tentacle_segment(mc);
}

/**
 * Is this monster firewood?
 *
 * Firewood monsters are stationary monsters than don't give xp.
 * @param mon             The monster
 * @returns True if the monster is firewood, false otherwise.
 */
bool mons_is_firewood(const monster& mon)
{
    return mons_class_is_firewood(mon.type);
}

// "body" in a purely grammatical sense.
bool mons_has_body(const monster& mon)
{
    if (mon.type == MONS_FLYING_SKULL
        || mon.type == MONS_CURSE_SKULL
        || mon.type == MONS_CURSE_TOE
        || mons_class_is_animated_weapon(mon.type))
    {
        return false;
    }

    switch (mons_base_char(mon.type))
    {
    case 'P':
    case 'v':
    case 'G':
    case '*':
    case '%':
    case 'J':
        return false;
    }

    return true;
}

bool mons_has_flesh(const monster& mon)
{
    if (mon.is_skeletal() || mon.is_insubstantial())
        return false;

    // Dictionary says:
    // 1. (12) flesh -- (the soft tissue of the body of a vertebrate:
    //    mainly muscle tissue and fat)
    // 3. pulp, flesh -- (a soft moist part of a fruit)
    // yet I exclude sense 3 anyway but include arthropods and molluscs.
    return !(mon.holiness() & (MH_PLANT | MH_NONLIVING))
           && mons_genus(mon.type) != MONS_FLOATING_EYE
           && mons_genus(mon.type) != MONS_GLOWING_ORANGE_BRAIN
           && mons_genus(mon.type) != MONS_JELLY
           && mon.type != MONS_DEATH_COB; // plant!
}

// Difference in speed between monster and the player for Cheibriados'
// purposes. This is the speed difference disregarding the player's
// slow status.
int cheibriados_monster_player_speed_delta(const monster& mon)
{
    // Ignore the Slow effect.
    unwind_var<int> ignore_slow(you.duration[DUR_SLOW], 0);
    const int pspeed = 1000 / (player_movement_speed() * player_speed());
    dprf("Your delay: %d, your speed: %d, mon speed: %d",
        player_movement_speed(), pspeed, mon.speed);
    return mon.speed - pspeed;
}

bool cheibriados_thinks_mons_is_fast(const monster& mon)
{
    return cheibriados_monster_player_speed_delta(mon) > 0;
}

// Dithmenos also hates fire users, flaming weapons, and generally fiery beings.
bool mons_is_fiery(const monster& mon)
{
    if (mons_genus(mon.type) == MONS_DRACONIAN
        && draco_or_demonspawn_subspecies(mon) == MONS_RED_DRACONIAN)
    {
        return true;
    }
    if (mons_genus(mon.type) == MONS_DANCING_WEAPON
        && mon.weapon() && mon.weapon()->brand == SPWPN_FLAMING)
    {
        return true;
    }
    return mon.has_attack_flavour(AF_FIRE)
           || mon.has_attack_flavour(AF_PURE_FIRE)
           || mon.has_attack_flavour(AF_STICKY_FLAME)
           || mon.has_spell_of_type(SPTYP_FIRE);
}

bool mons_is_projectile(monster_type mc)
{
    return mons_class_flag(mc, M_PROJECTILE);
}

bool mons_is_projectile(const monster& mon)
{
    return mons_is_projectile(mon.type);
}

static bool _mons_class_is_clingy(monster_type type)
{
    return mons_genus(type) == MONS_SPIDER || type == MONS_LEOPARD_GECKO
        || type == MONS_GIANT_COCKROACH || type == MONS_DEMONIC_CRAWLER
        || type == MONS_DART_SLUG;
}

bool mons_can_cling_to_walls(const monster& mon)
{
    return _mons_class_is_clingy(mon.type);
}

// Conjuration or Hexes. Summoning and Necromancy make the monster a creature
// at least in some degree, golems have a chem granting them that.
bool mons_is_object(monster_type mc)
{
    return mons_is_conjured(mc)
           || mc == MONS_TWISTER
           // unloading seeds helps the species
           || mc == MONS_BALLISTOMYCETE_SPORE
           || mc == MONS_LURKING_HORROR
           || mc == MONS_DANCING_WEAPON
           || mc == MONS_LIGHTNING_SPIRE;
}

bool mons_has_blood(monster_type mc)
{
    return mons_class_flag(mc, M_COLD_BLOOD)
           || mons_class_flag(mc, M_WARM_BLOOD);
}

bool mons_is_sensed(monster_type mc)
{
    return mc == MONS_SENSED
           || mc == MONS_SENSED_FRIENDLY
           || mc == MONS_SENSED_TRIVIAL
           || mc == MONS_SENSED_EASY
           || mc == MONS_SENSED_TOUGH
           || mc == MONS_SENSED_NASTY;
}

bool mons_allows_beogh(const monster& mon)
{
    if (!species_is_orcish(you.species) || you_worship(GOD_BEOGH))
        return false; // no one else gives a damn

    return mons_genus(mon.type) == MONS_ORC
           && mon.is_priest() && mon.god == GOD_BEOGH;
}

bool mons_allows_beogh_now(const monster& mon)
{
    // Do the expensive LOS check last.
    return mons_allows_beogh(mon)
               && !mon.is_summoned() && !mon.friendly()
               && !silenced(mon.pos()) && !mon.has_ench(ENCH_MUTE)
               && !mons_is_confused(mon) && mons_is_seeking(mon)
               && mon.foe == MHITYOU && !mons_is_immotile(mon)
               && you.visible_to(&mon) && you.can_see(mon);
}

// Returns true for monsters that obviously (to the player) feel
// "thematically at home" in a branch. Currently used for native
// monsters recognising traps and patrolling branch entrances.
bool mons_is_native_in_branch(const monster& mons,
                              const branch_type branch)
{
    switch (branch)
    {
    case BRANCH_ELF:
        return mons_genus(mons.type) == MONS_ELF;

    case BRANCH_ORC:
        return mons_genus(mons.type) == MONS_ORC;

    case BRANCH_SHOALS:
        return mons_species(mons.type) == MONS_CYCLOPS
               || mons_species(mons.type) == MONS_MERFOLK
               || mons.type == MONS_HARPY;

    case BRANCH_SLIME:
        return mons_is_slime(mons);

    case BRANCH_SNAKE:
        return mons_genus(mons.type) == MONS_NAGA
               || mons_genus(mons.type) == MONS_SALAMANDER
               || mons_genus(mons.type) == MONS_SNAKE;

    case BRANCH_ZOT:
        return mons_genus(mons.type) == MONS_DRACONIAN
               || mons.type == MONS_ORB_GUARDIAN
               || mons.type == MONS_ORB_OF_FIRE
               || mons.type == MONS_DEATH_COB
               || mons.type == MONS_KILLER_KLOWN;

    case BRANCH_VAULTS:
        return mons_genus(mons.type) == MONS_HUMAN;

    case BRANCH_CRYPT:
        return mons.holiness() == MH_UNDEAD;

    case BRANCH_TOMB:
        return mons_genus(mons.type) == MONS_MUMMY
              || mons.type == MONS_USHABTI
              || mons.type == MONS_DEATH_SCARAB;

    case BRANCH_SPIDER:
        return mons_genus(mons.type) == MONS_SPIDER;

    case BRANCH_ABYSS:
        return mons_is_abyssal_only(mons.type)
               || mons.type == MONS_ABOMINATION_LARGE
               || mons.type == MONS_ABOMINATION_SMALL
               || mons.type == MONS_TENTACLED_MONSTROSITY
               || mons.type == MONS_TENTACLED_STARSPAWN
               || mons.type == MONS_THRASHING_HORROR
               || mons.type == MONS_UNSEEN_HORROR
               || mons.type == MONS_WORLDBINDER;

    default:
        return false;
    }
}

bool mons_is_abyssal_only(monster_type mc)
{
    switch (mc)
    {
    case MONS_ANCIENT_ZYME:
    case MONS_ELDRITCH_TENTACLE:
    case MONS_ELDRITCH_TENTACLE_SEGMENT:
    case MONS_LURKING_HORROR:
    case MONS_WRETCHED_STAR:
        return true;
    default:
        return false;
    }
}

// Monsters considered as "slime" for Jiyva.
bool mons_class_is_slime(monster_type mc)
{
    return mons_genus(mc) == MONS_JELLY
           || mons_genus(mc) == MONS_FLOATING_EYE
           || mons_genus(mc) == MONS_GLOWING_ORANGE_BRAIN;
}

bool mons_is_slime(const monster& mon)
{
    return mons_class_is_slime(mon.type);
}

bool herd_monster(const monster& mon)
{
    return mons_class_flag(mon.type, M_HERD);
}

// Plant or fungus or really anything with
// permanent plant holiness
bool mons_class_is_plant(monster_type mc)
{
    return bool(mons_class_holiness(mc) & MH_PLANT);
}

bool mons_is_plant(const monster& mon)
{
    return mons_class_is_plant(mon.type);
}

bool mons_eats_items(const monster& mon)
{
    return mons_is_slime(mon) && have_passive(passive_t::jelly_eating);
}

bool invalid_monster(const monster* mon)
{
    return !mon || invalid_monster_type(mon->type);
}

bool invalid_monster_type(monster_type mt)
{
    return mt < 0 || mt >= NUM_MONSTERS
           || mon_entry[mt] == mon_entry[MONS_PROGRAM_BUG];
}

bool invalid_monster_index(int i)
{
    return i < 0 || i >= MAX_MONSTERS;
}

bool mons_is_statue(monster_type mc)
{
    return mc == MONS_ORANGE_STATUE
           || mc == MONS_OBSIDIAN_STATUE
           || mc == MONS_ICE_STATUE
           || mc == MONS_ROXANNE;
}

/**
 * The mimic [(cackles|chortles...) and ]vanishes in[ a puff of smoke]!
 *
 * @param pos       The mimic's location.
 * @param name      The mimic's name.
 */
static void _mimic_vanish(const coord_def& pos, const string& name)
{
    const bool can_place_smoke = !cloud_at(pos);
    if (can_place_smoke)
        place_cloud(CLOUD_BLACK_SMOKE, pos, 2 + random2(2), nullptr);
    if (!you.see_cell(pos))
        return;

    const char* const smoke_str = can_place_smoke ? " in a puff of smoke" : "";

    const bool can_cackle = !silenced(pos) && !silenced(you.pos());
    const string db_cackle = getSpeakString("_laughs_");
    const string cackle = db_cackle != "" ? db_cackle : "cackles";
    const string cackle_str = can_cackle ? cackle + " and " : "";

    mprf("The %s mimic %svanishes%s!",
         name.c_str(), cackle_str.c_str(), smoke_str);
    interrupt_activity(AI_MIMIC);
}

/**
 * Clean up a "feature" that a mimic was pretending to be.
 *
 * @param pos   The location of the 'feature'.
 */
static void _destroy_mimic_feature(const coord_def &pos)
{
#if TAG_MAJOR_VERSION == 34
    const dungeon_feature_type feat = grd(pos);
#endif

    unnotice_feature(level_pos(level_id::current(), pos));
    grd(pos) = DNGN_FLOOR;
    env.level_map_mask(pos) &= ~MMT_MIMIC;
    set_terrain_changed(pos);
    remove_markers_and_listeners_at(pos);

#if TAG_MAJOR_VERSION == 34
    if (feat_is_door(feat))
        env.level_map_mask(pos) |= MMT_WAS_DOOR_MIMIC;
#endif
}

void discover_mimic(const coord_def& pos)
{
    item_def* item = item_mimic_at(pos);
    const bool feature_mimic = !item && feature_mimic_at(pos);
    // Is there really a mimic here?
    if (!item && !feature_mimic)
        return;

    const dungeon_feature_type feat = grd(pos);

    // If the feature has been destroyed, don't create a floor mimic.
    if (feature_mimic && !feat_is_mimicable(feat, false))
    {
        env.level_map_mask(pos) &= ~MMT_MIMIC;
        return;
    }

    const string name = feature_mimic ? "the " + string(feat_type_name(feat))
                                      : item->name(DESC_THE, false, false,
                                                             false, true);
    const bool plural = feature_mimic ? false : item->quantity > 1;

#ifdef USE_TILE
    tileidx_t tile = tileidx_feature(pos);
    apply_variations(env.tile_flv(pos), &tile, pos);
#endif

    if (you.see_cell(pos))
        mprf("%s %s a mimic!", name.c_str(), plural ? "are" : "is");

    const string shortname = feature_mimic ? feat_type_name(feat)
                                           : item->name(DESC_BASENAME);
    if (item)
        destroy_item(item->index(), true);
    else
        _destroy_mimic_feature(pos);
    _mimic_vanish(pos, shortname);

    // Just in case there's another one.
    if (mimic_at(pos))
        discover_mimic(pos);
}

void discover_shifter(monster& shifter)
{
    shifter.flags |= MF_KNOWN_SHIFTER;
}

bool mons_is_demon(monster_type mc)
{
    return mons_class_holiness(mc) & MH_DEMONIC
             && (mons_demon_tier(mc) != 0 && mc != MONS_ANTAEUS
                 || mons_species(mc) == MONS_RAKSHASA);
}

int mons_demon_tier(monster_type mc)
{
    switch (mons_base_char(mc))
    {
    case 'C':
        if (mc != MONS_ANTAEUS)
            return 0;
        // intentional fall-through for Antaeus
    case '&':
        return -1;
    case '1':
        return 1;
    case '2':
        return 2;
    case '3':
        return 3;
    case '4':
        return 4;
    case '5':
        return 5;
    default:
        return 0;
    }
}

// Beware; returns false for Tiamat!
bool mons_is_draconian(monster_type mc)
{
    return mc >= MONS_FIRST_DRACONIAN && mc <= MONS_LAST_DRACONIAN;
}

bool mons_is_base_draconian(monster_type mc)
{
    return mc >= MONS_FIRST_DRACONIAN && mc <= MONS_LAST_BASE_DRACONIAN;
}

bool mons_is_demonspawn(monster_type mc)
{
    return
#if TAG_MAJOR_VERSION == 34
        mc == MONS_DEMONSPAWN ||
#endif
        mc >= MONS_FIRST_DEMONSPAWN && mc <= MONS_LAST_DEMONSPAWN;
}

// Conjured (as opposed to summoned) monsters are actually here, even
// though they're typically volatile (like, made of real fire). As such,
// they should be immune to Abjuration or Recall. Also, they count as
// things rather than beings.
bool mons_is_conjured(monster_type mc)
{
    return mons_is_projectile(mc)
           || mons_is_avatar(mc)
           || mons_class_flag(mc, M_CONJURED);
}

size_type mons_class_body_size(monster_type mc)
{
    // Should pass base_type to get the right size for zombies, skeletons &c.
    // For normal monsters, base_type is set to type in the constructor.
    const monsterentry *e = get_monster_data(mc);
    return e ? e->size : SIZE_MEDIUM;
}

int max_corpse_chunks(monster_type mc)
{
    switch (mons_class_body_size(mc))
    {
    case SIZE_TINY:
        return 1;
    case SIZE_LITTLE:
        return 2;
    case SIZE_SMALL:
        return 3;
    case SIZE_MEDIUM:
        return 4;
    case SIZE_LARGE:
        return 9;
    case SIZE_BIG:
        return 10;
    case SIZE_GIANT:
        return 12;
    default:
        return 0;
    }
}

corpse_effect_type mons_corpse_effect(monster_type mc)
{
    ASSERT_smc();
    return smc->corpse_thingy;
}

int derived_undead_avg_hp(monster_type mtype, int hd, int scale)
{
    static const map<monster_type, int> hp_per_hd_by_type = {
        { MONS_ZOMBIE,          85 },
        { MONS_SKELETON,        70 },
        { MONS_SPECTRAL_THING,  60 },
        // Simulacra aren't tough, but you can create piles of them. - bwr
        { MONS_SIMULACRUM,      30 },
    };

    const int* hp_per_hd = map_find(hp_per_hd_by_type, mtype);
    ASSERT(hp_per_hd);
    return *hp_per_hd * hd * scale / 10;
}

monster_type mons_genus(monster_type mc)
{
    if (mc == RANDOM_DRACONIAN || mc == RANDOM_BASE_DRACONIAN
        || mc == RANDOM_NONBASE_DRACONIAN
        || (mc == MONS_PLAYER_ILLUSION && species_is_draconian(you.species)))
    {
        return MONS_DRACONIAN;
    }

    if (mc == RANDOM_DEMONSPAWN || mc == RANDOM_BASE_DEMONSPAWN
        || mc == RANDOM_NONBASE_DEMONSPAWN)
    {
        return MONS_DEMONSPAWN;
    }

    if (mc == MONS_NO_MONSTER)
        return MONS_NO_MONSTER;

    ASSERT_smc();
    return smc->genus;
}

monster_type mons_species(monster_type mc)
{
    const monsterentry *me = get_monster_data(mc);
    return me ? me->species : MONS_PROGRAM_BUG;
}

monster_type draco_or_demonspawn_subspecies(monster_type type,
                                            monster_type base)
{
    const monster_type species = mons_species(type);

    if ((species == MONS_DRACONIAN || species == MONS_DEMONSPAWN)
        && type != species)
    {
        return base;
    }

    return species;
}

monster_type draco_or_demonspawn_subspecies(const monster& mon)
{
    ASSERT(mons_genus(mon.type) == MONS_DRACONIAN
           || mons_genus(mon.type) == MONS_DEMONSPAWN);

    if (mon.type == MONS_PLAYER_ILLUSION
        && mons_genus(mon.type) == MONS_DRACONIAN)
    {
        return player_species_to_mons_species(mon.ghost->species);
    }

    return draco_or_demonspawn_subspecies(mon.type, mon.base_monster);
}

monster_type mons_detected_base(monster_type mc)
{
    return mons_genus(mc);
}

/** Does a monster of this type behold opponents like a siren?
 */
bool mons_is_siren_beholder(monster_type mc)
{
    return mc == MONS_MERFOLK_SIREN || mc == MONS_MERFOLK_AVATAR;
}

/** Does this monster behold opponents like a siren?
 *  Ignores any disabilities, checking only the monster's type.
 */
bool mons_is_siren_beholder(const monster& mons)
{
    return mons_is_siren_beholder(mons.type);
}

int get_shout_noise_level(const shout_type shout)
{
    switch (shout)
    {
    case S_SILENT:
        return 0;
    case S_HISS:
    case S_VERY_SOFT:
        return 4;
    case S_SOFT:
        return 6;
    case S_LOUD:
        return 10;
    case S_LOUD_ROAR:
    case S_VERY_LOUD:
        return 12;

    default:
        return 8;
    }
}

// Only beasts and chaos spawns use S_RANDOM for noise type.
// Pandemonium lords can also get here, but this is mostly used for the
// "says" verb used for insults.
static bool _shout_fits_monster(monster_type mc, int shout)
{
    if (shout == NUM_SHOUTS || shout >= NUM_LOUDNESS || shout == S_SILENT)
        return false;

    // Chaos spawns can do anything but demon taunts, since they're
    // not coherent enough to actually say words.
    if (mc == MONS_CHAOS_SPAWN)
        return shout != S_DEMON_TAUNT;

    // For Pandemonium lords, almost everything is fair game. It's only
    // used for the shouting verb ("say", "bellow", "roar", etc.) anyway.
    if (mc != MONS_HELL_BEAST && mc != MONS_MUTANT_BEAST)
        return true;

    switch (shout)
    {
    // Bees, cherubs and two-headed ogres never fit.
    case S_SHOUT2:
    case S_BUZZ:
    case S_CHERUB:
    // The beast cannot speak.
    case S_DEMON_TAUNT:
        return false;
    default:
        return true;
    }
}

// If demon_shout is true, we're trying to find a random verb and
// loudness for a Pandemonium lord trying to shout.
shout_type mons_shouts(monster_type mc, bool demon_shout)
{
    ASSERT_smc();
    shout_type u = smc->shouts;

    // Pandemonium lords use this to get the noises.
    if (u == S_RANDOM || demon_shout && u == S_DEMON_TAUNT)
    {
        const int max_shout = (u == S_RANDOM ? NUM_SHOUTS : NUM_LOUDNESS);
        do
        {
            u = static_cast<shout_type>(random2(max_shout));
        }
        while (!_shout_fits_monster(mc, u));
    }

    return u;
}

/// Is the given monster type ever capable of shouting?
bool mons_can_shout(monster_type mc)
{
    // don't use mons_shouts() to avoid S_RANDOM randomization.
    ASSERT_smc();
    return smc->shouts != S_SILENT;
}

bool mons_is_ghost_demon(monster_type mc)
{
    return mons_class_flag(mc, M_GHOST_DEMON)
#if TAG_MAJOR_VERSION == 34
           || mc == MONS_CHIMERA;
#endif
           ;
}

bool mons_is_pghost(monster_type mc)
{
    return mc == MONS_PLAYER_GHOST || mc == MONS_PLAYER_ILLUSION;
}

/**
 * What mutant beast tier does the given XL (base HD) correspond to?
 *
 * If the given value is between tiers, choose the higher possibility.
 *
 * @param xl    The XL (HD) of the mutant beast in question.
 * @return      The corresponding mutant beast tier (e.g. BT_MATURE).
 */
int mutant_beast_tier(int xl)
{
    for (int bt = BT_FIRST; bt < NUM_BEAST_TIERS; ++bt)
        if (xl <= beast_tiers[bt])
            return bt;
    return BT_NONE; // buggy
}

/**
 * Is the provided monster_type a demonspawn job type? (Not just any
 * demonspawn, but specifically one with a job! Or the job itself, depending
 * how you think about it.)
 *
 * @param mc    The monster type in question.
 * @return      Whether that monster type is a demonspawn job.
 **/
bool mons_is_demonspawn_job(monster_type mc)
{
    return mc >= MONS_FIRST_NONBASE_DEMONSPAWN
           && mc <= MONS_LAST_NONBASE_DEMONSPAWN;
}

/**
 * Is the provided monster_type a draconian job type? (Not just any draconian,
 * but specifically one with a job! Or the job itself, depending how you think
 * about it.)
 *
 * @param mc    The monster type in question.
 * @return      Whether that monster type is a draconian job.
 **/
bool mons_is_draconian_job(monster_type mc)
{
    return mc >= MONS_FIRST_NONBASE_DRACONIAN
           && mc <= MONS_LAST_NONBASE_DRACONIAN;
}

/**
 * Is the provided monster_type a job? (E.g. black sun, draconian knight)
 *
 * @param mc    The monster type in question.
 * @return      Whether that monster type is a job.
 **/
bool mons_is_job(monster_type mc)
{
    return mons_is_draconian_job(mc) || mons_is_demonspawn_job(mc);
}

bool mons_is_unique(monster_type mc)
{
    return mons_class_flag(mc, M_UNIQUE);
}

bool mons_is_or_was_unique(const monster& mon)
{
    return mons_is_unique(mon.type)
           || mon.props.exists(ORIGINAL_TYPE_KEY)
              && mons_is_unique((monster_type) mon.props[ORIGINAL_TYPE_KEY].get_int());
}

/**
 * Is the given type one of Hepliaklqana's granted ancestors?
 *
 * @param mc    The type of monster in question.
 * @return      Whether that monster is a player ancestor.
 */
bool mons_is_hepliaklqana_ancestor(monster_type mc)
{
    return mons_class_flag(mc, M_ANCESTOR);
}

/**
 * Can this type of monster be blinded?
 *
 * Certain monsters, e.g. those with a powerful sense of smell, echolocation,
 * or no eyes, are completely immune to blinding.
 *
 * Note that 'dazzling' (from dazzling spray) has additional restrictions above
 * this.
 *
 * @param mc    The class of monster in question.
 * @return      Whether monsters of this type can get ENCH_BLIND.
 */
bool mons_can_be_blinded(monster_type mc)
{
    return !mons_class_flag(mc, M_UNBLINDABLE);
}


/**
 * Can this kind of monster be dazzled?
 *
 * The undead, nonliving, vegetative, or unblindable cannot be dazzled.
 *
 * @param mc    The class of monster in question.
 * @return      Whether monsters of this type can get ENCH_BLIND from Dazzling
 *              Spray.
 */
bool mons_can_be_dazzled(monster_type mc)
{
    // This was implemented by checking type so that we could use it in
    // monster descriptions (which only have mon_info structs); not sure if
    // that's useful

    const mon_holy_type holiness = mons_class_holiness(mc);
    return !(holiness & (MH_UNDEAD | MH_NONLIVING | MH_PLANT))
        && mons_can_be_blinded(mc);
}

char32_t mons_char(monster_type mc)
{
    if (Options.mon_glyph_overrides.count(mc)
        && Options.mon_glyph_overrides[mc].ch)
    {
        return Options.mon_glyph_overrides[mc].ch;
    }
    else
        return monster_symbols[mc].glyph;
}

char mons_base_char(monster_type mc)
{
    const monsterentry *me = get_monster_data(mc);
    return me ? me->basechar : 0;
}

mon_itemuse_type mons_class_itemuse(monster_type mc)
{
    ASSERT_smc();
    return smc->gmon_use;
}

mon_itemuse_type mons_itemuse(const monster& mon)
{
    if (mons_enslaved_soul(mon))
        return mons_class_itemuse(mons_zombie_base(mon));

    return mons_class_itemuse(mon.type);
}

int mons_class_colour(monster_type mc)
{
    ASSERT_smc();
    // Player monster is a dummy monster used only for display purposes, so
    // it's ok to override it here.
    if (mc == MONS_PLAYER
        && Options.mon_glyph_overrides.count(MONS_PLAYER)
        && Options.mon_glyph_overrides[MONS_PLAYER].col)
    {
        return Options.mon_glyph_overrides[MONS_PLAYER].col;
    }
    else
        return monster_symbols[mc].colour;
}

bool mons_class_can_regenerate(monster_type mc)
{
    return !mons_class_flag(mc, M_NO_REGEN);
}

bool mons_can_regenerate(const monster& m)
{
    const monster& mon = get_tentacle_head(m);

    if (testbits(mon.flags, MF_NO_REGEN))
        return false;

    return mons_class_can_regenerate(mon.type);
}

bool mons_class_fast_regen(monster_type mc)
{
    return mons_class_flag(mc, M_FAST_REGEN);
}

/**
 * Do monsters of the given type ever leave a hide?
 *
 * @param mc      The class of monster in question.
 * @return        Whether the monster has a chance of dropping a hide when
 *                butchered.
 */
bool mons_class_leaves_hide(monster_type mc)
{
    return hide_for_monster(mc) != NUM_ARMOURS;
}

int mons_zombie_size(monster_type mc)
{
    mc = mons_species(mc);
    if (!mons_class_can_be_zombified(mc))
        return Z_NOZOMBIE;

    ASSERT_smc();
    return smc->size > SIZE_MEDIUM ? Z_BIG : Z_SMALL;
}

monster_type mons_zombie_base(const monster& mon)
{
    return mons_species(mon.base_monster);
}

bool mons_class_is_zombified(monster_type mc)
{
#if TAG_MAJOR_VERSION == 34
    switch (mc)
    {
        case MONS_ZOMBIE_SMALL:     case MONS_ZOMBIE_LARGE:
        case MONS_SKELETON_SMALL:   case MONS_SKELETON_LARGE:
        case MONS_SIMULACRUM_SMALL: case MONS_SIMULACRUM_LARGE:
            return true;
        default:
            break;
    }
#endif

    return mc == MONS_ZOMBIE
        || mc == MONS_SKELETON
        || mc == MONS_SIMULACRUM
        || mc == MONS_SPECTRAL_THING;
}

bool mons_class_is_hybrid(monster_type mc)
{
    return mons_class_flag(mc, M_HYBRID);
}

bool mons_class_is_animated_weapon(monster_type type)
{
    return type == MONS_DANCING_WEAPON || type == MONS_SPECTRAL_WEAPON || type == MONS_IEOH_JIAN_WEAPON;
}

bool mons_is_zombified(const monster& mon)
{
    return mons_class_is_zombified(mon.type);
}

monster_type mons_base_type(const monster& mon)
{
    if (mons_class_is_zombified(mon.type))
        return mons_species(mon.base_monster);
    return mon.type;
}

bool mons_class_can_leave_corpse(monster_type mc)
{
    return mons_corpse_effect(mc) != CE_NOCORPSE;
}

bool mons_class_can_be_zombified(monster_type mc)
{
    monster_type ms = mons_species(mc);
    return !invalid_monster_type(ms)
           && mons_class_can_leave_corpse(ms);
}

bool mons_can_be_zombified(const monster& mon)
{
    return mons_class_can_be_zombified(mon.type)
           && !mon.is_summoned()
           && !mons_enslaved_body_and_soul(mon);
}

bool mons_class_can_use_stairs(monster_type mc)
{
    return (!mons_class_is_zombified(mc) || mc == MONS_SPECTRAL_THING)
           && !mons_is_tentacle_or_tentacle_segment(mc)
           && mc != MONS_SILENT_SPECTRE
           && mc != MONS_PLAYER_GHOST
           && mc != MONS_GERYON
           && mc != MONS_ROYAL_JELLY;
}

bool mons_can_use_stairs(const monster& mon, dungeon_feature_type stair)
{
    if (!mons_class_can_use_stairs(mon.type))
        return false;

    // Summons can't use stairs.
    if (mon.has_ench(ENCH_ABJ) || mon.has_ench(ENCH_FAKE_ABJURATION))
        return false;

    if (mon.has_ench(ENCH_FRIENDLY_BRIBED)
        && (feat_is_branch_entrance(stair) || feat_is_branch_exit(stair)
            || stair == DNGN_ENTER_HELL || stair == DNGN_EXIT_HELL))
    {
        return false;
    }

    // Everything else is fine
    return true;
}

bool mons_enslaved_body_and_soul(const monster& mon)
{
    return mon.has_ench(ENCH_SOUL_RIPE);
}

bool mons_enslaved_soul(const monster& mon)
{
    return testbits(mon.flags, MF_ENSLAVED_SOUL);
}

void name_zombie(monster& mon, monster_type mc, const string &mon_name)
{
    mon.mname = mon_name;

    // Special case for Blork the orc: shorten his name to "Blork" to
    // avoid mentions of "Blork the orc the orc zombie".
    if (mc == MONS_BLORK_THE_ORC)
        mon.mname = "Blork";
    // Also for the Lernaean hydra: treat Lernaean as an adjective to
    // avoid mentions of "the Lernaean hydra the X-headed hydra zombie".
    else if (mc == MONS_LERNAEAN_HYDRA)
    {
        mon.mname = "Lernaean";
        mon.flags |= MF_NAME_ADJECTIVE;
    }
    // Also for the Enchantress: treat Enchantress as an adjective to
    // avoid mentions of "the Enchantress the spriggan zombie".
    else if (mc == MONS_THE_ENCHANTRESS)
    {
        mon.mname = "Enchantress";
        mon.flags |= MF_NAME_ADJECTIVE;
    }
    else if (mons_species(mc) == MONS_SERPENT_OF_HELL)
        mon.mname = "";

    if (starts_with(mon.mname, "shaped "))
        mon.flags |= MF_NAME_SUFFIX;

    // It's unlikely there's a desc for "Duvessa the elf skeleton", but
    // we still want to allow it if overridden.
    if (!mon.props.exists("dbname"))
        mon.props["dbname"] = mons_class_name(mon.type);
}

void name_zombie(monster& mon, const monster& orig)
{
    if (!mons_is_unique(orig.type) && orig.mname.empty())
        return;

    string name;

    if (!orig.mname.empty())
        name = orig.mname;
    else
        name = mons_type_name(orig.type, DESC_PLAIN);

    name_zombie(mon, orig.type, name);
    mon.flags |= orig.flags & (MF_NAME_SUFFIX
                                 | MF_NAME_ADJECTIVE
                                 | MF_NAME_DESCRIPTOR);
}

// Derived undead deal 80% of the damage of the base form.
static int _downscale_zombie_damage(int damage)
{
    return max(1, 4 * damage / 5);
}

static mon_attack_def _downscale_zombie_attack(const monster& mons,
                                               mon_attack_def attk,
                                               bool random)
{
    switch (attk.type)
    {
    case AT_STING: case AT_SPORE:
    case AT_TOUCH: case AT_ENGULF:
        attk.type = AT_HIT;
        break;
    default:
        break;
    }

    if (mons.type == MONS_SIMULACRUM)
        attk.flavour = AF_COLD;
    else if (mons.type == MONS_SPECTRAL_THING && (!random || coinflip()))
        attk.flavour = AF_DRAIN_XP;
    else if (attk.flavour != AF_REACH && attk.flavour != AF_CRUSH)
        attk.flavour = AF_PLAIN;

    attk.damage = _downscale_zombie_damage(attk.damage);

    return attk;
}

/**
 * What attack does the given mutant beast facet provide?
 *
 * @param facet     The facet in question; e.g. BF_STING.
 * @param tier      The tier of the mutant beast; e.g.
 * @return          The attack corresponding to the given facet; e.g. BT_LARVAL
 *                  { AT_STING, AF_REACH_STING, 10 }. Scales with HD.
 *                  For facets that don't provide an attack, is { }.
 */
static mon_attack_def _mutant_beast_facet_attack(int facet, int tier)
{
    const int dam = tier * 5;
    switch (facet)
    {
        case BF_STING:
            return { AT_STING, AF_REACH_STING, dam };
        case BF_OX:
            return { AT_TRAMPLE, AF_TRAMPLE, dam };
        case BF_WEIRD:
            return { AT_CONSTRICT, AF_CRUSH, dam };
        default:
            return { };
    }
}

/**
 * Get the attack type, attack flavour and damage for the given attack of a
 * mutant beast.
 *
 * @param mon           The monster in question.
 * @param attk_number   Which attack number to get.
 * @return              A mon_attack_def for the specified attack.
 */
static mon_attack_def _mutant_beast_attack(const monster &mon, int attk_number)
{
    const int tier = mutant_beast_tier(mon.get_experience_level());
    if (attk_number == 0)
        return { AT_HIT, AF_PLAIN, tier * 7 + 5 };

    if (!mon.props.exists(MUTANT_BEAST_FACETS))
        return { };

    int cur_attk = 1;
    for (auto facet : mon.props[MUTANT_BEAST_FACETS].get_vector())
    {
        const mon_attack_def atk = _mutant_beast_facet_attack(facet.get_int(),
                                                              tier);
        if (atk.type == AT_NONE)
            continue;

        if (cur_attk == attk_number)
            return atk;

        ++cur_attk;
    }

    return { };
}

/**
 * Get the attack type, attack flavour and damage for the given attack of an
 * ancestor granted by Hepliaklqana_ancestor_attack.
 *
 * @param mon           The monster in question.
 * @param attk_number   Which attack number to get.
 * @return              A mon_attack_def for the specified attack.
 */
static mon_attack_def _hepliaklqana_ancestor_attack(const monster &mon,
                                                     int attk_number)
{
    if (attk_number != 0)
        return { };

    const int HD = mon.get_experience_level();
    const int dam = HD + 3; // 4 at 1 HD, 21 at 18 HD (max)
    // battlemages do double base melee damage (+25-50% including their weapon)
    const int dam_mult = mon.type == MONS_ANCESTOR_BATTLEMAGE ? 2 : 1;

    return { AT_HIT, AF_PLAIN, dam * dam_mult };
}

/** Get the attack type, attack flavour and damage for a monster attack.
 *
 * @param mon The monster to look at.
 * @param attk_number Which attack number to get.
 * @param base_flavour If true, attack flavours that are randomised on every attack
 *                     will have their base flavour returned instead of one of the
 *                     random flavours.
 * @return  A mon_attack_def for the specified attack.
 */
mon_attack_def mons_attack_spec(const monster& m, int attk_number,
                                bool base_flavour)
{
    monster_type mc = m.type;

    const monster& mon = get_tentacle_head(m);

    const bool zombified = mons_is_zombified(mon);

    if (mon.has_hydra_multi_attack())
        attk_number -= mon.heads() - 1;

    if (attk_number < 0 || attk_number >= MAX_NUM_ATTACKS)
        attk_number = 0;

    if (mons_is_ghost_demon(mc))
    {
        if (attk_number == 0)
        {
            return { mon.ghost->att_type, mon.ghost->att_flav,
                     mon.ghost->damage };
        }

        return { AT_NONE, AF_PLAIN, 0 };
    }
    else if (mc == MONS_MUTANT_BEAST)
        return _mutant_beast_attack(mon, attk_number);
    else if (mons_is_hepliaklqana_ancestor(mc))
        return _hepliaklqana_ancestor_attack(mon, attk_number);
    else if (mons_is_demonspawn(mc) && attk_number != 0)
        mc = draco_or_demonspawn_subspecies(mon);

    if (zombified && mc != MONS_KRAKEN_TENTACLE)
        mc = mons_zombie_base(mon);

    ASSERT_smc();
    mon_attack_def attk = smc->attack[attk_number];

    if (mons_is_demonspawn(mon.type) && attk_number == 0)
    {
        const monsterentry* mbase =
            get_monster_data (draco_or_demonspawn_subspecies(mon));
        ASSERT(mbase);
        attk.flavour = mbase->attack[0].flavour;
        return attk;
    }

    // Nonbase draconians inherit aux attacks from their base type.
    // Implicit assumption: base draconian types only get one aux
    // attack, and it's in their second attack slot.
    // If that changes this code will need to be changed.
    if (mons_species(mon.type) == MONS_DRACONIAN
        && mon.type != MONS_DRACONIAN
        && attk.type == AT_NONE
        && attk_number > 0
        && smc->attack[attk_number - 1].type != AT_NONE)
    {
        const monsterentry* mbase =
            get_monster_data (draco_or_demonspawn_subspecies(mon));
        ASSERT(mbase);
        return mbase->attack[1];
    }

    if (mon.type == MONS_PLAYER_SHADOW && attk_number == 0)
    {
        if (!you.weapon())
            attk.damage = max(1, you.skill_rdiv(SK_UNARMED_COMBAT, 10, 20));
    }

    if (attk.type == AT_RANDOM)
        attk.type = random_choose(AT_HIT, AT_GORE);

    if (attk.type == AT_CHERUB)
        attk.type = random_choose(AT_HIT, AT_BITE, AT_PECK, AT_GORE);

    if (!base_flavour)
    {
        if (attk.flavour == AF_KLOWN)
        {
            attack_flavour flavours[] =
                {AF_POISON_STRONG, AF_PAIN, AF_DRAIN_SPEED, AF_FIRE,
                 AF_COLD, AF_ELEC, AF_ANTIMAGIC, AF_ACID};

            attk.flavour = RANDOM_ELEMENT(flavours);
        }

        if (attk.flavour == AF_DRAIN_STAT)
        {
            attack_flavour flavours[] =
                {AF_DRAIN_STR, AF_DRAIN_INT, AF_DRAIN_DEX};

            attk.flavour = RANDOM_ELEMENT(flavours);
        }
    }

    // Slime creature attacks are multiplied by the number merged.
    if (mon.type == MONS_SLIME_CREATURE && mon.blob_size > 1)
        attk.damage *= mon.blob_size;

    return zombified ? _downscale_zombie_attack(mon, attk, !base_flavour) : attk;
}

static int _mons_damage(monster_type mc, int rt)
{
    if (rt < 0 || rt > 3)
        rt = 0;
    ASSERT_smc();
    return smc->attack[rt].damage;
}

/**
 * A short description of the given monster attack type.
 *
 * @param attack    The attack to be described; e.g. AT_HIT, AT_SPORE.
 * @return          A short description; e.g. "hit", "release spores at".
 */
string mon_attack_name(attack_type attack)
{
    static const char *attack_types[] =
    {
        "hit",         // including weapon attacks
        "bite",
        "sting",

        // spore
        "release spores at",

        "touch",
        "engulf",
        "claw",
        "peck",
        "headbutt",
        "punch",
        "kick",
        "tentacle-slap",
        "tail-slap",
        "gore",
        "constrict",
        "trample",
        "trunk-slap",
#if TAG_MAJOR_VERSION == 34
        "snap closed at",
        "splash",
#endif
        "pounce on",
#if TAG_MAJOR_VERSION == 34
        "sting",
#endif
        "hit", // AT_CHERUB
#if TAG_MAJOR_VERSION == 34
        "hit", // AT_SHOOT
#endif
        "hit", // AT_WEAP_ONLY,
        "hit", // AT_RANDOM
    };
    COMPILE_CHECK(ARRAYSZ(attack_types) == NUM_ATTACK_TYPES - AT_FIRST_ATTACK);

    const int verb_index = attack - AT_FIRST_ATTACK;
    dprf("verb index: %d", verb_index);
    ASSERT(verb_index < (int)ARRAYSZ(attack_types));
    return attack_types[verb_index];
}

/**
 * Does this monster attack flavour trigger even if the base attack does no
 * damage?
 *
 * @param flavour   The attack flavour in question; e.g. AF_COLD.
 * @return          Whether the flavour attack triggers on a successful hit
 *                  regardless of damage done.
 */
bool flavour_triggers_damageless(attack_flavour flavour)
{
    return flavour == AF_CRUSH
        || flavour == AF_ENGULF
        || flavour == AF_PURE_FIRE
        || flavour == AF_SHADOWSTAB
        || flavour == AF_DROWN
        || flavour == AF_CORRODE
        || flavour == AF_HUNGER;
}

/**
 * How much special damage does the given attack flavour do for an attack from
 * a monster of the given hit dice?
 *
 * Various effects (e.g. acid) currently go through more complex codepaths. :(
 *
 * @param flavour       The attack flavour in question; e.g. AF_FIRE.
 * @param HD            The HD to calculate damage for.
 * @param random        Whether to roll damage, or (if false) just return
 *                      the top of the range.
 * @return              The damage that the given attack flavour does, before
 *                      resists and other effects are applied.
 */
int flavour_damage(attack_flavour flavour, int HD, bool random)
{
    switch (flavour)
    {
        case AF_FIRE:
            if (random)
                return HD + random2(HD);
            return HD * 2;
        case AF_COLD:
            if (random)
                return HD + random2(HD*2);
            return HD * 3;
        case AF_ELEC:
            if (random)
                return HD + random2(HD/2);
            return HD * 3 / 2;
        case AF_PURE_FIRE:
            if (random)
                return HD * 3 / 2 + random2(HD);
            return HD * 5 / 2;
        default:
            return 0;
    }
}

bool mons_immune_magic(const monster& mon)
{
    return get_monster_data(mon.type)->resist_magic == MAG_IMMUNE;
}

bool mons_skeleton(monster_type mc)
{
    return !mons_class_flag(mc, M_NO_SKELETON);
}

bool mons_zombifiable(monster_type mc)
{
    return !mons_class_flag(mc, M_NO_ZOMBIE) && mons_zombie_size(mc);
}

bool mons_flattens_trees(const monster& mon)
{
    return mons_base_type(mon) == MONS_LERNAEAN_HYDRA;
}

bool mons_class_res_wind(monster_type mc)
{
    return get_resist(get_mons_class_resists(mc), MR_RES_WIND);
}

/**
 * Given an average max HP value for a given monster type, what should a given
 * monster have?
 *
 * @param avg_hp    The mean hp.
 * @param scale     A scale that the input avg_hp are multiplied by.
 * @return          A max HP value; no more than +-33% from the given average,
 *                  and within about +-10% of the average 95% of the time.
 *                  This value is not multiplied by the scale - it's an actual
 *                  hp value, regardless of the scale on the input.
 *                  If avg_hp is nonzero, always returns at least 1.
 */
int hit_points(int avg_hp, int scale)
{
    if (!avg_hp)
        return 0;

    const int min_perc = 33;
    const int hp_variance = div_rand_round(avg_hp * min_perc, 100);
    const int min_hp = avg_hp - hp_variance;
    const int hp = min_hp + random2avg(hp_variance * 2, 8);
    return max(1, div_rand_round(hp, scale));
}

// This function returns the standard number of hit dice for a type of
// monster, not a particular monster's current hit dice. - bwr
int mons_class_hit_dice(monster_type mc)
{
    const monsterentry *me = get_monster_data(mc);
    return me ? me->HD : 0;
}

/**
 * What base MR does a monster of the given type have?
 *
 * @param type    The monster type in question.
 * @param base    The base type of the monster. (For e.g. draconians.)
 * @return        The MR of a normal monster of that type.
 */
int mons_class_res_magic(monster_type type, monster_type base)
{
    const monster_type base_type =
        base != MONS_NO_MONSTER &&
        (mons_is_draconian(type) || mons_is_demonspawn(type))
            ? draco_or_demonspawn_subspecies(type, base)
            : type;

    const int type_mr = (get_monster_data(base_type))->resist_magic;

    // Negative values get multiplied with monster hit dice.
    if (type_mr >= 0)
        return type_mr;
    return mons_class_hit_dice(base_type) * -type_mr * 4 / 3;
}

/**
 * Can a monster of the given type see invisible creatures?
 *
 * @param type    The monster type in question.
 * @param base    The base type of the monster. (For e.g. draconians.)
 * @return        Whether a normal monster of that type can see invisible
 *                things.
 */
bool mons_class_sees_invis(monster_type type, monster_type base)
{
    if (mons_class_flag(type, M_SEE_INVIS))
        return true;

    if (base != MONS_NO_MONSTER && mons_is_demonspawn(type) // XXX: add dracs here? latent bug otherwise
        && mons_class_flag(draco_or_demonspawn_subspecies(type, base),
                           M_SEE_INVIS))
    {
        return true;
    }

    return false;
}

/**
 * What's the average hp for a given type of monster?
 *
 * @param mc        The type of monster in question.
 * @return          The average hp for that monster; rounds down.
 */
int mons_avg_hp(monster_type mc)
{
    const monsterentry* me = get_monster_data(mc);

    if (!me)
        return 0;

    // Hack for nonbase demonspawn: pretend it's a basic demonspawn with
    // a job.
    if (mons_is_demonspawn(mc)
        && mc != MONS_DEMONSPAWN
        && mons_species(mc) == MONS_DEMONSPAWN)
    {
        const monsterentry* mbase = get_monster_data(MONS_DEMONSPAWN);
        return (mbase->avg_hp_10x + me->avg_hp_10x) / 10;
    }

    return me->avg_hp_10x / 10;
}

/**
 * What's the maximum hp for a given type of monster?
 *
 * @param mc        The type of monster in question.
 * @param mbase     The type of the base monster, if applicable (for classed
 *                  monsters).
 * @return          The maximum hp for that monster; rounds down.
 */
int mons_max_hp(monster_type mc, monster_type mbase_type)
{
    const monsterentry* me = get_monster_data(mc);

    if (!me)
        return 0;

    // TODO: merge the 133% with their use in hit_points()

    // Hack for nonbase demonspawn: pretend it's a basic demonspawn with
    // a job.
    if (mons_is_demonspawn(mc)
        && mc != MONS_DEMONSPAWN
        && mons_species(mc) == MONS_DEMONSPAWN)
    {
        const monsterentry* mbase =
            get_monster_data(mbase_type != MONS_NO_MONSTER ? mbase_type
                                                           : MONS_DEMONSPAWN);
        return (mbase->avg_hp_10x + me->avg_hp_10x) * 133 / 1000;
    }

    return me->avg_hp_10x * 133 / 1000;
}

int exper_value(const monster& mon, bool real)
{
    int x_val = 0;

    // These four are the original arguments.
    const monster_type mc = mon.type;
    int hd                = mon.get_experience_level();
    int maxhp             = mon.max_hit_points;

    // pghosts and pillusions have no reasonable base values, and you can look
    // up the exact value anyway. Especially for pillusions.
    if (real || mon.type == MONS_PLAYER_GHOST || mon.type == MONS_PLAYER_ILLUSION)
    {
        // A berserking monster is much harder, but the xp value shouldn't
        // depend on whether it was berserk at the moment of death.
        if (mon.has_ench(ENCH_BERSERK))
            maxhp = (maxhp * 2 + 1) / 3;
    }
    else
    {
        const monsterentry *m = get_monster_data(mons_base_type(mon));
        ASSERT(m);

        // Use real hd, zombies would use the basic species and lose
        // information known to the player ("orc warrior zombie"). Monsters
        // levelling up is visible (although it may happen off-screen), so
        // this is hardly ever a leak. Only Pan lords are unknown in the
        // general.
        if (m->mc == MONS_PANDEMONIUM_LORD)
            hd = m->HD;
        maxhp = mons_max_hp(mc);
    }

    // Hacks to make merged slime creatures not worth so much exp. We
    // will calculate the experience we would get for 1 blob, and then
    // just multiply it so that exp is linear with blobs merged. -cao
    if (mon.type == MONS_SLIME_CREATURE && mon.blob_size > 1)
        maxhp /= mon.blob_size;

    // These are some values we care about.
    const int speed       = mons_base_speed(mon);
    const int modifier    = _mons_exp_mod(mc);
    const int item_usage  = mons_itemuse(mon);

    // XXX: Shapeshifters can qualify here, even though they can't cast.
    const bool spellcaster = mon.has_spells();

    // Early out for no XP monsters.
    if (!mons_class_gives_xp(mc))
        return 0;

    x_val = (16 + maxhp) * hd * hd / 10;

    // Let's calculate a simple difficulty modifier. - bwr
    int diff = 0;

    // Let's look for big spells.
    if (spellcaster)
    {
        for (const mon_spell_slot &slot : mon.spells)
        {
            switch (slot.spell)
            {
            case SPELL_PARALYSE:
            case SPELL_SMITING:
            case SPELL_SUMMON_EYEBALLS:
            case SPELL_CALL_DOWN_DAMNATION:
            case SPELL_HURL_DAMNATION:
            case SPELL_SYMBOL_OF_TORMENT:
            case SPELL_GLACIATE:
            case SPELL_FIRE_STORM:
            case SPELL_SHATTER:
            case SPELL_CHAIN_LIGHTNING:
            case SPELL_TORNADO:
            case SPELL_LEGENDARY_DESTRUCTION:
            case SPELL_SUMMON_ILLUSION:
            case SPELL_SPELLFORGED_SERVITOR:
                diff += 25;
                break;

            case SPELL_SUMMON_GREATER_DEMON:
            case SPELL_HASTE:
            case SPELL_BLINK_RANGE:
            case SPELL_PETRIFY:
                diff += 20;
                break;

            case SPELL_LIGHTNING_BOLT:
            case SPELL_STICKY_FLAME_RANGE:
            case SPELL_DISINTEGRATE:
            case SPELL_BANISHMENT:
            case SPELL_LEHUDIBS_CRYSTAL_SPEAR:
            case SPELL_IRON_SHOT:
            case SPELL_IOOD:
            case SPELL_FIREBALL:
            case SPELL_AGONY:
            case SPELL_LRD:
            case SPELL_DIG:
            case SPELL_CHAIN_OF_CHAOS:
            case SPELL_FAKE_MARA_SUMMON:
                diff += 10;
                break;

            case SPELL_HAUNT:
            case SPELL_SUMMON_DRAGON:
            case SPELL_SUMMON_HORRIBLE_THINGS:
            case SPELL_PLANEREND:
            case SPELL_SUMMON_EMPEROR_SCORPIONS:
                diff += 7;
                break;

            default:
                break;
            }
        }
    }

    // Let's look at regeneration.
    if (mons_class_fast_regen(mc))
        diff += 15;

    // Monsters at normal or fast speed with big melee damage.
    if (speed >= 10)
    {
        int max_melee = 0;
        for (int i = 0; i < 4; ++i)
            max_melee += _mons_damage(mc, i);

        if (max_melee > 30)
            diff += (max_melee / ((speed == 10) ? 2 : 1));
    }

    // Monsters who can use equipment (even if only the equipment
    // they are given) can be considerably enhanced because of
    // the way weapons work for monsters. - bwr
    if (item_usage >= MONUSE_STARTING_EQUIPMENT)
        diff += 30;

    // Set a reasonable range on the difficulty modifier...
    // Currently 70% - 200%. - bwr
    if (diff > 100)
        diff = 100;
    else if (diff < -30)
        diff = -30;

    // Apply difficulty.
    x_val *= (100 + diff);
    x_val /= 100;

    // Basic speed modification.
    if (speed > 0)
    {
        x_val *= speed;
        x_val /= 10;
    }

    // Slow monsters without spells and items often have big HD which
    // cause the experience value to be overly large... this tries
    // to reduce the inappropriate amount of XP that results. - bwr
    if (speed < 10 && !spellcaster && item_usage < MONUSE_STARTING_EQUIPMENT)
        x_val /= 2;

    // Apply the modifier in the monster's definition.
    if (modifier > 0)
    {
        x_val *= modifier;
        x_val /= 10;
    }

    // Scale starcursed mass exp by what percentage of the whole it represents
    if (mon.type == MONS_STARCURSED_MASS)
        x_val = (x_val * mon.blob_size) / 12;

    // Further reduce xp from zombies
    if (mons_is_zombified(mon))
        x_val /= 2;

    // Reductions for big values. - bwr
    if (x_val > 100)
        x_val = 100 + ((x_val - 100) * 3) / 4;
    if (x_val > 750)
        x_val = 750 + (x_val - 750) / 3;

    // Slime creature exp hack part 2: Scale exp back up by the number
    // of blobs merged. -cao
    // Has to be after the stepdown to prevent issues with 4-5 merged slime
    // creatures. -pf
    if (mon.type == MONS_SLIME_CREATURE && mon.blob_size > 1)
        x_val *= mon.blob_size;

    // Guarantee the value is within limits.
    if (x_val <= 0)
        x_val = 1;

    return x_val;
}

static monster_type _random_mons_between(monster_type min, monster_type max)
{
    monster_type mc = MONS_PROGRAM_BUG;

    do // skip removed monsters
    {
        mc = static_cast<monster_type>(random_range(min, max));
    }
    while (mons_is_removed(mc));

    return mc;
}

monster_type random_draconian_monster_species()
{
    return _random_mons_between(MONS_FIRST_BASE_DRACONIAN,
                                MONS_LAST_SPAWNED_DRACONIAN);
}

monster_type random_draconian_job()
{
    return _random_mons_between(MONS_FIRST_NONBASE_DRACONIAN,
                                MONS_LAST_NONBASE_DRACONIAN);
}

monster_type random_demonspawn_monster_species()
{
    return _random_mons_between(MONS_FIRST_BASE_DEMONSPAWN,
                                MONS_LAST_BASE_DEMONSPAWN);
}

monster_type random_demonspawn_job()
{
    return _random_mons_between(MONS_FIRST_NONBASE_DEMONSPAWN,
                                MONS_LAST_NONBASE_DEMONSPAWN);
}

// Note: For consistent behavior in player_will_anger_monster(), all
// spellbooks a given monster can get here should produce the same
// return values in the following:
//
//     is_evil_spell()
//
//     (is_unclean_spell() || is_chaotic_spell())
//
// FIXME: This is not true for one set of spellbooks; MST_WIZARD_IV
// contains the unholy and chaotic Banishment spell, but the other
// MST_WIZARD-type spellbooks contain no unholy, evil, unclean or
// chaotic spells.
//
// If a monster has only one spellbook, it is specified in mon-data.h.
// If it has multiple books, mon-data.h sets the book to MST_NO_SPELLS,
// and the books are accounted for here.
static vector<mon_spellbook_type> _mons_spellbook_list(monster_type mon_type)
{
    switch (mon_type)
    {
    case MONS_HELL_KNIGHT:
        return { MST_HELL_KNIGHT_I, MST_HELL_KNIGHT_II };

    case MONS_NECROMANCER:
        return { MST_NECROMANCER_I, MST_NECROMANCER_II };

    case MONS_ORC_WIZARD:
        return { MST_ORC_WIZARD_I, MST_ORC_WIZARD_II, MST_ORC_WIZARD_III };

    case MONS_WIZARD:
    case MONS_EROLCHA:
        return { MST_WIZARD_I, MST_WIZARD_II, MST_WIZARD_III };

    case MONS_OGRE_MAGE:
        return { MST_OGRE_MAGE_I, MST_OGRE_MAGE_II, MST_OGRE_MAGE_III };

    case MONS_ANCIENT_CHAMPION:
        return { MST_ANCIENT_CHAMPION_I, MST_ANCIENT_CHAMPION_II };

    case MONS_TENGU_CONJURER:
        return { MST_TENGU_CONJURER_I, MST_TENGU_CONJURER_II,
                 MST_TENGU_CONJURER_III, MST_TENGU_CONJURER_IV };

    case MONS_TENGU_REAVER:
        return { MST_TENGU_REAVER_I, MST_TENGU_REAVER_II,
                 MST_TENGU_REAVER_III };

    case MONS_DEEP_ELF_MAGE:
        return { MST_DEEP_ELF_MAGE_I, MST_DEEP_ELF_MAGE_II,
                 MST_DEEP_ELF_MAGE_III, MST_DEEP_ELF_MAGE_IV,
                 MST_DEEP_ELF_MAGE_V, MST_DEEP_ELF_MAGE_VI };

    case MONS_FAUN:
        return { MST_FAUN_I, MST_FAUN_II };

    case MONS_GREATER_MUMMY:
        return { MST_GREATER_MUMMY_I, MST_GREATER_MUMMY_II,
                 MST_GREATER_MUMMY_III, MST_GREATER_MUMMY_IV };

    case MONS_DEEP_ELF_KNIGHT:
        return { MST_DEEP_ELF_KNIGHT_I, MST_DEEP_ELF_KNIGHT_II };

    case MONS_LICH:
    case MONS_ANCIENT_LICH:
        return { MST_LICH_I, MST_LICH_II, MST_LICH_III,
                 MST_LICH_IV, MST_LICH_V, };

    default:
        return { static_cast<mon_spellbook_type>(
                     get_monster_data(mon_type)->sec) };
    }
}

vector<mon_spellbook_type> get_spellbooks(const monster_info &mon)
{
    // special case for vault monsters: if they have a custom book,
    // treat it as MST_GHOST
    if (mon.props.exists(CUSTOM_SPELLS_KEY))
        return { MST_GHOST };
    else
        return _mons_spellbook_list(mon.type);
}

// Get a list of unique spells from a monster's preset spellbooks
// or in the case of ghosts their actual spells.
// If flags is non-zero, it returns only spells that match those flags.
unique_books get_unique_spells(const monster_info &mi,
                               mon_spell_slot_flags flags)
{
    // No entry for MST_GHOST
    COMPILE_CHECK(ARRAYSZ(mspell_list) == NUM_MSTYPES - 1);

    const vector<mon_spellbook_type> books = get_spellbooks(mi);
    const size_t num_books = books.size();

    unique_books result;
    for (size_t i = 0; i < num_books; ++i)
    {
        const mon_spellbook_type book = books[i];
        // TODO: should we build an index to speed this reverse lookup?
        unsigned int msidx;
        for (msidx = 0; msidx < ARRAYSZ(mspell_list); ++msidx)
            if (mspell_list[msidx].type == book)
                break;

        vector<mon_spell_slot> slots;

        // Only prepend the first time; might be misleading if a draconian
        // ever gets multiple sets of natural abilities.
        if (mons_genus(mi.type) == MONS_DRACONIAN && i == 0)
        {
            const mon_spell_slot breath =
                drac_breath(mi.draco_or_demonspawn_subspecies());
            if (breath.flags & flags && breath.spell != SPELL_NO_SPELL)
                slots.push_back(breath);
            // No other spells; quit right away.
            if (book == MST_NO_SPELLS)
            {
                if (slots.size())
                    result.push_back(slots);
                return result;
            }
        }

        if (book != MST_GHOST)
            ASSERT(msidx < ARRAYSZ(mspell_list));
        for (const mon_spell_slot &slot : (book == MST_GHOST
                                           ? mi.spells
                                           : mspell_list[msidx].spells))
        {
            if (flags != MON_SPELL_NO_FLAGS && !(slot.flags & flags))
                continue;

            if (none_of(slots.begin(), slots.end(),
                [&](const mon_spell_slot& oldslot)
                {
                    return oldslot.spell == slot.spell;
                }))
            {
                slots.push_back(slot);
            }
        }

        if (slots.size() == 0)
            continue;

        result.push_back(slots);
    }

    return result;
}

mon_spell_slot drac_breath(monster_type drac_type)
{
    spell_type sp;
    switch (drac_type)
    {
    case MONS_BLACK_DRACONIAN:   sp = SPELL_LIGHTNING_BOLT; break;
    case MONS_YELLOW_DRACONIAN:  sp = SPELL_ACID_SPLASH; break;
    case MONS_GREEN_DRACONIAN:   sp = SPELL_POISONOUS_CLOUD; break;
    case MONS_PURPLE_DRACONIAN:  sp = SPELL_QUICKSILVER_BOLT; break;
    case MONS_RED_DRACONIAN:     sp = SPELL_SEARING_BREATH; break;
    case MONS_WHITE_DRACONIAN:   sp = SPELL_CHILLING_BREATH; break;
    case MONS_DRACONIAN:
    case MONS_GREY_DRACONIAN:    sp = SPELL_NO_SPELL; break;
    case MONS_PALE_DRACONIAN:    sp = SPELL_STEAM_BALL; break;

    default:
        die("Invalid draconian subrace: %d", drac_type);
    }

    mon_spell_slot slot;
    slot.spell = sp;
    slot.freq = 62;
    slot.flags = MON_SPELL_NATURAL | MON_SPELL_BREATH;
    return slot;
}

void mons_load_spells(monster& mon)
{
    vector<mon_spellbook_type> books = _mons_spellbook_list(mon.type);
    const mon_spellbook_type book = books[random2(books.size())];

    if (book == MST_GHOST)
        return mon.load_ghost_spells();

    mon.spells.clear();
    if (mons_genus(mon.type) == MONS_DRACONIAN)
    {
        mon_spell_slot breath = drac_breath(draco_or_demonspawn_subspecies(mon));
        if (breath.spell != SPELL_NO_SPELL)
            mon.spells.push_back(breath);
    }

    if (book == MST_NO_SPELLS)
        return;

    dprf(DIAG_MONPLACE, "%s: loading spellbook #%d",
         mon.name(DESC_PLAIN, true).c_str(), static_cast<int>(book));

    for (const mon_spellbook &spbook : mspell_list)
        if (spbook.type == book)
        {
            mon.spells = spbook.spells;
            break;
        }
}

// Never hand out DARKGREY as a monster colour, even if it is randomly
// chosen.
colour_t random_monster_colour()
{
    colour_t col = DARKGREY;
    while (col == DARKGREY)
        col = random_colour();

    return col;
}

bool init_abomination(monster& mon, int hd)
{
    if (mon.type == MONS_CRAWLING_CORPSE
        || mon.type == MONS_MACABRE_MASS)
    {
        mon.set_hit_dice(mon.hit_points = mon.max_hit_points = hd);
        return true;
    }
    else if (mon.type != MONS_ABOMINATION_LARGE
             && mon.type != MONS_ABOMINATION_SMALL)
    {
        return false;
    }

    const int max_hd = mon.type == MONS_ABOMINATION_LARGE ? 30 : 15;

    mon.set_hit_dice(min(max_hd, hd));

    const monsterentry *m = get_monster_data(mon.type);
    const int hp = hit_points(div_rand_round(hd * m->avg_hp_10x, m->HD));

    mon.max_hit_points = hp;
    mon.hit_points     = hp;

    return true;
}

// Generate a shiny, new and unscarred monster.
void define_monster(monster& mons)
{
    monster_type mcls         = mons.type;
    ASSERT(!mons_class_is_zombified(mcls)); // should have called define_zombie

    monster_type monbase      = mons.base_monster;
    const monsterentry *m     = get_monster_data(mcls);
    int col                   = mons_class_colour(mcls);
    int hd                    = mons_class_hit_dice(mcls);
    int hp = 0;

    mons.mname.clear();

    // misc
    mons.god = GOD_NO_GOD;

    switch (mcls)
    {
    case MONS_ABOMINATION_SMALL:
        hd = 4 + random2(4);
        mons.props[MON_SPEED_KEY] = 7 + random2avg(9, 2);
        init_abomination(mons, hd);
        break;

    case MONS_ABOMINATION_LARGE:
        hd = 8 + random2(4);
        mons.props[MON_SPEED_KEY] = 6 + random2avg(7, 2);
        init_abomination(mons, hd);
        break;

    case MONS_SLIME_CREATURE:
        // Slime creatures start off as only single un-merged blobs.
        mons.blob_size = 1;
        break;

    case MONS_HYDRA:
        // Hydras start off with 4 to 8 heads.
        mons.num_heads = random_range(4, 8);
        break;

    case MONS_LERNAEAN_HYDRA:
        // The Lernaean hydra starts off with 27 heads.
        mons.num_heads = 27;
        break;

    case MONS_TIAMAT:
        // Initialise to a random draconian type.
        draconian_change_colour(&mons);
        monbase = mons.base_monster;
        col = mons.colour;
        break;

    case MONS_STARCURSED_MASS:
        mons.blob_size = 12;
        break;

    // Randomize starting speed burst clock
    case MONS_SIXFIRHY:
    case MONS_JIANGSHI:
        mons.move_spurt = random2(360);
        break;

    case MONS_SHAMBLING_MANGROVE:
        mons.mangrove_pests = x_chance_in_y(3, 5) ? random_range(2, 3) : 0;
        break;

    case MONS_SERPENT_OF_HELL:
    case MONS_SERPENT_OF_HELL_COCYTUS:
    case MONS_SERPENT_OF_HELL_DIS:
    case MONS_SERPENT_OF_HELL_TARTARUS:
        mons.num_heads = 3;
        break;

    default:
        break;
    }

    if (mons_is_draconian_job(mcls))
    {
        // Professional draconians still have a base draconian type.
        // White draconians will never be draconian scorchers, but
        // apart from that, anything goes.
        do
        {
            monbase = random_draconian_monster_species();
        }
        while (drac_colour_incompatible(mcls, monbase));
    }

    if (mons_is_demonspawn_job(mcls))
    {
        // Some base demonspawn have more or less HP, AC, EV than their
        // brethren; those should be based on the base monster,
        // with modifiers taken from the job.

        monbase = (mons.base_monster == MONS_NO_MONSTER
                   || mons.base_monster == MONS_PROGRAM_BUG) // zombie gen
                  ? random_demonspawn_monster_species()
                  : mons.base_monster;

        const monsterentry* mbase = get_monster_data(monbase);
        hp = hit_points(mbase->avg_hp_10x + m->avg_hp_10x);
    }

    if (col == COLOUR_UNDEF) // but never give out darkgrey to monsters
        col = random_monster_colour();

    // Some calculations.
    if (hp == 0)
        hp = hit_points(m->avg_hp_10x);
    const int hp_max = hp;

    // So let it be written, so let it be done.
    mons.set_hit_dice(hd);
    mons.hit_points      = hp;
    mons.max_hit_points  = hp_max;
    mons.speed_increment = 70;

    if (mons.base_monster == MONS_NO_MONSTER
        || mons.base_monster == MONS_PROGRAM_BUG) // latter is zombie gen
    {
        mons.base_monster = monbase;
    }

    mons.flags      = MF_NO_FLAGS;
    mons.experience = 0;
    mons.colour     = col;

    mons.bind_melee_flags();

    mons_load_spells(mons);
    mons.bind_spell_flags();

    // Reset monster enchantments.
    mons.enchantments.clear();
    mons.ench_cache.reset();
    mons.ench_countdown = 0;

    switch (mcls)
    {
    case MONS_PANDEMONIUM_LORD:
    {
        ghost_demon ghost;
        ghost.init_pandemonium_lord();
        mons.set_ghost(ghost);
        mons.ghost_demon_init();
        mons.bind_melee_flags();
        mons.bind_spell_flags();
        break;
    }

    case MONS_PLAYER_GHOST:
    case MONS_PLAYER_ILLUSION:
    {
        ghost_demon ghost;
        ghost.init_player_ghost(mcls == MONS_PLAYER_GHOST);
        mons.set_ghost(ghost);
        mons.ghost_init(!mons.props.exists("fake"));
        mons.bind_melee_flags();
        mons.bind_spell_flags();
        break;
    }

    case MONS_UGLY_THING:
    case MONS_VERY_UGLY_THING:
    {
        ghost_demon ghost;
        ghost.init_ugly_thing(mcls == MONS_VERY_UGLY_THING);
        mons.set_ghost(ghost);
        mons.uglything_init();
        break;
    }

    // Load with dummy values so certain monster properties can be queried
    // before placement without crashing (proper setup is done later here)
    case MONS_DANCING_WEAPON:
    case MONS_IEOH_JIAN_WEAPON:
    case MONS_SPECTRAL_WEAPON:
    {
        ghost_demon ghost;
        mons.set_ghost(ghost);
        break;
    }

    default:
        break;
    }

    mons.calc_speed();

    // When all is said and done, this monster had better have some hit
    // points, or it will be dead on arrival
    ASSERT(mons.hit_points > 0);
    ASSERT(mons.max_hit_points > 0);
}

static const char *ugly_colour_names[] =
{
    "red", "brown", "green", "cyan", "purple", "white"
};

string ugly_thing_colour_name(colour_t colour)
{
    int colour_offset = ugly_thing_colour_offset(colour);

    if (colour_offset == -1)
        return "buggy";

    return ugly_colour_names[colour_offset];
}

static const colour_t ugly_colour_values[] =
{
    RED, BROWN, GREEN, CYAN, MAGENTA, LIGHTGREY
};

colour_t ugly_thing_random_colour()
{
    return RANDOM_ELEMENT(ugly_colour_values);
}

int str_to_ugly_thing_colour(const string &s)
{
    COMPILE_CHECK(ARRAYSZ(ugly_colour_values) == ARRAYSZ(ugly_colour_names));
    for (int i = 0, size = ARRAYSZ(ugly_colour_values); i < size; ++i)
        if (s == ugly_colour_names[i])
            return ugly_colour_values[i];
    return BLACK;
}

int ugly_thing_colour_offset(colour_t colour)
{
    for (unsigned i = 0; i < ARRAYSZ(ugly_colour_values); ++i)
    {
        if (make_low_colour(colour) == ugly_colour_values[i])
            return i;
    }

    return -1;
}

void ugly_thing_apply_uniform_band_colour(mgen_data &mg,
    const monster_type *band_monsters, size_t num_monsters_in_band)
{
    // Verify that the whole band is ugly.
    for (size_t i = 0; i < num_monsters_in_band; i++)
    {
        if (!(band_monsters[i] == MONS_UGLY_THING
            || band_monsters[i] == MONS_VERY_UGLY_THING))
        {
            return;
        }
    }

    // Apply a uniform colour to a fully-ugly band.
    if (ugly_thing_colour_offset(mg.colour) == -1)
        mg.colour = ugly_thing_random_colour();
}

static const char *drac_colour_names[] =
{
    "black", "", "yellow", "green", "purple", "red", "white", "grey", "pale"
};

string draconian_colour_name(monster_type mon_type)
{
    COMPILE_CHECK(ARRAYSZ(drac_colour_names) ==
                  MONS_LAST_BASE_DRACONIAN - MONS_DRACONIAN);

    if (!mons_is_base_draconian(mon_type) || mon_type == MONS_DRACONIAN)
        return "buggy";

    return drac_colour_names[mon_type - MONS_FIRST_BASE_DRACONIAN];
}

monster_type draconian_colour_by_name(const string &name)
{
    COMPILE_CHECK(ARRAYSZ(drac_colour_names)
                  == (MONS_LAST_BASE_DRACONIAN - MONS_DRACONIAN));

    for (unsigned i = 0; i < ARRAYSZ(drac_colour_names); ++i)
    {
        if (name == drac_colour_names[i])
            return static_cast<monster_type>(i + MONS_FIRST_BASE_DRACONIAN);
    }

    return MONS_PROGRAM_BUG;
}

// TODO: Remove "putrid" when TAG_MAJOR_VERSION > 34
static const char *demonspawn_base_names[] =
{
    "monstrous", "gelid", "infernal", "putrid", "torturous",
};

string demonspawn_base_name(monster_type mon_type)
{
    COMPILE_CHECK(ARRAYSZ(demonspawn_base_names) ==
                  MONS_LAST_BASE_DEMONSPAWN - MONS_FIRST_BASE_DEMONSPAWN + 1);

    if (mon_type < MONS_FIRST_BASE_DEMONSPAWN
        || mon_type > MONS_LAST_BASE_DEMONSPAWN)
    {
        return "buggy";
    }

    return demonspawn_base_names[mon_type - MONS_FIRST_BASE_DEMONSPAWN];
}

monster_type demonspawn_base_by_name(const string &name)
{
    COMPILE_CHECK(ARRAYSZ(demonspawn_base_names) ==
                  MONS_LAST_BASE_DEMONSPAWN - MONS_FIRST_BASE_DEMONSPAWN + 1);

    for (unsigned i = 0; i < ARRAYSZ(demonspawn_base_names); ++i)
    {
        if (name == demonspawn_base_names[i])
            return static_cast<monster_type>(i + MONS_FIRST_BASE_DEMONSPAWN);
    }

    return MONS_PROGRAM_BUG;
}

string mons_type_name(monster_type mc, description_level_type desc)
{
    string result;

    if (!mons_is_unique(mc))
    {
        switch (desc)
        {
        case DESC_THE:       result = "the "; break;
        case DESC_A:         result = "a ";   break;
        case DESC_PLAIN: default:             break;
        }
    }

    switch (mc)
    {
    case RANDOM_MONSTER:
        result += "random monster";
        return result;
    case RANDOM_DRACONIAN:
        result += "random draconian";
        return result;
    case RANDOM_BASE_DRACONIAN:
        result += "random base draconian";
        return result;
    case RANDOM_NONBASE_DRACONIAN:
        result += "random nonbase draconian";
        return result;
    case RANDOM_DEMONSPAWN:
        result += "random demonspawn";
        return result;
    case RANDOM_BASE_DEMONSPAWN:
        result += "random base demonspawn";
        return result;
    case RANDOM_NONBASE_DEMONSPAWN:
        result += "random nonbase demonspawn";
        return result;
    case WANDERING_MONSTER:
        result += "wandering monster";
        return result;
    default: ;
    }

    const monsterentry *me = get_monster_data(mc);
    if (me == nullptr)
    {
        result += make_stringf("invalid monster_type %d", mc);
        return result;
    }

    result += me->name;

    // Vowel fix: Change 'a orc' to 'an orc'..
    if (result.length() >= 3
        && (result[0] == 'a' || result[0] == 'A')
        && result[1] == ' '
        && is_vowel(result[2])
        // XXX: Hack
        && !starts_with(&result[2], "one-"))
    {
        result.insert(1, "n");
    }

    return result;
}

static string _get_proper_monster_name(const monster& mon)
{
    const monsterentry *me = mon.find_monsterentry();
    if (!me)
        return "";

    string name = getRandNameString(me->name, " name");
    if (!name.empty())
        return name;

    return getRandNameString(get_monster_data(mons_genus(mon.type))->name,
                             " name");
}

// Names a previously unnamed monster.
bool give_monster_proper_name(monster& mon, bool orcs_only)
{
    // Already has a unique name.
    if (mon.is_named())
        return false;

    // Since this is called from the various divine blessing routines,
    // don't bless non-orcs, and normally don't bless plain orcs, either.
    if (orcs_only)
    {
        if (mons_genus(mon.type) != MONS_ORC
            || mon.type == MONS_ORC && !one_chance_in(8))
        {
            return false;
        }
    }

    mon.mname = _get_proper_monster_name(mon);
    if (!mon.props.exists("dbname"))
        mon.props["dbname"] = mons_class_name(mon.type);

    if (mon.friendly())
        take_note(Note(NOTE_NAMED_ALLY, 0, 0, mon.mname));

    return mon.is_named();
}

// See mons_init for initialization of mon_entry array.
monsterentry *get_monster_data(monster_type mc)
{
    if (mc >= 0 && mc < NUM_MONSTERS)
        return &mondata[mon_entry[mc]];
    else
        return nullptr;
}

static int _mons_exp_mod(monster_type mc)
{
    ASSERT_smc();
    return smc->exp_mod;
}

int mons_class_base_speed(monster_type mc)
{
    ASSERT_smc();
    return smc->speed;
}

mon_energy_usage mons_class_energy(monster_type mc)
{
    ASSERT_smc();
    return smc->energy_usage;
}

mon_energy_usage mons_energy(const monster& mon)
{
    mon_energy_usage meu = mons_class_energy(mons_base_type(mon));
    if (mon.ghost.get())
        meu.move = meu.swim = mon.ghost->move_energy;
    return meu;
}

int mons_class_zombie_base_speed(monster_type zombie_base_mc)
{
    return max(3, mons_class_base_speed(zombie_base_mc) - 2);
}

/**
 * What's this monster's base speed, before temporary effects are applied?
 *
 * @param mon       The monster in question.
 * @param known     Whether to include only information the player knows about,
 *                  i.e. not the speed of certain monsters with varying speeds
 *                  (abominations, hell beasts)
 * @return          The speed of the monster.
 */
int mons_base_speed(const monster& mon, bool known)
{
    if (mon.ghost.get())
        return mon.ghost->speed;

    if (mon.props.exists(MON_SPEED_KEY)
        && (!known || mon.type == MONS_MUTANT_BEAST))
    {
        return mon.props[MON_SPEED_KEY];
    }

    if (mon.type == MONS_SPECTRAL_THING)
        return mons_class_base_speed(mons_zombie_base(mon));

    return mons_is_zombified(mon) ? mons_class_zombie_base_speed(mons_zombie_base(mon))
                                  : mons_class_base_speed(mon.type);
}

mon_intel_type mons_class_intel(monster_type mc)
{
    ASSERT_smc();
    return smc->intel;
}

mon_intel_type mons_intel(const monster& m)
{
    const monster& mon = get_tentacle_head(m);

    if (mons_enslaved_soul(mon))
        return mons_class_intel(mons_zombie_base(mon));

    return mons_class_intel(mon.type);
}

static habitat_type _mons_class_habitat(monster_type mc,
                                        bool real_amphibious = false)
{
    const monsterentry *me = get_monster_data(mc);
    habitat_type ht = (me ? me->habitat
                          : get_monster_data(MONS_PROGRAM_BUG)->habitat);
    if (!real_amphibious)
    {
        // XXX: No class equivalent of monster::body_size(PSIZE_BODY)!
        size_type st = (me ? me->size
                           : get_monster_data(MONS_PROGRAM_BUG)->size);
        if (ht == HT_LAND && st >= SIZE_GIANT || mc == MONS_GREY_DRACONIAN)
            ht = HT_AMPHIBIOUS;
    }
    return ht;
}

habitat_type mons_habitat(const monster& mon, bool real_amphibious)
{
    return _mons_class_habitat(fixup_zombie_type(mon.type,
                                                 mons_base_type(mon)),
                               real_amphibious);
}

habitat_type mons_class_primary_habitat(monster_type mc)
{
    habitat_type ht = _mons_class_habitat(mc);
    if (ht == HT_AMPHIBIOUS || ht == HT_AMPHIBIOUS_LAVA)
        ht = HT_LAND;
    return ht;
}

habitat_type mons_primary_habitat(const monster& mon)
{
    return mons_class_primary_habitat(mons_base_type(mon));
}

habitat_type mons_class_secondary_habitat(monster_type mc)
{
    habitat_type ht = _mons_class_habitat(mc);
    if (ht == HT_AMPHIBIOUS)
        ht = HT_WATER;
    if (ht == HT_AMPHIBIOUS_LAVA)
        ht = HT_LAVA;
    return ht;
}

habitat_type mons_secondary_habitat(const monster& mon)
{
    return mons_class_secondary_habitat(mons_base_type(mon));
}

bool intelligent_ally(const monster& mon)
{
    return mon.attitude == ATT_FRIENDLY && mons_intel(mon) >= I_HUMAN;
}

int mons_power(monster_type mc)
{
    // For now, just return monster hit dice.
    ASSERT_smc();
    return mons_class_hit_dice(mc);
}

/// Are two actors 'aligned'? (Will they refuse to attack each-other?)
bool mons_aligned(const actor *m1, const actor *m2)
{
    if (!m1 || !m2)
        return true;

    if (mons_is_projectile(m1->type) || mons_is_projectile(m2->type))
        return true; // they won't directly attack each-other, anyway

    return mons_atts_aligned(m1->temp_attitude(), m2->temp_attitude());
}

bool mons_atts_aligned(mon_attitude_type fr1, mon_attitude_type fr2)
{
    if (mons_att_wont_attack(fr1) && mons_att_wont_attack(fr2))
        return true;

    return fr1 == fr2;
}

bool mons_class_wields_two_weapons(monster_type mc)
{
    return mons_class_flag(mc, M_TWO_WEAPONS);
}

bool mons_wields_two_weapons(const monster& mon)
{
    if (testbits(mon.flags, MF_TWO_WEAPONS))
        return true;

    return mons_class_wields_two_weapons(mons_base_type(mon));
}

bool mons_self_destructs(const monster& m)
{
    return m.type == MONS_BALLISTOMYCETE_SPORE
        || m.type == MONS_BALL_LIGHTNING
        || m.type == MONS_LURKING_HORROR
        || m.type == MONS_ORB_OF_DESTRUCTION
        || m.type == MONS_FULMINANT_PRISM;
}

bool mons_att_wont_attack(mon_attitude_type fr)
{
    return fr == ATT_FRIENDLY || fr == ATT_GOOD_NEUTRAL
           || fr == ATT_STRICT_NEUTRAL;
}

mon_attitude_type mons_attitude(const monster& m)
{
    return m.temp_attitude();
}

bool mons_is_confused(const monster& m, bool class_too)
{
    return (m.has_ench(ENCH_CONFUSION) || m.has_ench(ENCH_MAD))
           && (class_too || !mons_class_flag(m.type, M_CONFUSED));
}

bool mons_is_wandering(const monster& m)
{
    return m.behaviour == BEH_WANDER;
}

bool mons_is_seeking(const monster& m)
{
    return m.behaviour == BEH_SEEK;
}

bool mons_is_unbreathing(monster_type mc)
{
    const mon_holy_type holi = mons_class_holiness(mc);

    if (holi & (MH_UNDEAD | MH_NONLIVING | MH_PLANT))
        return true;

    if (mons_class_is_slime(mc))
        return true;

    return mons_class_flag(mc, M_UNBREATHING);
}

// Either running in fear, or trapped and unable to do so (but still wishing to)
bool mons_is_fleeing(const monster& m)
{
    return m.behaviour == BEH_FLEE || mons_is_cornered(m);
}

// Can be either an orderly withdrawal (from which the monster can stop at will)
// or running in fear (from which they cannot)
bool mons_is_retreating(const monster& m)
{
    return m.behaviour == BEH_RETREAT || mons_is_fleeing(m);
}

bool mons_is_cornered(const monster& m)
{
    return m.behaviour == BEH_CORNERED;
}

bool mons_is_influenced_by_sanctuary(const monster& m)
{
    return !m.wont_attack() && !m.is_stationary();
}

bool mons_is_fleeing_sanctuary(const monster& m)
{
    return mons_is_influenced_by_sanctuary(m)
           && in_bounds(env.sanctuary_pos)
           && (m.flags & MF_FLEEING_FROM_SANCTUARY);
}

bool mons_just_slept(const monster& m)
{
    return bool(m.flags & MF_JUST_SLEPT);
}

// Moving body parts, turning oklob flowers and so on counts as motile here.
// So does preparing resurrect, struggling against a net, etc.
bool mons_is_immotile(const monster& mons)
{
    return mons_is_firewood(mons)
        || mons.petrified()
        || mons.asleep()
        || mons.paralysed();
}

bool mons_is_batty(const monster& m)
{
    return mons_class_flag(m.type, M_BATTY) || m.has_facet(BF_BAT);
}

bool mons_is_removed(monster_type mc)
{
    return mc != MONS_PROGRAM_BUG && mons_species(mc) == MONS_PROGRAM_BUG;
}

bool mons_looks_stabbable(const monster& m)
{
    const stab_type st = find_stab_type(&you, m, false);
    return !m.friendly() && stab_bonus_denom(st) == 1; // top-tier stab
}

bool mons_looks_distracted(const monster& m)
{
    const stab_type st = find_stab_type(&you, m, false);
    return !m.friendly()
           && st != STAB_NO_STAB
           && !mons_looks_stabbable(m);
}

void mons_start_fleeing_from_sanctuary(monster& mons)
{
    mons.flags |= MF_FLEEING_FROM_SANCTUARY;
    mons.target = env.sanctuary_pos;
    behaviour_event(&mons, ME_SCARE, 0, env.sanctuary_pos);
}

void mons_stop_fleeing_from_sanctuary(monster& mons)
{
    const bool had_flag {mons.flags & MF_FLEEING_FROM_SANCTUARY};
    mons.flags &= (~MF_FLEEING_FROM_SANCTUARY);
    if (had_flag)
        behaviour_event(&mons, ME_EVAL, &you);
}

void mons_pacify(monster& mon, mon_attitude_type att, bool no_xp)
{
    // If the _real_ (non-charmed) attitude is already that or better,
    // don't degrade it. This can happen, for example, with a high-power
    // Crusade card on Pikel's slaves who would then go down from friendly
    // to good_neutral when you kill Pikel.
    if (mon.attitude >= att)
        return;

    // Must be done before attitude change, so that proper targets are affected
    if (mon.type == MONS_FLAYED_GHOST)
        end_flayed_effect(&mon);

    // Make the monster permanently neutral.
    mon.attitude = att;
    mon.flags |= MF_WAS_NEUTRAL;

    if (!testbits(mon.flags, MF_PACIFIED) // Don't allow repeatedly pacifying.
        && !no_xp
        && !mon.is_summoned()
        && !testbits(mon.flags, MF_NO_REWARD))
    {
        // Give the player half of the monster's XP.
        gain_exp((exper_value(mon) + 1) / 2);
    }
    mon.flags |= MF_PACIFIED;

    if (mon.type == MONS_GERYON)
    {
        simple_monster_message(mon,
            make_stringf(" discards %s horn.",
                         mon.pronoun(PRONOUN_POSSESSIVE).c_str()).c_str());
        monster_drop_things(&mon, false, item_is_horn_of_geryon);
    }

    // End constriction.
    mon.stop_constricting_all(false);
    mon.stop_being_constricted();

    // Cancel fleeing and such.
    mon.behaviour = BEH_WANDER;

    // Remove haunting, which would otherwise cause monster to continue attacking
    mon.del_ench(ENCH_HAUNTING, true, true);

    // Remove level annotation.
    mon.props["no_annotate"] = true;
    remove_unique_annotation(&mon);

    // Make the monster begin leaving the level.
    behaviour_event(&mon, ME_EVAL);

    if (mons_is_mons_class(&mon, MONS_PIKEL))
        pikel_band_neutralise();
    if (mons_is_elven_twin(&mon))
        elven_twins_pacify(&mon);
    if (mons_is_mons_class(&mon, MONS_KIRKE))
        hogs_to_humans();
    if (mon.type == MONS_VAULT_WARDEN)
        timeout_terrain_changes(0, true);

    mons_att_changed(&mon);
}

static bool _mons_should_fire_beneficial(bolt &beam)
{
    // Should monster heal other, haste other or might other be able to
    // target the player? Saying no for now. -cao
    if (beam.target == you.pos())
        return false;

    // Assuming all beneficial beams are enchantments if a foe is in
    // the path the beam will definitely hit them so we shouldn't fire
    // in that case.
    if (beam.friend_info.count == 0
        || beam.foe_info.count != 0)
    {
        return false;
    }

    // Should beneficial monster enchantment beams be allowed in a
    // sanctuary? -cao
    if (is_sanctuary(you.pos()) || is_sanctuary(beam.source))
        return false;

    return true;
}

static bool _beneficial_beam_flavour(beam_type flavour)
{
    switch (flavour)
    {
    case BEAM_HASTE:
    case BEAM_HEALING:
    case BEAM_INVISIBILITY:
    case BEAM_MIGHT:
    case BEAM_AGILITY:
    case BEAM_RESISTANCE:
        return true;

    default:
        return false;
    }
}

bool mons_should_fire(bolt &beam, bool ignore_good_idea)
{
    dprf("tracer: foes %d (pow: %d), friends %d (pow: %d), "
         "foe_ratio: %d",
         beam.foe_info.count, beam.foe_info.power,
         beam.friend_info.count, beam.friend_info.power,
         beam.foe_ratio);

    // Use different evaluation criteria if the beam is a beneficial
    // enchantment (haste other).
    if (_beneficial_beam_flavour(beam.flavour))
        return _mons_should_fire_beneficial(beam);

    if (is_sanctuary(you.pos()) || is_sanctuary(beam.source))
        return false;

    if (ignore_good_idea)
        return true;
    // After this point, safety/self-interest checks only.


    // Friendly monsters shouldn't be targeting you: this will happen
    // often because the default behaviour for charmed monsters is to
    // have you as a target. While foe_ratio will handle this, we
    // don't want a situation where a friendly dragon breathes through
    // you to hit other creatures... it should target the other
    // creatures, and coincidentally hit you.
    //
    // FIXME: this can cause problems with reflection, bounces, etc.
    // It would be better to have the monster fire logic never reach
    // this point for friendlies.
    if (monster_by_mid(beam.source_id))
    {
        monster* m = monster_by_mid(beam.source_id);
        if (m->alive() && m->friendly() && beam.target == you.pos())
            return false;
    }

    // Use of foeRatio:
    // The higher this number, the more monsters will _avoid_ collateral
    // damage to their friends.
    // Setting this to zero will in fact have all monsters ignore their
    // friends when considering collateral damage.

    // Quick check - did we in fact get any foes?
    if (beam.foe_info.count == 0)
        return false;

    // If we hit no friends, fire away.
    if (beam.friend_info.count == 0)
        return true;

    // Only fire if they do acceptably low collateral damage.
    return beam.foe_info.power >=
           div_round_up(beam.foe_ratio *
                        (beam.foe_info.power + beam.friend_info.power),
                        100);
}

/**
 * Can monsters use the given spell effectively from range? (If a monster has
 * the given spell, should it try to keep its distance from its enemies?)
 *
 * @param monspell      The spell in question.
 * @param attack_only   Whether to only count spells which directly harm
 *                      enemies (damage or stat drain). Overrides ench_too.
 * @param ench_too      Whether to count temporary debilitating effects (Slow,
 *                      etc).
 * @return              Whether the given spell should be considered 'ranged'.
 */
static bool _ms_ranged_spell(spell_type monspell, bool attack_only = false,
                             bool ench_too = true)
{
    // summoning spells are usable from ranged, but not direct attacks.
    if (spell_typematch(monspell, SPTYP_SUMMONING)
        || monspell == SPELL_CONJURE_BALL_LIGHTNING)
    {
        return !attack_only;
    }

    const unsigned int flags = get_spell_flags(monspell);

    // buffs & escape spells aren't considered 'ranged'.
    if (testbits(flags, SPFLAG_SELFENCH)
        || spell_typematch(monspell, SPTYP_CHARMS)
        || testbits(flags, SPFLAG_ESCAPE)
        || monspell == SPELL_BLINK_OTHER_CLOSE)
    {
        return false;
    }

    // conjurations are attacks.
    if (spell_typematch(monspell, SPTYP_CONJURATION))
        return true;

    // hexes that aren't conjurations or summons are enchantments.
    if (spell_typematch(monspell, SPTYP_HEXES))
        return !attack_only && ench_too;

    switch (monspell)
    {
    case SPELL_NO_SPELL:
    case SPELL_CANTRIP:
    case SPELL_BLINK_CLOSE:
        return false;

    default:
        // Everything else is probably some kind of attack, hopefully.
        return true;
    }
}

// Returns true if the monster has an ability that can affect the target
// anywhere in LOS_DEFAULT; i.e., even through glass.
bool mons_has_los_ability(monster_type mon_type)
{
    return mons_is_siren_beholder(mon_type)
           || mon_type == MONS_STARCURSED_MASS;
}

bool mons_has_ranged_spell(const monster& mon, bool attack_only,
                           bool ench_too)
{
    // Monsters may have spell-like abilities.
    if (mons_has_los_ability(mon.type))
        return true;

    for (const mon_spell_slot &slot : mon.spells)
        if (_ms_ranged_spell(slot.spell, attack_only, ench_too))
            return true;

    return false;
}

// Returns whether the monster has a spell which is theoretically capable of
// causing an incapacitation state in the target foe (ie: it can cast sleep
// and the foe is not immune to being put to sleep)
//
// Note that this only current checks for inherent obvious immunity (ie: sleep
// immunity from being undead) and not immunity that might be granted by gear
// (such as clarity or stasis)
bool mons_has_incapacitating_spell(const monster& mon, const actor& foe)
{
    for (const mon_spell_slot &slot : mon.spells)
    {
        switch (slot.spell)
        {
        case SPELL_SLEEP:
            if (foe.can_sleep())
                return true;
            break;

        case SPELL_HIBERNATION:
            if (foe.can_hibernate(false, true))
                return true;
            break;

        case SPELL_CONFUSE:
        case SPELL_MASS_CONFUSION:
        case SPELL_PARALYSE:
            return true;

        case SPELL_PETRIFY:
            if (foe.res_petrify())
                return true;
            break;

        default:
            break;
        }
    }

    return false;
}

static bool _mons_has_usable_ranged_weapon(const monster* mon)
{
    // Ugh.
    const item_def *weapon  = mon->launcher();
    const item_def *primary = mon->mslot_item(MSLOT_WEAPON);
    const item_def *missile = mon->missiles();

    // We don't have a usable ranged weapon if a different cursed weapon
    // is presently equipped.
    if (weapon != primary && primary && primary->cursed())
        return false;

    if (!missile)
        return false;

    return is_launched(mon, weapon, *missile);
}

bool mons_has_ranged_attack(const monster& mon)
{
    return mons_has_ranged_spell(mon, true)
           || _mons_has_usable_ranged_weapon(&mon);
}

bool mons_has_incapacitating_ranged_attack(const monster& mon, const actor& foe)
{
    if (!_mons_has_usable_ranged_weapon(&mon))
        return false;

    const item_def *missile = mon.missiles();

    if (missile && missile->sub_type == MI_THROWING_NET)
        return true;
    else if (missile && missile->sub_type == MI_NEEDLE)
    {
        switch (get_ammo_brand(*missile))
        {
        // Not actually incapacitating, but marked as such so that
        // assassins will prefer using it while ammo remains
        case SPMSL_CURARE:
            if (foe.res_poison() <= 0)
                return true;
            break;

        case SPMSL_SLEEP:
            if (foe.can_sleep())
                return true;
            break;

        case SPMSL_CONFUSION:
        case SPMSL_PARALYSIS:
            return true;

        default:
            break;
        }
    }

    return false;
}

static bool _mons_starts_with_ranged_weapon(monster_type mc)
{
    switch (mc)
    {
    case MONS_JOSEPH:
    case MONS_DEEP_ELF_MASTER_ARCHER:
    case MONS_CENTAUR:
    case MONS_CENTAUR_WARRIOR:
    case MONS_NESSOS:
    case MONS_YAKTAUR:
    case MONS_YAKTAUR_CAPTAIN:
    case MONS_CHERUB:
    case MONS_SONJA:
    case MONS_HAROLD:
    case MONS_POLYPHEMUS:
    case MONS_CYCLOPS:
    case MONS_STONE_GIANT:
    case MONS_CHUCK:
    case MONS_MERFOLK_JAVELINEER:
    case MONS_URUG:
    case MONS_FAUN:
    case MONS_SATYR:
    case MONS_NAGA_SHARPSHOOTER:
        return true;
    default:
        return false;
    }
}

bool mons_has_known_ranged_attack(const monster& mon)
{
    return mon.flags & MF_SEEN_RANGED
           || _mons_starts_with_ranged_weapon(mon.type)
              && !(mon.flags & MF_KNOWN_SHIFTER);
}

bool mons_can_attack(const monster& mon)
{
    const actor* foe = mon.get_foe();
    if (!foe || !mon.can_see(*foe))
        return false;

    if (mons_has_ranged_attack(mon) && mon.see_cell_no_trans(foe->pos()))
        return true;

    return adjacent(mon.pos(), foe->pos());
}

/**
 * What gender are monsters of the given class?
 *
 * Used for pronoun selection.
 *
 * @param mc        The type of monster in question
 * @return          GENDER_NEUTER, _FEMALE, or _MALE.
 */
static gender_type _mons_class_gender(monster_type mc)
{
    const bool female = mons_class_flag(mc, M_FEMALE);
    const bool male = mons_class_flag(mc, M_MALE);
    ASSERT(!(male && female));
    return male ? GENDER_MALE :
         female ? GENDER_FEMALE :
                  GENDER_NEUTER;
}

// Use of variant (upper-/lowercase is irrelevant here):
// PRONOUN_SUBJECTIVE : _She_ is tap dancing.
// PRONOUN_POSSESSIVE : _Its_ sword explodes!
// PRONOUN_REFLEXIVE  : The wizard mumbles to _herself_.
// PRONOUN_OBJECTIVE  : You miss _him_.
const char *mons_pronoun(monster_type mon_type, pronoun_type variant,
                         bool visible)
{
    const gender_type gender = !visible ? GENDER_NEUTER
                                        : _mons_class_gender(mon_type);
    return decline_pronoun(gender, variant);
}

// XXX: this is awful and should not exist
static const spell_type smitey_spells[] = {
    SPELL_SMITING,
    SPELL_AIRSTRIKE,
    SPELL_SYMBOL_OF_TORMENT,
    SPELL_CALL_DOWN_DAMNATION,
    SPELL_FIRE_STORM,
    SPELL_SHATTER,
    SPELL_TORNADO,          // dubious
    SPELL_GLACIATE,         // dubious
    SPELL_OZOCUBUS_REFRIGERATION,
    SPELL_MASS_CONFUSION,
    SPELL_ENTROPIC_WEAVE,
};

/**
 * Does the given monster have spells that can damage without requiring LOF?
 *
 * Smitey (smite, airstrike), full-LOS (torment, refrigeration)...
 *
 * @param mon   The monster in question.
 * @return      Whether the given monster has 'smitey' effects.
 */
static bool _mons_has_smite_attack(const monster* mons)
{
    return any_of(begin(smitey_spells), end(smitey_spells),
                  [=] (spell_type sp) { return mons->has_spell(sp); });
}

/**
 * Is the given monster smart and pushy enough to displace other
 * monsters?
 *
 * A shover should not cause damage to the shovee by
 * displacing it, so monsters that trail clouds of badness are
 * ineligible. The shover should also benefit from shoving, so monsters
 * that can smite/torment are ineligible.
 *
 * @param m     The monster in question.
 * @return      Whether that monster is ever allowed to 'push' other monsters.
 */
bool monster_shover(const monster& m)
{
    // Efreet and fire elementals are disqualified because they leave behind
    // clouds of flame. Curse toes are disqualified because they trail
    // clouds of miasma.
    if (mons_genus(m.type) == MONS_EFREET || m.type == MONS_FIRE_ELEMENTAL
        || m.type == MONS_CURSE_TOE)
    {
        return false;
    }

    // Monsters too stupid to use stairs (e.g. non-spectral zombified undead)
    // are also disqualified.
    // However, summons *can* push past pals & cause trouble.
    // XXX: redundant with intelligence check?
    if (!mons_can_use_stairs(m) && !m.is_summoned())
        return false;

    // Geryon really profits from *not* pushing past hell beasts.
    if (m.type == MONS_GERYON)
        return false;
    // Likewise, Robin and her mob.
    if (m.type == MONS_ROBIN)
        return false;

    // no mindless creatures pushing, aside from jellies, which just kind of ooze.
    return mons_intel(m) > I_BRAINLESS || mons_genus(m.type) == MONS_JELLY;
}

/**
 * Is the first monster considered 'senior' to the second; that is, can it
 * 'push' (swap with) the latter?
 *
 * Generally, this is true if m1 and m2 are related, and m1 is higher up the
 * totem pole than m2.
 *
 * Not guaranteed to be transitive or symmetric, though it probably should be.
 *
 * @param m1        The potentially senior monster.
 * @param m2        The potentially junior monster.
 * @param fleeing   Whether the first monster is running away; relevant for
 *                  smiters pushing melee monsters out of the way.
 * @return          Whether m1 can push m2.
 */
bool monster_senior(const monster& m1, const monster& m2, bool fleeing)
{
    // non-fleeing smiters won't push past anything.
    if (_mons_has_smite_attack(&m1) && !fleeing)
        return false;

    // Fannar's ice beasts can push past Fannar, who benefits from this.
    if (m1.type == MONS_ICE_BEAST && m2.type == MONS_FANNAR)
        return true;

    // Special-case spectral things to push past things that summon them
    // (revenants, ghost crabs).
    // XXX: unify this logic with Fannar's & Geryon's? (summon-buddies?)
    if (m1.type == MONS_SPECTRAL_THING
        && (m2.type == MONS_REVENANT || m2.type == MONS_GHOST_CRAB))
    {
        return true;
    }

    // Band leaders can displace followers regardless of type considerations.
    // -cao
    if (m2.props.exists("band_leader"))
    {
        unsigned leader_mid = m2.props["band_leader"].get_int();
        if (leader_mid == m1.mid)
            return true;
    }
    // And prevent followers to displace the leader to avoid constant swapping.
    else if (m1.props.exists("band_leader"))
    {
        unsigned leader_mid = m1.props["band_leader"].get_int();
        if (leader_mid == m2.mid)
            return false;
    }

    // If they're the same holiness, monsters smart enough to use stairs can
    // push past monsters too stupid to use stairs (so that e.g. non-zombified
    // or spectral zombified undead can push past non-spectral zombified
    // undead).
    if (m1.holiness() & m2.holiness() && mons_class_can_use_stairs(m1.type)
        && !mons_class_can_use_stairs(m2.type))
    {
        return true;
    }
    const bool related = mons_genus(m1.type) == mons_genus(m2.type)
                         || (m1.holiness() & m2.holiness() & MH_DEMONIC);

    // Let all related monsters (all demons are 'related') push past ones that
    // are weaker at all. Unrelated ones have to be quite a bit stronger, to
    // reduce excessive swapping and because HD correlates only weakly with
    // monster strength.
    return related && fleeing
           || related && m1.get_hit_dice() > m2.get_hit_dice()
           || m1.get_hit_dice() > m2.get_hit_dice() + 5;
}

bool mons_class_can_pass(monster_type mc, const dungeon_feature_type grid)
{
    if (grid == DNGN_MALIGN_GATEWAY)
    {
        return mc == MONS_ELDRITCH_TENTACLE
               || mc == MONS_ELDRITCH_TENTACLE_SEGMENT;
    }

    return !feat_is_solid(grid);
}

static bool _mons_can_open_doors(const monster* mon)
{
    return mons_itemuse(*mon) >= MONUSE_OPEN_DOORS;
}

// Some functions that check whether a monster can open/eat/pass a
// given door. These all return false if there's no closed door there.
bool mons_can_open_door(const monster& mon, const coord_def& pos)
{
    if (!_mons_can_open_doors(&mon))
        return false;

    // Creatures allied with the player can't open doors.
    // (to prevent sabotaging the player accidentally.)
    if (mon.friendly())
        return false;

    if (env.markers.property_at(pos, MAT_ANY, "door_restrict") == "veto")
        return false;

    return true;
}

bool mons_can_eat_door(const monster& mon, const coord_def& pos)
{
    if (env.markers.property_at(pos, MAT_ANY, "door_restrict") == "veto")
        return false;

    return mons_eats_items(mon)
           || mons_class_flag(mons_base_type(mon), M_EAT_DOORS);
}

bool mons_can_destroy_door(const monster& mon, const coord_def& pos)
{
    if (!mons_class_flag(mons_base_type(mon), M_CRASH_DOORS))
        return false;

    if (env.markers.property_at(pos, MAT_ANY, "door_restrict") == "veto")
        return false;

    return true;
}

static bool _mons_can_pass_door(const monster* mon, const coord_def& pos)
{
    return mon->can_pass_through_feat(DNGN_FLOOR)
           && (mons_can_open_door(*mon, pos)
               || mons_can_eat_door(*mon, pos)
               || mons_can_destroy_door(*mon, pos));
}

bool mons_can_traverse(const monster& mon, const coord_def& p,
                       bool only_in_sight, bool checktraps)
{
    // Friendly summons should avoid pathing out of the player's sight
    // (especially as attempting this may make them ignore valid, but longer
    // paths).
    if (only_in_sight && !you.see_cell_no_trans(p))
        return false;

    if ((grd(p) == DNGN_CLOSED_DOOR
        || grd(p) == DNGN_SEALED_DOOR)
            && _mons_can_pass_door(&mon, p))
    {
        return true;
    }

    if (!mon.is_habitable(p))
        return false;

    const trap_def* ptrap = trap_at(p);
    if (checktraps && ptrap)
    {
        const trap_type tt = ptrap->type;

        // Don't allow allies to pass over known (to them) Zot traps.
        if (tt == TRAP_ZOT
            && ptrap->is_known(&mon)
            && mon.friendly())
        {
            return false;
        }

        // Monsters cannot travel over teleport traps.
        if (!can_place_on_trap(mons_base_type(mon), tt))
            return false;
    }

    return true;
}

void mons_remove_from_grid(const monster& mon)
{
    const coord_def pos = mon.pos();
    if (map_bounds(pos) && mgrd(pos) == mon.mindex())
        mgrd(pos) = NON_MONSTER;
}

mon_inv_type equip_slot_to_mslot(equipment_type eq)
{
    switch (eq)
    {
    case EQ_WEAPON:      return MSLOT_WEAPON;
    case EQ_BODY_ARMOUR: return MSLOT_ARMOUR;
    case EQ_SHIELD:      return MSLOT_SHIELD;
    case EQ_RINGS:
    case EQ_AMULET:      return MSLOT_JEWELLERY;
    default: return NUM_MONSTER_SLOTS;
    }
}

mon_inv_type item_to_mslot(const item_def &item)
{
    switch (item.base_type)
    {
    case OBJ_WEAPONS:
    case OBJ_STAVES:
    case OBJ_RODS:
        return MSLOT_WEAPON;
    case OBJ_MISSILES:
        return MSLOT_MISSILE;
    case OBJ_ARMOUR:
        return equip_slot_to_mslot(get_armour_slot(item));
    case OBJ_JEWELLERY:
        return MSLOT_JEWELLERY;
    case OBJ_WANDS:
        return MSLOT_WAND;
    case OBJ_BOOKS:
    case OBJ_SCROLLS:
        return MSLOT_SCROLL;
    case OBJ_POTIONS:
        return MSLOT_POTION;
    case OBJ_MISCELLANY:
        return MSLOT_MISCELLANY;
    case OBJ_GOLD:
        return MSLOT_GOLD;
    default:
        return NUM_MONSTER_SLOTS;
    }
}

monster_type royal_jelly_ejectable_monster()
{
    return random_choose(MONS_ACID_BLOB, MONS_AZURE_JELLY, MONS_DEATH_OOZE);
}

// Replaces @foe_god@ and @god_is@ with foe's god name.
//
// Atheists get "You"/"you", and worshippers of nameless gods get "Your
// god"/"your god".
static string _replace_god_name(god_type god, bool need_verb = false,
                                bool capital = false)
{
    string result;

    if (god == GOD_NO_GOD)
        result = capital ? "You" : "you";
    else if (god == GOD_NAMELESS)
        result = capital ? "Your god" : "your god";
    else
    {
        const string godname = god_name(god, false);
        result = capital ? uppercase_first(godname) : godname;
    }

    if (need_verb)
    {
        result += ' ';
        result += conjugate_verb("be", god == GOD_NO_GOD);
    }

    return result;
}

static string _get_species_insult(const string &species, const string &type)
{
    string insult;
    string lookup;

    // Get species genus.
    if (!species.empty())
    {
        lookup  = "insult ";
        lookup += species;
        lookup += " ";
        lookup += type;

        insult  = getSpeakString(lowercase(lookup));
    }

    if (insult.empty()) // Species too specific?
    {
        lookup  = "insult general ";
        lookup += type;

        insult  = getSpeakString(lookup);
    }

    return insult;
}

// From should be of the form "prefix @tag@". Replaces all substrings
// of the form "prefix @tag@" with to, and all strings of the form
// "prefix @tag/alt@" with either to (if nonempty) or "prefix alt".
static string _replace_speech_tag(string msg, string from, const string &to)
{
    if (from.empty())
        return msg;
    msg = replace_all(msg, from, to);

    // Change the @ to a / for the next search
    from[from.size() - 1] = '/';

    // @tag/alternative@
    size_t pos = 0;
    while ((pos = msg.find(from, pos)) != string::npos)
    {
        // beginning of tag
        const size_t at_pos = msg.find('@', pos);
        // beginning of alternative
        const size_t alt_pos = pos + from.size();
        // end of tag (one-past-the-end of alternative)
        const size_t alt_end = msg.find('@', alt_pos);

        // unclosed @tag/alt, or "from" has no @: leave it alone.
        if (alt_end == string::npos || at_pos == string::npos)
            break;

        if (to.empty())
        {
            // Replace only the @...@ part.
            msg.replace(at_pos, alt_end - at_pos + 1,
                        msg.substr(alt_pos, alt_end - alt_pos));
            pos = at_pos + (alt_end - alt_pos);
        }
        else
        {
            // Replace the whole from string, up to the second @
            msg.replace(pos, alt_end - pos + 1, to);
            pos += to.size();
        }
    }
    return msg;
}

// Replaces the "@foo@" strings in monster shout and monster speak
// definitions.
string do_mon_str_replacements(const string &in_msg, const monster& mons,
                               int s_type)
{
    string msg = in_msg;

    const actor* foe = (mons.wont_attack()
                          && invalid_monster_index(mons.foe)) ?
                             &you : mons.get_foe();

    if (s_type < 0 || s_type >= NUM_LOUDNESS || s_type == NUM_SHOUTS)
        s_type = mons_shouts(mons.type);

    msg = maybe_pick_random_substring(msg);

    // FIXME: Handle player_genus in case it was not generalised to foe_genus.
    msg = replace_all(msg, "@a_player_genus@",
                      article_a(species_name(you.species, SPNAME_GENUS)));
    msg = replace_all(msg, "@player_genus@", species_name(you.species, SPNAME_GENUS));
    msg = replace_all(msg, "@player_genus_plural@", pluralise(species_name(you.species, SPNAME_GENUS)));

    string foe_genus;

    if (foe == nullptr)
        ;
    else if (foe->is_player())
    {
        foe_genus = species_name(you.species, SPNAME_GENUS);

        msg = _replace_speech_tag(msg, " @to_foe@", "");
        msg = _replace_speech_tag(msg, " @at_foe@", "");

        msg = _replace_speech_tag(msg, " @to_foe@", "");
        msg = _replace_speech_tag(msg, " @at_foe@", "");

        msg = replace_all(msg, "@player_only@", "");
        msg = replace_all(msg, " @foe,@", ",");

        msg = replace_all(msg, "@player", "@foe");
        msg = replace_all(msg, "@Player", "@Foe");

        msg = replace_all(msg, "@foe_possessive@", "your");
        msg = replace_all(msg, "@foe@", "you");
        msg = replace_all(msg, "@Foe@", "You");

        msg = replace_all(msg, "@foe_name@", you.your_name);
        msg = replace_all(msg, "@foe_species@", species_name(you.species));
        msg = replace_all(msg, "@foe_genus@", foe_genus);
        msg = replace_all(msg, "@Foe_genus@", uppercase_first(foe_genus));
        msg = replace_all(msg, "@foe_genus_plural@",
                          pluralise(foe_genus));
    }
    else
    {
        string foe_name;
        const monster* m_foe = foe->as_monster();
        if (m_foe->attitude == ATT_FRIENDLY
            && !mons_is_unique(m_foe->type)
            && !crawl_state.game_is_arena())
        {
            foe_name = foe->name(DESC_YOUR);
            const string::size_type pos = foe_name.find("'");
            if (pos != string::npos)
                foe_name = foe_name.substr(0, pos);
        }
        else
            foe_name = foe->name(DESC_THE);

        string prep = "at";
        if (s_type == S_SILENT || s_type == S_SHOUT || s_type == S_NORMAL)
            prep = "to";
        msg = replace_all(msg, "@says@ @to_foe@", "@says@ " + prep + " @foe@");

        msg = _replace_speech_tag(msg, " @to_foe@", " to @foe@");
        msg = _replace_speech_tag(msg, " @at_foe@", " at @foe@");

        msg = replace_all(msg, "@foe,@", "@foe@,");
        msg = replace_all(msg, "@foe_possessive@", "@foe@'s");
        msg = replace_all(msg, "@foe@", foe_name);
        msg = replace_all(msg, "@Foe@", uppercase_first(foe_name));

        if (m_foe->is_named())
            msg = replace_all(msg, "@foe_name@", foe->name(DESC_PLAIN, true));

        string species = mons_type_name(mons_species(m_foe->type), DESC_PLAIN);

        msg = replace_all(msg, "@foe_species@", species);

        foe_genus = mons_type_name(mons_genus(m_foe->type), DESC_PLAIN);

        msg = replace_all(msg, "@foe_genus@", foe_genus);
        msg = replace_all(msg, "@Foe_genus@", uppercase_first(foe_genus));
        msg = replace_all(msg, "@foe_genus_plural@", pluralise(foe_genus));
    }

    description_level_type nocap = DESC_THE, cap = DESC_THE;

    if (mons.is_named() && you.can_see(mons))
    {
        const string name = mons.name(DESC_THE);

        msg = replace_all(msg, "@the_something@", name);
        msg = replace_all(msg, "@The_something@", name);
        msg = replace_all(msg, "@the_monster@",   name);
        msg = replace_all(msg, "@The_monster@",   name);
    }
    else if (mons.attitude == ATT_FRIENDLY
             && !mons_is_unique(mons.type)
             && !crawl_state.game_is_arena()
             && you.can_see(mons))
    {
        nocap = DESC_PLAIN;
        cap   = DESC_PLAIN;

        msg = replace_all(msg, "@the_something@", "your @the_something@");
        msg = replace_all(msg, "@The_something@", "Your @The_something@");
        msg = replace_all(msg, "@the_monster@",   "your @the_monster@");
        msg = replace_all(msg, "@The_monster@",   "Your @the_monster@");
    }

    if (you.see_cell(mons.pos()))
    {
        dungeon_feature_type feat = grd(mons.pos());
        if (feat_is_solid(feat) || feat >= NUM_FEATURES)
            msg = replace_all(msg, "@surface@", "buggy surface");
        else if (feat == DNGN_LAVA)
            msg = replace_all(msg, "@surface@", "lava");
        else if (feat_is_water(feat))
            msg = replace_all(msg, "@surface@", "water");
        else if (feat_is_altar(feat))
            msg = replace_all(msg, "@surface@", "altar");
        else
            msg = replace_all(msg, "@surface@", "ground");

        msg = replace_all(msg, "@feature@", raw_feature_description(mons.pos()));
    }
    else
    {
        msg = replace_all(msg, "@surface@", "buggy unseen surface");
        msg = replace_all(msg, "@feature@", "buggy unseen feature");
    }

    string something = mons.name(DESC_PLAIN);
    msg = replace_all(msg, "@something@",   something);
    msg = replace_all(msg, "@a_something@", mons.name(DESC_A));
    msg = replace_all(msg, "@the_something@", mons.name(nocap));

    something[0] = toupper(something[0]);
    msg = replace_all(msg, "@Something@",   something);
    msg = replace_all(msg, "@A_something@", mons.name(DESC_A));
    msg = replace_all(msg, "@The_something@", mons.name(cap));

    // Player name.
    msg = replace_all(msg, "@player_name@", you.your_name);

    string plain = mons.name(DESC_PLAIN);
    msg = replace_all(msg, "@monster@",     plain);
    msg = replace_all(msg, "@a_monster@",   mons.name(DESC_A));
    msg = replace_all(msg, "@the_monster@", mons.name(nocap));

    plain[0] = toupper(plain[0]);
    msg = replace_all(msg, "@Monster@",     plain);
    msg = replace_all(msg, "@A_monster@",   mons.name(DESC_A));
    msg = replace_all(msg, "@The_monster@", mons.name(cap));

    msg = replace_all(msg, "@Subjective@",
                      mons.pronoun(PRONOUN_SUBJECTIVE));
    msg = replace_all(msg, "@subjective@",
                      mons.pronoun(PRONOUN_SUBJECTIVE));
    msg = replace_all(msg, "@Possessive@",
                      mons.pronoun(PRONOUN_POSSESSIVE));
    msg = replace_all(msg, "@possessive@",
                      mons.pronoun(PRONOUN_POSSESSIVE));
    msg = replace_all(msg, "@reflexive@",
                      mons.pronoun(PRONOUN_REFLEXIVE));
    msg = replace_all(msg, "@objective@",
                      mons.pronoun(PRONOUN_OBJECTIVE));

    // Body parts.
    bool   can_plural = false;
    string part_str   = mons.hand_name(false, &can_plural);

    msg = replace_all(msg, "@hand@", part_str);
    msg = replace_all(msg, "@Hand@", uppercase_first(part_str));

    if (!can_plural)
        part_str = "NO PLURAL HANDS";
    else
        part_str = mons.hand_name(true);

    msg = replace_all(msg, "@hands@", part_str);
    msg = replace_all(msg, "@Hands@", uppercase_first(part_str));

    can_plural = false;
    part_str   = mons.arm_name(false, &can_plural);

    msg = replace_all(msg, "@arm@", part_str);
    msg = replace_all(msg, "@Arm@", uppercase_first(part_str));

    if (!can_plural)
        part_str = "NO PLURAL ARMS";
    else
        part_str = mons.arm_name(true);

    msg = replace_all(msg, "@arms@", part_str);
    msg = replace_all(msg, "@Arms@", uppercase_first(part_str));

    can_plural = false;
    part_str   = mons.foot_name(false, &can_plural);

    msg = replace_all(msg, "@foot@", part_str);
    msg = replace_all(msg, "@Foot@", uppercase_first(part_str));

    if (!can_plural)
        part_str = "NO PLURAL FEET";
    else
        part_str = mons.foot_name(true);

    msg = replace_all(msg, "@feet@", part_str);
    msg = replace_all(msg, "@Feet@", uppercase_first(part_str));

    if (foe != nullptr)
    {
        const god_type god = foe->deity();

        // Replace with "you are" for atheists.
        msg = replace_all(msg, "@god_is@",
                          _replace_god_name(god, true, false));
        msg = replace_all(msg, "@God_is@", _replace_god_name(god, true, true));

        // No verb needed.
        msg = replace_all(msg, "@foe_god@",
                          _replace_god_name(god, false, false));
        msg = replace_all(msg, "@Foe_god@",
                          _replace_god_name(god, false, true));
    }

    // The monster's god, not the player's. Atheists get
    // "NO GOD"/"NO GOD"/"NO_GOD"/"NO_GOD", and worshippers of nameless
    // gods get "a god"/"its god/my God/My God".
    //
    // XXX: Crawl currently has no first-person possessive pronoun;
    // if it gets one, it should be used for the last two entries.
    if (mons.god == GOD_NO_GOD)
    {
        msg = replace_all(msg, "@a_God@", "NO GOD");
        msg = replace_all(msg, "@A_God@", "NO GOD");
        msg = replace_all(msg, "@possessive_God@", "NO GOD");
        msg = replace_all(msg, "@Possessive_God@", "NO GOD");

        msg = replace_all(msg, "@my_God@", "NO GOD");
        msg = replace_all(msg, "@My_God@", "NO GOD");
    }
    else if (mons.god == GOD_NAMELESS)
    {
        msg = replace_all(msg, "@a_God@", "a god");
        msg = replace_all(msg, "@A_God@", "A god");
        const string possessive = mons.pronoun(PRONOUN_POSSESSIVE) + " god";
        msg = replace_all(msg, "@possessive_God@", possessive);
        msg = replace_all(msg, "@Possessive_God@", uppercase_first(possessive));

        msg = replace_all(msg, "@my_God@", "my God");
        msg = replace_all(msg, "@My_God@", "My God");
    }
    else
    {
        const string godname = god_name(mons.god);
        const string godcap = uppercase_first(godname);
        msg = replace_all(msg, "@a_God@", godname);
        msg = replace_all(msg, "@A_God@", godcap);
        msg = replace_all(msg, "@possessive_God@", godname);
        msg = replace_all(msg, "@Possessive_God@", godcap);

        msg = replace_all(msg, "@my_God@", godname);
        msg = replace_all(msg, "@My_God@", godcap);
    }

    // Replace with species specific insults.
    if (msg.find("@species_insult_") != string::npos)
    {
        msg = replace_all(msg, "@species_insult_adj1@",
                               _get_species_insult(foe_genus, "adj1"));
        msg = replace_all(msg, "@species_insult_adj2@",
                               _get_species_insult(foe_genus, "adj2"));
        msg = replace_all(msg, "@species_insult_noun@",
                               _get_species_insult(foe_genus, "noun"));
    }

    static const char * sound_list[] =
    {
        "says",         // actually S_SILENT
        "shouts",
        "barks",
        "howls",
        "shouts",
        "roars",
        "screams",
        "bellows",
        "bleats",
        "trumpets",
        "screeches",
        "buzzes",
        "moans",
        "gurgles",
        "croaks",
        "growls",
        "hisses",
        "sneers",       // S_DEMON_TAUNT
        "says",         // S_CHERUB -- they just speak normally.
        "squeals",
        "roars",
        "buggily says", // NUM_SHOUTS
        "breathes",     // S_VERY_SOFT
        "whispers",     // S_SOFT
        "says",         // S_NORMAL
        "shouts",       // S_LOUD
        "screams",      // S_VERY_LOUD
    };
    COMPILE_CHECK(ARRAYSZ(sound_list) == NUM_LOUDNESS);

    if (s_type < 0 || s_type >= NUM_LOUDNESS || s_type == NUM_SHOUTS)
    {
        mprf(MSGCH_DIAGNOSTICS, "Invalid @says@ type.");
        msg = replace_all(msg, "@says@", "buggily says");
    }
    else
        msg = replace_all(msg, "@says@", sound_list[s_type]);

    msg = maybe_capitalise_substring(msg);

    return msg;
}

/**
 * Get the monster body shape of the given monster.
 * @param mon  The monster in question.
 * @return     The mon_body_shape type of this monster.
 */
mon_body_shape get_mon_shape(const monster& mon)
{
    monster_type base_type;
    if (mons_is_pghost(mon.type))
        base_type = player_species_to_mons_species(mon.ghost->species);
    else if (mons_is_zombified(mon))
        base_type = mon.base_monster;
    else
        base_type = mon.type;
    return get_mon_shape(base_type);
}

/**
 * Get the monster body shape of the given monster type.
 * @param mc  The monster type in question.
 * @return     The mon_body_shape type of this monster type.
 */
mon_body_shape get_mon_shape(const monster_type mc)
{
    if (mc == MONS_CHAOS_SPAWN)
    {
        return static_cast<mon_body_shape>(random_range(MON_SHAPE_HUMANOID,
                                                        MON_SHAPE_MISC));
    }

    ASSERT_smc();
    return smc->shape;
}

/**
 * What's the normal tile for a given monster type?
 *
 * @param mc    The monster type in question.
 * @return      The tile for that monster, or TILEP_MONS_PROGRAM_BUG for mons
 *              with variable tiles (e.g. merfolk, hydras, slime creatures).
 */
tileidx_t get_mon_base_tile(monster_type mc)
{
    ASSERT_smc();
    return smc->tile.base;
}

/**
 * How should a given monster type's tile vary?
 *
 * @param mc    The monster type in question.
 * @return      An enum describing how display of the monster should vary
 *              (by individual monster instance, or whether they're in water,
 *              etc)
 */
mon_type_tile_variation get_mon_tile_variation(monster_type mc)
{
    ASSERT_smc();
    return smc->tile.variation;
}

/**
 * What's the normal tile for corpses of a given monster type?
 *
 * @param mc    The monster type in question.
 * @return      The tile for that monster's corpse; may be varied slightly
 *              further in some special cases (ugly things, klowns).
 */
tileidx_t get_mon_base_corpse_tile(monster_type mc)
{
    ASSERT_smc();
    return smc->corpse_tile;
}


/**
 * Get a DB lookup string for the given monster body shape.
 * @param mon  The monster body shape type in question.
 * @return     A DB lookup string for the monster body shape.
 */
string get_mon_shape_str(const mon_body_shape shape)
{
    ASSERT_RANGE(shape, MON_SHAPE_HUMANOID, MON_SHAPE_MISC + 1);

    static const char *shape_names[] =
    {
        "bug", "humanoid", "winged humanoid", "tailed humanoid",
        "winged tailed humanoid", "centaur", "naga",
        "quadruped", "tailless quadruped", "winged quadruped",
        "bat", "bird", "snake", "fish",  "insect", "winged insect",
        "arachnid", "centipede", "snail", "plant", "fungus", "orb",
        "blob", "misc"
    };

    COMPILE_CHECK(ARRAYSZ(shape_names) == MON_SHAPE_MISC + 1);
    return shape_names[shape];
}

/** Is this body shape partially humanoid (i.e. does it at least have a
 *  humanoid upper body)?
 *  @param shape  The body shape in question.
 *  @returns      Whether this body shape is partially humanoid.
 */
bool mon_shape_is_humanoid(mon_body_shape shape)
{
    return shape >= MON_SHAPE_FIRST_HUMANOID
           && shape <= MON_SHAPE_LAST_HUMANOID;
}

bool player_or_mon_in_sanct(const monster& mons)
{
    return is_sanctuary(you.pos()) || is_sanctuary(mons.pos());
}

int get_dist_to_nearest_monster()
{
    int minRange = LOS_RADIUS + 1;
    for (radius_iterator ri(you.pos(), LOS_NO_TRANS, true); ri; ++ri)
    {
        const monster* mon = monster_at(*ri);
        if (mon == nullptr)
            continue;

        if (!mon->visible_to(&you))
            continue;

        // Plants/fungi don't count.
        if (!mons_is_threatening(*mon))
            continue;

        if (mon->wont_attack())
            continue;

        int dist = grid_distance(you.pos(), *ri);
        if (dist < minRange)
            minRange = dist;
    }
    return minRange;
}

bool monster_nearby()
{
    for (radius_iterator ri(you.pos(), LOS_DEFAULT); ri; ++ri)
        if (monster_at(*ri))
            return true;
    return false;
}

actor *actor_by_mid(mid_t m, bool require_valid)
{
    if (m == MID_PLAYER)
        return &you;
    return monster_by_mid(m, require_valid);
}

monster *monster_by_mid(mid_t m, bool require_valid)
{
    if (!require_valid)
    {
        if (m == MID_ANON_FRIEND)
            return &menv[ANON_FRIENDLY_MONSTER];
        if (m == MID_YOU_FAULTLESS)
            return &menv[YOU_FAULTLESS];
    }

    if (unsigned short *mc = map_find(env.mid_cache, m))
        return &menv[*mc];
    return 0;
}

void init_anon()
{
    monster &mon = menv[ANON_FRIENDLY_MONSTER];
    mon.reset();
    mon.type = MONS_PROGRAM_BUG;
    mon.mid = MID_ANON_FRIEND;
    mon.attitude = ATT_FRIENDLY;
    mon.hit_points = mon.max_hit_points = 1000;

    monster &yf = menv[YOU_FAULTLESS];
    yf.reset();
    yf.type = MONS_PROGRAM_BUG;
    yf.mid = MID_YOU_FAULTLESS;
    yf.attitude = ATT_FRIENDLY; // higher than this, actually
    yf.hit_points = mon.max_hit_points = 1000;
}

actor *find_agent(mid_t m, kill_category kc)
{
    actor *agent = actor_by_mid(m);
    if (agent)
        return agent;
    switch (kc)
    {
    case KC_YOU:
        // shouldn't happen, there ought to be a valid mid
        return &you;
    case KC_FRIENDLY:
        return &menv[ANON_FRIENDLY_MONSTER];
    case KC_OTHER:
        // currently hostile dead/gone monsters are no different from env
        return 0;
    case KC_NCATEGORIES:
    default:
        die("invalid kill category");
    }
}

const char* mons_class_name(monster_type mc)
{
    // Usually, all invalids return "program bug", but since it has value of 0,
    // it's good to tell them apart in error messages.
    if (invalid_monster_type(mc) && mc != MONS_PROGRAM_BUG)
        return "INVALID";

    return get_monster_data(mc)->name;
}

mon_threat_level_type mons_threat_level(const monster &mon, bool real)
{
    const monster& threat = get_tentacle_head(mon);
    const double factor = sqrt(exp_needed(you.experience_level) / 30.0);
    const int tension = exper_value(threat, real) / (1 + factor);

    if (tension <= 0)
    {
        // Conjurators use melee to conserve mana, MDFis switch plates...
        return MTHRT_TRIVIAL;
    }
    else if (tension <= 5)
    {
        // An easy fight but not ignorable.
        return MTHRT_EASY;
    }
    else if (tension <= 32)
    {
        // Hard but reasonable.
        return MTHRT_TOUGH;
    }
    else
    {
        // Check all wands/jewels several times, wear brown pants...
        return MTHRT_NASTY;
    }
}

bool mons_foe_is_marked(const monster& mon)
{
    if (mon.foe == MHITYOU)
        return you.duration[DUR_SENTINEL_MARK];
    else
        return false;
}

void debug_mondata()
{
    string fails;

    for (monster_type mc = MONS_0; mc < NUM_MONSTERS; ++mc)
    {
        if (invalid_monster_type(mc))
            continue;
        const char* name = mons_class_name(mc);
        if (!name)
        {
            fails += make_stringf("Monster %d has no name\n", mc);
            continue;
        }

        const monsterentry *md = get_monster_data(mc);

        int MR = md->resist_magic;
        if (MR < 0)
            MR = md->HD * -MR * 4 / 3;
        if (md->resist_magic > 200 && md->resist_magic != MAG_IMMUNE)
            fails += make_stringf("%s has MR %d > 200\n", name, MR);
        if (get_resist(md->resists, MR_RES_POISON) == 2)
            fails += make_stringf("%s has rPois++\n", name);
        if (get_resist(md->resists, MR_RES_ELEC) == 2)
            fails += make_stringf("%s has rElec++\n", name);

        // Tests below apply only to real monsters.
        if (md->bitfields & M_CANT_SPAWN)
            continue;

        if (!md->HD && md->basechar != 'Z') // derived undead...
            fails += make_stringf("%s has 0 HD: %d\n", name, md->HD);
        if (md->avg_hp_10x <= 0 && md->basechar != 'Z')
            fails += make_stringf("%s has <= 0 HP: %d", name, md->avg_hp_10x);

        if (md->basechar == ' ')
            fails += make_stringf("%s has an empty glyph\n", name);

        if (md->AC < 0 && !mons_is_job(mc))
            fails += make_stringf("%s has negative AC\n", name);
        if (md->ev < 0 && !mons_is_job(mc))
            fails += make_stringf("%s has negative EV\n", name);
        if (md->exp_mod < 0)
            fails += make_stringf("%s has negative xp mod\n", name);

        if (md->speed < 0)
            fails += make_stringf("%s has 0 speed\n", name);
        else if (md->speed == 0 && !mons_class_is_firewood(mc)
            && mc != MONS_HYPERACTIVE_BALLISTOMYCETE)
        {
            fails += make_stringf("%s has 0 speed\n", name);
        }

        const bool male = mons_class_flag(mc, M_MALE);
        const bool female = mons_class_flag(mc, M_FEMALE);
        if (male && female)
            fails += make_stringf("%s is both male and female\n", name);

        if (md->shape == MON_SHAPE_BUGGY)
            fails += make_stringf("%s has no defined shape\n", name);

        const bool has_corpse_tile = md->corpse_tile
                                     && md->corpse_tile != TILE_ERROR;
        if (md->species != mc)
        {
            if (has_corpse_tile)
            {
                fails +=
                    make_stringf("%s isn't a species but has a corpse tile\n",
                                 name);
            }
        }
        else if (md->corpse_thingy == CE_NOCORPSE)
        {
            if (has_corpse_tile)
            {
                fails += make_stringf("%s has a corpse tile & no corpse\n",
                                      name);
            }
        } else if (!has_corpse_tile)
            fails += make_stringf("%s has a corpse but no corpse tile\n", name);
    }

    dump_test_fails(fails, "mon-data");
}

/**
 * Iterate over mspell_list (mon-spell.h) and look for anything that seems
 * incorrect. Dump the output to a text file & print its location to the
 * console.
 */
void debug_monspells()
{
    string fails;

    // first, build a map from spellbooks to the first monster that uses them
    // (zero-initialised, where 0 == MONS_PROGRAM_BUG).
    monster_type mon_book_map[NUM_MSTYPES] = { };
    for (monster_type mc = MONS_0; mc < NUM_MONSTERS; ++mc)
        if (!invalid_monster_type(mc))
            for (mon_spellbook_type mon_book : _mons_spellbook_list(mc))
                if (mon_book < ARRAYSZ(mon_book_map) && !mon_book_map[mon_book])
                    mon_book_map[mon_book] = mc;

    // then, check every spellbook for errors.

    for (const mon_spellbook &spbook : mspell_list)
    {
        string book_name;
        const monster_type sample_mons = mon_book_map[spbook.type];
        if (!sample_mons)
        {
            string spells;
            if (spbook.spells.empty())
                spells = "no spells";
            else
                for (const mon_spell_slot &spslot : spbook.spells)
                    if (is_valid_spell(spslot.spell))
                        spells += make_stringf(",%s", spell_title(spslot.spell));

            fails += make_stringf("Book #%d is unused (%s)\n", spbook.type,
                                  spells.c_str());
            book_name = make_stringf("#%d", spbook.type);
        }
        else
        {
            const vector<mon_spellbook_type> mons_books
                = _mons_spellbook_list(sample_mons);
            const char * const mons_name = get_monster_data(sample_mons)->name;
            if (mons_books.size() > 1)
            {
                auto it = find(begin(mons_books), end(mons_books), spbook.type);
                ASSERT(it != end(mons_books));
                book_name = make_stringf("%s-%d", mons_name,
                                         (int) (it - begin(mons_books)));
            }
            else
                book_name = mons_name;
        }

        const char * const bknm = book_name.c_str();

        if (!spbook.spells.size())
            fails += make_stringf("Empty book %s\n", bknm);

        for (const mon_spell_slot &spslot : spbook.spells)
        {
            string spell_name;
            if (!is_valid_spell(spslot.spell))
            {
                fails += make_stringf("Book %s contains invalid spell %d\n",
                                      bknm, spslot.spell);
                spell_name = to_string(spslot.spell);
            }
            else
                spell_name = spell_title(spslot.spell);

            // TODO: export this value somewhere
            const int max_freq = 200;
            if (spslot.freq > max_freq)
            {
                fails += make_stringf("Spellbook %s has spell %s at freq %d "
                                      "(greater than max freq %d)\n",
                                      bknm, spell_name.c_str(),
                                      spslot.freq, max_freq);
            }

            mon_spell_slot_flag category = MON_SPELL_NO_FLAGS;
            for (const auto flag : mon_spell_slot_flags::range())
            {
                if (!(spslot.flags & flag))
                    continue;

                if (flag >= MON_SPELL_FIRST_CATEGORY
                    && flag <= MON_SPELL_LAST_CATEGORY)
                {
                    if (category == MON_SPELL_NO_FLAGS)
                        category = flag;
                    else
                    {
                        fails += make_stringf("Spellbook %s has spell %s in "
                                              "multiple categories (%d and %d)\n",
                                              bknm, spell_name.c_str(),
                                              category, flag);
                    }
                }

                COMPILE_CHECK(MON_SPELL_NO_SILENT > MON_SPELL_LAST_CATEGORY);
                static auto NO_SILENT_CATEGORIES =
                    MON_SPELL_SILENCE_MASK & ~MON_SPELL_NO_SILENT;
                if (flag == MON_SPELL_NO_SILENT
                    && (category & NO_SILENT_CATEGORIES))
                {
                    fails += make_stringf("Spellbook %s has spell %s marked "
                                          "MON_SPELL_NO_SILENT redundantly\n",
                                          bknm, spell_name.c_str());
                }

                COMPILE_CHECK(MON_SPELL_NOISY > MON_SPELL_LAST_CATEGORY);
                if (flag == MON_SPELL_NOISY
                    && category && !(category & MON_SPELL_INNATE_MASK))
                {
                    fails += make_stringf("Spellbook %s has spell %s marked "
                                          "MON_SPELL_NOISY redundantly\n",
                                          bknm, spell_name.c_str());
                }
            }

            if (category == MON_SPELL_NO_FLAGS)
            {
                fails += make_stringf("Spellbook %s has spell %s with no "
                                      "category\n", bknm, spell_name.c_str());
            }
        }
    }

    dump_test_fails(fails, "mon-spell");
}

// Used when clearing level data, to ensure any additional reset quirks
// are handled properly.
void reset_all_monsters()
{
    for (auto &mons : menv_real)
    {
        // The monsters here have already been saved or discarded, so this
        // is the only place when a constricting monster can legitimately
        // be reset. Thus, clear constriction manually.
        if (!invalid_monster(&mons))
        {
            delete mons.constricting;
            mons.constricting = nullptr;
            mons.clear_constricted();
        }
        mons.reset();
    }

    env.mid_cache.clear();
}

bool mons_is_recallable(const actor* caller, const monster& targ)
{
    // For player, only recall friendly monsters
    if (caller == &you)
    {
        if (!targ.friendly())
            return false;
    }
    // Monster recall requires same attitude and at least normal intelligence
    else if (mons_intel(targ) < I_HUMAN
             || (!caller && targ.friendly())
             || (caller && !mons_aligned(&targ, caller->as_monster())))
    {
        return false;
    }

    return targ.alive()
           && !mons_class_is_stationary(targ.type)
           && !mons_is_conjured(targ.type);
}

vector<monster* > get_on_level_followers()
{
    vector<monster* > mon_list;
    for (monster_iterator mi; mi; ++mi)
        if (mons_is_recallable(&you, **mi) && mi->foe == MHITYOU)
            mon_list.push_back(*mi);

    return mon_list;
}

// Return the number of monsters of the specified type.
// If friendly_only is true, only count friendly
// monsters, otherwise all of them
int count_monsters(monster_type mtyp, bool friendly_only)
{
    return count_if(begin(menv), end(menv),
                    [=] (const monster &mons) -> bool
                    {
                        return mons.alive() && mons.type == mtyp
                            && (!friendly_only || mons.friendly());
                    });
}

int count_allies()
{
    return count_if(begin(menv), end(menv),
                    [] (const monster &mons) -> bool
                    {
                        return mons.alive() && mons.friendly();
                    });
}

bool mons_stores_tracking_data(const monster& mons)
{
    return mons.type == MONS_THORN_HUNTER
           || mons.type == MONS_MERFOLK_AVATAR;
}

bool mons_is_beast(monster_type mc)
{
    if (!(mons_class_holiness(mc) & MH_NATURAL)
        || mons_class_intel(mc) != I_ANIMAL)
    {
        return false;
    }
    else if ((mons_genus(mc) == MONS_DRAGON
              && mc != MONS_SWAMP_DRAGON)
             || mons_genus(mc) == MONS_UGLY_THING
             || mc == MONS_ICE_BEAST
             || mc == MONS_SKY_BEAST
             || mc == MONS_BUTTERFLY)
    {
        return false;
    }
    else
        return true;
}

bool mons_is_avatar(monster_type mc)
{
    return mons_class_flag(mc, M_AVATAR);
}

bool mons_is_player_shadow(const monster& mon)
{
    return mon.type == MONS_PLAYER_SHADOW
           && mon.mname.empty();
}

<<<<<<< HEAD
bool mons_is_ieoh_jian_weapon(const monster& mon)
{
    return mon.type == MONS_IEOH_JIAN_WEAPON;
=======
bool mons_has_attacks(const monster& mon)
{
    const mon_attack_def attk = mons_attack_spec(mon, 0);
    if (attk.type == AT_NONE || attk.damage == 0)
        return false;

    return true;
>>>>>>> a83eecc9
}

// The default suitable() function for choose_random_nearby_monster().
bool choose_any_monster(const monster& mon)
{
    return !mons_is_projectile(mon.type);
}

// Find a nearby monster and return its index, including you as a
// possibility with probability weight.  suitable() should return true
// for the type of monster wanted.
// If prefer_named is true, named monsters (including uniques) are twice
// as likely to get chosen compared to non-named ones.
// If prefer_priest is true, priestly monsters (including uniques) are
// twice as likely to get chosen compared to non-priestly ones.
monster* choose_random_nearby_monster(int weight,
                                      bool (*suitable)(const monster& mon),
                                      bool prefer_named_or_priest)
{
    monster* chosen = nullptr;
    for (radius_iterator ri(you.pos(), LOS_NO_TRANS); ri; ++ri)
    {
        monster* mon = monster_at(*ri);
        if (!mon || !suitable(*mon))
            continue;

        // FIXME: if the intent is to favour monsters
        // named by $DEITY, we should set a flag on the
        // monster (something like MF_DEITY_PREFERRED) and
        // use that instead of checking the name, given
        // that other monsters can also have names.

        // True, but it's currently only used for orcs, and
        // Blork and Urug also being preferred to non-named orcs
        // is fine, I think. Once more gods name followers (and
        // prefer them) that should be changed, of course. (jpeg)
        int mon_weight = 1;

        if (prefer_named_or_priest)
            mon_weight += mon->is_named() + mon->is_priest();

        if (x_chance_in_y(mon_weight, weight += mon_weight))
            chosen = mon;
    }

    return chosen;
}

monster* choose_random_monster_on_level(int weight,
                                        bool (*suitable)(const monster& mon),
                                        bool prefer_named_or_priest)
{
    monster* chosen = nullptr;

    for (rectangle_iterator ri(1); ri; ++ri)
    {
        monster* mon = monster_at(*ri);
        if (!mon || !suitable(*mon))
            continue;

        int mon_weight = 1;

        if (prefer_named_or_priest)
            mon_weight += mon->is_named() + mon->is_priest();

        if (x_chance_in_y(mon_weight, weight += mon_weight))
            chosen = mon;
    }

    return chosen;
}

void update_monster_symbol(monster_type mtype, cglyph_t md)
{
    ASSERT(mtype != MONS_0);

    if (md.ch)
        monster_symbols[mtype].glyph = get_glyph_override(md.ch);
    if (md.col)
        monster_symbols[mtype].colour = md.col;
}

void normalize_spell_freq(monster_spells &spells, int hd)
{
    const unsigned int total_freq = (hd + 50);

    // Not using std::accumulate because slot.freq is only a uint8_t.
    unsigned int total_given_freq = 0;
    for (const auto &slot : spells)
        total_given_freq += slot.freq;

    if (total_given_freq > 0)
    {
        for (auto &slot : spells)
            slot.freq = total_freq * slot.freq / total_given_freq;
    }
    else
    {
        const size_t numspells = spells.size();
        for (auto &slot : spells)
            slot.freq = total_freq / numspells;
    }
}

/// Rounded to player-visible approximations, how hurt is this monster?
mon_dam_level_type mons_get_damage_level(const monster& mons)
{
    if (mons.hit_points <= mons.max_hit_points / 5)
        return MDAM_ALMOST_DEAD;
    else if (mons.hit_points <= mons.max_hit_points * 2 / 5)
        return MDAM_SEVERELY_DAMAGED;
    else if (mons.hit_points <= mons.max_hit_points * 3 / 5)
        return MDAM_HEAVILY_DAMAGED;
    else if (mons.hit_points <= mons.max_hit_points * 4 / 5)
        return MDAM_MODERATELY_DAMAGED;
    else if (mons.hit_points < mons.max_hit_points)
        return MDAM_LIGHTLY_DAMAGED;
    else
        return MDAM_OKAY;
}

string get_damage_level_string(mon_holy_type holi, mon_dam_level_type mdam)
{
    ostringstream ss;
    switch (mdam)
    {
    case MDAM_ALMOST_DEAD:
        ss << "almost";
        ss << (wounded_damaged(holi) ? " destroyed" : " dead");
        return ss.str();
    case MDAM_SEVERELY_DAMAGED:
        ss << "severely";
        break;
    case MDAM_HEAVILY_DAMAGED:
        ss << "heavily";
        break;
    case MDAM_MODERATELY_DAMAGED:
        ss << "moderately";
        break;
    case MDAM_LIGHTLY_DAMAGED:
        ss << "lightly";
        break;
    case MDAM_OKAY:
    default:
        ss << "not";
        break;
    }
    ss << (wounded_damaged(holi) ? " damaged" : " wounded");
    return ss.str();
}

void print_wounds(const monster& mons)
{
    if (!mons.alive() || mons.hit_points == mons.max_hit_points)
        return;

    mon_dam_level_type dam_level = mons_get_damage_level(mons);
    string desc = get_damage_level_string(mons.holiness(), dam_level);

    desc.insert(0, " is ");
    desc += ".";
    simple_monster_message(mons, desc.c_str(), MSGCH_MONSTER_DAMAGE,
                           dam_level);
}

// (true == 'damaged') [constructs, undead, etc.]
// and (false == 'wounded') [living creatures, etc.] {dlb}
bool wounded_damaged(mon_holy_type holi)
{
    // this schema needs to be abstracted into real categories {dlb}:
    return bool(holi & (MH_UNDEAD | MH_NONLIVING | MH_PLANT));
}

// Is this monster interesting enough to make notes about?
bool mons_is_notable(const monster& mons)
{
    if (crawl_state.game_is_arena())
        return false;

    // (Ex-)Unique monsters are always interesting
    if (mons_is_or_was_unique(mons))
        return true;
    // If it's never going to attack us, then not interesting
    if (mons.friendly())
        return false;
    // tentacles aren't real monsters.
    if (mons_is_tentacle_or_tentacle_segment(mons.type))
        return false;
    // Hostile ghosts and illusions are always interesting.
    if (mons.type == MONS_PLAYER_GHOST
        || mons.type == MONS_PLAYER_ILLUSION
        || mons.type == MONS_PANDEMONIUM_LORD)
    {
        return true;
    }
    // Jellies are never interesting to Jiyva.
    if (mons.type == MONS_JELLY && you_worship(GOD_JIYVA))
        return false;
    if (mons_threat_level(mons) == MTHRT_NASTY)
        return true;
    const auto &nm = Options.note_monsters;
    // Don't waste time on moname() if user isn't using this option
    if (!nm.empty())
    {
        const string iname = mons_type_name(mons.type, DESC_A);
        return any_of(begin(nm), end(nm), [&](const text_pattern &pat) -> bool
                                          { return pat.matches(iname); });
    }

    return false;
}

bool god_hates_beast_facet(god_type god, beast_facet facet)
{
    ASSERT_RANGE(facet, BF_FIRST, BF_LAST+1);

    // Only one so far.
    return god == GOD_DITHMENOS && facet == BF_FIRE;
}

/**
 * Set up fields for mutant beasts that vary by tier & facets (that is, that
 * vary between individual beasts).
 *
 * @param mons          The beast to be initialized.
 * @param HD            The beast's HD. If 0, default to mon-data's version.
 * @param beast_facets  The beast's facets (e.g. fire, bat).
 *                      If empty, chooses two distinct facets at random.
 * @param avoid_facets  A set of facets to avoid when randomly generating
 *                      beasts. Irrelevant if beast_facets is non-empty.
 */
void init_mutant_beast(monster &mons, short HD, vector<int> beast_facets,
                       set<int> avoid_facets)
{
    if (!HD)
        HD = mons.get_experience_level();

    // MUTANT_BEAST_TIER is to make it visible for mon-info
    mons.props[MUTANT_BEAST_TIER] = HD;

    if (beast_facets.empty())
    {
        vector<int> available_facets;
        for (int f = BF_FIRST; f <= BF_LAST; ++f)
            if (avoid_facets.count(f) == 0)
                available_facets.insert(available_facets.end(), f);

        ASSERT(available_facets.size() >= 2);

        shuffle_array(available_facets);
        beast_facets.push_back(available_facets[0]);
        beast_facets.push_back(available_facets[1]);

        ASSERT(beast_facets.size() == 2);
        ASSERT(beast_facets[0] != beast_facets[1]);
    }

    for (auto facet : beast_facets)
    {
        mons.props[MUTANT_BEAST_FACETS].get_vector().push_back(facet);

        switch (facet)
        {
            case BF_BAT:
                mons.props[MON_SPEED_KEY] = mons.speed * 2;
                mons.calc_speed();
                break;
            case BF_FIRE:
                mons.spells.emplace_back(SPELL_FIRE_BREATH, 60,
                                         MON_SPELL_NATURAL | MON_SPELL_BREATH);
                mons.props[CUSTOM_SPELLS_KEY] = true;
                break;
            case BF_SHOCK:
                mons.spells.emplace_back(SPELL_BLINKBOLT, 60,
                                         MON_SPELL_NATURAL);
                mons.props[CUSTOM_SPELLS_KEY] = true;
                break;
            default:
                break;
        }
    }
}

/**
 * If a monster needs to charge up to cast a spell (by 'casting' the spell
 * repeatedly), how many charges does it need until it can actually set the
 * spell off?
 *
 * @param m     The type of monster in question.
 * @return      The required number of charges.
 */
int max_mons_charge(monster_type m)
{
    switch (m)
    {
        case MONS_ORB_SPIDER:
        case MONS_FLOATING_EYE:
            return 1;
        default:
            return 0;
    }
}

// Deal out damage to nearby pain-bonded monsters based on the distance between them.
void radiate_pain_bond(const monster& mon, int damage)
{
    for (actor_near_iterator ai(mon.pos(), LOS_NO_TRANS); ai; ++ai)
    {
        if (!ai->is_monster())
            continue;

        monster* target = ai->as_monster();

        if (&mon == target) // no self-sharing
            continue;

        // Only other pain-bonded monsters are affected.
        if (!target->has_ench(ENCH_PAIN_BOND))
            continue;

        int distance = target->pos().distance_from(mon.pos());
        if (distance > 3)
            continue;

        damage = max(0, div_rand_round(damage * (4 - distance), 5));

        if (damage > 0)
        {
            behaviour_event(target, ME_ANNOY, &you, you.pos());
            target->hurt(&you, damage, BEAM_SHARED_PAIN);
        }
    }
}

// When a monster explodes violently, add some spice
void throw_monster_bits(const monster& mon)
{
    for (actor_near_iterator ai(mon.pos(), LOS_NO_TRANS); ai; ++ai)
    {
        if (!ai->is_monster())
            continue;

        monster* target = ai->as_monster();

        if (&mon == target) // can't throw chunks of something at itself.
            continue;

        int distance = target->pos().distance_from(mon.pos());
        if (!one_chance_in(distance + 4)) // generally gonna miss
            continue;

        int damage = 1 + random2(mon.get_hit_dice());

        mprf("%s is hit by a flying piece of %s!",
                target->name(DESC_THE, false).c_str(),
                mon.name(DESC_THE, false).c_str());

        // Because someone will get a kick out of this some day.
        if (mons_class_flag(mons_base_type(mon), M_ACID_SPLASH))
            target->corrode_equipment("flying bits", 1);

        behaviour_event(target, ME_ANNOY, &you, you.pos());
        target->hurt(&you, damage);
    }
}

/// Add an ancestor spell to the given list.
static void _add_ancestor_spell(monster_spells &spells, spell_type spell)
{
    spells.emplace_back(spell, 25, MON_SPELL_WIZARD);
}

/**
 * Set the correct spells for a given ancestor, corresponding to their HD and
 * type.
 *
 * @param ancestor      The ancestor in question.
 * @param notify        Whether to print messages if anything changes.
 */
void set_ancestor_spells(monster &ancestor, bool notify)
{
    ASSERT(mons_is_hepliaklqana_ancestor(ancestor.type));

    vector<spell_type> old_spells;
    for (auto spellslot : ancestor.spells)
        old_spells.emplace_back(spellslot.spell);

    ancestor.spells = {};
    const int HD = ancestor.get_experience_level();
    switch (ancestor.type)
    {
    case MONS_ANCESTOR_BATTLEMAGE:
        _add_ancestor_spell(ancestor.spells, HD >= 10 ?
                                             SPELL_BOLT_OF_MAGMA :
                                             SPELL_THROW_FROST);
        _add_ancestor_spell(ancestor.spells, HD >= 16 ?
                                             SPELL_LEHUDIBS_CRYSTAL_SPEAR :
                                             SPELL_STONE_ARROW);
        break;
    case MONS_ANCESTOR_HEXER:
        _add_ancestor_spell(ancestor.spells, HD >= 10 ? SPELL_PARALYSE
                                                      : SPELL_SLOW);
        _add_ancestor_spell(ancestor.spells, HD >= 13 ? SPELL_MASS_CONFUSION
                                                      : SPELL_CONFUSE);
        break;
    default:
        break;
    }

    if (HD >= 13)
        ancestor.spells.emplace_back(SPELL_HASTE, 25, MON_SPELL_WIZARD);

    if (ancestor.spells.size())
        ancestor.props[CUSTOM_SPELLS_KEY] = true;

    if (!notify)
        return;

    for (auto spellslot : ancestor.spells)
    {
        if (find(old_spells.begin(), old_spells.end(), spellslot.spell)
            == old_spells.end())
        {
            mprf("%s regains %s memory of %s.",
                 ancestor.name(DESC_YOUR, true).c_str(),
                 ancestor.pronoun(PRONOUN_POSSESSIVE, true).c_str(),
                 spell_title(spellslot.spell));
        }
    }
}

static bool _apply_to_monsters(monster_func f, radius_iterator&& ri)
{
    bool affected_any = false;
    for (; ri; ri++)
    {
        monster* mons = monster_at(*ri);
        if (mons)
            affected_any = f(*mons) || affected_any;
    }

    return affected_any;
}

bool apply_monsters_around_square(monster_func f, const coord_def& where,
                                  int radius)
{
    return _apply_to_monsters(f, radius_iterator(where, radius, C_SQUARE, true));
}

bool apply_visible_monsters(monster_func f, const coord_def& where, los_type los)
{
    return _apply_to_monsters(f, radius_iterator(where, los, true));
}<|MERGE_RESOLUTION|>--- conflicted
+++ resolved
@@ -5257,11 +5257,11 @@
            && mon.mname.empty();
 }
 
-<<<<<<< HEAD
 bool mons_is_ieoh_jian_weapon(const monster& mon)
 {
     return mon.type == MONS_IEOH_JIAN_WEAPON;
-=======
+}
+
 bool mons_has_attacks(const monster& mon)
 {
     const mon_attack_def attk = mons_attack_spec(mon, 0);
@@ -5269,7 +5269,6 @@
         return false;
 
     return true;
->>>>>>> a83eecc9
 }
 
 // The default suitable() function for choose_random_nearby_monster().
