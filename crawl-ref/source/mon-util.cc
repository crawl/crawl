/**
 * @file
 * @brief Misc monster related functions.
**/

#include "AppHdr.h"

#include "mon-util.h"

#include <algorithm>
#include <cmath>
#include <sstream>

#include "act-iter.h"
#include "areas.h"
#include "artefact.h"
#include "attitude-change.h"
#include "beam.h"
#include "cloud.h"
#include "colour.h"
#include "coordit.h"
#include "database.h"
#include "delay.h"
#include "dgn-overview.h"
#include "directn.h"
#include "dungeon.h"
#include "english.h"
#include "env.h"
#include "tile-env.h"
#include "errors.h"
#include "fight.h"
#include "files.h"
#include "fprop.h"
#include "ghost.h"
#include "god-item.h"
#include "god-passive.h"
#include "item-name.h"
#include "item-prop.h"
#include "items.h"
#include "libutil.h"
#include "mapmark.h"
#include "message.h"
#include "mgen-data.h"
#include "mon-abil.h"
#include "mon-behv.h"
#include "mon-book.h"
#include "mon-cast.h"
#include "mon-death.h"
#include "mon-explode.h"
#include "mon-place.h"
#include "mon-poly.h"
#include "mon-tentacle.h"
#include "mutant-beast.h"
#include "notes.h"
#include "options.h"
#include "random.h"
#include "reach-type.h"
#include "religion.h"
#include "showsymb.h"
#include "species.h"
#include "spl-util.h"
#include "state.h"
#include "stringutil.h"
#include "tag-version.h"
#include "terrain.h"
#include "rltiles/tiledef-player.h"
#include "tilepick.h"
#include "tileview.h"
#include "timed-effects.h"
#include "traps.h"
#include "unicode.h"
#include "unwind.h"

static FixedVector < int, NUM_MONSTERS > mon_entry;

struct mon_display
{
    char32_t glyph;
    colour_t colour;

    mon_display(unsigned gly = 0, unsigned col = 0)
       : glyph(gly), colour(col) { }
};

static mon_display monster_symbols[NUM_MONSTERS];

static bool initialised_randmons = false;
static vector<monster_type> monsters_by_habitat[NUM_HABITATS];
static vector<monster_type> species_by_habitat[NUM_HABITATS];

#include "mon-spell.h"
#include "mon-data.h"

#define MONDATASIZE ARRAYSZ(mondata)

static int _mons_exp_mod(monster_type mclass);

// Macro that saves some typing, nothing more.
#define smc get_monster_data(mc)
// ASSERT(smc) was getting really old
#define ASSERT_smc()                                                    \
    do {                                                                \
        if (!get_monster_data(mc))                                      \
            die("bogus mc (no monster data): %s (%d)",                  \
                mons_type_name(mc, DESC_PLAIN).c_str(), mc);            \
    } while (false)

/* ******************** BEGIN PUBLIC FUNCTIONS ******************** */

bool monster_class_flies(monster_type mc)
{
    return mons_class_flag(mc, M_FLIES);
}

bool monster_inherently_flies(const monster &mons)
{
    // check both so spectral humans and zombified dragons both fly
    return monster_class_flies(mons.type)
        || monster_class_flies(mons_base_type(mons))
        || mons_is_ghost_demon(mons.type) && mons.ghost && mons.ghost->flies
        || mons.has_facet(BF_BAT);
}

static habitat_type _grid2habitat(dungeon_feature_type grid)
{
    if (feat_is_watery(grid))
        return HT_WATER;

    switch (grid)
    {
    case DNGN_LAVA:
        return HT_LAVA;
    case DNGN_FLOOR:
    default:
        return HT_LAND;
    }
}

dungeon_feature_type habitat2grid(habitat_type ht)
{
    switch (ht)
    {
    case HT_WATER:
        return DNGN_DEEP_WATER;
    case HT_LAVA:
        return DNGN_LAVA;
    case HT_LAND:
    case HT_AMPHIBIOUS:
    case HT_AMPHIBIOUS_LAVA:
    default:
        return DNGN_FLOOR;
    }
}

static void _initialise_randmons()
{
    for (int i = 0; i < NUM_HABITATS; ++i)
    {
        set<monster_type> tmp_species;
        const dungeon_feature_type grid = habitat2grid(habitat_type(i));

        for (monster_type mt = MONS_0; mt < NUM_MONSTERS; ++mt)
        {
            if (invalid_monster_type(mt))
                continue;

            if (monster_habitable_grid(mt, grid))
                monsters_by_habitat[i].push_back(mt);

            const monster_type species = mons_species(mt);
            if (monster_habitable_grid(species, grid))
                tmp_species.insert(species);

        }

        for (auto type : tmp_species)
            species_by_habitat[i].push_back(type);
    }
    initialised_randmons = true;
}

monster_type random_monster_at_grid(const coord_def& p, bool species)
{
    if (!initialised_randmons)
        _initialise_randmons();

    const habitat_type ht = _grid2habitat(env.grid(p));
    const vector<monster_type> &valid_mons = species ? species_by_habitat[ht]
                                                     : monsters_by_habitat[ht];

    ASSERT(!valid_mons.empty());
    return valid_mons.empty() ? MONS_PROGRAM_BUG
                              : valid_mons[ random2(valid_mons.size()) ];
}

typedef map<string, monster_type> mon_name_map;
static mon_name_map Mon_Name_Cache;

void init_mon_name_cache()
{
    if (!Mon_Name_Cache.empty())
        return;

    for (const monsterentry &me : mondata)
    {
        string name = me.name;
        lowercase(name);

        const int          mtype = me.mc;
        const monster_type mon   = monster_type(mtype);

        // Deal sensibly with duplicate entries; refuse or allow the
        // insert, depending on which should take precedence. Some
        // uniques of multiple forms can get away with this, though.
        if (Mon_Name_Cache.count(name))
        {
            if (mon == MONS_PLAYER_SHADOW
                || mon == MONS_BAI_SUZHEN_DRAGON
                || mon != MONS_SERPENT_OF_HELL
                   && mons_species(mon) == MONS_SERPENT_OF_HELL)
            {
                // Keep previous entry.
                continue;
            }
            else
                die("Un-handled duplicate monster name: %s", name.c_str());
        }

        Mon_Name_Cache[name] = mon;
    }
}

static const char *_mon_entry_name(size_t idx)
{
    return mondata[idx].name;
}

monster_type get_monster_by_name(string name, bool substring)
{
    if (name.empty())
        return MONS_PROGRAM_BUG;

    lowercase(name);

    if (!substring)
    {
        if (monster_type *mc = map_find(Mon_Name_Cache, name))
            return *mc;
        return MONS_PROGRAM_BUG;
    }

    size_t idx = find_earliest_match(name, (size_t) 0, ARRAYSZ(mondata),
                                     always_true<size_t>, _mon_entry_name);
    return idx == ARRAYSZ(mondata) ? MONS_PROGRAM_BUG
                                   : (monster_type) mondata[idx].mc;
}

void init_monsters()
{
    // First, fill static array with dummy values. {dlb}
    mon_entry.init(-1);

    // Next, fill static array with location of entry in mondata[]. {dlb}:
    for (unsigned int i = 0; i < MONDATASIZE; ++i)
        mon_entry[mondata[i].mc] = i;

    // Finally, monsters yet with dummy entries point to TTTSNB(tm). {dlb}:
    for (int &entry : mon_entry)
        if (entry == -1)
            entry = mon_entry[MONS_PROGRAM_BUG];

    init_monster_symbols();
}

void init_monster_symbols()
{
    map<unsigned, monster_type> base_mons;
    for (monster_type mc = MONS_0; mc < NUM_MONSTERS; ++mc)
    {
        mon_display &md = monster_symbols[mc];
        if (const monsterentry *me = get_monster_data(mc))
        {
            md.glyph  = me->basechar;
            md.colour = me->colour;
            auto it = base_mons.find(md.glyph);
            if (it == base_mons.end() || it->first == MONS_PROGRAM_BUG)
                base_mons[md.glyph] = mc;
        }
    }

    // Let those follow the feature settings, unless specifically overridden.
    monster_symbols[MONS_ANIMATED_TREE].glyph = get_feat_symbol(DNGN_TREE);
    for (monster_type mc = MONS_0; mc < NUM_MONSTERS; ++mc)
        if (get_monster_data(mc)->genus == MONS_STATUE)
            monster_symbols[mc].glyph = get_feat_symbol(DNGN_GRANITE_STATUE);

    // Validate all glyphs, even those which didn't come from an override.
    for (monster_type i = MONS_PROGRAM_BUG; i < NUM_MONSTERS; ++i)
        if (wcwidth(monster_symbols[i].glyph) != 1)
            monster_symbols[i].glyph = mons_base_char(i);
}

void set_resist(resists_t &all, mon_resist_flags res, int lev)
{
    if (res > MR_LAST_MULTI)
    {
        ASSERT_RANGE(lev, 0, 2);
        if (lev)
            all |= res;
        else
            all &= ~res;
        return;
    }

    ASSERT_RANGE(lev, -3, 5);
    all = (all & ~(res * 7)) | (res * (lev & 7));
}

int get_mons_class_ac(monster_type mc)
{
    const monsterentry *me = get_monster_data(mc);
    return me ? me->AC : get_monster_data(MONS_PROGRAM_BUG)->AC;
}

int get_mons_class_ev(monster_type mc)
{
    const monsterentry *me = get_monster_data(mc);
    return me ? me->ev : get_monster_data(MONS_PROGRAM_BUG)->ev;
}

static resists_t _apply_holiness_resists(resists_t resists, mon_holy_type mh)
{
    // Undead and non-living beings get full poison resistance.
    if (mh & (MH_UNDEAD | MH_NONLIVING))
        resists = (resists & ~(MR_RES_POISON * 7)) | (MR_RES_POISON * 3);

    // Everything but natural creatures and plants have full rNeg. Set here for
    // the benefit of the monster_info constructor. If you change this, also
    // change monster::res_negative_energy.
    if (!(mh & (MH_NATURAL | MH_PLANT)))
        resists = (resists & ~(MR_RES_NEG * 7)) | (MR_RES_NEG * 3);

    if (mh & (MH_UNDEAD | MH_DEMONIC | MH_PLANT | MH_NONLIVING))
        resists |= MR_RES_TORMENT;

    return resists;
}

/**
 * What special resistances does the given mutant beast facet provide?
 *
 * @param facet     The beast_facet in question, e.g. BF_FIRE.
 * @return          A bitfield of resists corresponding to the given facet;
 *                  e.g. MR_RES_FIRE for BF_FIRE.
 */
static resists_t _beast_facet_resists(beast_facet facet)
{
    static const map<beast_facet, resists_t> resists = {
        { BF_STING, MR_RES_POISON },
        { BF_FIRE,  MR_RES_FIRE },
        { BF_SHOCK, MR_RES_ELEC },
        { BF_OX,    MR_RES_COLD },
    };

    return lookup(resists, facet, 0);
}

resists_t get_mons_class_resists(monster_type mc)
{
    const monsterentry *me = get_monster_data(mc);
    const resists_t resists = me ? me->resists
                                 : get_monster_data(MONS_PROGRAM_BUG)->resists;
    // Don't apply fake holiness resists.
    if (mons_is_sensed(mc))
        return resists;

    // Assumes that, when a monster's holiness differs from other monsters
    // of the same type, that only adds resistances, never removes them.
    // Currently the only such case is MF_FAKE_UNDEAD.
    return _apply_holiness_resists(resists, mons_class_holiness(mc));
}

resists_t get_mons_resists(const monster& m)
{
    const monster& mon = get_tentacle_head(m);

    resists_t resists = get_mons_class_resists(mon.type);

    if (mons_is_ghost_demon(mon.type))
        resists |= mon.ghost->resists;

    if (mons_genus(mon.type) == MONS_DRACONIAN && mon.type != MONS_DRACONIAN
        || mon.type == MONS_TIAMAT)
    {
        monster_type subspecies = draconian_subspecies(mon);
        if (subspecies != mon.type)
            resists |= get_mons_class_resists(subspecies);
    }

    if (mon.props.exists(MUTANT_BEAST_FACETS))
        for (auto facet : mon.props[MUTANT_BEAST_FACETS].get_vector())
            resists |= _beast_facet_resists((beast_facet)facet.get_int());

    // This is set from here in case they're undead due to the
    // MF_FAKE_UNDEAD flag. See the comment in get_mons_class_resists.
    return _apply_holiness_resists(resists, mon.holiness());
}

int get_mons_resist(const monster& mon, mon_resist_flags res)
{
    return get_resist(get_mons_resists(mon), res);
}

// Returns true if the monster successfully resists this attempt to poison it.
bool monster_resists_this_poison(const monster& mons, bool force)
{
    const int res = mons.res_poison();
    if (res >= 3)
        return true;
    if (!force && res >= 1 && x_chance_in_y(2, 3))
        return true;
    return false;
}

monster* monster_at(const coord_def &pos)
{
    if (!in_bounds(pos))
        return nullptr;

    const int mindex = env.mgrid(pos);
    if (mindex == NON_MONSTER)
        return nullptr;

    ASSERT(mindex <= MAX_MONSTERS);
    return &env.mons[mindex];
}

/// Are any of the bits set?
bool mons_class_flag(monster_type mc, monclass_flags_t bits)
{
    const monsterentry * const me = get_monster_data(mc);
    return me && (me->bitfields & bits);
}

int monster::wearing(equipment_type slot, int sub_type) const
{
    int ret = 0;
    const item_def *item = 0;

    if (!alive())
        return 0;

    switch (slot)
    {
    case EQ_WEAPON:
    case EQ_STAFF:
        {
            const mon_inv_type end = mons_wields_two_weapons(*this)
                                     ? MSLOT_ALT_WEAPON : MSLOT_WEAPON;

            for (int i = MSLOT_WEAPON; i <= end; i = i + 1)
            {
                item = mslot_item((mon_inv_type) i);
                if (item && item->base_type == (slot == EQ_WEAPON ? OBJ_WEAPONS
                                                                  : OBJ_STAVES)
                    && item->sub_type == sub_type)
                {
                    ret++;
                }
            }
        }
        break;

    case EQ_ALL_ARMOUR:
    case EQ_CLOAK:
    case EQ_HELMET:
    case EQ_GLOVES:
    case EQ_BOOTS:
    case EQ_SHIELD:
        item = mslot_item(MSLOT_SHIELD);
        if (item && item->is_type(OBJ_ARMOUR, sub_type))
            ret++;
        // Don't check MSLOT_ARMOUR for EQ_SHIELD
        if (slot == EQ_SHIELD)
            break;
        // intentional fall-through
    case EQ_BODY_ARMOUR:
        item = mslot_item(MSLOT_ARMOUR);
        if (item && item->is_type(OBJ_ARMOUR, sub_type))
            ret++;
        break;

    case EQ_AMULET:
    case EQ_RINGS:
    case EQ_RINGS_PLUS:
        item = mslot_item(MSLOT_JEWELLERY);
        if (item && item->is_type(OBJ_JEWELLERY, sub_type))
        {
            if (slot == EQ_RINGS_PLUS)
                ret += item->plus;
            else
                ret++;
        }
        break;
    default:
        die("invalid slot %d for monster::wearing()", slot);
    }
    return ret;
}

int monster::wearing_ego(equipment_type slot, int special) const
{
    int ret = 0;
    const item_def *item = 0;

    if (!alive())
        return 0;

    switch (slot)
    {
    case EQ_WEAPON:
        {
            const mon_inv_type end = mons_wields_two_weapons(*this)
                                     ? MSLOT_ALT_WEAPON : MSLOT_WEAPON;

            for (int i = MSLOT_WEAPON; i <= end; i++)
            {
                item = mslot_item((mon_inv_type) i);
                if (item && item->base_type == OBJ_WEAPONS
                    && get_weapon_brand(*item) == special)
                {
                    ret++;
                }
            }
        }
        break;

    case EQ_ALL_ARMOUR:
    case EQ_CLOAK:
    case EQ_HELMET:
    case EQ_GLOVES:
    case EQ_BOOTS:
    case EQ_SHIELD:
        item = mslot_item(MSLOT_SHIELD);
        if (item && item->base_type == OBJ_ARMOUR
            && get_armour_ego_type(*item) == special)
        {
            ret++;
        }
        // Don't check MSLOT_ARMOUR for EQ_SHIELD
        if (slot == EQ_SHIELD)
            break;
        // intentional fall-through
    case EQ_BODY_ARMOUR:
        item = mslot_item(MSLOT_ARMOUR);
        if (item && item->base_type == OBJ_ARMOUR
            && get_armour_ego_type(*item) == special)
        {
            ret++;
        }
        break;

    case EQ_AMULET:
    case EQ_STAFF:
    case EQ_RINGS:
    case EQ_RINGS_PLUS:
        // No egos.
        break;

    default:
        die("invalid slot %d for monster::wearing_ego()", slot);
    }
    return ret;
}

int monster::scan_artefacts(artefact_prop_type ra_prop,
                            vector<const item_def *> *matches) const
{
    UNUSED(matches); //TODO: implement this when it will be required somewhere

    if (!alive())
        return 0;

    int ret = 0;

    // TODO: do we really want to prevent randarts from working for zombies?
    if (mons_itemuse(*this) >= MONUSE_STARTING_EQUIPMENT)
    {
        const int weap      = inv[MSLOT_WEAPON];
        const int second    = inv[MSLOT_ALT_WEAPON]; // Two-headed ogres, etc.
        const int armour    = inv[MSLOT_ARMOUR];
        const int shld      = inv[MSLOT_SHIELD];
        const int jewellery = inv[MSLOT_JEWELLERY];

        if (weap != NON_ITEM && env.item[weap].base_type == OBJ_WEAPONS
            && is_artefact(env.item[weap]))
        {
            ret += artefact_property(env.item[weap], ra_prop);
        }

        if (second != NON_ITEM && env.item[second].base_type == OBJ_WEAPONS
            && is_artefact(env.item[second]) && mons_wields_two_weapons(*this))
        {
            ret += artefact_property(env.item[second], ra_prop);
        }

        if (armour != NON_ITEM && env.item[armour].base_type == OBJ_ARMOUR
            && is_artefact(env.item[armour]))
        {
            ret += artefact_property(env.item[armour], ra_prop);
        }

        if (shld != NON_ITEM && env.item[shld].base_type == OBJ_ARMOUR
            && is_artefact(env.item[shld]))
        {
            ret += artefact_property(env.item[shld], ra_prop);
        }

        if (jewellery != NON_ITEM && env.item[jewellery].base_type == OBJ_JEWELLERY
            && is_artefact(env.item[jewellery]))
        {
            ret += artefact_property(env.item[jewellery], ra_prop);
        }
    }

    return ret;
}

mon_holy_type holiness_by_name(string name)
{
    lowercase(name);
    for (const auto bit : mon_holy_type::range())
    {
        if (name == holiness_name(mon_holy_type::exponent(bit)))
            return mon_holy_type::exponent(bit);
    }
    return MH_NONE;
}

const char * holiness_name(mon_holy_type_flags which_holiness)
{
    switch (which_holiness)
    {
    case MH_HOLY:
        return "holy";
    case MH_NATURAL:
        return "natural";
    case MH_UNDEAD:
        return "undead";
    case MH_DEMONIC:
        return "demonic";
    case MH_NONLIVING:
        return "nonliving";
    case MH_PLANT:
        return "plant";
    default:
        return "bug";
    }
}

string holiness_description(mon_holy_type holiness)
{
    string description = "";
    for (const auto bit : mon_holy_type::range())
    {
        if (holiness & bit)
        {
            if (!description.empty())
                description += ",";
            description += holiness_name(bit);
        }
    }
    return description;
}

mon_holy_type mons_class_holiness(monster_type mc)
{
    ASSERT_smc();
    return smc->holiness;
}

bool mons_class_is_stationary(monster_type mc)
{
    return mons_class_flag(mc, M_STATIONARY);
}

bool mons_class_is_draconic(monster_type mc)
{
    switch (mons_genus(mc))
    {
        case MONS_DRAGON:
        case MONS_DRAKE:
        case MONS_DRACONIAN:
            return true;
        default:
            return false;
    }
}

/**
 * Can killing this class of monster ever reward xp?
 *
 * This answers whether any agent could receive XP for killing a monster of
 * this class. Monsters that fail this have M_NO_EXP_GAIN set.
 * @param mc       The monster type
 * @param indirect If true this will count monsters that are parts of a parent
 *                 monster as xp rewarding even if the parts themselves don't
 *                 reward xp (e.g. tentacles).
 * @returns True if killing a monster of this class could reward xp, false
 * otherwise.
 */
bool mons_class_gives_xp(monster_type mc, bool indirect)
{
    return !mons_class_flag(mc, M_NO_EXP_GAIN)
        || (indirect && mons_is_tentacle_or_tentacle_segment(mc));
}

/**
 * Can killing this monster reward xp to the given actor?
 *
 * This answers whether the player or a monster could ever receive XP for
 * killing the monster, assuming an appropriate kill_type.
 * @param mon      The monster.
 * @param agent    The actor who would be responsible for the kill.
 * @returns True if killing the monster will reward the agent with xp, false
 * otherwise.
 */
bool mons_gives_xp(const monster& victim, const actor& agent)
{
    const bool mon_killed_friend
        = agent.is_monster() && mons_aligned(&victim, &agent);
    return !victim.is_summoned()                   // no summons
        && !victim.has_ench(ENCH_ABJ)              // not-really-summons
        && !victim.has_ench(ENCH_FAKE_ABJURATION)  // no animated remains
        && mons_class_gives_xp(victim.type)        // class must reward xp
        && !testbits(victim.flags, MF_WAS_NEUTRAL) // no neutral monsters
        && !testbits(victim.flags, MF_NO_REWARD)   // no reward for no_reward
        && !mon_killed_friend;
}

bool mons_class_is_threatening(monster_type mo)
{
    return !mons_class_flag(mo, M_NO_THREAT);
}

bool mons_is_threatening(const monster& mons)
{
    return mons_class_is_threatening(mons.type) || mons_is_active_ballisto(mons);
}

bool mons_class_is_fragile(monster_type mc)
{
    return mons_class_flag(mc, M_FRAGILE);
}

bool mons_is_fragile(const monster& mons)
{
    return mons_class_is_fragile(mons.type);
}

/**
 * Is this an active ballistomycete?
 *
 * @param mon             The monster
 * @returns True if the monster is an active ballistomycete, false otherwise.
 */
bool mons_is_active_ballisto(const monster& mon)
{
    return mon.type == MONS_BALLISTOMYCETE && mon.ballisto_activity;
}

/**
 * Is this monster class firewood?
 *
 * Firewood monsters are harmless stationary monsters than don't give xp. These
 * are worthless obstacles: not to be attacked by default, but may be cut down
 * to get to target even if coaligned.
 * @param mc The monster type
 * @returns True if the monster class is firewood, false otherwise.
 */
bool mons_class_is_firewood(monster_type mc)
{
    return mons_class_is_stationary(mc)
           && !mons_class_is_test(mc)
           && mons_class_flag(mc, M_NO_THREAT)
           && !mons_is_tentacle_or_tentacle_segment(mc);
}

/**
 * Is this a test monster? Mainly used for exempting these from various checks
 * like firewood, etc.
 */
bool mons_class_is_test(monster_type mc)
{
    return mc == MONS_TEST_SPAWNER || mc == MONS_TEST_STATUE
        || mc == MONS_TEST_BLOB;
}

/**
 * Is this monster firewood?
 *
 * Firewood monsters are stationary monsters than don't give xp.
 * @param mon             The monster
 * @returns True if the monster is firewood, false otherwise.
 */
bool mons_is_firewood(const monster& mon)
{
    return mons_class_is_firewood(mon.type);
}

// "body" in a purely grammatical sense.
bool mons_has_body(const monster& mon)
{
    if (mon.type == MONS_FLYING_SKULL
        || mons_species(mon.type) == MONS_CURSE_SKULL // including Murray
        || mon.type == MONS_CURSE_TOE
        || mon.type == MONS_DEATH_COB
        || mon.type == MONS_ANIMATED_ARMOUR
        || mons_class_is_animated_weapon(mon.type)
        || mons_is_tentacle_or_tentacle_segment(mon.type))
    {
        return false;
    }

    switch (mons_base_char(mon.type))
    {
    case 'P':
    case 'v':
    case 'G':
    case '*':
    case 'J':
        return false;
    }

    return true;
}

// Difference in speed between monster and the player for Cheibriados'
// purposes. This is the speed difference disregarding the player's
// slow status.
int cheibriados_monster_player_speed_delta(const monster& mon)
{
    // Ignore the Slow effect.
    unwind_var<int> ignore_slow(you.duration[DUR_SLOW], 0);
    const int pspeed = 1000 / (player_movement_speed() * player_speed());
    dprf("Your delay: %d, your speed: %d, mon speed: %d",
        player_movement_speed(), pspeed, mon.speed);
    return mon.speed - pspeed;
}

bool cheibriados_thinks_mons_is_fast(const monster& mon)
{
    return cheibriados_monster_player_speed_delta(mon) > 0;
}

bool mons_is_projectile(monster_type mc)
{
    return mons_class_flag(mc, M_PROJECTILE);
}

bool mons_is_projectile(const monster& mon)
{
    return mons_is_projectile(mon.type);
}

// Conjuration or Hexes. Summoning and Necromancy make the monster a creature
// at least in some degree, golems have a chem granting them that.
bool mons_is_object(monster_type mc)
{
    return mons_is_conjured(mc)
           || mc == MONS_TWISTER
           // unloading seeds helps the species
           || mc == MONS_BALLISTOMYCETE_SPORE
           || mc == MONS_LURKING_HORROR
           || mc == MONS_DANCING_WEAPON
           || mc == MONS_LIGHTNING_SPIRE
           || mc == MONS_CREEPING_INFERNO;
}

bool mons_has_blood(monster_type mc)
{
    return mons_class_flag(mc, M_COLD_BLOOD)
           || mons_class_flag(mc, M_WARM_BLOOD);
}

bool mons_is_sensed(monster_type mc)
{
    return mc == MONS_SENSED
           || mc == MONS_SENSED_FRIENDLY
           || mc == MONS_SENSED_TRIVIAL
           || mc == MONS_SENSED_EASY
           || mc == MONS_SENSED_TOUGH
           || mc == MONS_SENSED_NASTY;
}

bool mons_allows_beogh(const monster& mon)
{
    if (!species::is_orcish(you.species) || you_worship(GOD_BEOGH))
        return false; // no one else gives a damn

    return mons_genus(mon.type) == MONS_ORC
           && mon.is_priest() && mon.god == GOD_BEOGH;
}

bool mons_allows_beogh_now(const monster& mon)
{
    // Do the expensive LOS check last.
    return mons_allows_beogh(mon)
               && !mon.is_summoned() && !mon.friendly()
               && !silenced(mon.pos()) && !mon.has_ench(ENCH_MUTE)
               && !mons_is_confused(mon) && mons_is_seeking(mon)
               && mon.foe == MHITYOU && !mons_is_immotile(mon)
               && you.visible_to(&mon) && you.can_see(mon);
}

// Returns true for monsters that obviously (to the player) feel
// "thematically at home" in a branch. Currently used for native
// monsters recognising traps and patrolling branch entrances.
bool mons_is_native_in_branch(const monster& mons,
                              const branch_type branch)
{
    switch (branch)
    {
    case BRANCH_ELF:
        return mons_genus(mons.type) == MONS_ELF;

    case BRANCH_ORC:
        return mons_genus(mons.type) == MONS_ORC;

    case BRANCH_SHOALS:
        return mons_species(mons.type) == MONS_CYCLOPS
               || mons_species(mons.type) == MONS_MERFOLK
               || mons.type == MONS_HARPY;

    case BRANCH_SLIME:
        return mons_is_slime(mons);

    case BRANCH_SNAKE:
        return mons_genus(mons.type) == MONS_NAGA
               || mons_genus(mons.type) == MONS_SALAMANDER
               || mons_genus(mons.type) == MONS_SNAKE;

    case BRANCH_ZOT:
        return mons_genus(mons.type) == MONS_DRACONIAN
               || mons.type == MONS_ORB_GUARDIAN
               || mons.type == MONS_ORB_OF_FIRE
               || mons.type == MONS_DEATH_COB
               || mons.type == MONS_KILLER_KLOWN;

    case BRANCH_VAULTS:
        return mons_genus(mons.type) == MONS_HUMAN;

    case BRANCH_CRYPT:
        return mons.holiness() == MH_UNDEAD;

    case BRANCH_TOMB:
        return mons_genus(mons.type) == MONS_MUMMY
              || mons.type == MONS_USHABTI
              || mons.type == MONS_DEATH_SCARAB;

    case BRANCH_SPIDER:
        return mons_genus(mons.type) == MONS_SPIDER;

    case BRANCH_ABYSS:
        return mons_is_abyssal_only(mons.type)
               || mons.type == MONS_ABOMINATION_LARGE
               || mons.type == MONS_ABOMINATION_SMALL
               || mons.type == MONS_TENTACLED_MONSTROSITY
               || mons.type == MONS_TENTACLED_STARSPAWN
               || mons.type == MONS_THRASHING_HORROR
               || mons.type == MONS_UNSEEN_HORROR
               || mons.type == MONS_WORLDBINDER;

    default:
        return false;
    }
}

bool mons_is_abyssal_only(monster_type mc)
{
    switch (mc)
    {
    case MONS_ANCIENT_ZYME:
    case MONS_ELDRITCH_TENTACLE:
    case MONS_ELDRITCH_TENTACLE_SEGMENT:
    case MONS_LURKING_HORROR:
    case MONS_WRETCHED_STAR:
        return true;
    default:
        return false;
    }
}

// Monsters considered as "slime" for Jiyva.
bool mons_class_is_slime(monster_type mc)
{
    return mons_genus(mc) == MONS_JELLY
           || mons_genus(mc) == MONS_FLOATING_EYE
           || mons_genus(mc) == MONS_GLOWING_ORANGE_BRAIN;
}

bool mons_is_slime(const monster& mon)
{
    return mons_class_is_slime(mon.type);
}

bool herd_monster(const monster& mon)
{
    return mons_class_flag(mon.type, M_HERD);
}

// Plant or fungus or really anything with
// permanent plant holiness
bool mons_class_is_plant(monster_type mc)
{
    return bool(mons_class_holiness(mc) & MH_PLANT);
}

bool mons_is_plant(const monster& mon)
{
    return mons_class_is_plant(mon.type);
}

bool mons_eats_items(const monster& mon)
{
    return mons_is_slime(mon) && have_passive(passive_t::jelly_eating);
}

/* Is the actor susceptible to vampirism?
 *
 * Undead actors and summoned, temporary, or ghostified monsters are all not
 * susceptible.
 * @param act The actor.
 * @returns True if the actor is susceptible to vampirism, false otherwise.
 */
bool actor_is_susceptible_to_vampirism(const actor& act)
{
    if (!(act.holiness() & (MH_NATURAL | MH_PLANT)) || act.is_summoned())
        return false;

    if (act.is_player())
        return true;

    const monster *mon = act.as_monster();
    // Don't allow HP draining from temporary monsters, spectralised monsters,
    // or firewood.
    return !mon->has_ench(ENCH_FAKE_ABJURATION)
           && !testbits(mon->flags, MF_SPECTRALISED)
           && !mons_is_firewood(*mon);
}

bool invalid_monster(const monster* mon)
{
    return !mon || invalid_monster_type(mon->type);
}

bool invalid_monster_type(monster_type mt)
{
    return mt < 0 || mt >= NUM_MONSTERS
           || mon_entry[mt] == mon_entry[MONS_PROGRAM_BUG];
}

bool invalid_monster_index(int i)
{
    return i < 0 || i >= MAX_MONSTERS;
}

bool mons_is_statue(monster_type mc)
{
    return mc == MONS_ORANGE_STATUE
           || mc == MONS_OBSIDIAN_STATUE
           || mc == MONS_ICE_STATUE
           || mc == MONS_ROXANNE;
}

/**
 * The mimic [(cackles|chortles...) and ]vanishes in[ a puff of smoke]!
 *
 * @param pos       The mimic's location.
 * @param name      The mimic's name.
 */
static void _mimic_vanish(const coord_def& pos, const string& name)
{
    const bool can_place_smoke = !cloud_at(pos);
    if (can_place_smoke)
        place_cloud(CLOUD_BLACK_SMOKE, pos, 2 + random2(2), nullptr);
    if (!you.see_cell(pos))
        return;

    const char* const smoke_str = can_place_smoke ? " in a puff of smoke" : "";

    const bool can_cackle = !silenced(pos) && !silenced(you.pos());
    const string cackle = can_cackle ? getSpeakString("_laughs_") + " and " : "";

    mprf("The %s mimic %svanishes%s!",
         name.c_str(), cackle.c_str(), smoke_str);
    interrupt_activity(activity_interrupt::mimic);
}

/**
 * Clean up a "feature" that a mimic was pretending to be.
 *
 * @param pos   The location of the 'feature'.
 */
static void _destroy_mimic_feature(const coord_def &pos)
{
#if TAG_MAJOR_VERSION == 34
    const dungeon_feature_type feat = env.grid(pos);
#endif

    unnotice_feature(level_pos(level_id::current(), pos));
    env.grid(pos) = DNGN_FLOOR;
    env.level_map_mask(pos) &= ~MMT_MIMIC;
    set_terrain_changed(pos);
    remove_markers_and_listeners_at(pos);

#if TAG_MAJOR_VERSION == 34
    if (feat_is_door(feat))
        env.level_map_mask(pos) |= MMT_WAS_DOOR_MIMIC;
#endif
}

void discover_mimic(const coord_def& pos)
{
    item_def* item = item_mimic_at(pos);
    const bool feature_mimic = !item && feature_mimic_at(pos);
    // Is there really a mimic here?
    if (!item && !feature_mimic)
        return;

    const dungeon_feature_type feat = env.grid(pos);

    // If the feature has been destroyed, don't create a floor mimic.
    if (feature_mimic && !feat_is_mimicable(feat, false))
    {
        env.level_map_mask(pos) &= ~MMT_MIMIC;
        return;
    }

    const string name = feature_mimic ? "the " + string(feat_type_name(feat))
                                      : item->name(DESC_THE, false, false,
                                                             false, true);
    const bool plural = feature_mimic ? false : item->quantity > 1;

#ifdef USE_TILE
    tileidx_t tile = tileidx_feature(pos);
    apply_variations(tile_env.flv(pos), &tile, pos);
#endif

    if (you.see_cell(pos))
        mprf("%s %s a mimic!", name.c_str(), plural ? "are" : "is");

    const string shortname = feature_mimic ? feat_type_name(feat)
                                           : item->name(DESC_BASENAME);
    if (item)
        destroy_item(item->index(), true);
    else
        _destroy_mimic_feature(pos);
    _mimic_vanish(pos, shortname);

    // Just in case there's another one.
    if (mimic_at(pos))
        discover_mimic(pos);
}

void discover_shifter(monster& shifter)
{
    shifter.flags |= MF_KNOWN_SHIFTER;
}

bool mons_is_demon(monster_type mc)
{
    return mons_class_holiness(mc) & MH_DEMONIC
             && (mons_demon_tier(mc) != 0 && mc != MONS_ANTAEUS
                 || mons_species(mc) == MONS_RAKSHASA);
}

int mons_demon_tier(monster_type mc)
{
    switch (mons_base_char(mc))
    {
    case 'C':
        if (mc != MONS_ANTAEUS)
            return 0;
        // intentional fall-through for Antaeus
    case '&':
        return -1;
    case '1':
        return 1;
    case '2':
        return 2;
    case '3':
        return 3;
    case '4':
        return 4;
    case '5':
        return 5;
    default:
        return 0;
    }
}

// Beware; returns false for Tiamat!
bool mons_is_draconian(monster_type mc)
{
    return mc >= MONS_FIRST_DRACONIAN && mc <= MONS_LAST_DRACONIAN;
}

bool mons_is_base_draconian(monster_type mc)
{
    return mc >= MONS_FIRST_DRACONIAN && mc <= MONS_LAST_BASE_DRACONIAN;
}

// Conjured (as opposed to summoned) monsters are actually here, even
// though they're typically volatile (like, made of real fire). As such,
// they should be immune to Abjuration or Recall. Also, they count as
// things rather than beings.
bool mons_is_conjured(monster_type mc)
{
    return mons_is_projectile(mc)
           || mons_is_avatar(mc)
           || mons_class_flag(mc, M_CONJURED);
}

size_type mons_class_body_size(monster_type mc)
{
    // Should pass base_type to get the right size for zombies, skeletons &c.
    // For normal monsters, base_type is set to type in the constructor.
    const monsterentry *e = get_monster_data(mc);
    return e ? e->size : SIZE_MEDIUM;
}

int max_corpse_chunks(monster_type mc)
{
    switch (mons_class_body_size(mc))
    {
    case SIZE_TINY:
        return 1;
    case SIZE_LITTLE:
        return 2;
    case SIZE_SMALL:
        return 3;
    case SIZE_MEDIUM:
        return 4;
    case SIZE_LARGE:
        return 9;
    case SIZE_GIANT:
        return 12;
    default:
        return 0;
    }
}

int derived_undead_avg_hp(monster_type mtype, int hd, int scale)
{
    static const map<monster_type, int> hp_per_hd_by_type = {
        { MONS_BOUND_SOUL,     100 },
        { MONS_ZOMBIE,          85 },
        { MONS_SKELETON,        70 },
        { MONS_SPECTRAL_THING,  60 },
        // Simulacra aren't tough, but you can create piles of them. - bwr
        { MONS_SIMULACRUM,      30 },
    };

    const int* hp_per_hd = map_find(hp_per_hd_by_type, mtype);
    ASSERT(hp_per_hd);
    return *hp_per_hd * hd * scale / 10;
}

monster_type mons_genus(monster_type mc)
{
    if (mc == RANDOM_DRACONIAN || mc == RANDOM_BASE_DRACONIAN
        || mc == RANDOM_NONBASE_DRACONIAN
        || (mc == MONS_PLAYER_ILLUSION && species::is_draconian(you.species)))
    {
        return MONS_DRACONIAN;
    }

    if (mc == MONS_NO_MONSTER)
        return MONS_NO_MONSTER;

    ASSERT_smc();
    return smc->genus;
}

monster_type mons_species(monster_type mc)
{
    const monsterentry *me = get_monster_data(mc);
    return me ? me->species : MONS_PROGRAM_BUG;
}

monster_type draconian_subspecies(monster_type type, monster_type base)
{
    const monster_type species = mons_species(type);

    if (species == MONS_DRACONIAN && type != species)
        return base;

    return species;
}

monster_type draconian_subspecies(const monster& mon)
{
    ASSERT(mons_genus(mon.type) == MONS_DRACONIAN);

    if (mon.type == MONS_PLAYER_ILLUSION
        && mons_genus(mon.type) == MONS_DRACONIAN)
    {
        return species::to_mons_species(mon.ghost->species);
    }

    return draconian_subspecies(mon.type, mon.base_monster);
}

monster_type mons_detected_base(monster_type mc)
{
    return mons_genus(mc);
}

/** Does a monster of this type behold opponents like a siren?
 */
bool mons_is_siren_beholder(monster_type mc)
{
    return mc == MONS_MERFOLK_SIREN || mc == MONS_MERFOLK_AVATAR;
}

/** Does this monster behold opponents like a siren?
 *  Ignores any disabilities, checking only the monster's type.
 */
bool mons_is_siren_beholder(const monster& mons)
{
    return mons_is_siren_beholder(mons.type);
}

int get_shout_noise_level(const shout_type shout)
{
    switch (shout)
    {
    case S_SILENT:
        return 0;
    case S_HISS:
    case S_VERY_SOFT:
        return 4;
    case S_SOFT:
        return 6;
    case S_LOUD:
        return 10;
    case S_LOUD_ROAR:
    case S_VERY_LOUD:
        return 12;

    default:
        return 8;
    }
}

// Only beasts and chaos spawns use S_RANDOM for noise type.
// Pandemonium lords can also get here, but this is mostly used for the
// "says" verb used for insults.
static bool _shout_fits_monster(monster_type mc, int shout)
{
    if (shout == NUM_SHOUTS || shout >= NUM_LOUDNESS || shout == S_SILENT)
        return false;

    // Chaos spawns can do anything but demon taunts, since they're
    // not coherent enough to actually say words.
    if (mc == MONS_CHAOS_SPAWN)
        return shout != S_DEMON_TAUNT;

    // For Pandemonium lords, almost everything is fair game. It's only
    // used for the shouting verb ("say", "bellow", "roar", etc.) anyway.
    if (mc != MONS_HELL_BEAST && mc != MONS_MUTANT_BEAST)
        return true;

    switch (shout)
    {
    // Bees, books, cherubs and two-headed ogres never fit.
    case S_SHOUT2:
    case S_BUZZ:
    case S_CHERUB:
    case S_RUSTLE:
    // The beast cannot speak.
    case S_DEMON_TAUNT:
        return false;
    default:
        return true;
    }
}

// If demon_shout is true, we're trying to find a random verb and
// loudness for a Pandemonium lord trying to shout.
shout_type mons_shouts(monster_type mc, bool demon_shout)
{
    ASSERT_smc();
    shout_type u = smc->shouts;

    // Pandemonium lords use this to get the noises.
    if (u == S_RANDOM || demon_shout && u == S_DEMON_TAUNT)
    {
        const int max_shout = (u == S_RANDOM ? NUM_SHOUTS : NUM_LOUDNESS);
        do
        {
            u = static_cast<shout_type>(random2(max_shout));
        }
        while (!_shout_fits_monster(mc, u));
    }

    return u;
}

/// Is the given monster type ever capable of shouting?
bool mons_can_shout(monster_type mc)
{
    // don't use mons_shouts() to avoid S_RANDOM randomization.
    ASSERT_smc();
    return smc->shouts != S_SILENT;
}

bool mons_is_ghost_demon(monster_type mc)
{
    return mons_class_flag(mc, M_GHOST_DEMON);
}

bool mons_is_pghost(monster_type mc)
{
    return mc == MONS_PLAYER_GHOST || mc == MONS_PLAYER_ILLUSION;
}

/**
 * What mutant beast tier does the given XL (base HD) correspond to?
 *
 * If the given value is between tiers, choose the higher possibility.
 *
 * @param xl    The XL (HD) of the mutant beast in question.
 * @return      The corresponding mutant beast tier (e.g. BT_MATURE).
 */
int mutant_beast_tier(int xl)
{
    for (int bt = BT_FIRST; bt < NUM_BEAST_TIERS; ++bt)
        if (xl <= beast_tiers[bt])
            return bt;
    return BT_NONE; // buggy
}

/**
 * Is the provided monster_type a draconian job type? (Not just any draconian,
 * but specifically one with a job! Or the job itself, depending how you think
 * about it.)
 *
 * @param mc    The monster type in question.
 * @return      Whether that monster type is a draconian job.
 **/
bool mons_is_draconian_job(monster_type mc)
{
    return mc >= MONS_FIRST_NONBASE_DRACONIAN
           && mc <= MONS_LAST_NONBASE_DRACONIAN;
}

bool mons_is_unique(monster_type mc)
{
    return mons_class_flag(mc, M_UNIQUE);
}

bool mons_is_or_was_unique(const monster& mon)
{
    return mons_is_unique(mon.type)
           || mon.props.exists(ORIGINAL_TYPE_KEY)
              && mons_is_unique((monster_type) mon.props[ORIGINAL_TYPE_KEY].get_int());
}

/**
 * Is the given type one of Hepliaklqana's granted ancestors?
 *
 * @param mc    The type of monster in question.
 * @return      Whether that monster is a player ancestor.
 */
bool mons_is_hepliaklqana_ancestor(monster_type mc)
{
    return mons_class_flag(mc, M_ANCESTOR);
}

/**
 * Can this type of monster be blinded?
 *
 * Certain monsters, e.g. those with a powerful sense of smell, echolocation,
 * or no eyes, are completely immune to blinding.
 *
 * Note that 'dazzling' (from dazzling spray) has additional restrictions above
 * this.
 *
 * @param mc    The class of monster in question.
 * @return      Whether monsters of this type can get ENCH_BLIND.
 */
bool mons_can_be_blinded(monster_type mc)
{
    return !mons_class_flag(mc, M_UNBLINDABLE);
}


/**
 * Can this kind of monster be dazzled?
 *
 * The undead, nonliving, vegetative, or unblindable cannot be dazzled.
 *
 * @param mc    The class of monster in question.
 * @return      Whether monsters of this type can get ENCH_BLIND from Dazzling
 *              Spray.
 */
bool mons_can_be_dazzled(monster_type mc)
{
    // This was implemented by checking type so that we could use it in
    // monster descriptions (which only have mon_info structs); not sure if
    // that's useful

    const mon_holy_type holiness = mons_class_holiness(mc);
    return !(holiness & (MH_UNDEAD | MH_NONLIVING | MH_PLANT))
        && mons_can_be_blinded(mc);
}

char32_t mons_char(monster_type mc)
{
    if (Options.mon_glyph_overrides.count(mc)
        && Options.mon_glyph_overrides[mc].ch)
    {
        return Options.mon_glyph_overrides[mc].ch;
    }
    else
        return monster_symbols[mc].glyph;
}

char mons_base_char(monster_type mc)
{
    const monsterentry *me = get_monster_data(mc);
    return me ? me->basechar : 0;
}

mon_itemuse_type mons_class_itemuse(monster_type mc)
{
    ASSERT_smc();
    return smc->gmon_use;
}

mon_itemuse_type mons_itemuse(const monster& mon)
{
    if (mons_bound_soul(mon))
        return mons_class_itemuse(mons_zombie_base(mon));

    return mons_class_itemuse(mon.type);
}

int mons_class_colour(monster_type mc)
{
    ASSERT_smc();
    // Player monster is a dummy monster used only for display purposes, so
    // it's ok to override it here.
    if (mc == MONS_PLAYER
        && Options.mon_glyph_overrides.count(MONS_PLAYER)
        && Options.mon_glyph_overrides[MONS_PLAYER].col)
    {
        return Options.mon_glyph_overrides[MONS_PLAYER].col;
    }
    else
        return monster_symbols[mc].colour;
}

bool mons_class_can_regenerate(monster_type mc)
{
    return !mons_class_flag(mc, M_NO_REGEN);
}

bool mons_can_regenerate(const monster& m)
{
    const monster& mon = get_tentacle_head(m);

    if (testbits(mon.flags, MF_NO_REGEN))
        return false;

    return mons_class_can_regenerate(mon.type);
}

bool mons_class_fast_regen(monster_type mc)
{
    return mons_class_flag(mc, M_FAST_REGEN);
}

/**
 * Do monsters of the given type ever leave a hide?
 *
 * @param mc      The class of monster in question.
 * @return        Whether the monster has a chance of dropping a hide when
 *                butchered.
 */
bool mons_class_leaves_hide(monster_type mc)
{
    return hide_for_monster(mc) != NUM_ARMOURS;
}

bool mons_class_leaves_wand(monster_type mc)
{
    return mc == MONS_ELEIONOMA || mc == MONS_FENSTRIDER_WITCH;
}

bool mons_class_leaves_organ(monster_type mc)
{
    return mons_class_leaves_hide(mc) || mons_class_leaves_wand(mc);
}

int mons_zombie_size(monster_type mc)
{
    mc = mons_species(mc);
    if (!mons_class_can_be_zombified(mc))
        return Z_NOZOMBIE;

    ASSERT_smc();
    return smc->size > SIZE_MEDIUM ? Z_BIG : Z_SMALL;
}

monster_type mons_zombie_base(const monster& mon)
{
    return mon.base_monster;
}

bool mons_class_is_zombified(monster_type mc)
{
#if TAG_MAJOR_VERSION == 34
    switch (mc)
    {
        case MONS_ZOMBIE_SMALL:     case MONS_ZOMBIE_LARGE:
        case MONS_SKELETON_SMALL:   case MONS_SKELETON_LARGE:
        case MONS_SIMULACRUM_SMALL: case MONS_SIMULACRUM_LARGE:
            return true;
        default:
            break;
    }
#endif

    return mc == MONS_ZOMBIE
        || mc == MONS_SKELETON
        || mc == MONS_SIMULACRUM
        || mc == MONS_SPECTRAL_THING
        || mc == MONS_BOUND_SOUL;
}

bool mons_class_is_animated_weapon(monster_type type)
{
    return type == MONS_DANCING_WEAPON || type == MONS_SPECTRAL_WEAPON;
}

bool mons_class_is_animated_object(monster_type type)
{
    return mons_class_is_animated_weapon(type)
        || type == MONS_ANIMATED_ARMOUR;
}

bool mons_is_zombified(const monster& mon)
{
    return mons_class_is_zombified(mon.type);
}

monster_type mons_base_type(const monster& mon)
{
    if (mons_class_is_zombified(mon.type))
        return mons_zombie_base(mon);
    return mon.type;
}

bool mons_class_can_leave_corpse(monster_type mc)
{
    ASSERT_smc();
    return smc->leaves_corpse;
}

bool mons_class_can_be_zombified(monster_type mc)
{
    monster_type ms = mons_species(mc);
    return !invalid_monster_type(ms)
           && mons_class_can_leave_corpse(ms);
}

bool mons_can_be_zombified(const monster& mon)
{
    return mons_class_can_be_zombified(mon.type)
           && !mon.is_summoned()
           && !mons_bound_body_and_soul(mon);
}

bool mons_can_be_spectralised(const monster& mon)
{
    return mon.holiness() & (MH_NATURAL | MH_DEMONIC | MH_HOLY)
           && !mon.is_summoned()
           && mon.type != MONS_PANDEMONIUM_LORD;
}

bool mons_class_can_use_stairs(monster_type mc)
{
    return (!mons_class_is_zombified(mc) || mc == MONS_BOUND_SOUL)
           && !mons_is_tentacle_or_tentacle_segment(mc)
           && mc != MONS_SILENT_SPECTRE
           && mc != MONS_GERYON
           && mc != MONS_ROYAL_JELLY
           && mc != MONS_BALL_LIGHTNING
           && mc != MONS_FOXFIRE;
}

bool mons_class_can_use_transporter(monster_type mc)
{
    return !mons_is_tentacle_or_tentacle_segment(mc);
}

bool mons_can_use_stairs(const monster& mon, dungeon_feature_type stair)
{
    if (!mons_class_can_use_stairs(mon.type))
        return false;

    // Summons can't use stairs.
    if (mon.has_ench(ENCH_ABJ) || mon.has_ench(ENCH_FAKE_ABJURATION))
        return false;

    if (mon.has_ench(ENCH_FRIENDLY_BRIBED)
        && (feat_is_branch_entrance(stair) || feat_is_branch_exit(stair)
            || stair == DNGN_ENTER_HELL || stair == DNGN_EXIT_HELL))
    {
        return false;
    }

    // Everything else is fine
    return true;
}

bool mons_bound_body_and_soul(const monster& mon)
{
    return mon.has_ench(ENCH_SOUL_RIPE);
}

bool mons_bound_soul(const monster& mon)
{
    return mon.type == MONS_BOUND_SOUL;
}

void name_zombie(monster& mon, monster_type mc, const string &mon_name)
{
    mon.mname = mon_name;

    // Special case for Blork the orc: shorten his name to "Blork" to
    // avoid mentions of "Blork the orc the orc zombie".
    if (mc == MONS_BLORK_THE_ORC)
        mon.mname = "Blork";
    // Also for the Lernaean hydra: treat Lernaean as an adjective to
    // avoid mentions of "the Lernaean hydra the X-headed hydra zombie".
    else if (mc == MONS_LERNAEAN_HYDRA)
    {
        mon.mname = "Lernaean";
        mon.flags |= MF_NAME_ADJECTIVE;
    }
    // Also for the Enchantress: treat Enchantress as an adjective to
    // avoid mentions of "the Enchantress the spriggan zombie".
    else if (mc == MONS_THE_ENCHANTRESS)
    {
        mon.mname = "Enchantress";
        mon.flags |= MF_NAME_ADJECTIVE;
    }
    else if (mons_species(mc) == MONS_SERPENT_OF_HELL)
        mon.mname = "";

    if (starts_with(mon.mname, "shaped "))
        mon.flags |= MF_NAME_SUFFIX;

    // It's unlikely there's a desc for "Duvessa the elf skeleton", but
    // we still want to allow it if overridden.
    if (!mon.props.exists(DBNAME_KEY))
        mon.props[DBNAME_KEY] = mons_class_name(mon.type);
}

void name_zombie(monster& mon, const monster& orig)
{
    if (!mons_is_unique(orig.type) && orig.mname.empty())
        return;

    string name;

    if (!orig.mname.empty())
        name = orig.mname;
    else
        name = mons_type_name(orig.type, DESC_PLAIN);

    name_zombie(mon, orig.type, name);
    mon.flags |= orig.flags & (MF_NAME_SUFFIX
                                 | MF_NAME_ADJECTIVE
                                 | MF_NAME_DESCRIPTOR);
}

// Derived undead deal 80% of the damage of the base form.
static int _downscale_zombie_damage(int damage)
{
    return max(1, 4 * damage / 5);
}

// Do not include AF_PLAIN, we want that to be overwritten for spectrals
// and simulacra
static const set<attack_flavour> allowed_zombie_af = {
    AF_REACH,
    AF_CRUSH,
    AF_TRAMPLE,
};

static mon_attack_def _downscale_zombie_attack(const monster& mons,
                                               mon_attack_def attk)
{
    switch (attk.type)
    {
    case AT_STING: case AT_SPORE:
    case AT_TOUCH: case AT_ENGULF:
        attk.type = AT_HIT;
        break;
    default:
        break;
    }

    attk.damage = _downscale_zombie_damage(attk.damage);
    if (allowed_zombie_af.count(attk.flavour))
        return attk;

    // overwrite all other AFs
    if (mons.type == MONS_SIMULACRUM)
        attk.flavour = AF_COLD;
    else if (mons.mons_species() == MONS_SPECTRAL_THING)
        attk.flavour = AF_DRAIN;
    else
        attk.flavour = AF_PLAIN;

    return attk;
}

/**
 * What attack does the given mutant beast facet provide?
 *
 * @param facet     The facet in question; e.g. BF_STING.
 * @param tier      The tier of the mutant beast; e.g.
 * @return          The attack corresponding to the given facet; e.g. BT_LARVAL
 *                  { AT_STING, AF_REACH_STING, 10 }. Scales with HD.
 *                  For facets that don't provide an attack, is { }.
 */
static mon_attack_def _mutant_beast_facet_attack(int facet, int tier)
{
    const int dam = tier * 5;
    switch (facet)
    {
        case BF_STING:
            return { AT_STING, AF_REACH_STING, dam };
        case BF_OX:
            return { AT_TRAMPLE, AF_TRAMPLE, dam };
        case BF_WEIRD:
            return { AT_CONSTRICT, AF_CRUSH, dam };
        default:
            return { };
    }
}

/**
 * Get the attack type, attack flavour and damage for the given attack of a
 * mutant beast.
 *
 * @param mon           The monster in question.
 * @param attk_number   Which attack number to get.
 * @return              A mon_attack_def for the specified attack.
 */
static mon_attack_def _mutant_beast_attack(const monster &mon, int attk_number)
{
    const int tier = mutant_beast_tier(mon.get_experience_level());
    if (attk_number == 0)
        return { AT_HIT, AF_PLAIN, tier * 7 + 5 };

    if (!mon.props.exists(MUTANT_BEAST_FACETS))
        return { };

    int cur_attk = 1;
    for (auto facet : mon.props[MUTANT_BEAST_FACETS].get_vector())
    {
        const mon_attack_def atk = _mutant_beast_facet_attack(facet.get_int(),
                                                              tier);
        if (atk.type == AT_NONE)
            continue;

        if (cur_attk == attk_number)
            return atk;

        ++cur_attk;
    }

    return { };
}

/**
 * Get the attack type, attack flavour and damage for the given attack of an
 * ancestor granted by Hepliaklqana_ancestor_attack.
 *
 * @param mon           The monster in question.
 * @param attk_number   Which attack number to get.
 * @return              A mon_attack_def for the specified attack.
 */
static mon_attack_def _hepliaklqana_ancestor_attack(const monster &mon,
                                                     int attk_number)
{
    if (attk_number != 0)
        return { };

    const int HD = mon.get_experience_level();
    const int dam = HD + 3; // 4 at 1 HD, 21 at 18 HD (max)
    // battlemages do double base melee damage (+25-50% including their weapon)
    const int dam_mult = mon.type == MONS_ANCESTOR_BATTLEMAGE ? 2 : 1;

    return { AT_HIT, AF_PLAIN, dam * dam_mult };
}

/** Get the attack type, attack flavour and damage for a monster attack.
 *
 * @param mon The monster to look at.
 * @param attk_number Which attack number to get.
 * @param base_flavour If true, attack flavours that are randomised on every attack
 *                     will have their base flavour returned instead of one of the
 *                     random flavours.
 * @return  A mon_attack_def for the specified attack.
 */
mon_attack_def mons_attack_spec(const monster& m, int attk_number,
                                bool base_flavour)
{
    monster_type mc = m.type;

    const monster& mon = get_tentacle_head(m);

    const bool zombified = mons_is_zombified(mon);

    if (mon.has_hydra_multi_attack())
        attk_number -= mon.heads() - 1;

    if (attk_number < 0 || attk_number >= MAX_NUM_ATTACKS)
        attk_number = 0;

    if (mons_is_ghost_demon(mc))
    {
        if (attk_number == 0 && mon.ghost)
        {
            return { mon.ghost->att_type, mon.ghost->att_flav,
                     mon.ghost->damage };
        }

        return { AT_NONE, AF_PLAIN, 0 };
    }
    else if (mc == MONS_MUTANT_BEAST)
        return _mutant_beast_attack(mon, attk_number);
    else if (mons_is_hepliaklqana_ancestor(mc))
        return _hepliaklqana_ancestor_attack(mon, attk_number);

    if (zombified && mc != MONS_KRAKEN_TENTACLE)
        mc = mons_zombie_base(mon);

    ASSERT_smc();
    mon_attack_def attk = smc->attack[attk_number];

    if (attk_number == 0)
    {
        if (m.has_ench(ENCH_FIRE_CHAMPION))
            attk.flavour = AF_FIRE;

        if (mons_is_player_shadow(mon))
        {
            if (!you.weapon())
                attk.damage = max(1, you.skill_rdiv(SK_UNARMED_COMBAT, 10, 20));
        }

        // summoning miscast monster; hd scaled with miscast severity
        if (mon.type == MONS_NAMELESS)
            attk.damage = mon.get_hit_dice() * 2;

        // Boulder beetles get double attack damage and a normal 'hit' attack.
        if (mon.has_ench(ENCH_ROLLING))
        {
            attk.type = AT_HIT;
            attk.damage *= 2;
        }
    }
    else if (mons_species(mon.type) == MONS_DRACONIAN
             && mon.type != MONS_DRACONIAN
             && attk.type == AT_NONE
             && smc->attack[attk_number - 1].type != AT_NONE)
    {
        // Nonbase draconians inherit aux attacks from their base type.
        // Implicit assumption: base draconian types only get one aux
        // attack, and it's in their second attack slot.
        // If that changes this code will need to be changed.
        const monsterentry* mbase =
            get_monster_data (draconian_subspecies(mon));
        ASSERT(mbase);
        return mbase->attack[1];
    }

    if (mon.type == MONS_ANIMATED_ARMOUR)
    {
        item_def *def = mon.get_defining_object();
        if (def)
        {
            ASSERT(def->base_type == OBJ_ARMOUR);
            const int typ = def->sub_type;
            const int ac = armour_prop(typ, PARM_AC);
            attk.damage = ac + ac * ac / 2;
        }
    }

    if (!base_flavour)
    {
        // TODO: randomization here is not the greatest way of doing any of
        // these...
        if (attk.type == AT_RANDOM)
            attk.type = random_choose(AT_HIT, AT_GORE);

        if (attk.type == AT_CHERUB)
            attk.type = random_choose(AT_HIT, AT_BITE, AT_PECK, AT_GORE);

        if (attk.flavour == AF_DRAIN_STAT)
            attk.flavour = random_choose(AF_DRAIN_STR, AF_DRAIN_INT,AF_DRAIN_DEX);
    }

    // Slime creature attacks are multiplied by the number merged.
    if (mon.type == MONS_SLIME_CREATURE && mon.blob_size > 1)
        attk.damage *= mon.blob_size;

    return zombified ? _downscale_zombie_attack(mon, attk) : attk;
}

static int _mons_damage(monster_type mc, int rt)
{
    if (rt < 0 || rt > 3)
        rt = 0;
    ASSERT_smc();
    return smc->attack[rt].damage;
}

/**
 * A short description of the given monster attack type.
 *
 * @param attack      The attack to be described; e.g. AT_HIT, AT_SPORE.
 * @param with_object Is the description being used with an object/target?
 *                    True results in e.g. "pounce on"; false, just "pounce".
 *                    Optional parameter, default true.
 * @return            A short description; e.g. "hit", "release spores at".
 */
string mon_attack_name(attack_type attack, bool with_object)
{
    static const char *attack_types[] =
    {
        "hit",         // including weapon attacks
        "bite",
        "sting",

        // spore
        "release spores at",

        "touch",
        "engulf",
        "claw",
        "peck",
        "headbutt",
        "punch",
        "kick",
        "tentacle-slap",
        "tail-slap",
        "gore",
        "constrict",
        "trample",
        "trunk-slap",
#if TAG_MAJOR_VERSION == 34
        "snap closed at",
        "splash",
#endif
        "pounce on",
#if TAG_MAJOR_VERSION == 34
        "sting",
#endif
        "hit, bite, peck, or gore", // AT_CHERUB
#if TAG_MAJOR_VERSION == 34
        "hit", // AT_SHOOT
#endif
        "hit", // AT_WEAP_ONLY,
        "hit or gore", // AT_RANDOM
    };
    COMPILE_CHECK(ARRAYSZ(attack_types) == NUM_ATTACK_TYPES - AT_FIRST_ATTACK);

    const int verb_index = attack - AT_FIRST_ATTACK;
    ASSERT(verb_index < (int)ARRAYSZ(attack_types));

    if (with_object)
        return attack_types[verb_index];
    else
    {
        return replace_all(replace_all(attack_types[verb_index], " at", ""),
                                                                 " on", "");
    }
}

/**
 * Is this attack flavour 'plain'? A plain attack flavour doesn't imply the
 * target will be affected in any particular way beyond damage.
 * Certain attack flavours like AT_TRAMPLE, AT_SPORE, and AT_ENGULF do imply
 * additional effects, and are not considered 'plain'.
 */
bool is_plain_attack_type(attack_type attack)
{
    switch (attack) {
        case AT_CONSTRICT:  // constriction
        case AT_ENGULF:     // water hold
        case AT_POUNCE:     // webbing
        case AT_SPORE:      // confusing spores
        case AT_STING:      // poison
        case AT_TRAMPLE:    // trampling
            return false;
        default:
            return true;
    }
}

/**
 * Does this monster attack flavour trigger even if the base attack does no
 * damage?
 *
 * @param flavour   The attack flavour in question; e.g. AF_COLD.
 * @return          Whether the flavour attack triggers on a successful hit
 *                  regardless of damage done.
 */
bool flavour_triggers_damageless(attack_flavour flavour)
{
    return flavour == AF_CRUSH
        || flavour == AF_ENGULF
        || flavour == AF_PURE_FIRE
        || flavour == AF_SHADOWSTAB
        || flavour == AF_DROWN
        || flavour == AF_CORRODE;
}

/**
 * How much special damage does the given attack flavour do for an attack from
 * a monster of the given hit dice?
 *
 * Various effects (e.g. acid) currently go through more complex codepaths. :(
 *
 * @param flavour       The attack flavour in question; e.g. AF_FIRE.
 * @param HD            The HD to calculate damage for.
 * @param random        Whether to roll damage, or (if false) just return
 *                      the top of the range.
 * @return              The damage that the given attack flavour does, before
 *                      resists and other effects are applied.
 */
int flavour_damage(attack_flavour flavour, int HD, bool random)
{
    switch (flavour)
    {
        case AF_FIRE:
            if (random)
                return HD + random2(HD);
            return HD * 2;
        case AF_COLD:
            if (random)
                return HD + random2(HD*2);
            return HD * 3;
        case AF_ELEC:
            if (random)
                return HD + random2(HD/2);
            return HD * 3 / 2;
        case AF_PURE_FIRE:
            if (random)
                return HD * 3 / 2 + random2(HD);
            return HD * 5 / 2;
        default:
            return 0;
    }
}

/**
 * Does a monster attacking with this flavour reach as if using a polearm?
 *
 * @param flavour   The attack flavour in question; e.g. AF_COLD.
 * @return          Whether the flavour grants inherent reach.
 */
bool flavour_has_reach(attack_flavour flavour)
{
    switch (flavour)
    {
        case AF_REACH:
        case AF_REACH_STING:
        case AF_REACH_TONGUE:
            return true;
        default:
            return false;
    }
}

bool mons_invuln_will(const monster& mon)
{
    return get_monster_data(mon.type)->willpower == WILL_INVULN;
}

bool mons_skeleton(monster_type mc)
{
    return !mons_class_flag(mc, M_NO_SKELETON);
}

bool mons_zombifiable(monster_type mc)
{
    return !mons_class_flag(mc, M_NO_ZOMBIE) && mons_zombie_size(mc);
}

bool mons_flattens_trees(const monster& mon)
{
    return mons_base_type(mon) == MONS_LERNAEAN_HYDRA;
}

/**
 * Given an average max HP value for a given monster type, what should a given
 * monster have?
 *
 * @param avg_hp    The mean hp.
 * @param scale     A scale that the input avg_hp are multiplied by.
 * @return          A max HP value; no more than +-33% from the given average,
 *                  and within about +-10% of the average 95% of the time.
 *                  This value is not multiplied by the scale - it's an actual
 *                  hp value, regardless of the scale on the input.
 *                  If avg_hp is nonzero, always returns at least 1.
 */
int hit_points(int avg_hp, int scale)
{
    if (!avg_hp)
        return 0;

    const int min_perc = 33;
    const int hp_variance = div_rand_round(avg_hp * min_perc, 100);
    const int min_hp = avg_hp - hp_variance;
    const int hp = min_hp + random2avg(hp_variance * 2, 8);
    return max(1, div_rand_round(hp, scale));
}

// This function returns the standard number of hit dice for a type of
// monster, not a particular monster's current hit dice. - bwr
int mons_class_hit_dice(monster_type mc)
{
    const monsterentry *me = get_monster_data(mc);
    return me ? me->HD : 0;
}

/**
 * What base WL does a monster of the given type have?
 *
 * @param type    The monster type in question.
 * @param base    The base type of the monster. (For e.g. draconians.)
 * @return        The WL of a normal monster of that type.
 */
int mons_class_willpower(monster_type type, monster_type base)
{
    const monster_type base_type =
        base != MONS_NO_MONSTER && mons_is_draconian(type)
            ? draconian_subspecies(type, base)
            : type;

    const int type_wl = (get_monster_data(base_type))->willpower;

    // Negative values get multiplied with monster hit dice.
    if (type_wl >= 0)
        return type_wl;
    return mons_class_hit_dice(base_type) * -type_wl * 4 / 3;
}

/**
 * Can a monster of the given type see invisible creatures?
 *
 * @param type    The monster type in question.
 * @param base    The base type of the monster. (For e.g. draconians.)
 * @return        Whether a normal monster of that type can see invisible
 *                things.
 */
bool mons_class_sees_invis(monster_type type, monster_type base)
{
    if (mons_class_flag(type, M_SEE_INVIS))
        return true;

    if (base != MONS_NO_MONSTER && mons_is_draconian(type)
        && mons_class_flag(draconian_subspecies(type, base), M_SEE_INVIS))
    {
        return true;
    }

    return false;
}

/**
 * What's the average hp for a given type of monster?
 *
 * @param mc        The type of monster in question.
 * @return          The average hp for that monster; rounds down.
 */
int mons_avg_hp(monster_type mc, int scale)
{
    const monsterentry* me = get_monster_data(mc);

    if (!me)
        return 0;

    return me->avg_hp_10x * scale / 10;
}

/**
 * What's the maximum hp for a given type of monster?
 *
 * @param mc        The type of monster in question.
 * @return          The maximum hp for that monster; rounds down.
 */
int mons_max_hp(monster_type mc)
{
    const monsterentry* me = get_monster_data(mc);

    if (!me)
        return 0;

    // TODO: merge the 133% with their use in hit_points()
    return me->avg_hp_10x * 133 / 1000;
}

/**
 * How much XP will the given monster give out by dying?
 *
 * @param mon        The monster in question.
 * @param real      If false, calculate XP for the given monster's type instead of
 *               this monster's specific stats.
 * @param legacy  If set, use higher XP values for high-XP monsters to emulate
 *               historical (pre-2eadbcd) behaviour.
 * @return How much XP this monster is worth.
 */
int exper_value(const monster& mon, bool real, bool legacy)
{
    int x_val = 0;

    // These four are the original arguments.
    const monster_type mc = mon.type;
    int hd                = mon.get_experience_level();
    int maxhp             = mon.max_hit_points;

    // pghosts and pillusions have no reasonable base values, and you can look
    // up the exact value anyway. Especially for pillusions.
    if (real || mon.type == MONS_PLAYER_GHOST || mon.type == MONS_PLAYER_ILLUSION)
    {
        // A berserking monster is much harder, but the xp value shouldn't
        // depend on whether it was berserk at the moment of death.
        if (mon.has_ench(ENCH_BERSERK))
            maxhp = (maxhp * 2 + 1) / 3;
    }
    else
    {
        const monsterentry *m = get_monster_data(mons_base_type(mon));
        ASSERT(m);

        // Use real hd, zombies would use the basic species and lose
        // information known to the player ("orc warrior zombie"). Monsters
        // levelling up is visible (although it may happen off-screen), so
        // this is hardly ever a leak. Only Pan lords are unknown in the
        // general.
        if (m->mc == MONS_PANDEMONIUM_LORD)
            hd = m->HD;
        maxhp = mons_max_hp(mc);
    }

    // Hacks to make merged slime creatures not worth so much exp. We
    // will calculate the experience we would get for 1 blob, and then
    // just multiply it so that exp is linear with blobs merged. -cao
    if (mon.type == MONS_SLIME_CREATURE && mon.blob_size > 1)
        maxhp /= mon.blob_size;

    // These are some values we care about.
    const int speed       = mons_base_speed(mon);
    const int modifier    = _mons_exp_mod(mc);
    const int item_usage  = mons_itemuse(mon);

    // XXX: Shapeshifters can qualify here, even though they can't cast.
    const bool spellcaster = mon.has_spells();

    // Early out for no XP monsters.
    if (!mons_class_gives_xp(mc))
        return 0;

    x_val = (16 + maxhp) * hd * hd / 10;

    // Let's calculate a simple difficulty modifier. - bwr
    int diff = 0;

    // Let's look for big spells.
    if (spellcaster)
    {
        for (const mon_spell_slot &slot : mon.spells)
        {
            switch (slot.spell)
            {
            case SPELL_PARALYSE:
            case SPELL_SMITING:
            case SPELL_SUMMON_EYEBALLS:
            case SPELL_CALL_DOWN_DAMNATION:
            case SPELL_HURL_DAMNATION:
            case SPELL_SYMBOL_OF_TORMENT:
            case SPELL_GLACIATE:
            case SPELL_FIRE_STORM:
            case SPELL_SHATTER:
            case SPELL_CHAIN_LIGHTNING:
            case SPELL_POLAR_VORTEX:
            case SPELL_LEGENDARY_DESTRUCTION:
            case SPELL_SUMMON_ILLUSION:
            case SPELL_SPELLFORGED_SERVITOR:
            case SPELL_CONJURE_LIVING_SPELLS:
                diff += 25;
                break;

            case SPELL_SUMMON_GREATER_DEMON:
            case SPELL_HASTE:
            case SPELL_BLINK_RANGE:
            case SPELL_PETRIFY:
                diff += 20;
                break;

            case SPELL_LIGHTNING_BOLT:
            case SPELL_STICKY_FLAME_RANGE:
            case SPELL_MINDBURST:
            case SPELL_BANISHMENT:
            case SPELL_LEHUDIBS_CRYSTAL_SPEAR:
            case SPELL_IRON_SHOT:
            case SPELL_IOOD:
            case SPELL_FIREBALL:
            case SPELL_AGONY_RANGE:
            case SPELL_LRD:
            case SPELL_DIG:
            case SPELL_FAKE_MARA_SUMMON:
                diff += 10;
                break;

            case SPELL_HAUNT:
            case SPELL_SUMMON_DRAGON:
            case SPELL_SUMMON_HORRIBLE_THINGS:
            case SPELL_PLANEREND:
            case SPELL_SUMMON_EMPEROR_SCORPIONS:
                diff += 7;
                break;

            default:
                break;
            }
        }
    }

    // Let's look at regeneration.
    if (mons_class_fast_regen(mc))
        diff += 15;

    // Monsters at normal or fast speed with big melee damage.
    if (speed >= 10)
    {
        int max_melee = 0;
        for (int i = 0; i < 4; ++i)
            max_melee += _mons_damage(mc, i);

        if (max_melee > 30)
            diff += (max_melee / ((speed == 10) ? 2 : 1));
    }

    // Monsters who can use equipment (even if only the equipment
    // they are given) can be considerably enhanced because of
    // the way weapons work for monsters. - bwr
    if (item_usage >= MONUSE_STARTING_EQUIPMENT)
        diff += 30;

    // Set a reasonable range on the difficulty modifier...
    // Currently 70% - 200%. - bwr
    if (diff > 100)
        diff = 100;
    else if (diff < -30)
        diff = -30;

    // Apply difficulty.
    x_val *= (100 + diff);
    x_val /= 100;

    // Basic speed modification.
    if (speed > 0)
    {
        x_val *= speed;
        x_val /= 10;
    }

    // Slow monsters without spells and items often have big HD which
    // cause the experience value to be overly large... this tries
    // to reduce the inappropriate amount of XP that results. - bwr
    if (speed < 10 && !spellcaster && item_usage < MONUSE_STARTING_EQUIPMENT)
        x_val /= 2;

    // Apply the modifier in the monster's definition.
    if (modifier > 0)
    {
        x_val *= modifier;
        x_val /= 10;
    }

    // Scale starcursed mass exp by what percentage of the whole it represents
    if (mon.type == MONS_STARCURSED_MASS)
        x_val = (x_val * mon.blob_size) / 12;

    // Further reduce xp from zombies
    if (mons_is_zombified(mon))
        x_val /= 2;

    // Reductions for big values. - bwr
    if (x_val > 100)
        x_val = 100 + ((x_val - 100) * 3) / 4;
    if (x_val > 750)
        x_val = 750 + (x_val - 750) / (legacy ? 3 : 6);

    // Slime creature exp hack part 2: Scale exp back up by the number
    // of blobs merged. -cao
    // Has to be after the stepdown to prevent issues with 4-5 merged slime
    // creatures. -pf
    if (mon.type == MONS_SLIME_CREATURE && mon.blob_size > 1)
        x_val *= mon.blob_size;

    // Guarantee the value is within limits.
    if (x_val <= 0)
        x_val = 1;

    return x_val;
}

static monster_type _random_mons_between(monster_type min, monster_type max)
{
    monster_type mc = MONS_PROGRAM_BUG;

    do // skip removed monsters
    {
        mc = static_cast<monster_type>(random_range(min, max));
    }
    while (mons_is_removed(mc));

    return mc;
}

monster_type random_draconian_monster_species()
{
    return _random_mons_between(MONS_FIRST_BASE_DRACONIAN,
                                MONS_LAST_SPAWNED_DRACONIAN);
}

monster_type random_draconian_job()
{
    return _random_mons_between(MONS_FIRST_NONBASE_DRACONIAN,
                                MONS_LAST_NONBASE_DRACONIAN);
}

static const pair<monster_type, monster_type> _draconian_combos[] =
{
    { MONS_DRACONIAN_STORMCALLER, MONS_WHITE_DRACONIAN },
    { MONS_DRACONIAN_MONK, MONS_GREEN_DRACONIAN },
    { MONS_DRACONIAN_SHIFTER, MONS_PURPLE_DRACONIAN },
    { MONS_DRACONIAN_ANNIHILATOR, MONS_YELLOW_DRACONIAN },
    { MONS_DRACONIAN_KNIGHT, MONS_BLACK_DRACONIAN },
    { MONS_DRACONIAN_SCORCHER, MONS_RED_DRACONIAN },
#if TAG_MAJOR_VERSION == 34
    { MONS_PROGRAM_BUG, MONS_PROGRAM_BUG }, // MONS_MOTTLED_DRACONIAN
#endif
};

// Should have exactly one job per randomly-spawning draconian colour.
COMPILE_CHECK(ARRAYSZ(_draconian_combos) == MONS_LAST_SPAWNED_DRACONIAN
                                            - MONS_FIRST_BASE_DRACONIAN + 1);

monster_type draconian_colour_for_job(monster_type job)
{
    for (auto &drac : _draconian_combos)
        if (drac.first == job)
            return drac.second;

    return MONS_PROGRAM_BUG;
}

monster_type draconian_job_for_colour(monster_type colour)
{
    for (auto &drac : _draconian_combos)
        if (drac.second == colour)
            return drac.first;

    // Doesn't normally spawn, but should still return a random job.
    if (colour > MONS_LAST_SPAWNED_DRACONIAN
        && colour <= MONS_LAST_BASE_DRACONIAN)
    {
        return random_draconian_job();
    }

    return MONS_PROGRAM_BUG;
}

static mon_spellbook_type _get_mc_spellbook(const monster_type mon_type)
{
    return static_cast<mon_spellbook_type>(get_monster_data(mon_type)->sec);
}

mon_spellbook_type get_spellbook(const monster_info &mon)
{
    // special case for vault monsters: if they have a custom book,
    // treat it as MST_GHOST
    if (mon.props.exists(CUSTOM_SPELLS_KEY))
        return MST_GHOST;

    return _get_mc_spellbook(mon.type);
}

// Get a list of unique spells from a monster's preset spellbooks
// or in the case of ghosts their actual spells.
// If flags is non-zero, it returns only spells that match those flags.
vector<mon_spell_slot> get_unique_spells(const monster_info &mi,
                               mon_spell_slot_flags flags)
{
    // No entry for MST_GHOST
    COMPILE_CHECK(ARRAYSZ(mspell_list) == NUM_MSTYPES - 1);

    const mon_spellbook_type book = get_spellbook(mi);

    // TODO: should we build an index to speed this reverse lookup?
    unsigned int msidx;
    for (msidx = 0; msidx < ARRAYSZ(mspell_list); ++msidx)
        if (mspell_list[msidx].type == book)
            break;

    vector<mon_spell_slot> slots;

    if (mons_genus(mi.type) == MONS_DRACONIAN)
    {
        const mon_spell_slot breath =
            drac_breath(mi.draconian_subspecies());
        if (breath.flags & flags && breath.spell != SPELL_NO_SPELL)
            slots.push_back(breath);
        // No other spells; quit right away.
        if (book == MST_NO_SPELLS)
            return slots;
    }

    if (book != MST_GHOST)
        ASSERT(msidx < ARRAYSZ(mspell_list));
    for (const mon_spell_slot &slot : (book == MST_GHOST
                                       ? mi.spells
                                       : mspell_list[msidx].spells))
    {
        if (flags != MON_SPELL_NO_FLAGS && !(slot.flags & flags))
            continue;

        if (none_of(slots.begin(), slots.end(),
            [&](const mon_spell_slot& oldslot)
            {
                return oldslot.spell == slot.spell;
            }))
        {
            slots.push_back(slot);
        }
    }

    return slots;
}

mon_spell_slot drac_breath(monster_type drac_type)
{
    spell_type sp;
    switch (drac_type)
    {
    case MONS_BLACK_DRACONIAN:   sp = SPELL_LIGHTNING_BOLT; break;
    case MONS_YELLOW_DRACONIAN:  sp = SPELL_ACID_SPLASH; break;
    case MONS_GREEN_DRACONIAN:   sp = SPELL_POISONOUS_CLOUD; break;
    case MONS_PURPLE_DRACONIAN:  sp = SPELL_QUICKSILVER_BOLT; break;
    case MONS_RED_DRACONIAN:     sp = SPELL_SEARING_BREATH; break;
    case MONS_WHITE_DRACONIAN:   sp = SPELL_COLD_BREATH; break;
    case MONS_DRACONIAN:
    case MONS_GREY_DRACONIAN:    sp = SPELL_NO_SPELL; break;
    case MONS_PALE_DRACONIAN:    sp = SPELL_STEAM_BALL; break;

    default:
        die("Invalid draconian subrace: %d", drac_type);
    }

    mon_spell_slot slot;
    slot.spell = sp;
    slot.freq = 62;
    slot.flags = MON_SPELL_NATURAL | MON_SPELL_BREATH;
    return slot;
}

void mons_load_spells(monster& mon)
{
    const mon_spellbook_type book = _get_mc_spellbook(mon.type);

    if (book == MST_GHOST)
        return mon.load_ghost_spells();

    mon.spells.clear();
    if (mons_genus(mon.type) == MONS_DRACONIAN)
    {
        mon_spell_slot breath = drac_breath(draconian_subspecies(mon));
        if (breath.spell != SPELL_NO_SPELL)
            mon.spells.push_back(breath);
    }

    if (book == MST_NO_SPELLS)
        return;

    dprf(DIAG_MONPLACE, "%s: loading spellbook #%d",
         mon.name(DESC_PLAIN, true).c_str(), static_cast<int>(book));

    for (const mon_spellbook &spbook : mspell_list)
        if (spbook.type == book)
        {
            mon.spells.insert(mon.spells.end(),
                                spbook.spells.begin(), spbook.spells.end());
            break;
        }
}

// Never hand out DARKGREY as a monster colour, even if it is randomly
// chosen.
colour_t random_monster_colour()
{
    colour_t col = DARKGREY;
    while (col == DARKGREY)
        col = random_colour();

    return col;
}

// Generate a shiny, new and unscarred monster.
void define_monster(monster& mons, bool friendly)
{
    monster_type mcls         = mons.type;
    ASSERT(!mons_class_is_zombified(mcls)); // should have called define_zombie

    monster_type monbase      = mons.base_monster;
    const monsterentry *m     = get_monster_data(mcls);
    int col                   = mons_class_colour(mcls);
    int hd                    = mons_class_hit_dice(mcls);
    int hp = 0;

    mons.mname.clear();

    // misc
    mons.god = GOD_NO_GOD;

    switch (mcls)
    {
    case MONS_ABOMINATION_SMALL:
        hd = 4 + random2(4);
        mons.props[MON_SPEED_KEY] = 7 + random2avg(9, 2);
        break;

    case MONS_ABOMINATION_LARGE:
        hd = 8 + random2(4);
        mons.props[MON_SPEED_KEY] = 6 + random2avg(7, 2);
        break;

    case MONS_SLIME_CREATURE:
        // Slime creatures start off as only single un-merged blobs.
        mons.blob_size = 1;
        break;

    case MONS_HYDRA:
        // Hydras start off with 4 to 8 heads.
        mons.num_heads = random_range(4, 8);
        break;

    case MONS_LERNAEAN_HYDRA:
        // The Lernaean hydra starts off with 27 heads.
        mons.num_heads = 27;
        break;

    case MONS_TIAMAT:
        // Initialise to a random draconian type.
        draconian_change_colour(&mons);
        monbase = mons.base_monster;
        col = mons.colour;
        break;

    case MONS_STARCURSED_MASS:
        mons.blob_size = 12;
        break;

    // Randomize starting speed burst clock
    case MONS_SIXFIRHY:
    case MONS_JIANGSHI:
        mons.move_spurt = random2(360);
        break;

    case MONS_SHAMBLING_MANGROVE:
        mons.mangrove_pests = x_chance_in_y(3, 5) ? random_range(2, 3) : 0;
        break;

    case MONS_SERPENT_OF_HELL:
    case MONS_SERPENT_OF_HELL_COCYTUS:
    case MONS_SERPENT_OF_HELL_DIS:
    case MONS_SERPENT_OF_HELL_TARTARUS:
        mons.num_heads = 3;
        break;

    default:
        break;
    }

    if (mons_is_draconian_job(mcls))
        monbase = draconian_colour_for_job(mcls);

    if (col == COLOUR_UNDEF) // but never give out darkgrey to monsters
        col = random_monster_colour();

    // Some calculations.
    if (hp == 0)
        hp = hit_points(m->avg_hp_10x);
    const int hp_max = hp;

    // So let it be written, so let it be done.
    mons.set_hit_dice(hd);
    mons.hit_points      = hp;
    mons.max_hit_points  = hp_max;
    mons.speed_increment = 70;

    if (mons.base_monster == MONS_NO_MONSTER
        || mons.base_monster == MONS_PROGRAM_BUG) // latter is zombie gen
    {
        mons.base_monster = monbase;
    }

    mons.flags      = MF_NO_FLAGS;
    mons.experience = 0;
    mons.colour     = col;

    mons.bind_melee_flags();

    mons_load_spells(mons);
    mons.bind_spell_flags();

    // Reset monster enchantments.
    mons.enchantments.clear();
    mons.ench_cache.reset();
    mons.ench_countdown = 0;

    switch (mcls)
    {
    case MONS_PANDEMONIUM_LORD:
    {
        ghost_demon ghost;
        ghost.init_pandemonium_lord(friendly);
        mons.set_ghost(ghost);
        mons.ghost_demon_init();
        mons.bind_melee_flags();
        mons.bind_spell_flags();
        break;
    }

    case MONS_PLAYER_GHOST:
    {
        if (define_ghost_from_bones(mons))
            break;
        dprf("No ghosts found in bones, falling back on mirrored player");
        // intentional fallthrough -- fall back on mirroring the player
    }
    case MONS_PLAYER_ILLUSION:
    {
        ghost_demon ghost;
        ghost.init_player_ghost();
        if (mcls == MONS_PLAYER_GHOST)
        {
            // still don't allow undead ghosts, even mirrored
            if (you.undead_state(false) != US_ALIVE)
                ghost.species = SP_HUMAN;
            mons.props[MIRRORED_GHOST_KEY] = true;
        }
        mons.set_ghost(ghost);
        mons.ghost_init(!mons.props.exists(FAKE_MON_KEY));
        break;
    }

    case MONS_UGLY_THING:
    case MONS_VERY_UGLY_THING:
    {
        ghost_demon ghost;
        ghost.init_ugly_thing(mcls == MONS_VERY_UGLY_THING);
        mons.set_ghost(ghost);
        mons.uglything_init();
        break;
    }

    // Load with dummy values so certain monster properties can be queried
    // before placement without crashing (proper setup is done later here)
    case MONS_DANCING_WEAPON:
    case MONS_SPECTRAL_WEAPON:
    {
        ghost_demon ghost;
        mons.set_ghost(ghost);
        break;
    }

    default:
        break;
    }

    mons.calc_speed();

    // When all is said and done, this monster had better have some hit
    // points, or it will be dead on arrival
    ASSERT(mons.hit_points > 0);
    ASSERT(mons.max_hit_points > 0);
}

static const char *ugly_colour_names[] =
{
    "red", "brown", "green", "cyan", "purple", "white"
};

string ugly_thing_colour_name(colour_t colour)
{
    int colour_offset = ugly_thing_colour_offset(colour);

    if (colour_offset == -1)
        return "buggy";

    return ugly_colour_names[colour_offset];
}

static const colour_t ugly_colour_values[] =
{
    RED, BROWN, GREEN, CYAN, MAGENTA, LIGHTGREY
};

colour_t ugly_thing_random_colour()
{
    return RANDOM_ELEMENT(ugly_colour_values);
}

int str_to_ugly_thing_colour(const string &s)
{
    COMPILE_CHECK(ARRAYSZ(ugly_colour_values) == ARRAYSZ(ugly_colour_names));
    for (int i = 0, size = ARRAYSZ(ugly_colour_values); i < size; ++i)
        if (s == ugly_colour_names[i])
            return ugly_colour_values[i];
    return BLACK;
}

int ugly_thing_colour_offset(colour_t colour)
{
    for (unsigned i = 0; i < ARRAYSZ(ugly_colour_values); ++i)
    {
        if (make_low_colour(colour) == ugly_colour_values[i])
            return i;
    }

    return -1;
}

void ugly_thing_apply_uniform_band_colour(mgen_data &mg,
    const monster_type *band_monsters, size_t num_monsters_in_band)
{
    // Verify that the whole band is ugly.
    for (size_t i = 0; i < num_monsters_in_band; i++)
    {
        if (!(band_monsters[i] == MONS_UGLY_THING
            || band_monsters[i] == MONS_VERY_UGLY_THING))
        {
            return;
        }
    }

    // Apply a uniform colour to a fully-ugly band.
    if (ugly_thing_colour_offset(mg.colour) == -1)
        mg.colour = ugly_thing_random_colour();
}

static const char *drac_colour_names[] =
{
    "black",
#if TAG_MAJOR_VERSION == 34
    "",
#endif
    "yellow", "green", "purple", "red", "white", "grey", "pale"
};

string draconian_colour_name(monster_type mon_type)
{
    COMPILE_CHECK(ARRAYSZ(drac_colour_names) ==
                  MONS_LAST_BASE_DRACONIAN - MONS_DRACONIAN);

    if (!mons_is_base_draconian(mon_type) || mon_type == MONS_DRACONIAN)
        return "buggy";

    return drac_colour_names[mon_type - MONS_FIRST_BASE_DRACONIAN];
}

monster_type draconian_colour_by_name(const string &name)
{
    COMPILE_CHECK(ARRAYSZ(drac_colour_names)
                  == (MONS_LAST_BASE_DRACONIAN - MONS_DRACONIAN));

    for (unsigned i = 0; i < ARRAYSZ(drac_colour_names); ++i)
    {
        if (name == drac_colour_names[i])
            return static_cast<monster_type>(i + MONS_FIRST_BASE_DRACONIAN);
    }

    return MONS_PROGRAM_BUG;
}

string mons_type_name(monster_type mc, description_level_type desc)
{
    string result;

    if (!mons_is_unique(mc))
    {
        switch (desc)
        {
        case DESC_THE:       result = "the "; break;
        case DESC_A:         result = "a ";   break;
        case DESC_PLAIN: default:             break;
        }
    }

    switch (mc)
    {
    case RANDOM_MONSTER:
        result += "random monster";
        return result;
    case RANDOM_DRACONIAN:
        result += "random draconian";
        return result;
    case RANDOM_BASE_DRACONIAN:
        result += "random base draconian";
        return result;
    case RANDOM_NONBASE_DRACONIAN:
        result += "random nonbase draconian";
        return result;
    case WANDERING_MONSTER:
        result += "wandering monster";
        return result;
    default: ;
    }

    const monsterentry *me = get_monster_data(mc);
    if (me == nullptr)
    {
        result += make_stringf("invalid monster_type %d", mc);
        return result;
    }

    result += me->name;

    // Vowel fix: Change 'a orc' to 'an orc'..
    if (result.length() >= 3
        && (result[0] == 'a' || result[0] == 'A')
        && result[1] == ' '
        && is_vowel(result[2])
        // XXX: Hack
        && !starts_with(&result[2], "one-"))
    {
        result.insert(1, "n");
    }

    return result;
}

static string _get_proper_monster_name(const monster& mon)
{
    const monsterentry *me = mon.find_monsterentry();
    if (!me)
        return "";

    string name = getRandNameString(me->name, " name");
    if (!name.empty())
        return name;

    return getRandNameString(get_monster_data(mons_genus(mon.type))->name,
                             " name");
}

// Names a previously unnamed monster.
bool give_monster_proper_name(monster& mon, bool orcs_only)
{
    // Already has a unique name.
    if (mon.is_named())
        return false;

    // Since this is called from the various divine blessing routines,
    // don't bless non-orcs, and normally don't bless plain orcs, either.
    if (orcs_only)
    {
        if (mons_genus(mon.type) != MONS_ORC
            || mon.type == MONS_ORC && !one_chance_in(8))
        {
            return false;
        }
    }

    mon.mname = _get_proper_monster_name(mon);
    if (!mon.props.exists(DBNAME_KEY))
        mon.props[DBNAME_KEY] = mons_class_name(mon.type);

    if (mon.friendly())
        take_note(Note(NOTE_NAMED_ALLY, 0, 0, mon.mname));

    return mon.is_named();
}

// See mons_init for initialization of mon_entry array.
monsterentry *get_monster_data(monster_type mc)
{
    if (mc >= 0 && mc < NUM_MONSTERS)
        return &mondata[mon_entry[mc]];
    else
        return nullptr;
}

static int _mons_exp_mod(monster_type mc)
{
    ASSERT_smc();
    return smc->exp_mod;
}

int mons_class_base_speed(monster_type mc)
{
    ASSERT_smc();
    return smc->speed;
}

mon_energy_usage mons_class_energy(monster_type mc)
{
    ASSERT_smc();
    return smc->energy_usage;
}

mon_energy_usage mons_energy(const monster& mon)
{
    mon_energy_usage meu = mons_class_energy(mons_base_type(mon));
    if (mon.ghost)
        meu.move = meu.swim = mon.ghost->move_energy;
    if (mon.has_ench(ENCH_FIRE_CHAMPION))
        meu.move = meu.move * 2 / 3;
    return meu;
}

int mons_class_zombie_base_speed(monster_type zombie_base_mc)
{
    return max(3, mons_class_base_speed(zombie_base_mc) - 2);
}

/**
 * What's this monster's base speed, before temporary effects are applied?
 *
 * @param mon       The monster in question.
 * @param known     Whether to include only information the player knows about,
 *                  i.e. not the speed of certain monsters with varying speeds
 *                  (abominations, hell beasts)
 * @return          The speed of the monster.
 */
int mons_base_speed(const monster& mon, bool known)
{
    if (mon.ghost)
        return mon.ghost->speed;

    if (mon.props.exists(MON_SPEED_KEY)
        && (!known || mon.type == MONS_MUTANT_BEAST))
    {
        return mon.props[MON_SPEED_KEY];
    }

    if (mon.mons_species() == MONS_SPECTRAL_THING)
        return mons_class_base_speed(mons_zombie_base(mon));

    return mons_is_zombified(mon) ? mons_class_zombie_base_speed(mons_zombie_base(mon))
                                  : mons_class_base_speed(mon.type);
}

mon_intel_type mons_class_intel(monster_type mc)
{
    ASSERT_smc();
    return smc->intel;
}

mon_intel_type mons_intel(const monster& m)
{
    const monster& mon = get_tentacle_head(m);

    if (mons_bound_soul(mon))
        return mons_class_intel(mons_zombie_base(mon));

    return mons_class_intel(mon.type);
}

static habitat_type _mons_class_habitat(monster_type mc,
                                        bool real_amphibious = false)
{
    const monsterentry *me = get_monster_data(mc);
    habitat_type ht = (me ? me->habitat
                          : get_monster_data(MONS_PROGRAM_BUG)->habitat);
    if (!real_amphibious)
    {
        // XXX: No class equivalent of monster::body_size(PSIZE_BODY)!
        size_type st = (me ? me->size
                           : get_monster_data(MONS_PROGRAM_BUG)->size);
        if (ht == HT_LAND && st >= SIZE_GIANT)
            ht = HT_AMPHIBIOUS;
    }
    return ht;
}

habitat_type mons_habitat_type(monster_type t, monster_type base_t,
                               bool real_amphibious)
{
    return _mons_class_habitat(fixup_zombie_type(t, base_t),
                               real_amphibious);
}

habitat_type mons_habitat(const monster& mon, bool real_amphibious)
{
    const monster_type type = mons_is_draconian_job(mon.type)
        ? draconian_subspecies(mon) : mon.type;

    return mons_habitat_type(type, mons_base_type(mon), real_amphibious);
}

habitat_type mons_class_primary_habitat(monster_type mc)
{
    habitat_type ht = _mons_class_habitat(mc);
    if (ht == HT_AMPHIBIOUS || ht == HT_AMPHIBIOUS_LAVA)
        ht = HT_LAND;
    return ht;
}

habitat_type mons_primary_habitat(const monster& mon)
{
    const monster_type type = mons_is_draconian_job(mon.type)
        ? draconian_subspecies(mon) : mons_base_type(mon);

    return mons_class_primary_habitat(type);
}

habitat_type mons_class_secondary_habitat(monster_type mc)
{
    habitat_type ht = _mons_class_habitat(mc);
    if (ht == HT_AMPHIBIOUS)
        ht = HT_WATER;
    if (ht == HT_AMPHIBIOUS_LAVA)
        ht = HT_LAVA;
    return ht;
}

<<<<<<< HEAD
habitat_type mons_secondary_habitat(const monster& mon)
{
    return mons_class_secondary_habitat(mons_base_type(mon));
}

bool intelligent_ally(const monster& mon)
{
    return mon.attitude == ATT_FRIENDLY && mons_intel(mon) >= I_HUMAN;
}

=======
>>>>>>> 92def6ad
int mons_power(monster_type mc)
{
    // For now, just return monster hit dice.
    ASSERT_smc();
    return mons_class_hit_dice(mc);
}

/// Are two actors 'aligned'? (Will they refuse to attack each-other?)
bool mons_aligned(const actor *m1, const actor *m2)
{
    if (!m1 || !m2)
        return true;

    if (mons_is_projectile(m1->type) || mons_is_projectile(m2->type))
        return true; // they won't directly attack each-other, anyway

    return mons_atts_aligned(m1->temp_attitude(), m2->temp_attitude());
}

bool mons_atts_aligned(mon_attitude_type fr1, mon_attitude_type fr2)
{
    if (mons_att_wont_attack(fr1) && mons_att_wont_attack(fr2))
        return true;

    return fr1 == fr2;
}

bool mons_class_wields_two_weapons(monster_type mc)
{
    return mons_class_flag(mc, M_TWO_WEAPONS);
}

bool mons_wields_two_weapons(const monster& mon)
{
    if (testbits(mon.flags, MF_TWO_WEAPONS))
        return true;

    return mons_class_wields_two_weapons(mons_base_type(mon));
}

// When this monster reaches its target, does it do impact damage
// and then cease to exist?
bool mons_destroyed_on_impact(const monster& m)
{
    return mons_is_projectile(m) || m.type == MONS_FOXFIRE;
}

// When this monster reaches its target, does it explode and then
// cease to exist?
bool mons_blows_up(const monster& m)
{
    return mon_explodes_on_death(m.type) && m.type != MONS_BENNU;
}

// When this monster reaches its target, does it cease to exist?
bool mons_self_destructs(const monster& m)
{
    return mons_blows_up(m) || mons_destroyed_on_impact(m);
}

bool mons_att_wont_attack(mon_attitude_type fr)
{
    return fr == ATT_FRIENDLY || fr == ATT_GOOD_NEUTRAL
           || fr == ATT_STRICT_NEUTRAL;
}

mon_attitude_type mons_attitude(const monster& m)
{
    return m.temp_attitude();
}

bool mons_is_confused(const monster& m, bool class_too)
{
    return (m.has_ench(ENCH_CONFUSION) || m.has_ench(ENCH_MAD))
           && (class_too || !mons_class_flag(m.type, M_CONFUSED));
}

bool mons_is_wandering(const monster& m)
{
    return m.behaviour == BEH_WANDER;
}

bool mons_is_seeking(const monster& m)
{
    return m.behaviour == BEH_SEEK;
}

bool mons_is_unbreathing(monster_type mc)
{
    return bool(mons_class_holiness(mc) & (MH_UNDEAD | MH_NONLIVING
                                           | MH_PLANT));
}

// Either running in fear, or trapped and unable to do so (but still wishing to)
bool mons_is_fleeing(const monster& m)
{
    return m.behaviour == BEH_FLEE || mons_is_cornered(m);
}

// Can be either an orderly withdrawal (from which the monster can stop at will)
// or running in fear (from which they cannot)
bool mons_is_retreating(const monster& m)
{
    return m.behaviour == BEH_RETREAT || mons_is_fleeing(m);
}

bool mons_is_cornered(const monster& m)
{
    return m.behaviour == BEH_CORNERED;
}

bool mons_is_influenced_by_sanctuary(const monster& m)
{
    return !m.wont_attack() && !m.is_stationary();
}

bool mons_is_fleeing_sanctuary(const monster& m)
{
    return sanctuary_exists()
           && (m.flags & MF_FLEEING_FROM_SANCTUARY)
           && mons_is_influenced_by_sanctuary(m);
}

bool mons_just_slept(const monster& m)
{
    return bool(m.flags & MF_JUST_SLEPT);
}

// Moving body parts, turning oklob flowers and so on counts as motile here.
// So does preparing resurrect, struggling against a net, etc.
bool mons_is_immotile(const monster& mons)
{
    return mons_is_firewood(mons)
        || mons.petrified()
        || mons.asleep()
        || mons.paralysed();
}

bool mons_is_batty(const monster& m)
{
    return mons_class_flag(m.type, M_BATTY) || m.has_facet(BF_BAT);
}

bool mons_is_removed(monster_type mc)
{
    return mc != MONS_PROGRAM_BUG && mons_species(mc) == MONS_PROGRAM_BUG;
}

bool mons_looks_stabbable(const monster& m)
{
    const stab_type st = find_stab_type(&you, m, false);
    return stab_bonus_denom(st) == 1; // top-tier stab
}

bool mons_looks_distracted(const monster& m)
{
    const stab_type st = find_stab_type(&you, m, false);
    return !m.friendly()
           && st != STAB_NO_STAB
           && !mons_looks_stabbable(m);
}

void mons_start_fleeing_from_sanctuary(monster& mons)
{
    mons.flags |= MF_FLEEING_FROM_SANCTUARY;
    mons.target = env.sanctuary_pos;
    behaviour_event(&mons, ME_SCARE, 0, env.sanctuary_pos);
}

void mons_stop_fleeing_from_sanctuary(monster& mons)
{
    const bool had_flag {mons.flags & MF_FLEEING_FROM_SANCTUARY};
    mons.flags &= (~MF_FLEEING_FROM_SANCTUARY);
    if (had_flag)
        behaviour_event(&mons, ME_EVAL, &you);
}

void mons_pacify(monster& mon, mon_attitude_type att, bool no_xp)
{
    // If the _real_ (non-charmed) attitude is already that or better,
    // don't degrade it.
    if (mon.attitude >= att)
        return;

    // Must be done before attitude change, so that proper targets are affected
    if (mon.type == MONS_FLAYED_GHOST)
        end_flayed_effect(&mon);

    // Make the monster permanently neutral.
    mon.attitude = att;
    mon.flags |= MF_WAS_NEUTRAL;

    if (!testbits(mon.flags, MF_PACIFIED) // Don't allow repeatedly pacifying.
        && !no_xp
        && !mon.is_summoned()
        && !testbits(mon.flags, MF_NO_REWARD))
    {
        // Give the player full XP.
        gain_exp(exper_value(mon));
    }
    mon.flags |= MF_PACIFIED;

    if (mon.type == MONS_GERYON)
    {
        simple_monster_message(mon,
            make_stringf(" discards %s horn.",
                         mon.pronoun(PRONOUN_POSSESSIVE).c_str()).c_str());
        monster_drop_things(&mon, false, item_is_horn_of_geryon);
    }

    // End constriction.
    mon.stop_constricting_all();
    mon.stop_being_constricted();

    // Cancel fleeing and such.
    mon.behaviour = BEH_WANDER;

    // Remove haunting, which would otherwise cause monster to continue attacking
    mon.del_ench(ENCH_HAUNTING, true, true);

    // Remove level annotation.
    mon.props[NO_ANNOTATE_KEY] = true;
    remove_unique_annotation(&mon);

    // Make the monster begin leaving the level.
    behaviour_event(&mon, ME_EVAL);

    if (mons_is_mons_class(&mon, MONS_PIKEL))
        pikel_band_neutralise();
    if (mons_is_elven_twin(&mon))
        elven_twins_pacify(&mon);
    if (mons_is_mons_class(&mon, MONS_KIRKE))
        hogs_to_humans();
    if (mon.type == MONS_VAULT_WARDEN)
        timeout_terrain_changes(0, true);

    mons_att_changed(&mon);
}

static bool _mons_should_fire_beneficial(bolt &beam)
{
    // Should monster heal other, haste other or might other be able to
    // target the player? Saying no for now. -cao
    if (beam.target == you.pos())
        return false;

    // Assuming all beneficial beams are enchantments if a foe is in
    // the path the beam will definitely hit them so we shouldn't fire
    // in that case.
    if (beam.friend_info.count == 0
        || beam.foe_info.count != 0)
    {
        return false;
    }

    // Should beneficial monster enchantment beams be allowed in a
    // sanctuary? -cao
    if (is_sanctuary(you.pos()) || is_sanctuary(beam.source))
        return false;

    return true;
}

static bool _beneficial_beam_flavour(beam_type flavour)
{
    switch (flavour)
    {
    case BEAM_HASTE:
    case BEAM_HEALING:
    case BEAM_INVISIBILITY:
    case BEAM_MIGHT:
    case BEAM_AGILITY:
    case BEAM_RESISTANCE:
    case BEAM_CONCENTRATE_VENOM:
        return true;

    default:
        return false;
    }
}

bool mons_should_fire(bolt &beam, bool ignore_good_idea)
{
    dprf("tracer: foes %d (pow: %d), friends %d (pow: %d), "
         "foe_ratio: %d",
         beam.foe_info.count, beam.foe_info.power,
         beam.friend_info.count, beam.friend_info.power,
         beam.foe_ratio);

    // Use different evaluation criteria if the beam is a beneficial
    // enchantment (haste other).
    if (_beneficial_beam_flavour(beam.flavour))
        return _mons_should_fire_beneficial(beam);

    if (is_sanctuary(you.pos()) || is_sanctuary(beam.source))
        return false;

    if (ignore_good_idea)
        return true;
    // After this point, safety/self-interest checks only.


    // Friendly monsters shouldn't be targeting you: this will happen
    // often because the default behaviour for charmed monsters is to
    // have you as a target. While foe_ratio will handle this, we
    // don't want a situation where a friendly dragon breathes through
    // you to hit other creatures... it should target the other
    // creatures, and coincidentally hit you.
    //
    // FIXME: this can cause problems with reflection, bounces, etc.
    // It would be better to have the monster fire logic never reach
    // this point for friendlies.
    if (monster_by_mid(beam.source_id))
    {
        monster* m = monster_by_mid(beam.source_id);
        if (m->alive() && m->friendly() && beam.target == you.pos())
            return false;
    }

    // Use of foeRatio:
    // The higher this number, the more monsters will _avoid_ collateral
    // damage to their friends.
    // Setting this to zero will in fact have all monsters ignore their
    // friends when considering collateral damage.

    // Quick check - did we in fact get any foes?
    if (beam.foe_info.count == 0)
        return false;

    // If we hit no friends, fire away.
    if (beam.friend_info.count == 0)
        return true;

    // Only fire if they do acceptably low collateral damage.
    return beam.foe_info.power >=
           div_round_up(beam.foe_ratio *
                        (beam.foe_info.power + beam.friend_info.power),
                        100);
}

/**
 * Can monsters use the given spell effectively from range? (If a monster has
 * the given spell, should it try to keep its distance from its enemies?)
 *
 * @param monspell      The spell in question.
 * @param attack_only   Whether to only count spells which directly harm
 *                      enemies (damage or stat drain). Overrides ench_too.
 * @param ench_too      Whether to count temporary debilitating effects (Slow,
 *                      etc).
 * @return              Whether the given spell should be considered 'ranged'.
 */
static bool _ms_ranged_spell(spell_type monspell, bool attack_only = false,
                             bool ench_too = true)
{
    // summoning spells are usable from ranged, but not direct attacks.
    if (spell_typematch(monspell, spschool::summoning)
        || monspell == SPELL_CONJURE_BALL_LIGHTNING)
    {
        return !attack_only;
    }

    const spell_flags flags = get_spell_flags(monspell);

    // buffs & escape spells aren't considered 'ranged'.
    if (testbits(flags, spflag::selfench)
        || testbits(flags, spflag::escape)
        || monspell == SPELL_BLINK_OTHER_CLOSE)
    {
        return false;
    }

    // conjurations are attacks.
    if (spell_typematch(monspell, spschool::conjuration))
        return true;

    // hexes that aren't conjurations or summons are enchantments.
    if (spell_typematch(monspell, spschool::hexes))
        return !attack_only && ench_too;

    switch (monspell)
    {
    case SPELL_NO_SPELL:
    case SPELL_CANTRIP:
    case SPELL_BLINK_CLOSE:
    case SPELL_VAMPIRIC_DRAINING:
        return false;

    default:
        // Everything else is probably some kind of attack, hopefully.
        return true;
    }
}

// Returns true if the monster has an ability that can affect the target
// anywhere in LOS_DEFAULT; i.e., even through glass.
bool mons_has_los_ability(monster_type mon_type)
{
    return mons_is_siren_beholder(mon_type)
           || mon_type == MONS_STARCURSED_MASS;
}

bool mons_has_ranged_spell(const monster& mon, bool attack_only,
                           bool ench_too)
{
    // Monsters may have spell-like abilities.
    if (mons_has_los_ability(mon.type))
        return true;

    for (const mon_spell_slot &slot : mon.spells)
        if (_ms_ranged_spell(slot.spell, attack_only, ench_too) && mons_spell_range(mon, slot.spell) > 1)
            return true;

    return false;
}

static bool _mons_has_usable_ranged_weapon(const monster* mon)
{
    // Ugh.
    const item_def *weapon  = mon->launcher();
    const item_def *primary = mon->mslot_item(MSLOT_WEAPON);
    const item_def *missile = mon->missiles();

    // We don't have a usable ranged weapon if a different cursed weapon
    // is presently equipped.
    if (weapon != primary && primary && primary->cursed())
        return false;

    if (!missile)
        return false;

    return is_launched(mon, weapon, *missile) != launch_retval::FUMBLED;
}

static bool _mons_has_attack_wand(const monster& mon)
{
    const item_def *wand = mon.mslot_item(MSLOT_WAND);

    return wand && is_offensive_wand(*wand);
}

bool mons_has_ranged_attack(const monster& mon)
{
    return mons_has_ranged_spell(mon, true)
           || _mons_has_usable_ranged_weapon(&mon)
           || mon.reach_range() != REACH_NONE
           || _mons_has_attack_wand(mon);
}

bool mons_can_attack(const monster& mon)
{
    const actor* foe = mon.get_foe();
    if (!foe || !mon.can_see(*foe))
        return false;

    if (mons_has_ranged_attack(mon) && mon.see_cell_no_trans(foe->pos()))
        return true;

    return adjacent(mon.pos(), foe->pos());
}

/**
 * What gender are monsters of the given class?
 *
 * Used for pronoun selection.
 *
 * @param mc        The type of monster in question
 * @return          GENDER_NEUTER, _NEUTRAL, _FEMALE, or _MALE.
 */
gender_type mons_class_gender(monster_type mc)
{
    const bool female = mons_class_flag(mc, M_FEMALE);
    const bool male = mons_class_flag(mc, M_MALE);
    const bool neutral = mons_class_flag(mc, M_GENDER_NEUTRAL);
    ASSERT(male + female + neutral <= 1);
    return male ? GENDER_MALE :
         female ? GENDER_FEMALE :
        neutral ? GENDER_NEUTRAL :
                  GENDER_NEUTER;
}

// Use of variant (upper-/lowercase is irrelevant here):
// PRONOUN_SUBJECTIVE : _She_ is tap dancing.
// PRONOUN_POSSESSIVE : _Its_ sword explodes!
// PRONOUN_REFLEXIVE  : The wizard mumbles to _herself_.
// PRONOUN_OBJECTIVE  : You miss _him_.
const char *mons_pronoun(monster_type mon_type, pronoun_type variant,
                         bool visible)
{
    const gender_type gender = !visible ? GENDER_NEUTER
                                        : mons_class_gender(mon_type);
    return decline_pronoun(gender, variant);
}

// XXX: this is awful and should not exist
static const spell_type smitey_spells[] = {
    SPELL_SMITING,
    SPELL_AIRSTRIKE,
    SPELL_SYMBOL_OF_TORMENT,
    SPELL_CALL_DOWN_DAMNATION,
    SPELL_FIRE_STORM,
    SPELL_SHATTER,
    SPELL_POLAR_VORTEX,          // dubious
    SPELL_GLACIATE,         // dubious
    SPELL_OZOCUBUS_REFRIGERATION,
    SPELL_MASS_CONFUSION,
    SPELL_ENTROPIC_WEAVE,
};

/**
 * Does the given monster have spells that can damage without requiring LOF?
 *
 * Smitey (smite, airstrike), full-LOS (torment, refrigeration)...
 *
 * @param mon   The monster in question.
 * @return      Whether the given monster has 'smitey' effects.
 */
static bool _mons_has_smite_attack(const monster* mons)
{
    return any_of(begin(smitey_spells), end(smitey_spells),
                  [=] (spell_type sp) { return mons->has_spell(sp); });
}

/**
 * Is the given monster smart and pushy enough to displace other
 * monsters?
 *
 * A shover should not cause damage to the shovee by
 * displacing it, so monsters that trail clouds of badness are
 * ineligible. The shover should also benefit from shoving, so monsters
 * that can smite/torment are ineligible.
 *
 * @param m     The monster in question.
 * @return      Whether that monster is ever allowed to 'push' other monsters.
 */
bool monster_shover(const monster& m)
{
    // Efreet and fire elementals are disqualified because they leave behind
    // clouds of flame. Curse toes are disqualified because they trail
    // clouds of miasma.
    if (mons_genus(m.type) == MONS_EFREET || m.type == MONS_FIRE_ELEMENTAL
        || m.type == MONS_CURSE_TOE)
    {
        return false;
    }

    // Monsters too stupid to use stairs (e.g. non-spectral zombified undead)
    // are also disqualified.
    // However, summons *can* push past pals & cause trouble.
    // XXX: redundant with intelligence check?
    if (!mons_can_use_stairs(m) && !m.is_summoned())
        return false;

    // Geryon really profits from *not* pushing past hell beasts.
    if (m.type == MONS_GERYON)
        return false;
    // Likewise, Robin and her mob.
    if (m.type == MONS_ROBIN)
        return false;

    // no mindless creatures pushing, aside from jellies, which just kind of ooze.
    return mons_intel(m) > I_BRAINLESS || mons_genus(m.type) == MONS_JELLY;
}

/**
 * Is the first monster considered 'senior' to the second; that is, can it
 * 'push' (swap with) the latter?
 *
 * Generally, this is true if m1 and m2 are related, and m1 is higher up the
 * totem pole than m2.
 *
 * Not guaranteed to be transitive or symmetric, though it probably should be.
 *
 * @param m1        The potentially senior monster.
 * @param m2        The potentially junior monster.
 * @param fleeing   Whether the first monster is running away; relevant for
 *                  smiters pushing melee monsters out of the way.
 * @return          Whether m1 can push m2.
 */
bool monster_senior(const monster& m1, const monster& m2, bool fleeing)
{
    // non-fleeing smiters won't push past anything.
    if (_mons_has_smite_attack(&m1) && !fleeing)
        return false;

    // Fannar's ice beasts can push past Fannar, who benefits from this.
    if (m1.type == MONS_ICE_BEAST && m2.type == MONS_FANNAR)
        return true;

    // Special-case spectral things to push past things that summon them
    // (revenants, ghost crabs).
    // XXX: unify this logic with Fannar's & Geryon's? (summon-buddies?)
    if (m1.type == MONS_SPECTRAL_THING
        && (m2.type == MONS_REVENANT || m2.type == MONS_GHOST_CRAB))
    {
        return true;
    }

    // Band leaders can displace followers regardless of type considerations.
    // -cao
    if (m2.props.exists(BAND_LEADER_KEY))
    {
        unsigned leader_mid = m2.props[BAND_LEADER_KEY].get_int();
        if (leader_mid == m1.mid)
            return true;
    }
    // And prevent followers to displace the leader to avoid constant swapping.
    else if (m1.props.exists(BAND_LEADER_KEY))
    {
        unsigned leader_mid = m1.props[BAND_LEADER_KEY].get_int();
        if (leader_mid == m2.mid)
            return false;
    }

    // Monsters smart enough to use stairs can push past monsters too stupid
    // to use stairs (so that e.g. non-zombified or spectral zombified undead
    // can push past non-spectral zombified undead).
    if (mons_class_can_use_stairs(m1.type)
        && !mons_class_can_use_stairs(m2.type))
    {
        return true;
    }
    // This check assumes that demonicness is always carried at the monster type
    // level; this is because a full holiness check in such an often-called
    // function is costly.
    const bool related = mons_genus(m1.type) == mons_genus(m2.type)
                            || (   mons_class_holiness(m1.type) & MH_DEMONIC
                                && mons_class_holiness(m2.type) & MH_DEMONIC);

    // Let all related monsters (all demons are 'related') push past ones that
    // are weaker at all. Unrelated ones have to be quite a bit stronger, to
    // reduce excessive swapping and because HD correlates only weakly with
    // monster strength.
    return related && fleeing
           || related && m1.get_hit_dice() > m2.get_hit_dice()
           || m1.get_hit_dice() > m2.get_hit_dice() + 5;
}

bool mons_class_can_pass(monster_type mc, const dungeon_feature_type grid)
{
    if (grid == DNGN_MALIGN_GATEWAY)
    {
        return mc == MONS_ELDRITCH_TENTACLE
               || mc == MONS_ELDRITCH_TENTACLE_SEGMENT;
    }

    return !feat_is_solid(grid);
}

static bool _mons_can_open_doors(const monster* mon)
{
    return mons_itemuse(*mon) >= MONUSE_OPEN_DOORS;
}

// Some functions that check whether a monster can open/eat/pass a
// given door. These all return false if there's no closed door there.
bool mons_can_open_door(const monster& mon, const coord_def& pos)
{
    if (!_mons_can_open_doors(&mon))
        return false;

    // Creatures allied with the player can't open doors.
    // (to prevent sabotaging the player accidentally.)
    if (mon.friendly())
        return false;

    if (env.markers.property_at(pos, MAT_ANY, "door_restrict") == "veto")
        return false;

    return true;
}

bool mons_can_eat_door(const monster& mon, const coord_def& pos)
{
    if (env.markers.property_at(pos, MAT_ANY, "door_restrict") == "veto")
        return false;

    return mons_eats_items(mon)
           || mons_class_flag(mons_base_type(mon), M_EAT_DOORS);
}

bool mons_can_destroy_door(const monster& mon, const coord_def& pos)
{
    if (!mons_class_flag(mons_base_type(mon), M_CRASH_DOORS))
        return false;

    if (env.markers.property_at(pos, MAT_ANY, "door_restrict") == "veto")
        return false;

    return true;
}

static bool _mons_can_pass_door(const monster* mon, const coord_def& pos)
{
    return mon->can_pass_through_feat(DNGN_FLOOR)
           && (mons_can_open_door(*mon, pos)
               || mons_can_eat_door(*mon, pos)
               || mons_can_destroy_door(*mon, pos));
}

bool mons_can_traverse(const monster& mon, const coord_def& p,
                       bool only_in_sight, bool checktraps)
{
    // Friendly summons should avoid pathing out of the player's sight
    // (especially as attempting this may make them ignore valid, but longer
    // paths).
    if (only_in_sight && !you.see_cell_no_trans(p))
        return false;

    if (cell_is_runed(p))
        return false;

    // Includes sealed doors.
    if (feat_is_closed_door(env.grid(p)) && _mons_can_pass_door(&mon, p))
        return true;

    if (!mon.is_habitable(p))
        return false;

    return !checktraps || mon.is_trap_safe(p);
}

void mons_remove_from_grid(const monster& mon)
{
    const coord_def pos = mon.pos();
    if (map_bounds(pos) && env.mgrid(pos) == mon.mindex())
        env.mgrid(pos) = NON_MONSTER;
}

mon_inv_type equip_slot_to_mslot(equipment_type eq)
{
    switch (eq)
    {
    case EQ_WEAPON:      return MSLOT_WEAPON;
    case EQ_BODY_ARMOUR: return MSLOT_ARMOUR;
    case EQ_SHIELD:      return MSLOT_SHIELD;
    case EQ_RINGS:
    case EQ_AMULET:      return MSLOT_JEWELLERY;
    default: return NUM_MONSTER_SLOTS;
    }
}

mon_inv_type item_to_mslot(const item_def &item)
{
    switch (item.base_type)
    {
    case OBJ_WEAPONS:
    case OBJ_STAVES:
#if TAG_MAJOR_VERSION == 34
    case OBJ_RODS:
#endif
        return MSLOT_WEAPON;
    case OBJ_MISSILES:
        return MSLOT_MISSILE;
    case OBJ_ARMOUR:
        return equip_slot_to_mslot(get_armour_slot(item));
    case OBJ_JEWELLERY:
        return MSLOT_JEWELLERY;
    case OBJ_WANDS:
        return MSLOT_WAND;
    case OBJ_BOOKS:
    case OBJ_SCROLLS:
        return MSLOT_SCROLL;
    case OBJ_POTIONS:
        return MSLOT_POTION;
    case OBJ_MISCELLANY:
        return MSLOT_MISCELLANY;
    case OBJ_GOLD:
        return MSLOT_GOLD;
    default:
        return NUM_MONSTER_SLOTS;
    }
}

monster_type royal_jelly_ejectable_monster()
{
    return random_choose(MONS_ACID_BLOB,
                         MONS_AZURE_JELLY,
                         MONS_ROCKSLIME,
                         MONS_QUICKSILVER_OOZE);
}

// Replaces @foe_god@ and @god_is@ with foe's god name.
//
// Atheists get "You"/"you", and worshippers of nameless gods get "Your
// god"/"your god".
static string _replace_god_name(god_type god, bool need_verb = false,
                                bool capital = false)
{
    string result;

    if (god == GOD_NO_GOD)
        result = capital ? "You" : "you";
    else if (god == GOD_NAMELESS)
        result = capital ? "Your god" : "your god";
    else
    {
        const string godname = god_name(god, false);
        result = capital ? uppercase_first(godname) : godname;
    }

    if (need_verb)
    {
        result += ' ';
        result += conjugate_verb("be", god == GOD_NO_GOD);
    }

    return result;
}

static string _get_species_insult(const string &species, const string &type)
{
    string insult;
    string lookup;

    // Get species genus.
    if (!species.empty())
    {
        lookup  = "insult ";
        lookup += species;
        lookup += " ";
        lookup += type;

        insult  = getSpeakString(lowercase(lookup));
    }

    if (insult.empty()) // Species too specific?
    {
        lookup  = "insult general ";
        lookup += type;

        insult  = getSpeakString(lookup);
    }

    return insult;
}

// From should be of the form "prefix @tag@". Replaces all substrings
// of the form "prefix @tag@" with to, and all strings of the form
// "prefix @tag/alt@" with either to (if nonempty) or "prefix alt".
static string _replace_speech_tag(string msg, string from, const string &to)
{
    if (from.empty())
        return msg;
    msg = replace_all(msg, from, to);

    // Change the @ to a / for the next search
    from[from.size() - 1] = '/';

    // @tag/alternative@
    size_t pos = 0;
    while ((pos = msg.find(from, pos)) != string::npos)
    {
        // beginning of tag
        const size_t at_pos = msg.find('@', pos);
        // beginning of alternative
        const size_t alt_pos = pos + from.size();
        // end of tag (one-past-the-end of alternative)
        const size_t alt_end = msg.find('@', alt_pos);

        // unclosed @tag/alt, or "from" has no @: leave it alone.
        if (alt_end == string::npos || at_pos == string::npos)
            break;

        if (to.empty())
        {
            // Replace only the @...@ part.
            msg.replace(at_pos, alt_end - at_pos + 1,
                        msg.substr(alt_pos, alt_end - alt_pos));
            pos = at_pos + (alt_end - alt_pos);
        }
        else
        {
            // Replace the whole from string, up to the second @
            msg.replace(pos, alt_end - pos + 1, to);
            pos += to.size();
        }
    }
    return msg;
}

// Replaces the "@foo@" strings in monster shout and monster speak
// definitions.
string do_mon_str_replacements(const string &in_msg, const monster& mons,
                               int s_type)
{
    string msg = in_msg;

    const actor* foe = (mons.wont_attack()
                          && invalid_monster_index(mons.foe)) ?
                             &you : mons.get_foe();

    if (s_type < 0 || s_type >= NUM_LOUDNESS || s_type == NUM_SHOUTS)
        s_type = mons_shouts(mons.type);

    msg = maybe_pick_random_substring(msg);

    // FIXME: Handle player_genus in case it was not generalised to foe_genus.
    msg = replace_all(msg, "@a_player_genus@",
                article_a(species::name(you.species, species::SPNAME_GENUS)));
    msg = replace_all(msg, "@player_genus@",
                species::name(you.species, species::SPNAME_GENUS));
    msg = replace_all(msg, "@player_genus_plural@",
                pluralise(species::name(you.species, species::SPNAME_GENUS)));

    string foe_genus;

    if (foe == nullptr)
        ;
    else if (foe->is_player())
    {
        foe_genus = species::name(you.species, species::SPNAME_GENUS);

        msg = _replace_speech_tag(msg, " @to_foe@", "");
        msg = _replace_speech_tag(msg, " @at_foe@", "");

        msg = _replace_speech_tag(msg, " @to_foe@", "");
        msg = _replace_speech_tag(msg, " @at_foe@", "");

        msg = replace_all(msg, "@player_only@", "");
        msg = replace_all(msg, " @foe,@", ",");

        msg = replace_all(msg, "@player", "@foe");
        msg = replace_all(msg, "@Player", "@Foe");

        msg = replace_all(msg, "@foe_possessive@", "your");
        msg = replace_all(msg, "@foe@", "you");
        msg = replace_all(msg, "@Foe@", "You");

        msg = replace_all(msg, "@foe_name@", you.your_name);
        msg = replace_all(msg, "@foe_species@", species::name(you.species));
        msg = replace_all(msg, "@foe_genus@", foe_genus);
        msg = replace_all(msg, "@Foe_genus@", uppercase_first(foe_genus));
        msg = replace_all(msg, "@foe_genus_plural@",
                          pluralise(foe_genus));
    }
    else
    {
        string foe_name;
        const monster* m_foe = foe->as_monster();
        if (m_foe->attitude == ATT_FRIENDLY
            && !mons_is_unique(m_foe->type)
            && !crawl_state.game_is_arena())
        {
            foe_name = foe->name(DESC_YOUR);
            const string::size_type pos = foe_name.find("'");
            if (pos != string::npos)
                foe_name = foe_name.substr(0, pos);
        }
        else
            foe_name = foe->name(DESC_THE);

        string prep = "at";
        if (s_type == S_SILENT || s_type == S_SHOUT || s_type == S_NORMAL)
            prep = "to";
        msg = replace_all(msg, "@says@ @to_foe@", "@says@ " + prep + " @foe@");

        msg = _replace_speech_tag(msg, " @to_foe@", " to @foe@");
        msg = _replace_speech_tag(msg, " @at_foe@", " at @foe@");

        msg = replace_all(msg, "@foe,@", "@foe@,");
        msg = replace_all(msg, "@foe_possessive@", "@foe@'s");
        msg = replace_all(msg, "@foe@", foe_name);
        msg = replace_all(msg, "@Foe@", uppercase_first(foe_name));

        if (m_foe->is_named())
            msg = replace_all(msg, "@foe_name@", foe->name(DESC_PLAIN, true));

        string species = mons_type_name(mons_species(m_foe->type), DESC_PLAIN);

        msg = replace_all(msg, "@foe_species@", species);

        foe_genus = mons_type_name(mons_genus(m_foe->type), DESC_PLAIN);

        msg = replace_all(msg, "@foe_genus@", foe_genus);
        msg = replace_all(msg, "@Foe_genus@", uppercase_first(foe_genus));
        msg = replace_all(msg, "@foe_genus_plural@", pluralise(foe_genus));
    }

    description_level_type nocap = DESC_THE, cap = DESC_THE;

    if (mons.is_named() && you.can_see(mons))
    {
        const string name = mons.name(DESC_THE);

        msg = replace_all(msg, "@the_something@", name);
        msg = replace_all(msg, "@The_something@", name);
        msg = replace_all(msg, "@the_monster@",   name);
        msg = replace_all(msg, "@The_monster@",   name);
    }
    else if (mons.attitude == ATT_FRIENDLY
             && !mons_is_unique(mons.type)
             && !crawl_state.game_is_arena()
             && you.can_see(mons))
    {
        nocap = DESC_PLAIN;
        cap   = DESC_PLAIN;

        msg = replace_all(msg, "@the_something@", "your @the_something@");
        msg = replace_all(msg, "@The_something@", "Your @The_something@");
        msg = replace_all(msg, "@the_monster@",   "your @the_monster@");
        msg = replace_all(msg, "@The_monster@",   "Your @the_monster@");
    }

    if (you.see_cell(mons.pos()))
    {
        dungeon_feature_type feat = env.grid(mons.pos());
        if (feat_is_solid(feat) || feat >= NUM_FEATURES)
            msg = replace_all(msg, "@surface@", "buggy surface");
        else if (feat == DNGN_LAVA)
            msg = replace_all(msg, "@surface@", "lava");
        else if (feat_is_water(feat))
            msg = replace_all(msg, "@surface@", "water");
        else if (feat_is_altar(feat))
            msg = replace_all(msg, "@surface@", "altar");
        else
            msg = replace_all(msg, "@surface@", "ground");

        msg = replace_all(msg, "@feature@", raw_feature_description(mons.pos()));
    }
    else
    {
        msg = replace_all(msg, "@surface@", "buggy unseen surface");
        msg = replace_all(msg, "@feature@", "buggy unseen feature");
    }

    string something = mons.name(DESC_PLAIN);
    msg = replace_all(msg, "@something@",   something);
    msg = replace_all(msg, "@a_something@", mons.name(DESC_A));
    msg = replace_all(msg, "@the_something@", mons.name(nocap));

    something[0] = toupper_safe(something[0]);
    msg = replace_all(msg, "@Something@",   something);
    msg = replace_all(msg, "@A_something@", mons.name(DESC_A));
    msg = replace_all(msg, "@The_something@", mons.name(cap));

    // Player name.
    msg = replace_all(msg, "@player_name@", you.your_name);

    string plain = mons.name(DESC_PLAIN);
    msg = replace_all(msg, "@monster@",     plain);
    msg = replace_all(msg, "@a_monster@",   mons.name(DESC_A));
    msg = replace_all(msg, "@the_monster@", mons.name(nocap));

    plain[0] = toupper_safe(plain[0]);
    msg = replace_all(msg, "@Monster@",     plain);
    msg = replace_all(msg, "@A_monster@",   mons.name(DESC_A));
    msg = replace_all(msg, "@The_monster@", mons.name(cap));

    msg = replace_all(msg, "@Subjective@",
                      mons.pronoun(PRONOUN_SUBJECTIVE));
    msg = replace_all(msg, "@subjective@",
                      mons.pronoun(PRONOUN_SUBJECTIVE));
    msg = replace_all(msg, "@Possessive@",
                      mons.pronoun(PRONOUN_POSSESSIVE));
    msg = replace_all(msg, "@possessive@",
                      mons.pronoun(PRONOUN_POSSESSIVE));
    msg = replace_all(msg, "@reflexive@",
                      mons.pronoun(PRONOUN_REFLEXIVE));
    msg = replace_all(msg, "@objective@",
                      mons.pronoun(PRONOUN_OBJECTIVE));

    // Body parts.
    bool   can_plural = false;
    string part_str   = mons.hand_name(false, &can_plural);

    msg = replace_all(msg, "@hand@", part_str);
    msg = replace_all(msg, "@Hand@", uppercase_first(part_str));

    if (!can_plural)
        part_str = "NO PLURAL HANDS";
    else
        part_str = mons.hand_name(true);

    msg = replace_all(msg, "@hands@", part_str);
    msg = replace_all(msg, "@Hands@", uppercase_first(part_str));

    can_plural = false;
    part_str   = mons.arm_name(false, &can_plural);

    msg = replace_all(msg, "@arm@", part_str);
    msg = replace_all(msg, "@Arm@", uppercase_first(part_str));

    if (!can_plural)
        part_str = "NO PLURAL ARMS";
    else
        part_str = mons.arm_name(true);

    msg = replace_all(msg, "@arms@", part_str);
    msg = replace_all(msg, "@Arms@", uppercase_first(part_str));

    can_plural = false;
    part_str   = mons.foot_name(false, &can_plural);

    msg = replace_all(msg, "@foot@", part_str);
    msg = replace_all(msg, "@Foot@", uppercase_first(part_str));

    if (!can_plural)
        part_str = "NO PLURAL FEET";
    else
        part_str = mons.foot_name(true);

    msg = replace_all(msg, "@feet@", part_str);
    msg = replace_all(msg, "@Feet@", uppercase_first(part_str));

    if (foe != nullptr)
    {
        const god_type god = foe->deity();

        // Replace with "you are" for atheists.
        msg = replace_all(msg, "@god_is@",
                          _replace_god_name(god, true, false));
        msg = replace_all(msg, "@God_is@", _replace_god_name(god, true, true));

        // No verb needed.
        msg = replace_all(msg, "@foe_god@",
                          _replace_god_name(god, false, false));
        msg = replace_all(msg, "@Foe_god@",
                          _replace_god_name(god, false, true));
    }

    // The monster's god, not the player's. Atheists get
    // "NO GOD"/"NO GOD"/"NO_GOD"/"NO_GOD", and worshippers of nameless
    // gods get "a god"/"its god/my God/My God".
    //
    // XXX: Crawl currently has no first-person possessive pronoun;
    // if it gets one, it should be used for the last two entries.
    if (mons.god == GOD_NO_GOD)
    {
        msg = replace_all(msg, "@a_God@", "NO GOD");
        msg = replace_all(msg, "@A_God@", "NO GOD");
        msg = replace_all(msg, "@possessive_God@", "NO GOD");
        msg = replace_all(msg, "@Possessive_God@", "NO GOD");

        msg = replace_all(msg, "@my_God@", "NO GOD");
        msg = replace_all(msg, "@My_God@", "NO GOD");
    }
    else if (mons.god == GOD_NAMELESS)
    {
        msg = replace_all(msg, "@a_God@", "a god");
        msg = replace_all(msg, "@A_God@", "A god");
        const string possessive = mons.pronoun(PRONOUN_POSSESSIVE) + " god";
        msg = replace_all(msg, "@possessive_God@", possessive);
        msg = replace_all(msg, "@Possessive_God@", uppercase_first(possessive));

        msg = replace_all(msg, "@my_God@", "my God");
        msg = replace_all(msg, "@My_God@", "My God");
    }
    else
    {
        const string godname = god_name(mons.god);
        const string godcap = uppercase_first(godname);
        msg = replace_all(msg, "@a_God@", godname);
        msg = replace_all(msg, "@A_God@", godcap);
        msg = replace_all(msg, "@possessive_God@", godname);
        msg = replace_all(msg, "@Possessive_God@", godcap);

        msg = replace_all(msg, "@my_God@", godname);
        msg = replace_all(msg, "@My_God@", godcap);
    }

    // Replace with species specific insults.
    if (msg.find("@species_insult_") != string::npos)
    {
        msg = replace_all(msg, "@species_insult_adj1@",
                               _get_species_insult(foe_genus, "adj1"));
        msg = replace_all(msg, "@species_insult_adj2@",
                               _get_species_insult(foe_genus, "adj2"));
        msg = replace_all(msg, "@species_insult_noun@",
                               _get_species_insult(foe_genus, "noun"));
    }

    static const char * sound_list[] =
    {
        "says",         // actually S_SILENT
        "shouts",
        "barks",
        "howls",
        "shouts",
        "roars",
        "screams",
        "bellows",
        "bleats",
        "trumpets",
        "screeches",
        "buzzes",
        "moans",
        "gurgles",
        "croaks",
        "growls",
        "hisses",
        "sneers",       // S_DEMON_TAUNT
        "says",         // S_CHERUB -- they just speak normally.
        "squeals",
        "roars",
        "rustles",      // dubious
        "buggily says", // NUM_SHOUTS
        "breathes",     // S_VERY_SOFT
        "whispers",     // S_SOFT
        "says",         // S_NORMAL
        "shouts",       // S_LOUD
        "screams",      // S_VERY_LOUD
    };
    COMPILE_CHECK(ARRAYSZ(sound_list) == NUM_LOUDNESS);

    if (s_type < 0 || s_type >= NUM_LOUDNESS || s_type == NUM_SHOUTS)
    {
        mprf(MSGCH_DIAGNOSTICS, "Invalid @says@ type.");
        msg = replace_all(msg, "@says@", "buggily says");
    }
    else
        msg = replace_all(msg, "@says@", sound_list[s_type]);

    msg = maybe_capitalise_substring(msg);

    return msg;
}

/**
 * Get the monster body shape of the given monster.
 * @param mon  The monster in question.
 * @return     The mon_body_shape type of this monster.
 */
mon_body_shape get_mon_shape(const monster& mon)
{
    monster_type base_type;
    if (mons_is_pghost(mon.type))
        base_type = species::to_mons_species(mon.ghost->species);
    else if (mons_is_zombified(mon))
        base_type = mon.base_monster;
    else
        base_type = mon.type;
    return get_mon_shape(base_type);
}

/**
 * Get the monster body shape of the given monster type.
 * @param mc  The monster type in question.
 * @return     The mon_body_shape type of this monster type.
 */
mon_body_shape get_mon_shape(const monster_type mc)
{
    if (mc == MONS_CHAOS_SPAWN)
    {
        return static_cast<mon_body_shape>(random_range(MON_SHAPE_HUMANOID,
                                                        MON_SHAPE_MISC));
    }

    ASSERT_smc();
    return smc->shape;
}

/**
 * What's the normal tile for a given monster type?
 *
 * @param mc    The monster type in question.
 * @return      The tile for that monster, or TILEP_MONS_PROGRAM_BUG for mons
 *              with variable tiles (e.g. merfolk, hydras, slime creatures).
 */
tileidx_t get_mon_base_tile(monster_type mc)
{
    ASSERT_smc();
    return smc->tile.base;
}

/**
 * How should a given monster type's tile vary?
 *
 * @param mc    The monster type in question.
 * @return      An enum describing how display of the monster should vary
 *              (by individual monster instance, or whether they're in water,
 *              etc)
 */
#ifdef USE_TILE
mon_type_tile_variation get_mon_tile_variation(monster_type mc)
{
    ASSERT_smc();
    return smc->tile.variation;
}
#endif

/**
 * What's the normal tile for corpses of a given monster type?
 *
 * @param mc    The monster type in question.
 * @return      The tile for that monster's corpse; may be varied slightly
 *              further in some special cases (ugly things, klowns).
 */
tileidx_t get_mon_base_corpse_tile(monster_type mc)
{
    ASSERT_smc();
    return smc->corpse_tile;
}


/**
 * Get a DB lookup string for the given monster body shape.
 * @param mon  The monster body shape type in question.
 * @return     A DB lookup string for the monster body shape.
 */
string get_mon_shape_str(const mon_body_shape shape)
{
    ASSERT_RANGE(shape, MON_SHAPE_HUMANOID, MON_SHAPE_MISC + 1);

    static const char *shape_names[] =
    {
        "bug", "humanoid", "winged humanoid", "tailed humanoid",
        "winged tailed humanoid", "centaur", "naga",
        "quadruped", "tailless quadruped", "winged quadruped",
        "bat", "bird", "snake", "fish",  "insect", "winged insect",
        "arachnid", "centipede", "snail", "plant", "fungus", "orb",
        "blob", "misc"
    };

    COMPILE_CHECK(ARRAYSZ(shape_names) == MON_SHAPE_MISC + 1);
    return shape_names[shape];
}

/** Is this body shape partially humanoid (i.e. does it at least have a
 *  humanoid upper body)?
 *  @param shape  The body shape in question.
 *  @returns      Whether this body shape is partially humanoid.
 */
bool mon_shape_is_humanoid(mon_body_shape shape)
{
    return shape >= MON_SHAPE_FIRST_HUMANOID
           && shape <= MON_SHAPE_LAST_HUMANOID;
}

bool player_or_mon_in_sanct(const monster& mons)
{
    return is_sanctuary(you.pos()) || is_sanctuary(mons.pos());
}

int get_dist_to_nearest_monster()
{
    int minRange = LOS_RADIUS + 1;
    for (radius_iterator ri(you.pos(), LOS_NO_TRANS, true); ri; ++ri)
    {
        const monster* mon = monster_at(*ri);
        if (mon == nullptr)
            continue;

        if (!mon->visible_to(&you))
            continue;

        // Plants/fungi don't count.
        if ((!mons_is_threatening(*mon) || mon->wont_attack())
            && !mons_class_is_test(mon->type))
        {
            continue;
        }

        int dist = grid_distance(you.pos(), *ri);
        if (dist < minRange)
            minRange = dist;
    }
    return minRange;
}

bool monster_nearby()
{
    for (radius_iterator ri(you.pos(), LOS_DEFAULT); ri; ++ri)
        if (monster_at(*ri))
            return true;
    return false;
}

actor *actor_by_mid(mid_t m, bool require_valid)
{
    if (m == MID_PLAYER)
        return &you;
    return monster_by_mid(m, require_valid);
}

monster *monster_by_mid(mid_t m, bool require_valid)
{
    if (!require_valid)
    {
        if (m == MID_ANON_FRIEND)
            return &env.mons[ANON_FRIENDLY_MONSTER];
        if (m == MID_YOU_FAULTLESS)
            return &env.mons[YOU_FAULTLESS];
    }

    if (unsigned short *mc = map_find(env.mid_cache, m))
        return &env.mons[*mc];
    return 0;
}

void init_anon()
{
    monster &mon = env.mons[ANON_FRIENDLY_MONSTER];
    mon.reset();
    mon.type = MONS_PROGRAM_BUG;
    mon.mid = MID_ANON_FRIEND;
    mon.attitude = ATT_FRIENDLY;
    mon.hit_points = mon.max_hit_points = 1000;

    monster &yf = env.mons[YOU_FAULTLESS];
    yf.reset();
    yf.type = MONS_PROGRAM_BUG;
    yf.mid = MID_YOU_FAULTLESS;
    yf.attitude = ATT_FRIENDLY; // higher than this, actually
    yf.hit_points = mon.max_hit_points = 1000;
}

actor *find_agent(mid_t m, kill_category kc)
{
    actor *agent = actor_by_mid(m);
    if (agent)
        return agent;
    switch (kc)
    {
    case KC_YOU:
        // shouldn't happen, there ought to be a valid mid
        return &you;
    case KC_FRIENDLY:
        return &env.mons[ANON_FRIENDLY_MONSTER];
    case KC_OTHER:
        // currently hostile dead/gone monsters are no different from env
        return 0;
    case KC_NCATEGORIES:
    default:
        die("invalid kill category");
    }
}

const char* mons_class_name(monster_type mc)
{
    // Usually, all invalids return "program bug", but since it has value of 0,
    // it's good to tell them apart in error messages.
    if (invalid_monster_type(mc) && mc != MONS_PROGRAM_BUG)
        return "INVALID";

    return get_monster_data(mc)->name;
}

mon_threat_level_type mons_threat_level(const monster &mon, bool real)
{
    const monster& threat = get_tentacle_head(mon);
    const double factor = sqrt(exp_needed(you.experience_level) / 30.0);
    const int tension = exper_value(threat, real, true) / (1 + factor);

    if (tension <= 0)
    {
        // Conjurators use melee to conserve mana, MDFis switch plates...
        return MTHRT_TRIVIAL;
    }
    else if (tension <= 5)
    {
        // An easy fight but not ignorable.
        return MTHRT_EASY;
    }
    else if (tension <= 32)
    {
        // Hard but reasonable.
        return MTHRT_TOUGH;
    }
    else
    {
        // Check all wands/jewels several times, wear brown pants...
        return MTHRT_NASTY;
    }
}

bool mons_foe_is_marked(const monster& mon)
{
    if (mon.foe == MHITYOU)
        return you.duration[DUR_SENTINEL_MARK];
    else
        return false;
}

void debug_mondata()
{
    string fails;

    for (monster_type mc = MONS_0; mc < NUM_MONSTERS; ++mc)
    {
        if (invalid_monster_type(mc))
            continue;
        const char* name = mons_class_name(mc);
        if (!name)
        {
            fails += make_stringf("Monster %d has no name\n", mc);
            continue;
        }

        const monsterentry *md = get_monster_data(mc);

        int WL = md->willpower;
        if (WL < 0)
            WL = md->HD * -WL * 4 / 3;
        if (md->willpower > 200 && md->willpower != WILL_INVULN)
            fails += make_stringf("%s has WL %d > 200\n", name, WL);
        if (get_resist(md->resists, MR_RES_POISON) == 2)
            fails += make_stringf("%s has rPois++\n", name);
        if (get_resist(md->resists, MR_RES_ELEC) == 2)
            fails += make_stringf("%s has rElec++\n", name);

        // Tests below apply only to real monsters.
        if (md->bitfields & M_CANT_SPAWN)
            continue;

        if (!md->HD && md->basechar != 'Z') // derived undead...
            fails += make_stringf("%s has 0 HD: %d\n", name, md->HD);
        if (md->avg_hp_10x <= 0 && md->basechar != 'Z')
            fails += make_stringf("%s has <= 0 HP: %d", name, md->avg_hp_10x);

        if (md->basechar == ' ')
            fails += make_stringf("%s has an empty glyph\n", name);

        if (md->AC < 0 && !mons_is_draconian_job(mc))
            fails += make_stringf("%s has negative AC\n", name);
        if (md->ev < 0 && !mons_is_draconian_job(mc))
            fails += make_stringf("%s has negative EV\n", name);
        if (md->exp_mod < 0)
            fails += make_stringf("%s has negative xp mod\n", name);

        if (md->speed < 0)
            fails += make_stringf("%s has 0 speed\n", name);
        else if (md->speed == 0 && !mons_class_is_firewood(mc))
            fails += make_stringf("%s has 0 speed\n", name);

        const bool male = mons_class_flag(mc, M_MALE);
        const bool female = mons_class_flag(mc, M_FEMALE);
        const bool neutral = mons_class_flag(mc, M_GENDER_NEUTRAL);
        if (male + female + neutral > 1)
            fails += make_stringf("%s has too many genders\n", name);

        if (md->shape == MON_SHAPE_BUGGY)
            fails += make_stringf("%s has no defined shape\n", name);

        const bool has_corpse_tile = md->corpse_tile
                                     && md->corpse_tile != TILE_ERROR;
        if (md->species != mc)
        {
            if (has_corpse_tile)
            {
                fails +=
                    make_stringf("%s isn't a species but has a corpse tile\n",
                                 name);
            }
        }
        else if (!md->leaves_corpse)
        {
            if (has_corpse_tile)
            {
                fails += make_stringf("%s has a corpse tile & no corpse\n",
                                      name);
            }
        }
        else if (!has_corpse_tile)
            fails += make_stringf("%s has a corpse but no corpse tile\n", name);
    }

    dump_test_fails(fails, "mon-data");
}

/**
 * Iterate over mspell_list (mon-spell.h) and look for anything that seems
 * incorrect. Dump the output to a text file & print its location to the
 * console.
 */
void debug_monspells()
{
    string fails;

    // first, build a map from spellbooks to the first monster that uses them
    // (zero-initialised, where 0 == MONS_PROGRAM_BUG).
    monster_type mon_book_map[NUM_MSTYPES] = { };
    for (monster_type mc = MONS_0; mc < NUM_MONSTERS; ++mc)
    {
        if (!invalid_monster_type(mc))
        {
            mon_spellbook_type mon_book = _get_mc_spellbook(mc);
            if (mon_book < ARRAYSZ(mon_book_map) && !mon_book_map[mon_book])
                mon_book_map[mon_book] = mc;
        }
    }

    // then, check every spellbook for errors.

    for (const mon_spellbook &spbook : mspell_list)
    {
        string book_name;
        const monster_type sample_mons = mon_book_map[spbook.type];
        if (!sample_mons)
        {
            string spells;
            if (spbook.spells.empty())
                spells = "no spells";
            else
                for (const mon_spell_slot &spslot : spbook.spells)
                    if (is_valid_spell(spslot.spell))
                        spells += make_stringf(",%s", spell_title(spslot.spell));

            fails += make_stringf("Book #%d is unused (%s)\n", spbook.type,
                                  spells.c_str());
            book_name = make_stringf("#%d", spbook.type);
        }
        else
        {
            const char * const mons_name = get_monster_data(sample_mons)->name;
            book_name = mons_name;
        }

        const char * const bknm = book_name.c_str();

        if (!spbook.spells.size())
            fails += make_stringf("Empty book %s\n", bknm);

        for (const mon_spell_slot &spslot : spbook.spells)
        {
            string spell_name;
            if (!is_valid_spell(spslot.spell))
            {
                fails += make_stringf("Book %s contains invalid spell %d\n",
                                      bknm, spslot.spell);
                spell_name = to_string(spslot.spell);
            }
            else
                spell_name = spell_title(spslot.spell);

            // TODO: export this value somewhere
            const int max_freq = 200;
            if (spslot.freq > max_freq)
            {
                fails += make_stringf("Spellbook %s has spell %s at freq %d "
                                      "(greater than max freq %d)\n",
                                      bknm, spell_name.c_str(),
                                      spslot.freq, max_freq);
            }

            mon_spell_slot_flag category = MON_SPELL_NO_FLAGS;
            for (const auto flag : mon_spell_slot_flags::range())
            {
                if (!(spslot.flags & flag))
                    continue;

                if (flag >= MON_SPELL_FIRST_CATEGORY
                    && flag <= MON_SPELL_LAST_CATEGORY)
                {
                    if (category == MON_SPELL_NO_FLAGS)
                        category = flag;
                    else
                    {
                        fails += make_stringf("Spellbook %s has spell %s in "
                                              "multiple categories (%d and %d)\n",
                                              bknm, spell_name.c_str(),
                                              category, flag);
                    }
                }

                COMPILE_CHECK(MON_SPELL_NOISY > MON_SPELL_LAST_CATEGORY);
                if (flag == MON_SPELL_NOISY
                    && category && !(category & MON_SPELL_INNATE_MASK))
                {
                    fails += make_stringf("Spellbook %s has spell %s marked "
                                          "MON_SPELL_NOISY redundantly\n",
                                          bknm, spell_name.c_str());
                }
            }

            if (category == MON_SPELL_NO_FLAGS)
            {
                fails += make_stringf("Spellbook %s has spell %s with no "
                                      "category\n", bknm, spell_name.c_str());
            }
        }
    }

    dump_test_fails(fails, "mon-spell");
}

// Used when clearing level data, to ensure any additional reset quirks
// are handled properly.
void reset_all_monsters()
{
    for (auto &mons : menv_real)
    {
        // The monsters here have already been saved or discarded, so this
        // is the only place when a constricting monster can legitimately
        // be reset. Thus, clear constriction manually.
        if (!invalid_monster(&mons))
        {
            delete mons.constricting;
            mons.constricting = nullptr;
        }
        mons.reset();
    }

    env.mid_cache.clear();
}

bool mons_is_recallable(const actor* caller, const monster& targ)
{
    // For player, only recall friendly monsters
    if (caller == &you)
    {
        if (!targ.friendly())
            return false;
    }
    // Monster recall requires same attitude and at least normal intelligence
    else if (mons_intel(targ) < I_HUMAN
             || (!caller && targ.friendly())
             || (caller && !mons_aligned(&targ, caller->as_monster()))
             || targ.type == MONS_PLAYER_GHOST)
    {
        return false;
    }

    return targ.alive()
           && !mons_class_is_stationary(targ.type)
           && !mons_is_conjured(targ.type)
           && mons_class_is_threatening(targ.type);
}

vector<monster* > get_on_level_followers()
{
    vector<monster* > mon_list;
    for (monster_iterator mi; mi; ++mi)
        if (mons_is_recallable(&you, **mi) && mi->foe == MHITYOU)
            mon_list.push_back(*mi);

    return mon_list;
}

bool mons_stores_tracking_data(const monster& mons)
{
    return mons.type == MONS_THORN_HUNTER
           || mons.type == MONS_MERFOLK_AVATAR
           || mons.type == MONS_BOULDER_BEETLE;
}

bool mons_is_beast(monster_type mc)
{
    if (!(mons_class_holiness(mc) & MH_NATURAL)
        || mons_class_intel(mc) != I_ANIMAL)
    {
        return false;
    }
    else if ((mons_genus(mc) == MONS_DRAGON
              && mc != MONS_SWAMP_DRAGON)
             || mons_genus(mc) == MONS_UGLY_THING
             || mc == MONS_ICE_BEAST
             || mc == MONS_SKY_BEAST
             || mc == MONS_BUTTERFLY)
    {
        return false;
    }
    else
        return true;
}

bool mons_is_avatar(monster_type mc)
{
    return mons_class_flag(mc, M_AVATAR);
}

bool mons_is_wrath_avatar(const monster &mon)
{
    return mon.type == MONS_PLAYER_SHADOW // ugh
        && mon.attitude != ATT_FRIENDLY;
}

bool mons_is_player_shadow(const monster& mon)
{
    return mon.type == MONS_PLAYER_SHADOW
        && mon.attitude == ATT_FRIENDLY; // hostile shadows are god wrath
}

// Zero-damage attacks with special effects (constriction, drowning, pure fire,
// etc.) aren't counted, since this is used to decide whether the monster can
// go berserk or be weakened, both of which require an attack with non-zero
// base damage.
bool mons_has_attacks(const monster& mon)
{
    const mon_attack_def attk = mons_attack_spec(mon, 0);
    return attk.type != AT_NONE && attk.damage > 0;
}

// The default suitable() function for choose_random_nearby_monster().
bool choose_any_monster(const monster& mon)
{
    return !mons_is_projectile(mon.type);
}

// Find a nearby monster and return its index, including you as a
// possibility with probability weight. suitable() should return true
// for the type of monster wanted.
// If prefer_named is true, named monsters (including uniques) are twice
// as likely to get chosen compared to non-named ones.
// If prefer_priest is true, priestly monsters (including uniques) are
// twice as likely to get chosen compared to non-priestly ones.
monster* choose_random_nearby_monster(int weight,
                                      bool (*suitable)(const monster& mon),
                                      bool prefer_named_or_priest)
{
    monster* chosen = nullptr;
    for (radius_iterator ri(you.pos(), LOS_NO_TRANS); ri; ++ri)
    {
        monster* mon = monster_at(*ri);
        if (!mon || !suitable(*mon))
            continue;

        // FIXME: if the intent is to favour monsters
        // named by $DEITY, we should set a flag on the
        // monster (something like MF_DEITY_PREFERRED) and
        // use that instead of checking the name, given
        // that other monsters can also have names.

        // True, but it's currently only used for orcs, and
        // Blork and Urug also being preferred to non-named orcs
        // is fine, I think. Once more gods name followers (and
        // prefer them) that should be changed, of course. (jpeg)
        int mon_weight = 1;

        if (prefer_named_or_priest)
            mon_weight += mon->is_named() + mon->is_priest();

        if (x_chance_in_y(mon_weight, weight += mon_weight))
            chosen = mon;
    }

    return chosen;
}

monster* choose_random_monster_on_level(int weight,
                                        bool (*suitable)(const monster& mon),
                                        bool prefer_named_or_priest)
{
    monster* chosen = nullptr;

    for (rectangle_iterator ri(1); ri; ++ri)
    {
        monster* mon = monster_at(*ri);
        if (!mon || !suitable(*mon))
            continue;

        int mon_weight = 1;

        if (prefer_named_or_priest)
            mon_weight += mon->is_named() + mon->is_priest();

        if (x_chance_in_y(mon_weight, weight += mon_weight))
            chosen = mon;
    }

    return chosen;
}

int spell_freq_for_hd(int hd)
{
    return hd + 50;
}

void normalize_spell_freq(monster_spells &spells, int total_freq)
{
    // Not using std::accumulate because slot.freq is only a uint8_t.
    unsigned int total_given_freq = 0;
    for (const auto &slot : spells)
        total_given_freq += slot.freq;

    if (total_given_freq > 0)
    {
        for (auto &slot : spells)
            slot.freq = total_freq * slot.freq / total_given_freq;
    }
    else
    {
        const size_t numspells = spells.size();
        for (auto &slot : spells)
            slot.freq = total_freq / numspells;
    }
}

/// Rounded to player-visible approximations, how hurt is this monster?
mon_dam_level_type mons_get_damage_level(const monster& mons)
{
    if (mons.hit_points <= mons.max_hit_points / 5)
        return MDAM_ALMOST_DEAD;
    else if (mons.hit_points <= mons.max_hit_points * 2 / 5)
        return MDAM_SEVERELY_DAMAGED;
    else if (mons.hit_points <= mons.max_hit_points * 3 / 5)
        return MDAM_HEAVILY_DAMAGED;
    else if (mons.hit_points <= mons.max_hit_points * 4 / 5)
        return MDAM_MODERATELY_DAMAGED;
    else if (mons.hit_points < mons.max_hit_points)
        return MDAM_LIGHTLY_DAMAGED;
    else
        return MDAM_OKAY;
}

string get_damage_level_string(mon_holy_type holi, mon_dam_level_type mdam)
{
    ostringstream ss;
    switch (mdam)
    {
    case MDAM_ALMOST_DEAD:
        ss << "almost";
        ss << (wounded_damaged(holi) ? " destroyed" : " dead");
        return ss.str();
    case MDAM_SEVERELY_DAMAGED:
        ss << "severely";
        break;
    case MDAM_HEAVILY_DAMAGED:
        ss << "heavily";
        break;
    case MDAM_MODERATELY_DAMAGED:
        ss << "moderately";
        break;
    case MDAM_LIGHTLY_DAMAGED:
        ss << "lightly";
        break;
    case MDAM_OKAY:
    default:
        ss << "not";
        break;
    }
    ss << (wounded_damaged(holi) ? " damaged" : " wounded");
    return ss.str();
}

void print_wounds(const monster& mons)
{
    if (!mons.alive() || mons.hit_points == mons.max_hit_points)
        return;

    mon_dam_level_type dam_level = mons_get_damage_level(mons);
    string desc = get_damage_level_string(mons.holiness(), dam_level);

    desc.insert(0, " is ");
    desc += ".";
    simple_monster_message(mons, desc.c_str(), MSGCH_MONSTER_DAMAGE,
                           dam_level);
}

// (true == 'damaged') [constructs, undead, etc.]
// and (false == 'wounded') [living creatures, etc.] {dlb}
bool wounded_damaged(mon_holy_type holi)
{
    // this schema needs to be abstracted into real categories {dlb}:
    return bool(holi & (MH_UNDEAD | MH_NONLIVING | MH_PLANT));
}

// Is this monster interesting enough to make notes about?
bool mons_is_notable(const monster& mons)
{
    if (crawl_state.game_is_arena())
        return false;

    // (Ex-)Unique monsters are always interesting
    if (mons_is_or_was_unique(mons))
        return true;
    // If it's never going to attack us, then not interesting
    if (mons.friendly())
        return false;
    // tentacles aren't real monsters.
    if (mons_is_tentacle_or_tentacle_segment(mons.type))
        return false;
    // Hostile ghosts and illusions are always interesting.
    if (mons.type == MONS_PLAYER_GHOST
        || mons.type == MONS_PLAYER_ILLUSION
        || mons.type == MONS_PANDEMONIUM_LORD)
    {
        return true;
    }
    // Jellies are never interesting to Jiyva.
    if (mons.type == MONS_JELLY && have_passive(passive_t::jellies_army))
        return false;
    if (mons_threat_level(mons) == MTHRT_NASTY)
        return true;
    const auto &nm = Options.note_monsters;
    // Don't waste time on moname() if user isn't using this option
    if (!nm.empty())
    {
        const string iname = mons_type_name(mons.type, DESC_A);
        return any_of(begin(nm), end(nm), [&](const text_pattern &pat) -> bool
                                          { return pat.matches(iname); });
    }

    return false;
}

/**
 * Set up fields for mutant beasts that vary by tier & facets (that is, that
 * vary between individual beasts).
 *
 * @param mons          The beast to be initialized.
 * @param HD            The beast's HD. If 0, default to mon-data's version.
 * @param beast_facets  The beast's facets (e.g. fire, bat).
 *                      If empty, chooses two distinct facets at random.
 */
void init_mutant_beast(monster &mons, short HD, vector<int> beast_facets)
{
    if (!HD)
        HD = mons.get_experience_level();

    // MUTANT_BEAST_TIER is to make it visible for mon-info
    mons.props[MUTANT_BEAST_TIER] = HD;

    if (beast_facets.empty())
    {
        vector<int> available_facets;
        for (int f = BF_FIRST; f <= BF_LAST; ++f)
            available_facets.insert(available_facets.end(), f);

        ASSERT(available_facets.size() >= 2);

        shuffle_array(available_facets);
        beast_facets.push_back(available_facets[0]);
        beast_facets.push_back(available_facets[1]);

        ASSERT(beast_facets.size() == 2);
        ASSERT(beast_facets[0] != beast_facets[1]);
    }

    for (auto facet : beast_facets)
    {
        mons.props[MUTANT_BEAST_FACETS].get_vector().push_back(facet);

        switch (facet)
        {
            case BF_BAT:
                mons.props[MON_SPEED_KEY] = mons.speed * 2;
                mons.calc_speed();
                break;
            case BF_FIRE:
                mons.spells.emplace_back(SPELL_FIRE_BREATH, 60,
                                         MON_SPELL_NATURAL | MON_SPELL_BREATH);
                mons.props[CUSTOM_SPELLS_KEY] = true;
                break;
            case BF_SHOCK:
                mons.spells.emplace_back(SPELL_BLINKBOLT, 60,
                                         MON_SPELL_NATURAL);
                mons.props[CUSTOM_SPELLS_KEY] = true;
                break;
            default:
                break;
        }
    }
}

/**
 * If a monster needs to charge up to cast a spell (by 'casting' the spell
 * repeatedly), how many charges does it need until it can actually set the
 * spell off?
 *
 * @param m     The type of monster in question.
 * @return      The required number of charges.
 */
int max_mons_charge(monster_type m)
{
    switch (m)
    {
        case MONS_ORB_SPIDER:
        case MONS_FLOATING_EYE:
            return 1;
        default:
            return 0;
    }
}

// Deal out damage to nearby pain-bonded monsters based on the distance between them.
void radiate_pain_bond(const monster& mon, int damage, const monster* original_target)
{
    for (actor_near_iterator ai(mon.pos(), LOS_NO_TRANS); ai; ++ai)
    {
        if (!ai->is_monster())
            continue;

        monster* target = ai->as_monster();

        if (&mon == target) // no self-sharing
            continue;

        // Only other pain-bonded monsters are affected.
        if (!target->has_ench(ENCH_PAIN_BOND))
            continue;

        int distance = target->pos().distance_from(mon.pos());
        if (distance > 3)
            continue;

        damage = max(0, div_rand_round(damage * (4 - distance), 5));

        if (damage > 0)
        {
            behaviour_event(target, ME_ANNOY, &you, you.pos());

            // save any potential cleanup of the original target for later
            // (in `monster::hurt`).
            if (target == original_target)
                damage = target->hurt(&you, damage, BEAM_SHARED_PAIN, KILLED_BY_MONSTER, "", "", false);
            else
                damage = target->hurt(&you, damage, BEAM_SHARED_PAIN);

            if (damage > 0)
                radiate_pain_bond(*target, damage, original_target);
        }
    }
}

// When a monster explodes violently, add some spice
void throw_monster_bits(const monster& mon)
{
    for (actor_near_iterator ai(mon.pos(), LOS_NO_TRANS); ai; ++ai)
    {
        if (!ai->is_monster())
            continue;

        monster* target = ai->as_monster();

        if (&mon == target) // can't throw chunks of something at itself.
            continue;

        int distance = target->pos().distance_from(mon.pos());
        if (!one_chance_in(distance + 4)) // generally gonna miss
            continue;

        int damage = 1 + random2(mon.get_hit_dice());

        mprf("%s is hit by a flying piece of %s!",
                target->name(DESC_THE, false).c_str(),
                mon.name(DESC_THE, false).c_str());

        // Because someone will get a kick out of this some day.
        if (mons_class_flag(mons_base_type(mon), M_ACID_SPLASH))
            target->corrode_equipment("a flying bit", 1);

        behaviour_event(target, ME_ANNOY, &you, you.pos());
        target->hurt(&you, damage);
    }
}

/// Add an ancestor spell to the given list.
static void _add_ancestor_spell(monster_spells &spells, spell_type spell)
{
    spells.emplace_back(spell, 25, MON_SPELL_WIZARD);
}

/**
 * Set the correct spells for a given ancestor, corresponding to their HD and
 * type.
 *
 * @param ancestor      The ancestor in question.
 * @param notify        Whether to print messages if anything changes.
 */
void set_ancestor_spells(monster &ancestor, bool notify)
{
    ASSERT(mons_is_hepliaklqana_ancestor(ancestor.type));

    vector<spell_type> old_spells;
    for (auto spellslot : ancestor.spells)
        old_spells.emplace_back(spellslot.spell);

    ancestor.spells = {};
    const int HD = ancestor.get_experience_level();
    switch (ancestor.type)
    {
    case MONS_ANCESTOR_BATTLEMAGE:
        _add_ancestor_spell(ancestor.spells, HD >= 10 ?
                                             SPELL_BOLT_OF_MAGMA :
                                             SPELL_THROW_FROST);
        _add_ancestor_spell(ancestor.spells, HD >= 16 ?
                                             SPELL_LEHUDIBS_CRYSTAL_SPEAR :
                                             SPELL_STONE_ARROW);
        break;
    case MONS_ANCESTOR_HEXER:
        _add_ancestor_spell(ancestor.spells, HD >= 10 ? SPELL_PARALYSE
                                                      : SPELL_SLOW);
        _add_ancestor_spell(ancestor.spells, HD >= 13 ? SPELL_MASS_CONFUSION
                                                      : SPELL_CONFUSE);
        break;
    default:
        break;
    }

    if (HD >= 13)
        ancestor.spells.emplace_back(SPELL_HASTE, 25, MON_SPELL_WIZARD);

    if (ancestor.spells.size())
        ancestor.props[CUSTOM_SPELLS_KEY] = true;

    if (!notify)
        return;

    for (auto spellslot : ancestor.spells)
    {
        if (find(old_spells.begin(), old_spells.end(), spellslot.spell)
            == old_spells.end())
        {
            mprf("%s regains %s memory of %s.",
                 ancestor.name(DESC_YOUR, true).c_str(),
                 ancestor.pronoun(PRONOUN_POSSESSIVE, true).c_str(),
                 spell_title(spellslot.spell));
        }
    }
}

static bool _apply_to_monsters(monster_func f, radius_iterator&& ri)
{
    bool affected_any = false;
    for (; ri; ri++)
    {
        monster* mons = monster_at(*ri);
        if (!invalid_monster(mons))
            affected_any = f(*mons) || affected_any;
    }

    return affected_any;
}

bool apply_monsters_around_square(monster_func f, const coord_def& where,
                                  int radius)
{
    return _apply_to_monsters(f, radius_iterator(where, radius, C_SQUARE,
                                                 LOS_NO_TRANS, true));
}

bool apply_visible_monsters(monster_func f, const coord_def& where, los_type los)
{
    return _apply_to_monsters(f, radius_iterator(where, los, true));
}<|MERGE_RESOLUTION|>--- conflicted
+++ resolved
@@ -3250,19 +3250,7 @@
     return ht;
 }
 
-<<<<<<< HEAD
-habitat_type mons_secondary_habitat(const monster& mon)
-{
-    return mons_class_secondary_habitat(mons_base_type(mon));
-}
-
-bool intelligent_ally(const monster& mon)
-{
-    return mon.attitude == ATT_FRIENDLY && mons_intel(mon) >= I_HUMAN;
-}
-
-=======
->>>>>>> 92def6ad
+
 int mons_power(monster_type mc)
 {
     // For now, just return monster hit dice.
