--- conflicted
+++ resolved
@@ -242,15 +242,13 @@
 
     /// Pakellas collects and distills extra MP from your kills
     bottle_mp,
-<<<<<<< HEAD
+
     // Sif allows you to cast spells with an empty MP pool, gaining -Cast
     // afterwards.
     no_mp_casting,
-=======
 
     /// Hep's transfer drains enemies adjacent to the effect's target
     transfer_drain,
->>>>>>> a69bc218
 };
 
 enum ru_interference
