#include "AppHdr.h"

#include "status.h"

#include "areas.h"
#include "branch.h"
#include "cloud.h"
#include "duration-type.h"
#include "env.h"
#include "evoke.h"
#include "food.h"
#include "god-abil.h"
#include "god-passive.h"
#include "item-prop.h"
#include "level-state-type.h"
#include "mon-transit.h" // untag_followers() in duration-data
#include "mutation.h"
#include "options.h"
#include "orb.h" // orb_limits_translocation in fill_status_info
#include "player-equip.h"
#include "player-stats.h"
#include "random.h" // for midpoint_msg.offset() in duration-data
#include "religion.h"
#include "spl-summoning.h" // NEXT_DOOM_HOUND_KEY in duration-data
#include "spl-transloc.h"
#include "spl-wpnench.h" // for _end_weapon_brand() in duration-data
#include "stringutil.h"
#include "throw.h"
#include "transform.h"
#include "traps.h"

#include "duration-data.h"

static int duration_index[NUM_DURATIONS];

void init_duration_index()
{
    COMPILE_CHECK(ARRAYSZ(duration_data) == NUM_DURATIONS);
    for (int i = 0; i < NUM_DURATIONS; ++i)
        duration_index[i] = -1;

    for (unsigned i = 0; i < ARRAYSZ(duration_data); ++i)
    {
        duration_type dur = duration_data[i].dur;
        ASSERT_RANGE(dur, 0, NUM_DURATIONS);
        // Catch redefinitions.
        ASSERT(duration_index[dur] == -1);
        duration_index[dur] = i;
    }
}

static const duration_def* _lookup_duration(duration_type dur)
{
    ASSERT_RANGE(dur, 0, NUM_DURATIONS);
    if (duration_index[dur] == -1)
        return nullptr;
    else
        return &duration_data[duration_index[dur]];
}

const char *duration_name(duration_type dur)
{
    return _lookup_duration(dur)->name();
}

bool duration_dispellable(duration_type dur)
{
    return _lookup_duration(dur)->duration_has_flag(D_DISPELLABLE);
}

static int _bad_ench_colour(int lvl, int orange, int red)
{
    if (lvl >= red)
        return RED;
    else if (lvl >= orange)
        return LIGHTRED;

    return YELLOW;
}

static int _dur_colour(int exp_colour, bool expiring)
{
    if (expiring)
        return exp_colour;
    else
    {
        switch (exp_colour)
        {
        case GREEN:
            return LIGHTGREEN;
        case BLUE:
            return LIGHTBLUE;
        case MAGENTA:
            return LIGHTMAGENTA;
        case LIGHTGREY:
            return WHITE;
        default:
            return exp_colour;
        }
    }
}

static void _mark_expiring(status_info& inf, bool expiring)
{
    if (expiring)
    {
        if (!inf.short_text.empty())
            inf.short_text += " (expiring)";
        if (!inf.long_text.empty())
            inf.long_text = "Expiring: " + inf.long_text;
    }
}

static string _ray_text()
{
    // i feel like we could do this with math instead...
    switch (you.attribute[ATTR_SEARING_RAY])
    {
        case 2:
            return "Ray+";
        case 3:
            return "Ray++";
        default:
            return "Ray";
    }
}

/**
 * Populate a status_info struct from the duration_data struct corresponding
 * to the given duration_type.
 *
 * @param[in] dur    The duration in question.
 * @param[out] inf   The status_info struct to be filled.
 * @return           Whether a duration_data struct was found.
 */
static bool _fill_inf_from_ddef(duration_type dur, status_info& inf)
{
    const duration_def* ddef = _lookup_duration(dur);
    if (!ddef)
        return false;

    inf.light_colour = ddef->light_colour;
    inf.light_text   = ddef->light_text;
    inf.short_text   = ddef->short_text;
    inf.long_text    = ddef->long_text;
    if (ddef->duration_has_flag(D_EXPIRES))
    {
        inf.light_colour = _dur_colour(inf.light_colour, dur_expiring(dur));
        _mark_expiring(inf, dur_expiring(dur));
    }

    return true;
}

static void _describe_airborne(status_info& inf);
static void _describe_glow(status_info& inf);
static void _describe_hunger(status_info& inf);
static void _describe_regen(status_info& inf);
static void _describe_rotting(status_info& inf);
static void _describe_sickness(status_info& inf);
static void _describe_speed(status_info& inf);
static void _describe_poison(status_info& inf);
static void _describe_transform(status_info& inf);
static void _describe_stat_zero(status_info& inf, stat_type st);
static void _describe_terrain(status_info& inf);
static void _describe_missiles(status_info& inf);
static void _describe_invisible(status_info& inf);

bool fill_status_info(int status, status_info& inf)
{
    inf = status_info();

    bool found = false;

    // Sort out inactive durations, and fill in data from duration_data
    // for the simple durations.
    if (status >= 0 && status < NUM_DURATIONS)
    {
        duration_type dur = static_cast<duration_type>(status);

        if (!you.duration[dur])
            return false;

        found = _fill_inf_from_ddef(dur, inf);
    }

    // Now treat special status types and durations, possibly
    // completing or overriding the defaults set above.
    switch (status)
    {
    case STATUS_DIVINE_FOCUS:
        if (you.duration[DUR_NO_CAST])
        {
            inf.light_colour = RED;
            inf.light_text   = "-Cast";
            inf.short_text   = "no casting";
            inf.long_text    = "You are unable to cast spells.";
        }
        else if (you.attribute[ATTR_DIVINE_FOCUS] > 0)
        {
<<<<<<< HEAD
            inf->light_colour = WHITE;
            inf->light_text
               = make_stringf("Focus (%u)",
                              you.attribute[ATTR_DIVINE_FOCUS]);
            inf->short_text   = "divine focus";
            inf->long_text    = "You are calling on Sif Muna for divine "
                                "focus.";
=======
            inf.light_colour = WHITE;
            inf.light_text   = "+Cast";
            inf.short_text   = "divine energy";
            inf.long_text    = "You are calling on Sif Muna for divine "
                               "energy.";
>>>>>>> 1fb74700
        }
        break;

    case DUR_CORROSION:
        inf.light_text = make_stringf("Corr (%d)",
                          (-4 * you.props["corrosion_amount"].get_int()));
        break;

    case DUR_NO_POTIONS:
        if (you_foodless())
            inf.light_colour = DARKGREY;
        break;

    case DUR_SWIFTNESS:
        if (you.attribute[ATTR_SWIFTNESS] < 0)
        {
            inf.light_text   = "-Swift";
            inf.light_colour = RED;
            inf.short_text   = "sluggish";
            inf.long_text    = "You are moving sluggishly.";
        }
        if (you.in_liquid())
            inf.light_colour = DARKGREY;
        break;

    case STATUS_AIRBORNE:
        _describe_airborne(inf);
        break;

    case STATUS_BEHELD:
        if (you.beheld())
        {
            inf.light_colour = RED;
            inf.light_text   = "Mesm";
            inf.short_text   = "mesmerised";
            inf.long_text    = "You are mesmerised.";
        }
        break;

    case STATUS_CONTAMINATION:
        _describe_glow(inf);
        break;

    case STATUS_BACKLIT:
        if (you.backlit())
        {
            inf.short_text = "glowing";
            inf.long_text  = "You are glowing.";
        }
        break;

    case STATUS_UMBRA:
        if (you.umbra())
        {
            inf.short_text   = "wreathed by umbra";
            inf.long_text    = "You are wreathed by an umbra.";
        }
        break;

    case STATUS_NET:
        if (you.attribute[ATTR_HELD])
        {
            inf.light_colour = RED;
            inf.light_text   = "Held";
            inf.short_text   = "held";
            inf.long_text    = make_stringf("You are %s.", held_status());
        }
        break;

    case STATUS_HUNGER:
        _describe_hunger(inf);
        break;

    case STATUS_REGENERATION:
        // DUR_REGENERATION + some vampire and non-healing stuff
        _describe_regen(inf);
        break;

    case STATUS_ROT:
        _describe_rotting(inf);
        break;

    case STATUS_SICK:
        _describe_sickness(inf);
        break;

    case STATUS_SPEED:
        _describe_speed(inf);
        break;

    case STATUS_LIQUEFIED:
    {
        if (you.liquefied_ground())
        {
            inf.light_colour = BROWN;
            inf.light_text   = "SlowM";
            inf.short_text   = "slowed movement";
            inf.long_text    = "Your movement is slowed on this liquid ground.";
        }
        break;
    }

    case STATUS_AUGMENTED:
    {
        int level = augmentation_amount();

        if (level > 0)
        {
            inf.light_colour = (level == 3) ? WHITE :
                               (level == 2) ? LIGHTBLUE
                                            : BLUE;

            inf.light_text = "Aug";
        }
        break;
    }

    case DUR_CONFUSING_TOUCH:
    {
        inf.long_text = you.hands_act("are", "glowing red.");
        break;
    }

    case DUR_FIRE_SHIELD:
    {
        // Might be better to handle this with an extra virtual status.
        const bool exp = dur_expiring(DUR_FIRE_SHIELD);
        if (exp)
            inf.long_text += "Expiring: ";
        inf.long_text += "You are surrounded by a ring of flames.\n";
        if (exp)
            inf.long_text += "Expiring: ";
        inf.long_text += "You are immune to clouds of flame.";
        break;
    }

    case DUR_POISONING:
        _describe_poison(inf);
        break;

    case DUR_POWERED_BY_DEATH:
    {
        const int pbd_str = you.props[POWERED_BY_DEATH_KEY].get_int();
        if (pbd_str > 0)
        {
            inf.light_colour = LIGHTMAGENTA;
            inf.light_text   = make_stringf("Regen (%d)", pbd_str);
        }
        break;
    }

    case STATUS_MISSILES:
        _describe_missiles(inf);
        break;

    case STATUS_INVISIBLE:
        _describe_invisible(inf);
        break;

    case STATUS_MANUAL:
    {
        string skills = manual_skill_names();
        if (!skills.empty())
        {
            inf.short_text = "studying " + manual_skill_names(true);
            inf.long_text = "You are studying " + skills + ".";
        }
        break;
    }

    case DUR_TRANSFORMATION:
        _describe_transform(inf);
        break;

    case STATUS_STR_ZERO:
        _describe_stat_zero(inf, STAT_STR);
        break;
    case STATUS_INT_ZERO:
        _describe_stat_zero(inf, STAT_INT);
        break;
    case STATUS_DEX_ZERO:
        _describe_stat_zero(inf, STAT_DEX);
        break;

    case STATUS_BONE_ARMOUR:
        if (you.attribute[ATTR_BONE_ARMOUR] > 0)
        {
            inf.short_text = "corpse armour";
            inf.long_text = "You are enveloped in carrion and bones.";
        }
        break;

    case STATUS_CONSTRICTED:
        if (you.is_constricted())
        {
            // Our constrictor isn't, valid so don't report this status.
            if (you.has_invalid_constrictor())
                return false;

            const monster * const cstr = monster_by_mid(you.constricted_by);
            ASSERT(cstr);

            const bool damage =
                cstr->constriction_does_damage(you.is_directly_constricted());

            inf.light_colour = YELLOW;
            inf.light_text   = damage ? "Constr"      : "Held";
            inf.short_text   = damage ? "constricted" : "held";
        }
        break;

    case STATUS_TERRAIN:
        _describe_terrain(inf);
        break;

    // Also handled by DUR_SILENCE, see duration-data.h
    case STATUS_SILENCE:
        if (silenced(you.pos()) && !you.duration[DUR_SILENCE])
        {
            // Only display the status light if not using the noise bar.
            if (Options.equip_bar)
            {
                inf.light_colour = LIGHTRED;
                inf.light_text   = "Sil";
            }
            inf.short_text   = "silenced";
            inf.long_text    = "You are silenced.";
        }
        if (Options.equip_bar && you.duration[DUR_SILENCE])
        {
            inf.light_colour = LIGHTMAGENTA;
            inf.light_text = "Sil";
        }
        break;

    case STATUS_SERPENTS_LASH:
        if (you.attribute[ATTR_SERPENTS_LASH] > 0)
        {
            inf.light_colour = WHITE;
            inf.light_text
               = make_stringf("Lash (%u)",
                              you.attribute[ATTR_SERPENTS_LASH]);
            inf.short_text = "serpent's lash";
            inf.long_text = "You are moving at supernatural speed.";
        }
        break;

    case STATUS_HEAVENLY_STORM:
        if (you.attribute[ATTR_HEAVENLY_STORM] > 0)
        {
            inf.light_colour = WHITE;
            inf.light_text
               = make_stringf("Storm (%u)",
                              you.attribute[ATTR_HEAVENLY_STORM]);
            inf.short_text = "heavenly storm";
            inf.long_text = "Heavenly clouds are increasing your damage and "
                             "accuracy.";
        }
        break;

    case DUR_SONG_OF_SLAYING:
        inf.light_text
            = make_stringf("Slay (%u)",
                           you.props[SONG_OF_SLAYING_KEY].get_int());
        break;

    case STATUS_BEOGH:
        if (env.level_state & LSTATE_BEOGH && can_convert_to_beogh())
        {
            inf.light_colour = WHITE;
            inf.light_text = "Beogh";
        }
        break;

    case STATUS_RECALL:
        if (you.attribute[ATTR_NEXT_RECALL_INDEX] > 0)
        {
            inf.light_colour = WHITE;
            inf.light_text   = "Recall";
            inf.short_text   = "recalling";
            inf.long_text    = "You are recalling your allies.";
        }
        break;

    case DUR_WATER_HOLD:
        inf.light_text   = "Engulf";
        if (you.res_water_drowning())
        {
            inf.short_text   = "engulfed";
            inf.long_text    = "You are engulfed in water.";
            inf.light_colour = DARKGREY;
        }
        else
        {
            inf.short_text   = "engulfed (cannot breathe)";
            inf.long_text    = "You are engulfed in water and unable to "
                                "breathe.";
            inf.light_colour = RED;
        }
        break;

    case STATUS_DRAINED:
        if (you.attribute[ATTR_XP_DRAIN] > 450)
        {
            inf.light_colour = MAGENTA;
            inf.light_text   = "Drain";
            inf.short_text   = "extremely drained";
            inf.long_text    = "Your life force is extremely drained.";
        }
        else if (you.attribute[ATTR_XP_DRAIN] > 250)
        {
            inf.light_colour = RED;
            inf.light_text   = "Drain";
            inf.short_text   = "very heavily drained";
            inf.long_text    = "Your life force is very heavily drained.";
        }
        else if (you.attribute[ATTR_XP_DRAIN] > 100)
        {
            inf.light_colour = LIGHTRED;
            inf.light_text   = "Drain";
            inf.short_text   = "heavily drained";
            inf.long_text    = "Your life force is heavily drained.";
        }
        else if (you.attribute[ATTR_XP_DRAIN])
        {
            inf.light_colour = YELLOW;
            inf.light_text   = "Drain";
            inf.short_text   = "drained";
            inf.long_text    = "Your life force is drained.";
        }
        break;

    case STATUS_RAY:
        if (you.attribute[ATTR_SEARING_RAY])
        {
            inf.light_colour = WHITE;
            inf.light_text   = _ray_text().c_str();
        }
        break;

    case STATUS_DIG:
        if (you.digging)
        {
            inf.light_colour = WHITE;
            inf.light_text   = "Dig";
        }
        break;

    case STATUS_ELIXIR:
        if (you.duration[DUR_ELIXIR_HEALTH] || you.duration[DUR_ELIXIR_MAGIC])
        {
            if (you.duration[DUR_ELIXIR_HEALTH] && you.duration[DUR_ELIXIR_MAGIC])
                inf.light_colour = WHITE;
            else if (you.duration[DUR_ELIXIR_HEALTH])
                inf.light_colour = LIGHTGREEN;
            else
                inf.light_colour = LIGHTBLUE;
            inf.light_text   = "Elixir";
        }
        break;

    case STATUS_MAGIC_SAPPED:
        if (you.props[SAP_MAGIC_KEY].get_int() >= 3)
        {
            inf.light_colour = RED;
            inf.light_text   = "-Wiz";
            inf.short_text   = "extremely magic sapped";
            inf.long_text    = "Your control over your magic has "
                                "been greatly sapped.";
        }
        else if (you.props[SAP_MAGIC_KEY].get_int() == 2)
        {
            inf.light_colour = LIGHTRED;
            inf.light_text   = "-Wiz";
            inf.short_text   = "very magic sapped";
            inf.long_text    = "Your control over your magic has "
                                "been significantly sapped.";
        }
        else if (you.props[SAP_MAGIC_KEY].get_int() == 1)
        {
            inf.light_colour = YELLOW;
            inf.light_text   = "-Wiz";
            inf.short_text   = "magic sapped";
            inf.long_text    = "Your control over your magic has "
                                "been sapped.";
        }
        break;

    case STATUS_BRIBE:
    {
        int bribe = 0;
        vector<const char *> places;
        for (int i = 0; i < NUM_BRANCHES; i++)
        {
            branch_type br = gozag_fixup_branch(static_cast<branch_type>(i));

            if (branch_bribe[br] > 0)
            {
                if (player_in_branch(static_cast<branch_type>(i)))
                    bribe = branch_bribe[br];

                places.push_back(branches[static_cast<branch_type>(i)]
                                 .longname);
            }
        }

        if (bribe > 0)
        {
            inf.light_colour = (bribe >= 2000) ? WHITE :
                                (bribe >= 1000) ? LIGHTBLUE
                                                : BLUE;

            inf.light_text = "Bribe";
            inf.short_text = make_stringf("bribing [%s]",
                                           comma_separated_line(places.begin(),
                                                                places.end(),
                                                                ", ", ", ")
                                                                .c_str());
            inf.long_text = "You are bribing "
                             + comma_separated_line(places.begin(),
                                                    places.end())
                             + ".";
        }
        break;
    }

    case DUR_HORROR:
    {
        const int horror = you.props[HORROR_PENALTY_KEY].get_int();
        inf.light_text = make_stringf("Horr(%d)", -1 * horror);
        if (horror >= HORROR_LVL_OVERWHELMING)
        {
            inf.light_colour = RED;
            inf.short_text   = "overwhelmed with horror";
            inf.long_text    = "Horror overwhelms you!";
        }
        else if (horror >= HORROR_LVL_EXTREME)
        {
            inf.light_colour = LIGHTRED;
            inf.short_text   = "extremely horrified";
            inf.long_text    = "You are extremely horrified!";
        }
        else if (horror)
        {
            inf.light_colour = YELLOW;
            inf.short_text   = "horrified";
            inf.long_text    = "You are horrified!";
        }
        break;
    }

    case STATUS_CLOUD:
    {
        cloud_type cloud = cloud_type_at(you.pos());
        if (Options.cloud_status && cloud != CLOUD_NONE)
        {
            inf.light_text = "Cloud";
            // TODO: make the colour based on the cloud's color; requires elemental
            // status lights, though.
            inf.light_colour =
                is_damaging_cloud(cloud, true, cloud_is_yours_at(you.pos())) ? LIGHTRED : DARKGREY;
        }
        break;
    }

    case DUR_CLEAVE:
    {
        const item_def* weapon = you.weapon();

        if (weapon && item_attack_skill(*weapon) == SK_AXES)
            inf.light_colour = DARKGREY;

        break;
    }

    case DUR_PORTAL_PROJECTILE:
    {
        if (!is_pproj_active())
            inf.light_colour = DARKGREY;
        break;
    }

    case DUR_INFUSION:
    {
        if (!enough_mp(1, true, false))
            inf.light_colour = DARKGREY;
        break;
    }

    case STATUS_ORB:
    {
        if (player_has_orb())
        {
            inf.light_colour = LIGHTMAGENTA;
            inf.light_text = "Orb";
        }
        else if (orb_limits_translocation())
        {
            inf.light_colour = MAGENTA;
            inf.light_text = "Orb";
        }

        break;
    }

    case STATUS_STILL_WINDS:
        if (env.level_state & LSTATE_STILL_WINDS)
        {
            inf.light_colour = BROWN;
            inf.light_text = "-Clouds";
        }
        break;

    default:
        if (!found)
        {
            inf.light_colour = RED;
            inf.light_text   = "Missing";
            inf.short_text   = "missing status";
            inf.long_text    = "Missing status description.";
            return false;
        }
        else
            break;
    }
    return true;
}

static void _describe_hunger(status_info& inf)
{
    const bool vamp = (you.species == SP_VAMPIRE);

    switch (you.hunger_state)
    {
    case HS_ENGORGED:
        inf.light_colour = (vamp ? GREEN : LIGHTGREEN);
        inf.light_text   = (vamp ? "Alive" : "Engorged");
        break;
    case HS_VERY_FULL:
        inf.light_colour = GREEN;
        inf.light_text   = "Very Full";
        break;
    case HS_FULL:
        inf.light_colour = GREEN;
        inf.light_text   = "Full";
        break;
    case HS_HUNGRY:
        inf.light_colour = YELLOW;
        inf.light_text   = (vamp ? "Thirsty" : "Hungry");
        break;
    case HS_VERY_HUNGRY:
        inf.light_colour = YELLOW;
        inf.light_text   = (vamp ? "Very Thirsty" : "Very Hungry");
        break;
    case HS_NEAR_STARVING:
        inf.light_colour = YELLOW;
        inf.light_text   = (vamp ? "Near Bloodless" : "Near Starving");
        break;
    case HS_STARVING:
        inf.light_colour = LIGHTRED;
        inf.light_text   = (vamp ? "Bloodless" : "Starving");
        inf.short_text   = (vamp ? "bloodless" : "starving");
        break;
    case HS_FAINTING:
        inf.light_colour = RED;
        inf.light_text   = (vamp ? "Bloodless" : "Fainting");
        inf.short_text   = (vamp ? "bloodless" : "fainting");
        break;
    case HS_SATIATED: // no status light
    default:
        break;
    }
}

static void _describe_glow(status_info& inf)
{
    const int signed_cont = get_contamination_level();
    if (signed_cont <= 0)
        return;

    const unsigned int cont = signed_cont; // so we don't get compiler warnings
    if (player_severe_contamination())
    {
        inf.light_colour = _bad_ench_colour(cont, SEVERE_CONTAM_LEVEL + 1,
                                                  SEVERE_CONTAM_LEVEL + 2);
    }
    else if (cont > 1)
        inf.light_colour = LIGHTGREY;
    else
        inf.light_colour = DARKGREY;
    inf.light_text = "Contam";

    /// Mappings from contamination levels to descriptions.
    static const string contam_adjectives[] =
    {
        "",
        "very slightly ",
        "slightly ",
        "",
        "heavily ",
        "very heavily ",
        "very very heavily ", // this is silly but no one will ever see it
        "impossibly ",        // (likewise)
    };
    ASSERT(signed_cont >= 0);

    const int adj_i = min((size_t) cont, ARRAYSZ(contam_adjectives) - 1);
    inf.short_text = contam_adjectives[adj_i] + "contaminated";
    inf.long_text = describe_contamination(cont);
}

static void _describe_regen(status_info& inf)
{
    const bool regen = (you.duration[DUR_REGENERATION] > 0
                        || you.duration[DUR_TROGS_HAND] > 0);
    const bool no_heal = !player_regenerates_hp();
    // Does vampire hunger level affect regeneration rate significantly?
    const bool vampmod = !no_heal && !regen && you.species == SP_VAMPIRE
                         && you.hunger_state != HS_SATIATED;

    if (regen)
    {
        if (you.duration[DUR_REGENERATION] > you.duration[DUR_TROGS_HAND])
            inf.light_colour = _dur_colour(BLUE, dur_expiring(DUR_REGENERATION));
        else
            inf.light_colour = _dur_colour(BLUE, dur_expiring(DUR_TROGS_HAND));
        inf.light_text   = "Regen";
        if (you.duration[DUR_TROGS_HAND])
            inf.light_text += " MR++";
        else if (no_heal)
            inf.light_colour = DARKGREY;
    }

    if ((you.disease && !regen) || no_heal)
       inf.short_text = "non-regenerating";
    else if (regen)
    {
        if (you.disease)
        {
            inf.short_text = "recuperating";
            inf.long_text  = "You are recuperating from your illness.";
        }
        else
        {
            inf.short_text = "regenerating";
            inf.long_text  = "You are regenerating.";
        }
        _mark_expiring(inf, dur_expiring(DUR_REGENERATION));
    }
    else if (vampmod)
    {
        if (you.disease)
            inf.short_text = "recuperating";
        else
            inf.short_text = "regenerating";

        if (you.hunger_state < HS_SATIATED)
            inf.short_text += " slowly";
        else
            inf.short_text += " quickly";
    }
}

static void _describe_poison(status_info& inf)
{
    int pois_perc = (you.hp <= 0) ? 100
                                  : ((you.hp - max(0, poison_survival())) * 100 / you.hp);
    inf.light_colour = (player_res_poison(false) >= 3
                         ? DARKGREY : _bad_ench_colour(pois_perc, 35, 100));
    inf.light_text   = "Pois";
    const string adj =
         (pois_perc >= 100) ? "lethally" :
         (pois_perc > 65)   ? "seriously" :
         (pois_perc > 35)   ? "quite"
                            : "mildly";
    inf.short_text   = adj + " poisoned"
        + make_stringf(" (%d -> %d)", you.hp, poison_survival());
    inf.long_text    = "You are " + inf.short_text + ".";
}

static void _describe_speed(status_info& inf)
{
    bool slow = you.duration[DUR_SLOW] || have_stat_zero();
    bool fast = you.duration[DUR_HASTE];

    if (slow && fast)
    {
        inf.light_colour = MAGENTA;
        inf.light_text   = "Fast+Slow";
        inf.short_text   = "hasted and slowed";
        inf.long_text = "You are under both slowing and hasting effects.";
    }
    else if (slow)
    {
        inf.light_colour = RED;
        inf.light_text   = "Slow";
        inf.short_text   = "slowed";
        inf.long_text    = "You are slowed.";
    }
    else if (fast)
    {
        inf.light_colour = _dur_colour(BLUE, dur_expiring(DUR_HASTE));
        inf.light_text   = "Fast";
        inf.short_text = "hasted";
        inf.long_text = "Your actions are hasted.";
        _mark_expiring(inf, dur_expiring(DUR_HASTE));
    }
}

static void _describe_airborne(status_info& inf)
{
    if (!you.airborne())
        return;

    const bool perm      = you.permanent_flight();
    const bool expiring  = (!perm && dur_expiring(DUR_FLIGHT));
    const bool emergency = you.props[EMERGENCY_FLIGHT_KEY].get_bool();
    const string desc   = you.tengu_flight() ? " quickly and evasively" : "";

    inf.light_colour = perm ? WHITE : emergency ? LIGHTRED : BLUE;
    inf.light_text   = "Fly";
    inf.short_text   = "flying" + desc;
    inf.long_text    = "You are flying" + desc + ".";
    inf.light_colour = _dur_colour(inf.light_colour, expiring);
    _mark_expiring(inf, expiring);
}

static void _describe_rotting(status_info& inf)
{
    if (you.species == SP_GHOUL)
    {
        inf.short_text = "rotting";
        inf.long_text = "Your flesh is rotting";
        int rot = 1 + (1 << max(0, HS_SATIATED - you.hunger_state));
        if (rot > 15)
            inf.long_text += " before your eyes";
        else if (rot > 8)
            inf.long_text += " away quickly";
        else if (rot > 4)
            inf.long_text += " badly";
        else if (rot > 2)
            inf.long_text += " faster than usual";
        else
            inf.long_text += " at the usual pace";
        inf.long_text += ".";
    }
}

static void _describe_sickness(status_info& inf)
{
    if (you.disease)
    {
        const int high = 120 * BASELINE_DELAY;
        const int low  =  40 * BASELINE_DELAY;

        inf.light_colour   = _bad_ench_colour(you.disease, low, high);
        inf.light_text     = "Sick";

        string mod = (you.disease > high) ? "badly "  :
                     (you.disease >  low) ? ""
                                          : "mildly ";

        inf.short_text = mod + "diseased";
        inf.long_text  = "You are " + mod + "diseased.";
    }
}

/**
 * Populate a status info struct with a description of the player's current
 * form.
 *
 * @param[out] inf  The status info struct to be populated.
 */
static void _describe_transform(status_info& inf)
{
    if (you.form == transformation::none)
        return;

    const Form * const form = get_form();
    inf.light_text = form->short_name;
    inf.short_text = form->get_long_name();
    inf.long_text = form->get_description();

    const bool vampbat = (you.species == SP_VAMPIRE
                          && you.form == transformation::bat);
    const bool expire  = dur_expiring(DUR_TRANSFORMATION) && !vampbat;

    inf.light_colour = _dur_colour(GREEN, expire);
    _mark_expiring(inf, expire);
}

static const char* s0_names[NUM_STATS] = { "Collapse", "Brainless", "Clumsy", };

static void _describe_stat_zero(status_info& inf, stat_type st)
{
    if (you.duration[stat_zero_duration(st)])
    {
        inf.light_colour = you.stat(st) ? LIGHTRED : RED;
        inf.light_text   = s0_names[st];
        inf.short_text   = make_stringf("lost %s", stat_desc(st, SD_NAME));
        inf.long_text    = make_stringf(you.stat(st) ?
                "You are recovering from loss of %s." : "You have no %s!",
                stat_desc(st, SD_NAME));
    }
}

static void _describe_terrain(status_info& inf)
{
    switch (grd(you.pos()))
    {
    case DNGN_SHALLOW_WATER:
        inf.light_colour = LIGHTBLUE;
        inf.light_text = "Water";
        break;
    case DNGN_DEEP_WATER:
        inf.light_colour = BLUE;
        inf.light_text = "Water";
        break;
    case DNGN_LAVA:
        inf.light_colour = RED;
        inf.light_text = "Lava";
        break;
    default:
        ;
    }
}

static void _describe_missiles(status_info& inf)
{
    const int level = you.missile_deflection();
    if (!level)
        return;

    if (level > 1)
    {
        bool perm = false;
        inf.light_colour = perm ? WHITE : LIGHTMAGENTA;
        inf.light_text   = "DMsl";
        inf.short_text   = "deflect missiles";
        inf.long_text    = "You deflect missiles.";
    }
    else
    {
        bool perm = you.get_mutation_level(MUT_DISTORTION_FIELD) == 3
                    || you.wearing_ego(EQ_ALL_ARMOUR, SPARM_REPULSION)
                    || you.scan_artefacts(ARTP_RMSL)
                    || have_passive(passive_t::upgraded_storm_shield);
        inf.light_colour = perm ? WHITE : LIGHTBLUE;
        inf.light_text   = "RMsl";
        inf.short_text   = "repel missiles";
        inf.long_text    = "You repel missiles.";
    }
}

static void _describe_invisible(status_info& inf)
{
    if (!you.duration[DUR_INVIS] && you.form != transformation::shadow)
        return;

    if (you.form == transformation::shadow)
    {
        inf.light_colour = _dur_colour(WHITE,
                                        dur_expiring(DUR_TRANSFORMATION));
    }
    else if (you.attribute[ATTR_INVIS_UNCANCELLABLE])
        inf.light_colour = _dur_colour(BLUE, dur_expiring(DUR_INVIS));
    else
        inf.light_colour = _dur_colour(MAGENTA, dur_expiring(DUR_INVIS));
    inf.light_text   = "Invis";
    inf.short_text   = "invisible";
    if (you.backlit())
    {
        inf.light_colour = DARKGREY;
        inf.short_text += " (but backlit and visible)";
    }
    inf.long_text = "You are " + inf.short_text + ".";
    _mark_expiring(inf, dur_expiring(you.form == transformation::shadow
                                     ? DUR_TRANSFORMATION
                                     : DUR_INVIS));
}

/**
 * Does a given duration tick down simply over time?
 *
 * @param dur   The duration in question (e.g. DUR_PETRIFICATION).
 * @return      Whether the duration's end_msg is non-null.
 */
bool duration_decrements_normally(duration_type dur)
{
    return _lookup_duration(dur)->decr.end.msg != nullptr;
}

/**
 * What message should a given duration print when it expires, if any?
 *
 * @param dur   The duration in question (e.g. DUR_PETRIFICATION).
 * @return      A message to print for the duration when it ends.
 */
const char *duration_end_message(duration_type dur)
{
    return _lookup_duration(dur)->decr.end.msg;
}

/**
 * What message should a given duration print when it reaches 50%, if any?
 *
 * @param dur   The duration in question (e.g. DUR_PETRIFICATION).
 * @return      A message to print for the duration when it hits 50%.
 */
const char *duration_mid_message(duration_type dur)
{
    return _lookup_duration(dur)->decr.mid_msg.msg;
}

/**
 * How much should the duration be decreased by when it hits the midpoint (to
 * fuzz the remaining time), if at all?
 *
 * @param dur   The duration in question (e.g. DUR_PETRIFICATION).
 * @return      A random value to reduce the remaining duration by; may be 0.
 */
int duration_mid_offset(duration_type dur)
{
    return _lookup_duration(dur)->decr.mid_msg.offset();
}

/**
 * At what number of turns remaining is the given duration considered to be
 * 'expiring', for purposes of messaging & status light colouring?
 *
 * @param dur   The duration in question (e.g. DUR_PETRIFICATION).
 * @return      The maximum number of remaining turns at which the duration
 *              is considered 'expiring'; may be 0.
 */
int duration_expire_point(duration_type dur)
{
    return _lookup_duration(dur)->expire_threshold * BASELINE_DELAY;
}

/**
 * What channel should the duration messages be printed in?
 *
 * @param dur   The duration in question (e.g. DUR_PETRIFICATION).
 * @return      The appropriate message channel, e.g. MSGCH_RECOVERY.
 */
msg_channel_type duration_mid_chan(duration_type dur)
{
    return _lookup_duration(dur)->decr.recovery ? MSGCH_RECOVERY
                                                : MSGCH_DURATION;
}

/**
 * If a duration has some special effect when ending, trigger it.
 *
 * @param dur   The duration in question (e.g. DUR_PETRIFICATION).
 */
void duration_end_effect(duration_type dur)
{
    if (_lookup_duration(dur)->decr.end.on_end)
        _lookup_duration(dur)->decr.end.on_end();
}<|MERGE_RESOLUTION|>--- conflicted
+++ resolved
@@ -198,21 +198,12 @@
         }
         else if (you.attribute[ATTR_DIVINE_FOCUS] > 0)
         {
-<<<<<<< HEAD
             inf->light_colour = WHITE;
-            inf->light_text
-               = make_stringf("Focus (%u)",
-                              you.attribute[ATTR_DIVINE_FOCUS]);
+            inf->light_text   = make_stringf("Focus (%u)",
+                                  you.attribute[ATTR_DIVINE_FOCUS]);
             inf->short_text   = "divine focus";
             inf->long_text    = "You are calling on Sif Muna for divine "
                                 "focus.";
-=======
-            inf.light_colour = WHITE;
-            inf.light_text   = "+Cast";
-            inf.short_text   = "divine energy";
-            inf.long_text    = "You are calling on Sif Muna for divine "
-                               "energy.";
->>>>>>> 1fb74700
         }
         break;
 
