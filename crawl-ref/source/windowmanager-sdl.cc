#include "AppHdr.h"

#ifdef USE_TILE_LOCAL
#ifdef USE_SDL

#include "windowmanager-sdl.h"

#include "sound.h"      // Needs to be here because WINMM_PLAY_SOUNDS is used below

#ifdef __ANDROID__
# include <SDL.h>
# include <SDL_image.h>
# include <android/log.h>
# include <GLES/gl.h>
# include <signal.h>
# include <SDL_mixer.h>
#else
# ifdef TARGET_COMPILER_VC
#  include <SDL.h>
# else
#  include <SDL2/SDL.h>
# endif
# include <SDL2/SDL_image.h>
# if defined(USE_SOUND) && !defined(WINMM_PLAY_SOUNDS)
#  include <SDL2/SDL_mixer.h>
# endif
#endif

#include "cio.h"
#include "files.h"
#include "glwrapper.h"
#include "libutil.h"
#include "options.h"
#include "syscalls.h"
#include "unicode.h"
#include "version.h"
#include "windowmanager.h"

WindowManager *wm = nullptr;

#define MIN_SDL_WINDOW_SIZE_X 800
#define MIN_SDL_WINDOW_SIZE_Y 480

void WindowManager::create()
{
    if (wm)
        return;

    wm = new SDLWrapper();
#if defined(USE_SOUND) && !defined(WINMM_PLAY_SOUNDS)
    Mix_Init(MIX_INIT_OGG | MIX_INIT_MP3);
    Mix_OpenAudio(MIX_DEFAULT_FREQUENCY, MIX_DEFAULT_FORMAT, 2, 4096);
#endif
}

void WindowManager::shutdown()
{
    delete wm;
    wm = nullptr;
#if defined(USE_SOUND) && !defined(WINMM_PLAY_SOUNDS)
    Mix_CloseAudio();
    while (Mix_Init(0))
        Mix_Quit();
#endif
}

static unsigned char _kmod_to_mod(int modifier)
{
    unsigned char mod = 0;
    if (modifier & KMOD_SHIFT)
        mod |= TILES_MOD_SHIFT;
    if (modifier & KMOD_CTRL)
        mod |= TILES_MOD_CTRL;
    if (modifier & KMOD_LALT)
        mod |= TILES_MOD_ALT;
    return mod;
}

static unsigned char _get_modifiers(SDL_Keysym &keysym)
{
    switch (keysym.sym)
    {
    case SDLK_LSHIFT:
    case SDLK_RSHIFT:
        return TILES_MOD_SHIFT;
        break;
    case SDLK_LCTRL:
    case SDLK_RCTRL:
        return TILES_MOD_CTRL;
        break;
    case SDLK_LALT:
    case SDLK_RALT:
        return TILES_MOD_ALT;
        break;
    default:
        return _kmod_to_mod(keysym.mod);
    }
}

static void _translate_window_event(const SDL_WindowEvent &sdl_event,
                                    wm_event &tile_event)
{
    switch (sdl_event.event)
    {
        case SDL_WINDOWEVENT_SHOWN:
            tile_event.type = WME_ACTIVEEVENT;
            tile_event.active.gain = 1;
            break;
        case SDL_WINDOWEVENT_HIDDEN:
            tile_event.type = WME_ACTIVEEVENT;
            tile_event.active.gain = 0;
            break;
        case SDL_WINDOWEVENT_EXPOSED:
            tile_event.type = WME_EXPOSE;
            break;
        case SDL_WINDOWEVENT_SIZE_CHANGED:
            tile_event.type = WME_RESIZE;
            tile_event.resize.w = sdl_event.data1;
            tile_event.resize.h = sdl_event.data2;
            break;
        case SDL_WINDOWEVENT_MOVED:
            tile_event.type = WME_MOVE;
            break;
        default:
            tile_event.type = WME_NOEVENT;
            break;
    }
}

static int _translate_keysym(SDL_Keysym &keysym)
{
    // This function returns the key that was hit. Returning zero implies that
    // the keypress (e.g. hitting shift on its own) should be eaten and not
    // handled.

    const int shift_offset = CK_SHIFT_UP - CK_UP;
    const int ctrl_offset  = CK_CTRL_UP - CK_UP;

    const int mod = _get_modifiers(keysym);

#ifdef TARGET_OS_WINDOWS
    // AltGr looks like right alt + left ctrl on Windows. Let the input
    // method geneate a TextInput event rather than trying to handle it
    // as a KeyDown.
    if (testbits(keysym.mod, KMOD_RALT | KMOD_LCTRL))
        return 0;
#endif

    // This is arbitrary, but here's the current mappings.
    // 0-256: ASCII, Crawl arrow keys
    // 0-1k : Other SDL keys (F1, Windows keys, etc...) and modifiers
    // 1k-3k: Non-ASCII with modifiers other than just shift or just ctrl.
    // 3k+  : ASCII with the left alt modifier.

    int offset = mod ? 1000 + 256 * mod : 0;
    int numpad_offset = 0;
    if (mod == TILES_MOD_CTRL)
        numpad_offset = ctrl_offset;
    else if (mod == TILES_MOD_SHIFT)
        numpad_offset = shift_offset;
    else
        numpad_offset = offset;

    switch (keysym.sym)
    {
    case SDLK_RETURN:
    case SDLK_KP_ENTER:
        return CK_ENTER + offset;
    case SDLK_BACKSPACE:
        return CK_BKSP + offset;
    case SDLK_AC_BACK:
    case SDLK_ESCAPE:
        return CK_ESCAPE + offset;
    case SDLK_DELETE:
    case SDLK_KP_PERIOD:
        return CK_DELETE + offset;

    case SDLK_LSHIFT:
    case SDLK_RSHIFT:
    case SDLK_LCTRL:
    case SDLK_RCTRL:
    case SDLK_LALT:
    case SDLK_RALT:
    case SDLK_LGUI:
    case SDLK_RGUI:
    case SDLK_NUMLOCKCLEAR:
    case SDLK_CAPSLOCK:
    case SDLK_SCROLLLOCK:
    case SDLK_MODE:
        // Don't handle these.
        return 0;

    case SDLK_F1:
    case SDLK_F2:
    case SDLK_F3:
    case SDLK_F4:
    case SDLK_F5:
    case SDLK_F6:
    case SDLK_F7:
    case SDLK_F8:
    case SDLK_F9:
    case SDLK_F10:
    case SDLK_F11:
    case SDLK_F12:
    case SDLK_F13:
    case SDLK_F14:
    case SDLK_F15:
    case SDLK_HELP:
    case SDLK_PRINTSCREEN:
    case SDLK_SYSREQ:
    case SDLK_PAUSE:
    case SDLK_MENU:
    case SDLK_POWER:
    case SDLK_UNDO:
        ASSERT_RANGE(keysym.sym, SDLK_F1, SDLK_UNDO + 1);
        return -(keysym.sym + (SDLK_UNDO - SDLK_F1 + 1) * mod);

        // Hack. libw32c overloads clear with '5' too.
    case SDLK_KP_5:
        return CK_CLEAR + numpad_offset;

    case SDLK_KP_8:
    case SDLK_UP:
        return CK_UP + numpad_offset;
    case SDLK_KP_2:
    case SDLK_DOWN:
        return CK_DOWN + numpad_offset;
    case SDLK_KP_4:
    case SDLK_LEFT:
        return CK_LEFT + numpad_offset;
    case SDLK_KP_6:
    case SDLK_RIGHT:
        return CK_RIGHT + numpad_offset;
    case SDLK_KP_0:
    case SDLK_INSERT:
        return CK_INSERT + numpad_offset;
    case SDLK_KP_7:
    case SDLK_HOME:
        return CK_HOME + numpad_offset;
    case SDLK_KP_1:
    case SDLK_END:
        return CK_END + numpad_offset;
    case SDLK_CLEAR:
        return CK_CLEAR + numpad_offset;
    case SDLK_KP_9:
    case SDLK_PAGEUP:
        return CK_PGUP + numpad_offset;
    case SDLK_KP_3:
    case SDLK_PAGEDOWN:
        return CK_PGDN + numpad_offset;
    case SDLK_TAB:
        if (numpad_offset) // keep tab a tab
            return CK_TAB_TILE + numpad_offset;
        return SDLK_TAB;
#ifdef TOUCH_UI
    // used for zoom in/out
    case SDLK_KP_PLUS:
        return CK_NUMPAD_PLUS;
    case SDLK_KP_MINUS:
        return CK_NUMPAD_MINUS;
#endif
    default:
        break;
    }

    if (!(mod & (TILES_MOD_CTRL | TILES_MOD_ALT)))
        return 0;

    int ret = keysym.sym;

    if (mod & TILES_MOD_ALT && keysym.sym >= 128)
        ret -= 3000; // ???
    if (mod & TILES_MOD_CTRL)
        ret -= SDLK_a - 1; // XXX: this might break for strange keysyms

    return ret;
}

static void _translate_event(const SDL_MouseMotionEvent &sdl_event,
                             MouseEvent &tile_event)
{
    tile_event.held   = MouseEvent::NONE;
    tile_event.event  = MouseEvent::MOVE;
    tile_event.button = MouseEvent::NONE;
    tile_event.px     = sdl_event.x;
    tile_event.py     = sdl_event.y;
    tile_event.held   = wm->get_mouse_state(nullptr, nullptr);
    tile_event.mod    = wm->get_mod_state();

    // TODO: enne - do we want the relative motion?
}

static void _translate_event(const SDL_MouseButtonEvent &sdl_event,
                             MouseEvent &tile_event)
{
    tile_event.held  = MouseEvent::NONE;
    tile_event.event = (sdl_event.type == SDL_MOUSEBUTTONDOWN) ?
    MouseEvent::PRESS : MouseEvent::RELEASE;
    switch (sdl_event.button)
    {
    case SDL_BUTTON_LEFT:
        tile_event.button = MouseEvent::LEFT;
        break;
    case SDL_BUTTON_RIGHT:
        tile_event.button = MouseEvent::RIGHT;
        break;
    case SDL_BUTTON_MIDDLE:
        tile_event.button = MouseEvent::MIDDLE;
        break;
    default:
        // Unhandled button.
        tile_event.button = MouseEvent::NONE;
        break;
    }
    tile_event.px = sdl_event.x;
    tile_event.py = sdl_event.y;
    tile_event.held = wm->get_mouse_state(nullptr, nullptr);
    tile_event.mod = wm->get_mod_state();
}

static void _translate_wheel_event(const SDL_MouseWheelEvent &sdl_event,
                                   MouseEvent &tile_event)
{
    tile_event.held  = MouseEvent::NONE;
    tile_event.event = MouseEvent::WHEEL;
<<<<<<< HEAD
    tile_event.button = (sdl_event.y > 0) ? MouseEvent::SCROLL_DOWN
=======
    tile_event.button = (sdl_event.y < 0) ? MouseEvent::SCROLL_DOWN
>>>>>>> 77505739
                                          : MouseEvent::SCROLL_UP;
    tile_event.px = sdl_event.x;
    tile_event.py = sdl_event.y;
}

SDLWrapper::SDLWrapper():
    m_window(nullptr), m_context(nullptr), prev_keycode(0)
{
    m_cursors.fill(nullptr);
}

SDLWrapper::~SDLWrapper()
{
    for (const auto& cursor : m_cursors)
        if (cursor)
            SDL_FreeCursor(cursor);
    if (m_context)
        SDL_GL_DeleteContext(m_context);
    if (m_window)
        SDL_DestroyWindow(m_window);
    SDL_Quit();
}

int SDLWrapper::init(coord_def *m_windowsz)
{
#ifdef __ANDROID__
    // Do SDL initialization
    if (SDL_Init(SDL_INIT_VIDEO | SDL_INIT_AUDIO | SDL_INIT_TIMER
                 | SDL_INIT_NOPARACHUTE) != 0)
#else
    // Do SDL initialization
    if (SDL_Init(SDL_INIT_VIDEO | SDL_INIT_TIMER) != 0)
#endif
    {
        printf("Failed to initialise SDL: %s\n", SDL_GetError());
        return false;
    }

    SDL_DisplayMode display_mode;
    SDL_GetDesktopDisplayMode(0, &display_mode);

    _desktop_width = display_mode.w;
    _desktop_height = display_mode.h;

#ifdef __ANDROID__
    // Request OpenGL ES 1.0 context
    SDL_GL_SetAttribute(SDL_GL_CONTEXT_MAJOR_VERSION, 1);
    SDL_GL_SetAttribute(SDL_GL_CONTEXT_MINOR_VERSION, 0);
#endif

    SDL_GL_SetAttribute(SDL_GL_DOUBLEBUFFER, 1);
    glDebug("SDL_GL_DOUBLEBUFFER");
    SDL_GL_SetAttribute(SDL_GL_DEPTH_SIZE, 8);
    glDebug("SDL_GL_DEPTH_SIZE 8");
    SDL_GL_SetAttribute(SDL_GL_RED_SIZE, 8);
    glDebug("SDL_GL_RED_SIZE 8");
    SDL_GL_SetAttribute(SDL_GL_GREEN_SIZE, 8);
    glDebug("SDL_GL_GREEN_SIZE 8");
    SDL_GL_SetAttribute(SDL_GL_BLUE_SIZE, 8);
    glDebug("SDL_GL_BLUE_SIZE 8");
    SDL_GL_SetAttribute(SDL_GL_ALPHA_SIZE, 8);
    glDebug("SDL_GL_ALPHA_SIZE 8");

    SDL_SetHint(SDL_HINT_VIDEO_HIGHDPI_DISABLED, "0");

#ifdef USE_GLES
#ifdef __ANDROID__
    unsigned int flags = SDL_WINDOW_OPENGL
                         | SDL_WINDOW_RESIZABLE | SDL_WINDOW_ALLOW_HIGHDPI;
#else
    unsigned int flags = SDL_WINDOW_RESIZABLE | SDL_WINDOW_ALLOW_HIGHDPI;
#endif
#else
    unsigned int flags = SDL_WINDOW_OPENGL | SDL_WINDOW_RESIZABLE
                         | SDL_WINDOW_ALLOW_HIGHDPI;
#endif

    bool too_small = (_desktop_width < 1024 || _desktop_height < 800);
    if (Options.tile_full_screen == SCREENMODE_FULL
        || too_small && Options.tile_full_screen == SCREENMODE_AUTO)
    {
        flags |= SDL_WINDOW_FULLSCREEN;
    }

    if (flags & SDL_WINDOW_FULLSCREEN)
    {
        const int x = Options.tile_window_width;
        const int y = Options.tile_window_height;
        // By default, fill the whole screen.
        m_windowsz->x = (x > 0) ? x : _desktop_width;
        m_windowsz->y = (y > 0) ? y : _desktop_height;
    }
    else
    {
        int x = Options.tile_window_width;
        int y = Options.tile_window_height;
        x = (x > 0) ? x : _desktop_width + x;
        y = (y > 0) ? y : _desktop_height + y;
#ifdef TOUCH_UI
        // allow *much* smaller windows than default, primarily for testing
        // touch_ui features in an x86 build
        m_windowsz->x = x;
        m_windowsz->y = y;
#else
        m_windowsz->x = max(MIN_SDL_WINDOW_SIZE_X, x);
        m_windowsz->y = max(MIN_SDL_WINDOW_SIZE_Y, y);
#endif

#ifdef TARGET_OS_WINDOWS
        set_window_placement(m_windowsz);
#endif
    }

    string title = string(CRAWL " ") + Version::Long;
    m_window = SDL_CreateWindow(title.c_str(),
                                SDL_WINDOWPOS_UNDEFINED,
                                SDL_WINDOWPOS_UNDEFINED,
                                m_windowsz->x, m_windowsz->y, flags);
    glDebug("SDL_CreateWindow");
    if (!m_window)
    {
#ifdef __ANDROID__
        __android_log_print(ANDROID_LOG_INFO, "Crawl",
                            "Failed to create window: %s", SDL_GetError());
#endif
        printf("Failed to create window: %s\n", SDL_GetError());
        return false;
    }

    m_context = SDL_GL_CreateContext(m_window);
    glDebug("SDL_GL_CreateContext");
    if (!m_context)
    {
#ifdef __ANDROID__
        __android_log_print(ANDROID_LOG_INFO, "Crawl",
                            "Failed to create GL context: %s", SDL_GetError());
#endif
        printf("Failed to create GL context: %s\n", SDL_GetError());
        return false;
    }

    int x, y;
    SDL_GetWindowSize(m_window, &x, &y);
    m_windowsz->x = x;
    m_windowsz->y = y;
    init_hidpi();
#ifdef __ANDROID__
# ifndef TOUCH_UI
    SDL_StartTextInput();
# endif
    __android_log_print(ANDROID_LOG_INFO, "Crawl", "Window manager initialised");
#endif

    SDL_GL_GetDrawableSize(m_window, &x, &y);
    SDL_SetWindowMinimumSize(m_window, MIN_SDL_WINDOW_SIZE_X,
                             MIN_SDL_WINDOW_SIZE_Y);

    SDL_EnableScreenSaver();

    return true;
}

int SDLWrapper::screen_width() const
{
    int w, dummy;
    SDL_GetWindowSize(m_window, &w, &dummy);
    return w;
}

int SDLWrapper::screen_height() const
{
    int dummy, h;
    SDL_GetWindowSize(m_window, &dummy, &h);
    return h;
}

int SDLWrapper::desktop_width() const
{
    return _desktop_width;
}

int SDLWrapper::desktop_height() const
{
    return _desktop_height;
}

void SDLWrapper::set_window_title(const char *title)
{
    SDL_SetWindowTitle(m_window, title);
}

bool SDLWrapper::set_window_icon(const char* icon_name)
{
    string icon_path = datafile_path(icon_name, false, true);
    if (!icon_path.size())
    {
        mprf(MSGCH_ERROR, "Unable to find window icon '%s'", icon_name);
        return false;
    }

    SDL_Surface *surf = load_image(icon_path.c_str());
    if (!surf)
    {
#ifdef __ANDROID__
        __android_log_print(ANDROID_LOG_INFO, "Crawl",
                            "Failed to load icon: %s", SDL_GetError());
#endif
        mprf(MSGCH_ERROR, "Failed to load icon '%s': %s\n", icon_path.c_str(),
                                                                SDL_GetError());
        return false;
    }
    SDL_SetWindowIcon(m_window, surf);
    SDL_FreeSurface(surf);
    return true;
}

#ifdef TARGET_OS_WINDOWS
void SDLWrapper::set_window_placement(coord_def *m_windowsz)
{
    // We move the window if it overlaps the taskbar.
    const int title_bar = 29; // Title bar
    const int border = 3; // Window border
    int delta_x = (wm->desktop_width() - m_windowsz->x) / 2;
    int delta_y = (wm->desktop_height() - m_windowsz->y) / 2;
    taskbar_pos tpos = get_taskbar_pos();
    int tsize = get_taskbar_size();

    if (tpos == TASKBAR_TOP)
        tsize += title_bar;
    else
        tsize += border;

    int overlap = tsize - (tpos & TASKBAR_H ? delta_y : delta_x);

    if (overlap > 0)
    {
        char env_str[50];
        int x = delta_x;
        int y = delta_y;

        if (tpos & TASKBAR_H)
            y += tpos == TASKBAR_TOP ? overlap : -overlap;
        else
            x += tpos == TASKBAR_LEFT ? overlap : -overlap;

        // Keep the window in the screen.
        x = max(x, border);
        y = max(y, title_bar);

        //We resize the window so that it fits in the screen.
        m_windowsz->x = min(m_windowsz->x, wm->desktop_width()
                            - (tpos & TASKBAR_V ? tsize : 0)
                            - border * 2);
        m_windowsz->y = min(m_windowsz->y, wm->desktop_height()
                            - (tpos & TASKBAR_H ? tsize : 0)
                            - (tpos & TASKBAR_TOP ? 0 : title_bar)
                            - border);
        sprintf(env_str, "SDL_VIDEO_WINDOW_POS=%d,%d", x, y);
        putenv(env_str);
    }
    else
    {
        putenv("SDL_VIDEO_WINDOW_POS=center");
        putenv("SDL_VIDEO_CENTERED=1");
    }
}
#endif

bool SDLWrapper::init_hidpi()
{
    coord_def windowsz;
    coord_def drawablesz;
    SDL_GetWindowSize(m_window, &(windowsz.x), &(windowsz.y));
    SDL_GL_GetDrawableSize(m_window, &(drawablesz.x), &(drawablesz.y));
    return display_density.update(drawablesz.x, windowsz.x);
}

void SDLWrapper::resize(coord_def &m_windowsz)
{
    coord_def m_drawablesz;
    init_hidpi();
    SDL_GL_GetDrawableSize(m_window, &(m_drawablesz.x), &(m_drawablesz.y));
    glmanager->reset_view_for_resize(m_windowsz, m_drawablesz);
}

unsigned int SDLWrapper::get_ticks() const
{
    return SDL_GetTicks();
}

tiles_key_mod SDLWrapper::get_mod_state() const
{
    SDL_Keymod mod = SDL_GetModState();

    switch (mod)
    {
    case KMOD_LSHIFT:
    case KMOD_RSHIFT:
        return TILES_MOD_SHIFT;
        break;
    case KMOD_LCTRL:
    case KMOD_RCTRL:
        return TILES_MOD_CTRL;
        break;
    case KMOD_LALT:
    case KMOD_RALT:
        return TILES_MOD_ALT;
        break;
    case KMOD_NONE:
    default:
        return TILES_MOD_NONE;
    }
}

void SDLWrapper::set_mod_state(tiles_key_mod mod)
{
    SDL_Keymod set_to;
    switch (mod)
    {
    case TILES_MOD_NONE:
        set_to = KMOD_NONE;
        break;
    case TILES_MOD_SHIFT:
        set_to = KMOD_LSHIFT;
        break;
    case TILES_MOD_CTRL:
        set_to = KMOD_LCTRL;
        break;
    case TILES_MOD_ALT:
        set_to = KMOD_LALT;
        break;
    default:
        set_to = KMOD_NONE;
        break;
    }

    SDL_SetModState(set_to);
}

<<<<<<< HEAD
=======
void SDLWrapper::set_mouse_cursor(mouse_cursor_type type)
{
    SDL_Cursor *cursor = m_cursors[type];

    if (!cursor)
    {
        SDL_SystemCursor sdl_cursor_id;
        switch (type)
        {
            case MOUSE_CURSOR_ARROW:
                sdl_cursor_id = SDL_SYSTEM_CURSOR_ARROW;
                break;
            case MOUSE_CURSOR_POINTER:
                sdl_cursor_id = SDL_SYSTEM_CURSOR_HAND;
                break;
            default:
                die("bad mouse cursor type");
        }
        cursor = m_cursors[type] = SDL_CreateSystemCursor(sdl_cursor_id);
        if (!cursor)
        {
            printf("Failed to create cursor: %s\n", SDL_GetError());
            return;
        }
    }

    SDL_SetCursor(cursor);
}

unsigned short SDLWrapper::get_mouse_state(int *x, int *y) const
{
    Uint32 state = SDL_GetMouseState(x, y);
    unsigned short ret = 0;
    if (state & SDL_BUTTON(SDL_BUTTON_LEFT))
        ret |= MouseEvent::LEFT;
    if (state & SDL_BUTTON(SDL_BUTTON_RIGHT))
        ret |= MouseEvent::RIGHT;
    if (state & SDL_BUTTON(SDL_BUTTON_MIDDLE))
        ret |= MouseEvent::MIDDLE;
    return ret;
}

>>>>>>> 77505739
static char32_t _key_suppresses_textinput(int keycode)
{
    char result_char = 0;
    char32_t result = 0;
    switch (keycode)
    {
    case SDLK_KP_5:
    case SDLK_CLEAR:
        result_char = '5';
        break;
    case SDLK_KP_8:
    case SDLK_UP:
        result_char = '8';
        break;
    case SDLK_KP_2:
    case SDLK_DOWN:
        result_char = '2';
        break;
    case SDLK_KP_4:
    case SDLK_LEFT:
        result_char = '4';
        break;
    case SDLK_KP_6:
    case SDLK_RIGHT:
        result_char = '6';
        break;
    case SDLK_KP_0:
    case SDLK_INSERT:
        result_char = '0';
        break;
    case SDLK_KP_7:
    case SDLK_HOME:
        result_char = '7';
        break;
    case SDLK_KP_1:
    case SDLK_END:
        result_char = '1';
        break;
    case SDLK_KP_9:
    case SDLK_PAGEUP:
        result_char = '9';
        break;
    case SDLK_KP_3:
    case SDLK_PAGEDOWN:
        result_char = '3';
        break;
    }
    if (result_char)
        utf8towc(&result, &result_char);
    return result;
}

int SDLWrapper::send_textinput(wm_event *event)
{
<<<<<<< HEAD
    event->type = WME_KEYPRESS;
=======
    event->type = WME_KEYDOWN;
>>>>>>> 77505739
    do
    {
        // pop a key off the input queue
        char32_t wc;
        int wc_bytelen = utf8towc(&wc, m_textinput_queue.c_str());
        m_textinput_queue.erase(0, wc_bytelen);

        if (prev_keycode && _key_suppresses_textinput(prev_keycode) == wc)
        {
            // this needs to return something, or the event loop in
            // TilesFramework::getch_ck will block. Currently, CK_NO_KEY
            // is handled in macro.cc:_getch_mul.
            prev_keycode = 0;
            if (!m_textinput_queue.empty())
                continue;
            event->key.keysym.sym = CK_NO_KEY;
            return 1;
        }
        event->key.keysym.sym = wc;
    }
    while (false);
    return 1;
}

<<<<<<< HEAD
int SDLWrapper::wait_event(wm_event *event)
=======
int SDLWrapper::wait_event(wm_event *event, int timeout)
>>>>>>> 77505739
{
    SDL_Event sdlevent;

    if (!m_textinput_queue.empty())
        return send_textinput(event);

<<<<<<< HEAD
    if (!SDL_WaitEvent(&sdlevent))
=======
    if (!SDL_WaitEventTimeout(&sdlevent, timeout))
>>>>>>> 77505739
        return 0;

    if (sdlevent.type != SDL_TEXTINPUT)
        prev_keycode = 0;

    // translate the SDL_Event into the almost-analogous wm_event
    switch (sdlevent.type)
    {
    case SDL_WINDOWEVENT:
        SDL_SetModState(KMOD_NONE);
        _translate_window_event(sdlevent.window, *event);
        break;
    case SDL_KEYDOWN:
        if (Options.tile_key_repeat_delay <= 0 && sdlevent.key.repeat != 0)
            return 0;
        event->type = WME_KEYDOWN;
        event->key.state = sdlevent.key.state;
        event->key.keysym.scancode = sdlevent.key.keysym.scancode;
        event->key.keysym.key_mod = _get_modifiers(sdlevent.key.keysym);
        event->key.keysym.unicode = sdlevent.key.keysym.sym; // ???
        event->key.keysym.sym = _translate_keysym(sdlevent.key.keysym);

        if (!event->key.keysym.unicode && event->key.keysym.sym > 0)
            return 0;

        // If we're going to accept this keydown, don't generate subsequent
        // textinput events for the same key. This mechanism assumes that a
        // fake textinput will arrive as the immediately following SDL event.
        prev_keycode = sdlevent.key.keysym.sym;

/*
 * LShift = scancode 0x30; tiles_key_mod 0x1; unicode 0x130; sym 0x130 SDLK_LSHIFT
 * LCtrl  = scancode 0x32; tiles_key_mod 0x2; unicode 0x132; sym 0x132 SDLK_LCTRL
 * LAlt   = scancode 0x34; tiles_key_mod 0x4; unicode 0x134; sym 0x134 SDLK_LALT
 */
        break;
    case SDL_KEYUP:
        event->type = WME_KEYUP;
        event->key.state = sdlevent.key.state;
        event->key.keysym.scancode = sdlevent.key.keysym.scancode;
        event->key.keysym.key_mod = _get_modifiers(sdlevent.key.keysym);
        event->key.keysym.unicode = sdlevent.key.keysym.sym; // ???
        event->key.keysym.sym = _translate_keysym(sdlevent.key.keysym);

        break;
    case SDL_TEXTINPUT:
    {
        ASSERT(m_textinput_queue.empty());
        m_textinput_queue = string(sdlevent.text.text);
        return send_textinput(event);
    }
    case SDL_MOUSEMOTION:
        event->type = WME_MOUSEMOTION;
        _translate_event(sdlevent.motion, event->mouse_event);
        break;
    case SDL_MOUSEBUTTONUP:
        event->type = WME_MOUSEBUTTONUP;
        _translate_event(sdlevent.button, event->mouse_event);
        break;
    case SDL_MOUSEBUTTONDOWN:
        event->type = WME_MOUSEBUTTONDOWN;
        _translate_event(sdlevent.button, event->mouse_event);
        break;
    case SDL_MOUSEWHEEL:
        event->type = WME_MOUSEWHEEL;
        _translate_wheel_event(sdlevent.wheel, event->mouse_event);
        break;
    case SDL_QUIT:
        event->type = WME_QUIT;
        break;

    // I leave these as the same, because the original tilesdl does, too
    case SDL_USEREVENT:
        event->type = WME_CUSTOMEVENT;
        event->custom.code = sdlevent.user.code;
        event->custom.data1 = sdlevent.user.data1;
        event->custom.data2 = sdlevent.user.data2;
        break;

    default:
        return 0;
    }

    return 1;
}

unsigned int SDLWrapper::set_timer(unsigned int interval,
                                   wm_timer_callback callback)
{
    return SDL_AddTimer(interval, callback, nullptr);
}

void SDLWrapper::remove_timer(unsigned int timer_id)
{
    SDL_RemoveTimer(timer_id);
}

int SDLWrapper::raise_custom_event()
{
    SDL_Event send_event;
    send_event.type = SDL_USEREVENT;
    return SDL_PushEvent(&send_event);
}

void SDLWrapper::swap_buffers()
{
    SDL_GL_SwapWindow(m_window);
}

void SDLWrapper::delay(unsigned int ms)
{
    SDL_Delay(ms);
}

unsigned int SDLWrapper::get_event_count(wm_event_type type)
{
    // check for enqueued characters from a multi-char textinput event
    // count is floored to 1 for consistency with other event types
<<<<<<< HEAD
    if (type == WME_KEYPRESS && m_textinput_queue.size() > 0)
=======
    if (type == WME_KEYDOWN && m_textinput_queue.size() > 0)
>>>>>>> 77505739
        return 1;

    // Look for the presence of any keyboard events in the queue.
    Uint32 event;
    switch (type)
    {
    case WME_ACTIVEEVENT:
    case WME_RESIZE: // XXX
    case WME_MOVE:
    case WME_EXPOSE: // XXX
        event = SDL_WINDOWEVENT;
        break;

    case WME_KEYDOWN:
        event = SDL_KEYDOWN;
        break;

    case WME_KEYUP:
        event = SDL_KEYUP;
        break;

    case WME_MOUSEMOTION:
        event = SDL_MOUSEMOTION;
        break;

    case WME_MOUSEBUTTONUP:
        event = SDL_MOUSEBUTTONUP;
        break;

    case WME_MOUSEBUTTONDOWN:
        event = SDL_MOUSEBUTTONDOWN;
        break;

    case WME_MOUSEWHEEL:
        event = SDL_MOUSEWHEEL;
        break;

    case WME_QUIT:
        event = SDL_QUIT;
        break;

    case WME_CUSTOMEVENT:
        event = SDL_USEREVENT;
        break;

    default:
        // Error
        return 0;
    }

    SDL_Event store;
    SDL_PumpEvents();

    // Note: this returns -1 for error.
    int count = SDL_PeepEvents(&store, 1, SDL_PEEKEVENT, event, event);
    if (type == WME_KEYDOWN)
        count += SDL_PeepEvents(&store, 1, SDL_PEEKEVENT, SDL_TEXTINPUT, SDL_TEXTINPUT);
    ASSERT(count >= 0);

    return max(count, 0);
}

void SDLWrapper::show_keyboard()
{
    SDL_StartTextInput(); // XXX: Intended for Android; harmless elsewhere?
}

bool SDLWrapper::load_texture(GenericTexture *tex, const char *filename,
                              MipMapOptions mip_opt, unsigned int &orig_width,
                              unsigned int &orig_height, tex_proc_func proc,
                              bool force_power_of_two)
{
    char acBuffer[512];

    string tex_path = datafile_path(filename);

    if (tex_path.c_str()[0] == 0)
    {
#ifdef __ANDROID__
        __android_log_print(ANDROID_LOG_INFO, "Crawl",
                            "Couldn't find texture '%s'.", filename);
#endif
        fprintf(stderr, "Couldn't find texture '%s'.\n", filename);
        return false;
    }

    SDL_Surface *img = load_image(tex_path.c_str());

    if (!img)
    {
#ifdef __ANDROID__
        __android_log_print(ANDROID_LOG_INFO, "Crawl",
                            "Couldn't load texture '%s'.", tex_path.c_str());
#endif
        fprintf(stderr, "Couldn't load texture '%s'.\n", tex_path.c_str());
        return false;
    }

    unsigned int bpp = img->format->BytesPerPixel;
    glmanager->pixelstore_unpack_alignment(1);

    // Determine texture format
    unsigned char *pixels = (unsigned char*)img->pixels;

    int new_width;
    int new_height;
    if (force_power_of_two)
    {
        new_width = 1;
        while (new_width < img->w)
            new_width *= 2;

        new_height = 1;
        while (new_height < img->h)
            new_height *= 2;
    }
    else
    {
        new_width = img->w;
        new_height = img->h;
    }

    // GLenum texture_format
    if (bpp == 4)
    {
        // Even if the size is the same, still go through
        // SDL_GetRGBA to put the image in the right format.
        SDL_LockSurface(img);
        pixels = new unsigned char[4 * new_width * new_height];
        memset(pixels, 0, 4 * new_width * new_height);

        int dest = 0;
        for (int y = 0; y < img->h; y++)
        {
            for (int x = 0; x < img->w; x++)
            {
                unsigned char *p = ((unsigned char*)img->pixels
                                  + y * img->pitch + x * bpp);
                unsigned int pixel = *(unsigned int*)p;
                SDL_GetRGBA(pixel, img->format, &pixels[dest],
                            &pixels[dest+1], &pixels[dest+2],
                            &pixels[dest+3]);
                dest += 4;
            }
            dest += 4 * (new_width - img->w);
        }

        SDL_UnlockSurface(img);
    }
    else if (bpp == 3)
    {
        if (new_width != img->w || new_height != img->h)
        {
            SDL_LockSurface(img);
            pixels = new unsigned char[4 * new_width * new_height];
            memset(pixels, 0, 4 * new_width * new_height);

            int dest = 0;
            for (int y = 0; y < img->h; y++)
            {
                for (int x = 0; x < img->w; x++)
                {
                    unsigned char *p = ((unsigned char*)img->pixels
                                       + y * img->pitch + x * bpp);
                    unsigned int pixel;
                    if (SDL_BYTEORDER == SDL_BIG_ENDIAN)
                        pixel = p[0] << 16 | p[1] << 8 | p[2];
                    else
                        pixel = p[0] | p[1] << 8 | p[2] << 16;
                    SDL_GetRGBA(pixel, img->format, &pixels[dest],
                                &pixels[dest+1], &pixels[dest+2],
                                &pixels[dest+3]);
                    dest += 4;
                }
                dest += 4 * (new_width - img->w);
            }

            SDL_UnlockSurface(img);
        }
    }
    else if (bpp == 1)
    {
        // need to depalettize
        SDL_LockSurface(img);

        pixels = new unsigned char[4 * new_width * new_height];

        SDL_Palette* pal = img->format->palette;
        ASSERT(pal);
        ASSERT(pal->colors);

        int src = 0;
        int dest = 0;
        for (int y = 0; y < img->h; y++)
        {
            int x;
            for (x = 0; x < img->w; x++)
            {
                unsigned int index = ((unsigned char*)img->pixels)[src+x];
                pixels[dest*4    ] = pal->colors[index].r;
                pixels[dest*4 + 1] = pal->colors[index].g;
                pixels[dest*4 + 2] = pal->colors[index].b;
                pixels[dest*4 + 3] = pal->colors[index].a;
                dest++;
            }
            while (x++ < new_width)
            {
                // Extend to the right with transparent pixels
                pixels[dest*4    ] = 0;
                pixels[dest*4 + 1] = 0;
                pixels[dest*4 + 2] = 0;
                pixels[dest*4 + 3] = 0;
                dest++;
            }
            src += img->pitch;
        }
        while (dest < new_width * new_height)
        {
            // Extend down with transparent pixels
            pixels[dest*4    ] = 0;
            pixels[dest*4 + 1] = 0;
            pixels[dest*4 + 2] = 0;
            pixels[dest*4 + 3] = 0;
            dest++;
        }

        SDL_UnlockSurface(img);
    }
    else
    {
        printf("Warning: unsupported format, bpp = %d for '%s'\n",
               bpp, acBuffer);
        return false;
    }

    bool success = false;
    if (!proc || proc(pixels, new_width, new_height))
    {
        // TODO: could fail if texture is too large / if there are opengl errs
        opengl::check_texture_size(filename, new_width, new_height);
        success |= tex->load_texture(pixels, new_width, new_height, mip_opt);
        opengl::flush_opengl_errors();
    }

    // If conversion has occurred, delete converted data.
    if (pixels != img->pixels)
        delete[] pixels;

    orig_width  = img->w;
    orig_height = img->h;

    SDL_FreeSurface(img);

    return success;
}

SDL_Surface *SDLWrapper::load_image(const char *file) const
{
    SDL_Surface *surf = nullptr;
    FILE *imgfile = fopen_u(file, "rb");
    if (imgfile)
    {
        SDL_RWops *rw = SDL_RWFromFP(imgfile, SDL_FALSE);
        if (rw)
        {
            surf = IMG_Load_RW(rw, 0);
            SDL_RWclose(rw);
        }
        fclose(imgfile);
    }

    if (!surf)
        return nullptr;

    return surf;
}

void SDLWrapper::glDebug(const char* msg)
{
#ifdef __ANDROID__
    int e = glGetError();
    if (e > 0)
       __android_log_print(ANDROID_LOG_INFO, "Crawl", "ERROR %x: %s", e, msg);
#endif
}
#endif // USE_SDL
#endif // USE_TILE_LOCAL<|MERGE_RESOLUTION|>--- conflicted
+++ resolved
@@ -323,11 +323,7 @@
 {
     tile_event.held  = MouseEvent::NONE;
     tile_event.event = MouseEvent::WHEEL;
-<<<<<<< HEAD
-    tile_event.button = (sdl_event.y > 0) ? MouseEvent::SCROLL_DOWN
-=======
     tile_event.button = (sdl_event.y < 0) ? MouseEvent::SCROLL_DOWN
->>>>>>> 77505739
                                           : MouseEvent::SCROLL_UP;
     tile_event.px = sdl_event.x;
     tile_event.py = sdl_event.y;
@@ -667,8 +663,6 @@
     SDL_SetModState(set_to);
 }
 
-<<<<<<< HEAD
-=======
 void SDLWrapper::set_mouse_cursor(mouse_cursor_type type)
 {
     SDL_Cursor *cursor = m_cursors[type];
@@ -711,7 +705,6 @@
     return ret;
 }
 
->>>>>>> 77505739
 static char32_t _key_suppresses_textinput(int keycode)
 {
     char result_char = 0;
@@ -766,11 +759,7 @@
 
 int SDLWrapper::send_textinput(wm_event *event)
 {
-<<<<<<< HEAD
-    event->type = WME_KEYPRESS;
-=======
     event->type = WME_KEYDOWN;
->>>>>>> 77505739
     do
     {
         // pop a key off the input queue
@@ -795,22 +784,14 @@
     return 1;
 }
 
-<<<<<<< HEAD
-int SDLWrapper::wait_event(wm_event *event)
-=======
 int SDLWrapper::wait_event(wm_event *event, int timeout)
->>>>>>> 77505739
 {
     SDL_Event sdlevent;
 
     if (!m_textinput_queue.empty())
         return send_textinput(event);
 
-<<<<<<< HEAD
-    if (!SDL_WaitEvent(&sdlevent))
-=======
     if (!SDL_WaitEventTimeout(&sdlevent, timeout))
->>>>>>> 77505739
         return 0;
 
     if (sdlevent.type != SDL_TEXTINPUT)
@@ -929,11 +910,7 @@
 {
     // check for enqueued characters from a multi-char textinput event
     // count is floored to 1 for consistency with other event types
-<<<<<<< HEAD
-    if (type == WME_KEYPRESS && m_textinput_queue.size() > 0)
-=======
     if (type == WME_KEYDOWN && m_textinput_queue.size() > 0)
->>>>>>> 77505739
         return 1;
 
     // Look for the presence of any keyboard events in the queue.
