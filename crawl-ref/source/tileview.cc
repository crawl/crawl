#include "AppHdr.h"

#include "tileview.h"

#include "areas.h"
#include "branch.h"
#include "cloud.h"
#include "colour.h"
#include "coord.h"
#include "coordit.h"
#include "dungeon.h"
#include "env.h"
#include "fprop.h"
#include "items.h"
#include "kills.h"
#include "mon-util.h"
#include "options.h"
#include "player.h"
#include "state.h"
#include "terrain.h"
#include "tiledef-dngn.h"
#include "tiledef-player.h"
#include "tilemcache.h"
#include "tilepick.h"
#include "traps.h"
#include "travel.h"
#include "viewgeom.h"

void tile_new_level(bool first_time, bool init_unseen)
{
    if (first_time)
        tile_init_flavour();

#ifdef USE_TILE
    if (init_unseen)
    {
        for (unsigned int x = 0; x < GXM; x++)
            for (unsigned int y = 0; y < GYM; y++)
            {
                env.tile_bk_fg[x][y] = 0;
                env.tile_bk_bg[x][y] = TILE_DNGN_UNSEEN;
                env.tile_bk_cloud[x][y] = 0;
            }
    }

    // Fix up stair markers. The travel information isn't hooked up
    // until after we change levels. So, look through all of the stairs
    // on this level and check if they still need the stair flag.
    for (unsigned int x = 0; x < GXM; x++)
        for (unsigned int y = 0; y < GYM; y++)
        {
            unsigned int tile = env.tile_bk_bg[x][y];
            if (!(tile & TILE_FLAG_NEW_STAIR))
                continue;
            if (!is_unknown_stair(coord_def(x,y)))
                env.tile_bk_bg[x][y] &= ~TILE_FLAG_NEW_STAIR;
        }

    tiles.clear_minimap();

    for (unsigned int x = 0; x < GXM; x++)
        for (unsigned int y = 0; y < GYM; y++)
            tiles.update_minimap(coord_def(x, y));
#endif
}

void tile_init_default_flavour()
{
    tile_default_flv(you.where_are_you, you.depth, env.tile_default);
}

void tile_default_flv(branch_type br, int depth, tile_flavour &flv)
{
    flv.wall    = TILE_WALL_NORMAL;
    flv.floor   = TILE_FLOOR_NORMAL;
    flv.special = 0;

    flv.wall_idx = 0;
    flv.floor_idx = 0;

    switch (br)
    {
    case BRANCH_DUNGEON:
        flv.wall  = TILE_WALL_NORMAL;
        flv.floor = TILE_FLOOR_NORMAL;
        return;

    case BRANCH_DEPTHS:
        flv.wall  = TILE_WALL_NORMAL;
        flv.floor = TILE_FLOOR_GREY_DIRT_B;
        return;

    case BRANCH_VAULTS:
        flv.wall  = TILE_WALL_VAULT;
        flv.floor = TILE_FLOOR_VAULT;
        return;

    case BRANCH_TEMPLE:
        flv.wall  = TILE_WALL_VINES;
        flv.floor = TILE_FLOOR_VINES;
        return;

#if TAG_MAJOR_VERSION == 34
    case BRANCH_DWARF:
        flv.wall  = TILE_WALL_HALL;
        flv.floor = TILE_FLOOR_LIMESTONE;
        return;
#endif

#if TAG_MAJOR_VERSION == 34
    case BRANCH_BLADE:
#endif
    case BRANCH_ELF:
        flv.wall  = TILE_WALL_HALL;
        flv.floor = TILE_FLOOR_HALL;
        return;

    case BRANCH_TARTARUS:
        flv.wall  = TILE_WALL_COBALT_ROCK;
        flv.floor = TILE_FLOOR_BLACK_COBALT;
        return;

    case BRANCH_CRYPT:
        flv.wall  = TILE_WALL_BRICK_GRAY;
        flv.floor = TILE_FLOOR_CRYPT;
        return;

    case BRANCH_TOMB:
        flv.wall  = TILE_WALL_UNDEAD;
        flv.floor = TILE_FLOOR_TOMB;
        return;

    case BRANCH_VESTIBULE:
        flv.wall  = TILE_WALL_HELL;
        flv.floor = TILE_FLOOR_CAGE;
        return;

    case BRANCH_DIS:
        flv.wall  = TILE_WALL_ZOT_CYAN;
        flv.floor = TILE_FLOOR_IRON;
        return;

    case BRANCH_GEHENNA:
        flv.wall  = TILE_WALL_ZOT_RED;
        flv.floor = TILE_FLOOR_ROUGH_RED;
        return;

    case BRANCH_COCYTUS:
        flv.wall  = TILE_WALL_ICE;
        flv.floor = TILE_FLOOR_FROZEN;
        return;

    case BRANCH_ORC:
        flv.wall  = TILE_WALL_ORC;
        flv.floor = TILE_FLOOR_ORC;
        return;

    case BRANCH_LAIR:
        flv.wall  = TILE_WALL_LAIR;
        flv.floor = TILE_FLOOR_LAIR;
        return;

    case BRANCH_SLIME:
        flv.wall  = TILE_WALL_SLIME;
        flv.floor = TILE_FLOOR_SLIME;
        return;

    case BRANCH_SNAKE:
        flv.wall  = TILE_WALL_SNAKE;
        flv.floor = TILE_FLOOR_MOSAIC;
        return;

    case BRANCH_SWAMP:
        flv.wall  = TILE_WALL_SWAMP;
        flv.floor = TILE_FLOOR_SWAMP;
        return;

    case BRANCH_SHOALS:
        flv.wall  = TILE_WALL_SHOALS;
        flv.floor = TILE_FLOOR_SAND;
        return;

    case BRANCH_SPIDER:
        flv.wall  = TILE_WALL_SPIDER;
        flv.floor = TILE_FLOOR_SPIDER;
        return;

    case BRANCH_ZOT:
        flv.wall  = TILE_WALL_ZOT_YELLOW;
        flv.floor = TILE_FLOOR_TOMB;
        return;

#if TAG_MAJOR_VERSION == 34
    case BRANCH_FOREST:
        flv.wall  = TILE_WALL_LAIR;
        flv.floor = TILE_FLOOR_GRASS;
        return;
#endif
    case BRANCH_ABYSS:
        flv.floor = tile_dngn_coloured(TILE_FLOOR_NERVES, env.floor_colour);
        switch (random2(6))
        {
        default:
        case 0:
        case 1:
        case 2:
            flv.wall = tile_dngn_coloured(TILE_WALL_ABYSS, env.rock_colour);
            break;
        case 3:
            flv.wall = tile_dngn_coloured(TILE_WALL_PEBBLE, env.rock_colour);
            break;
        case 4:
            flv.wall = tile_dngn_coloured(TILE_WALL_HALL, env.rock_colour);
            break;
        case 5:
            flv.wall = tile_dngn_coloured(TILE_WALL_UNDEAD, env.rock_colour);
            break;
        }
        return;

    case BRANCH_PANDEMONIUM:
        flv.floor = tile_dngn_coloured(TILE_FLOOR_DEMONIC, env.floor_colour);
        if (env.rock_colour == LIGHTRED)
            flv.wall = TILE_WALL_FLESH;
        else
            flv.wall = tile_dngn_coloured(TILE_WALL_BARS, env.rock_colour);
        break;

    case BRANCH_ZIGGURAT:
    case BRANCH_BAZAAR:
    case BRANCH_TROVE:
        flv.wall  = TILE_WALL_VAULT;
        flv.floor = TILE_FLOOR_VAULT;
        return;

    case BRANCH_LABYRINTH:
        flv.wall  = TILE_WALL_LAB_ROCK;
        flv.floor = TILE_FLOOR_LABYRINTH;
        return;

    case BRANCH_SEWER:
        flv.wall  = TILE_WALL_PEBBLE_GREEN;
        flv.floor = TILE_FLOOR_SLIME;
        return;

    case BRANCH_OSSUARY:
        flv.wall  = TILE_WALL_SANDSTONE;
        flv.floor = TILE_FLOOR_SANDSTONE;
        return;

    case BRANCH_BAILEY:
        flv.wall  = TILE_WALL_BRICK_BROWN;
        flv.floor = TILE_FLOOR_COBBLE_BLOOD;
        return;

    case BRANCH_ICE_CAVE:
        flv.wall  = TILE_WALL_ICE_BLOCK;
        flv.floor = TILE_FLOOR_ICE;
        return;

    case BRANCH_VOLCANO:
        flv.wall  = TILE_WALL_VOLCANIC;
        flv.floor = TILE_FLOOR_ROUGH_RED;
        return;

    case BRANCH_WIZLAB:
        flv.wall  = TILE_WALL_NORMAL;
        flv.floor = TILE_FLOOR_NORMAL;
        return;

    case NUM_BRANCHES:
        break;
    }
}

void tile_clear_flavour(const coord_def &p)
{
    env.tile_flv(p).floor     = 0;
    env.tile_flv(p).wall      = 0;
    env.tile_flv(p).feat      = 0;
    env.tile_flv(p).floor_idx = 0;
    env.tile_flv(p).wall_idx  = 0;
    env.tile_flv(p).feat_idx  = 0;
    env.tile_flv(p).special   = 0;
}

void tile_clear_flavour()
{
    for (rectangle_iterator ri(0); ri; ++ri)
        tile_clear_flavour(*ri);
}

// For floors and walls that have not already been set to a particular tile,
// set them to a random instance of the default floor and wall tileset.
void tile_init_flavour()
{
    for (rectangle_iterator ri(0); ri; ++ri)
        tile_init_flavour(*ri);
}

// 11111333333   55555555
//   222222444444   6666666666
static void _get_dungeon_wall_tiles_by_depth(int depth, vector<tileidx_t>& t)
{
    if (crawl_state.game_is_sprint() || crawl_state.game_is_zotdef() || crawl_state.game_is_arena())
    {
        t.push_back(TILE_WALL_CATACOMBS);
        return;
    }
    if (depth <= 5)
        t.push_back(TILE_WALL_BRICK_DARK_1);
    if (depth > 2 && depth <= 8)
    {
        t.push_back(TILE_WALL_BRICK_DARK_2);
        t.push_back(TILE_WALL_BRICK_DARK_2_TORCH);
    }
    if (depth > 5 && depth <= 11)
        t.push_back(TILE_WALL_BRICK_DARK_3);
    if (depth > 8)
    {
        t.push_back(TILE_WALL_BRICK_DARK_4);
        t.push_back(TILE_WALL_BRICK_DARK_4_TORCH);
    }
    if (depth == brdepth[BRANCH_DUNGEON])
        t.push_back(TILE_WALL_BRICK_DARK_4_TORCH);  // torches are more common on D:14...
}

static void _get_depths_wall_tiles_by_depth(int depth, vector<tileidx_t>& t)
{
    t.push_back(TILE_WALL_BRICK_DARK_6_TORCH);
    if (depth <= 3)
        t.push_back(TILE_WALL_BRICK_DARK_5);
    if (depth > 3)
        t.push_back(TILE_WALL_BRICK_DARK_6);
    if (depth == brdepth[BRANCH_DEPTHS])
        t.push_back(TILE_WALL_BRICK_DARK_6_TORCH);  // ...and on Depths:$
}

tileidx_t pick_dngn_tile(tileidx_t idx, int value)
{
    ASSERT_RANGE(idx, 0, TILE_DNGN_MAX);
    const int count = tile_dngn_count(idx);
    if (count == 1)
        return idx;

    const int total = tile_dngn_probs(idx + count - 1);
    const int rand  = value % total;

    for (int i = 0; i < count; ++i)
    {
        tileidx_t curr = idx + i;
        if (rand < tile_dngn_probs(curr))
            return curr;
    }

    return idx;
}

static tileidx_t _pick_dngn_tile_multi(vector<tileidx_t> candidates, int value)
{
    ASSERT(!candidates.empty());

    int total = 0;
    for (tileidx_t tidx : candidates)
    {
        const unsigned int count = tile_dngn_count(tidx);
        total += tile_dngn_probs(tidx + count - 1);
    }
    int rand = value % total;

    for (tileidx_t tidx : candidates)
    {
        const unsigned int count = tile_dngn_count(tidx);
        for (unsigned int j = 0; j < count; ++j)
        {
            if (rand < tile_dngn_probs(tidx + j))
                return tidx + j;
        }
        rand -= tile_dngn_probs(tidx + count - 1);
    }

    // Should never reach this place
    ASSERT(false);
}

static bool _same_door_at(dungeon_feature_type feat, const coord_def &gc)
{
    const dungeon_feature_type door = grd(gc);
    return feat_is_closed_door(door) && feat == DNGN_SEALED_DOOR
           || door == DNGN_SEALED_DOOR && feat_is_closed_door(feat)
#if TAG_MAJOR_VERSION == 34
           || map_masked(gc, MMT_WAS_DOOR_MIMIC)
#endif
           || door == feat;
}

void tile_init_flavour(const coord_def &gc)
{
    if (!map_bounds(gc))
        return;

    uint32_t seed = you.birth_time + you.where_are_you +
        (you.depth << 8) + (gc.x << 16) + (gc.y << 24);

    int rand1 = hash_rand(INT_MAX, seed, 0);
    int rand2 = hash_rand(INT_MAX, seed, 1);

    if (!env.tile_flv(gc).floor)
    {
        tileidx_t floor_base = env.tile_default.floor;
        int colour = env.grid_colours(gc);
        if (colour)
            floor_base = tile_dngn_coloured(floor_base, colour);
        env.tile_flv(gc).floor = pick_dngn_tile(floor_base, rand1);
    }
    else if (env.tile_flv(gc).floor != TILE_HALO_GRASS
             && env.tile_flv(gc).floor != TILE_HALO_GRASS2
             && env.tile_flv(gc).floor != TILE_HALO_VAULT
             && env.tile_flv(gc).floor != TILE_HALO_DIRT)
    {
        env.tile_flv(gc).floor = pick_dngn_tile(env.tile_flv(gc).floor, rand1);
    }

    if (!env.tile_flv(gc).wall)
    {
        if ((player_in_branch(BRANCH_DUNGEON) || player_in_branch(BRANCH_DEPTHS))
            && env.tile_default.wall == TILE_WALL_NORMAL)
        {
            vector<tileidx_t> tile_candidates;
            if (player_in_branch(BRANCH_DEPTHS))
                _get_depths_wall_tiles_by_depth(you.depth, tile_candidates);
            else
                _get_dungeon_wall_tiles_by_depth(you.depth, tile_candidates);
            env.tile_flv(gc).wall = _pick_dngn_tile_multi(tile_candidates, rand2);
        }
        else
        {
            tileidx_t wall_base = env.tile_default.wall;
            int colour = env.grid_colours(gc);
            if (colour)
                wall_base = tile_dngn_coloured(wall_base, colour);
            env.tile_flv(gc).wall = pick_dngn_tile(wall_base, rand2);
        }
    }
    else
        env.tile_flv(gc).wall = pick_dngn_tile(env.tile_flv(gc).wall, rand2);

    if (feat_is_stone_stair(grd(gc)) && player_in_branch(BRANCH_SHOALS))
    {
        const bool up = feat_stair_direction(grd(gc)) == CMD_GO_UPSTAIRS;
        env.tile_flv(gc).feat = up ? TILE_DNGN_SHOALS_STAIRS_UP
                                   : TILE_DNGN_SHOALS_STAIRS_DOWN;
    }

    if (feat_is_door(grd(gc)))
    {
        // Check for gates.
        bool door_left  = _same_door_at(grd(gc), coord_def(gc.x - 1, gc.y));
        bool door_right = _same_door_at(grd(gc), coord_def(gc.x + 1, gc.y));
        bool door_up    = _same_door_at(grd(gc), coord_def(gc.x, gc.y - 1));
        bool door_down  = _same_door_at(grd(gc), coord_def(gc.x, gc.y + 1));

        if (door_left || door_right || door_up || door_down)
        {
            tileidx_t target;
            if (door_left && door_right)
                target = TILE_DNGN_GATE_CLOSED_MIDDLE;
            else if (door_up && door_down)
                target = TILE_DNGN_VGATE_CLOSED_MIDDLE;
            else if (door_left)
                target = TILE_DNGN_GATE_CLOSED_RIGHT;
            else if (door_right)
                target = TILE_DNGN_GATE_CLOSED_LEFT;
            else if (door_up)
                target = TILE_DNGN_VGATE_CLOSED_DOWN;
            else
                target = TILE_DNGN_VGATE_CLOSED_UP;

            // NOTE: This requires that closed gates and open gates
            // are positioned in the tile set relative to their
            // door counterpart.
            env.tile_flv(gc).special = target - TILE_DNGN_CLOSED_DOOR;
        }
        else
            env.tile_flv(gc).special = 0;
    }
    else if (!env.tile_flv(gc).special)
        env.tile_flv(gc).special = hash_rand(256, seed, 10);
}

enum SpecialIdx
{
    SPECIAL_N    = 0,
    SPECIAL_NE   = 1,
    SPECIAL_E    = 2,
    SPECIAL_SE   = 3,
    SPECIAL_S    = 4,
    SPECIAL_SW   = 5,
    SPECIAL_W    = 6,
    SPECIAL_NW   = 7,
    SPECIAL_FULL = 8,
};

static int _jitter(SpecialIdx i)
{
    return (i + random_range(-1, 1) + 8) % 8;
}

static bool _adjacent_target(dungeon_feature_type target, int x, int y)
{
    for (adjacent_iterator ai(coord_def(x, y), false); ai; ++ai)
    {
        if (!map_bounds(*ai))
            continue;
        if (grd(*ai) == target)
            return true;
    }

    return false;
}

void tile_floor_halo(dungeon_feature_type target, tileidx_t tile)
{
    for (int x = 0; x < GXM; x++)
    {
        for (int y = 0; y < GYM; y++)
        {
            if (!feat_has_dry_floor(grd[x][y]))
                continue;
            if (!_adjacent_target(target, x, y))
                continue;

            bool l_flr = (x > 0 && feat_has_dry_floor(grd[x-1][y]));
            bool r_flr = (x < GXM - 1 && feat_has_dry_floor(grd[x+1][y]));
            bool u_flr = (y > 0 && feat_has_dry_floor(grd[x][y-1]));
            bool d_flr = (y < GYM - 1 && feat_has_dry_floor(grd[x][y+1]));

            bool l_target = _adjacent_target(target, x-1, y);
            bool r_target = _adjacent_target(target, x+1, y);
            bool u_target = _adjacent_target(target, x, y-1);
            bool d_target = _adjacent_target(target, x, y+1);

            // The special tiles contains part floor and part special, so
            // if there are adjacent floor or special tiles, we should
            // do our best to "connect" them appropriately. If there are
            // are other tiles there (walls, doors, whatever...) then it
            // doesn't matter.
            bool l_nrm = (l_flr && !l_target);
            bool r_nrm = (r_flr && !r_target);
            bool u_nrm = (u_flr && !u_target);
            bool d_nrm = (d_flr && !d_target);

            bool l_spc = (l_flr && l_target);
            bool r_spc = (r_flr && r_target);
            bool u_spc = (u_flr && u_target);
            bool d_spc = (d_flr && d_target);

            if (l_nrm && r_nrm || u_nrm && d_nrm)
            {
                // Not much to do here...
                env.tile_flv[x][y].floor = tile + SPECIAL_FULL;
            }
            else if (l_nrm)
            {
                if (u_nrm)
                    env.tile_flv[x][y].floor = tile + SPECIAL_NW;
                else if (d_nrm)
                    env.tile_flv[x][y].floor = tile + SPECIAL_SW;
                else if (u_spc && d_spc)
                    env.tile_flv[x][y].floor = tile + SPECIAL_W;
                else if (u_spc && r_spc)
                    env.tile_flv[x][y].floor = tile + SPECIAL_SW;
                else if (d_spc && r_spc)
                    env.tile_flv[x][y].floor = tile + SPECIAL_NW;
                else if (u_spc)
                {
                    env.tile_flv[x][y].floor = tile + (coinflip() ?
                        SPECIAL_W : SPECIAL_SW);
                }
                else if (d_spc)
                {
                    env.tile_flv[x][y].floor = tile + (coinflip() ?
                        SPECIAL_W : SPECIAL_NW);
                }
                else
                    env.tile_flv[x][y].floor = tile + _jitter(SPECIAL_W);
            }
            else if (r_nrm)
            {
                if (u_nrm)
                    env.tile_flv[x][y].floor = tile + SPECIAL_NE;
                else if (d_nrm)
                    env.tile_flv[x][y].floor = tile + SPECIAL_SE;
                else if (u_spc && d_spc)
                    env.tile_flv[x][y].floor = tile + SPECIAL_E;
                else if (u_spc && l_spc)
                    env.tile_flv[x][y].floor = tile + SPECIAL_SE;
                else if (d_spc && l_spc)
                    env.tile_flv[x][y].floor = tile + SPECIAL_NE;
                else if (u_spc)
                    env.tile_flv[x][y].floor = tile + (coinflip() ?
                        SPECIAL_E : SPECIAL_SE);
                else if (d_spc)
                    env.tile_flv[x][y].floor = tile + (coinflip() ?
                        SPECIAL_E : SPECIAL_NE);
                else
                    env.tile_flv[x][y].floor = tile + _jitter(SPECIAL_E);
            }
            else if (u_nrm)
            {
                if (r_spc && l_spc)
                    env.tile_flv[x][y].floor = tile + SPECIAL_N;
                else if (r_spc && d_spc)
                    env.tile_flv[x][y].floor = tile + SPECIAL_NW;
                else if (l_spc && d_spc)
                    env.tile_flv[x][y].floor = tile + SPECIAL_NE;
                else if (r_spc)
                {
                    env.tile_flv[x][y].floor = tile + (coinflip() ?
                        SPECIAL_N : SPECIAL_NW);
                }
                else if (l_spc)
                {
                    env.tile_flv[x][y].floor = tile + (coinflip() ?
                        SPECIAL_N : SPECIAL_NE);
                }
                else
                    env.tile_flv[x][y].floor = tile + _jitter(SPECIAL_N);
            }
            else if (d_nrm)
            {
                if (r_spc && l_spc)
                    env.tile_flv[x][y].floor = tile + SPECIAL_S;
                else if (r_spc && u_spc)
                    env.tile_flv[x][y].floor = tile + SPECIAL_SW;
                else if (l_spc && u_spc)
                    env.tile_flv[x][y].floor = tile + SPECIAL_SE;
                else if (r_spc)
                {
                    env.tile_flv[x][y].floor = tile + (coinflip() ?
                        SPECIAL_S : SPECIAL_SW);
                }
                else if (l_spc)
                {
                    env.tile_flv[x][y].floor = tile + (coinflip() ?
                        SPECIAL_S : SPECIAL_SE);
                }
                else
                    env.tile_flv[x][y].floor = tile + _jitter(SPECIAL_S);
            }
            else if (u_spc && d_spc)
            {
                // We know this value is already initialised and
                // is necessarily in bounds.
                tileidx_t t = env.tile_flv[x][y-1].floor - tile;
                if (t == SPECIAL_NE || t == SPECIAL_E)
                    env.tile_flv[x][y].floor = tile + SPECIAL_E;
                else if (t == SPECIAL_NW || t == SPECIAL_W)
                    env.tile_flv[x][y].floor = tile + SPECIAL_W;
                else
                    env.tile_flv[x][y].floor = tile + SPECIAL_FULL;
            }
            else if (r_spc && l_spc)
            {
                // We know this value is already initialised and
                // is necessarily in bounds.
                tileidx_t t = env.tile_flv[x-1][y].floor - tile;
                if (t == SPECIAL_NW || t == SPECIAL_N)
                    env.tile_flv[x][y].floor = tile + SPECIAL_N;
                else if (t == SPECIAL_SW || t == SPECIAL_S)
                    env.tile_flv[x][y].floor = tile + SPECIAL_S;
                else
                    env.tile_flv[x][y].floor = tile + SPECIAL_FULL;
            }
            else if (u_spc && l_spc)
                env.tile_flv[x][y].floor = tile + SPECIAL_SE;
            else if (u_spc && r_spc)
                env.tile_flv[x][y].floor = tile + SPECIAL_SW;
            else if (d_spc && l_spc)
                env.tile_flv[x][y].floor = tile + SPECIAL_NE;
            else if (d_spc && r_spc)
                env.tile_flv[x][y].floor = tile + SPECIAL_NW;
            else
                env.tile_flv[x][y].floor = tile + SPECIAL_FULL;
        }
    }

    // Second pass for clean up. The only bad part about the above
    // algorithm is that it could turn a block of floor like this:
    //
    // N4NN
    // 3125
    // NN6N
    //
    // (KEY: N = normal floor, # = special floor)
    //
    // Into these flavours:
    // 1 - SPECIAL_S
    // 2 - SPECIAL_N
    // 3-6, not important
    //
    // Generally the tiles don't fit with a north to the right or left
    // of a south tile. What we really want to do is to separate the
    // two regions, by making 1 a SPECIAL_SE and 2 a SPECIAL_NW tile.
    for (int y = 0; y < GYM - 1; ++y)
        for (int x = 0; x < GXM - 1; ++x)
        {
            int this_spc = env.tile_flv[x][y].floor - tile;
            if (this_spc < 0 || this_spc > 8)
                continue;

            if (this_spc != SPECIAL_N && this_spc != SPECIAL_S
                && this_spc != SPECIAL_E && this_spc != SPECIAL_W)
            {
                continue;
            }

            int right_spc = x < GXM - 1 ? env.tile_flv[x+1][y].floor - tile
                                        : SPECIAL_FULL;
            int down_spc  = y < GYM - 1 ? env.tile_flv[x][y+1].floor - tile
                                        : SPECIAL_FULL;

            if (this_spc == SPECIAL_N && right_spc == SPECIAL_S)
            {
                env.tile_flv[x][y].floor = tile + SPECIAL_NE;
                env.tile_flv[x+1][y].floor = tile + SPECIAL_SW;
            }
            else if (this_spc == SPECIAL_S && right_spc == SPECIAL_N)
            {
                env.tile_flv[x][y].floor = tile + SPECIAL_SE;
                env.tile_flv[x+1][y].floor = tile + SPECIAL_NW;
            }
            else if (this_spc == SPECIAL_E && down_spc == SPECIAL_W)
            {
                env.tile_flv[x][y].floor = tile + SPECIAL_SE;
                env.tile_flv[x][y+1].floor = tile + SPECIAL_NW;
            }
            else if (this_spc == SPECIAL_W && down_spc == SPECIAL_E)
            {
                env.tile_flv[x][y].floor = tile + SPECIAL_NE;
                env.tile_flv[x][y+1].floor = tile + SPECIAL_SW;
            }
        }
}

#ifdef USE_TILE
static tileidx_t _get_floor_bg(const coord_def& gc)
{
    tileidx_t bg = TILE_DNGN_UNSEEN | tileidx_unseen_flag(gc);

    if (map_bounds(gc))
    {
        bg = tileidx_feature(gc);

        if (is_unknown_stair(gc) && (env.map_knowledge(gc).feat() != DNGN_ENTER_ZOT))
            bg |= TILE_FLAG_NEW_STAIR;
    }

    return bg;
}

void tile_draw_floor()
{
    for (int cy = 0; cy < env.tile_fg.height(); cy++)
        for (int cx = 0; cx < env.tile_fg.width(); cx++)
        {
            const coord_def ep(cx, cy);
            const coord_def gc = show2grid(ep);

            tileidx_t bg = _get_floor_bg(gc);

            // init tiles
            env.tile_bg(ep) = bg;
            env.tile_fg(ep) = 0;
            env.tile_cloud(ep) = 0;
        }
}

void tile_clear_map(const coord_def& gc)
{
    env.tile_bk_fg(gc) = 0;
    env.tile_bk_cloud(gc) = 0;
    tiles.update_minimap(gc);
}

void tile_forget_map(const coord_def &gc)
{
    env.tile_bk_fg(gc) = 0;
    env.tile_bk_bg(gc) = 0;
    env.tile_bk_cloud(gc) = 0;
    tiles.update_minimap(gc);
}

static void _tile_place_item(const coord_def &gc, const item_info &item,
                             bool more_items)
{
    tileidx_t t = tileidx_item(item);
    if (more_items)
        t |= TILE_FLAG_S_UNDER;

    if (you.see_cell(gc))
    {
        const coord_def ep = crawl_view.grid2show(gc);
        if (env.tile_fg(ep))
            return;

        env.tile_fg(ep) = t;

        if (item_needs_autopickup(item))
            env.tile_bg(ep) |= TILE_FLAG_CURSOR3;
    }
    else
    {
        env.tile_bk_fg(gc) = t;

        if (item_needs_autopickup(item))
            env.tile_bk_bg(gc) |= TILE_FLAG_CURSOR3;
    }
}

static void _tile_place_item_marker(const coord_def &gc, const item_def &item)
{
    if (you.see_cell(gc))
    {
        const coord_def ep = crawl_view.grid2show(gc);
        env.tile_fg(ep) |= TILE_FLAG_S_UNDER;

        if (item_needs_autopickup(item))
            env.tile_bg(ep) |= TILE_FLAG_CURSOR3;
    }
    else
    {
        env.tile_bk_fg(gc) = ((tileidx_t) env.tile_bk_fg(gc)) | TILE_FLAG_S_UNDER;

        if (item_needs_autopickup(item))
            env.tile_bk_bg(gc) |= TILE_FLAG_CURSOR3;
    }
}

/**
 * Place the tile for an unseen monster's disturbance.
 *
 * @param gc    The disturbance's map position.
**/
static void _tile_place_invisible_monster(const coord_def &gc)
{
    const coord_def ep = grid2show(gc);

    // Shallow water has its own modified tile for disturbances
    // see tileidx_feature
    if (env.map_knowledge(gc).feat() != DNGN_SHALLOW_WATER)
    {
        if (you.see_cell(gc))
            env.tile_fg(ep) = TILE_UNSEEN_MONSTER;
        else
            env.tile_bk_fg(gc) = TILE_UNSEEN_MONSTER;
    }

    if (env.map_knowledge(gc).item())
        _tile_place_item_marker(gc, *env.map_knowledge(gc).item());
}

static void _tile_place_monster(const coord_def &gc, const monster_info& mon)
{
    const coord_def ep = grid2show(gc);

    tileidx_t t    = tileidx_monster(mon);
    tileidx_t t0   = t & TILE_FLAG_MASK;
    tileidx_t flag = t & (~TILE_FLAG_MASK);

    if ((mons_class_is_stationary(mon.type)
         || mon.is(MB_WITHDRAWN))
        && mon.type != MONS_TRAINING_DUMMY)
    {
        // If necessary add item brand.
        if (env.map_knowledge(gc).item())
        {
            t |= TILE_FLAG_S_UNDER;

            if (item_needs_autopickup(*env.map_knowledge(gc).item()))
            {
                if (you.see_cell(gc))
                    env.tile_bg(ep) |= TILE_FLAG_CURSOR3;
                else
                    env.tile_bk_bg(gc) |= TILE_FLAG_CURSOR3;
            }
        }
    }
    else
    {
        tileidx_t mcache_idx = mcache.register_monster(mon);
        t = flag | (mcache_idx ? mcache_idx : t0);
    }

    if (!you.see_cell(gc))
    {
        env.tile_bk_fg(gc) = t;
        return;
    }
    env.tile_fg(ep) = t;

    // Add name tags.
    if (mons_class_flag(mon.type, M_NO_EXP_GAIN))
        return;

    const tag_pref pref = Options.tile_tag_pref;
    if (pref == TAGPREF_NONE)
        return;
    else if (pref == TAGPREF_TUTORIAL)
    {
        const int kills = you.kills->num_kills(mon);
        const int limit  = 0;

        if (!mon.is_named() && kills > limit)
            return;
    }
    else if (!mon.is_named())
        return;

    if (pref != TAGPREF_NAMED && mon.attitude == ATT_FRIENDLY)
        return;

    tiles.add_text_tag(TAG_NAMED_MONSTER, mon);
}

void tile_reset_fg(const coord_def &gc)
{
    // remove autopickup cursor, it will be added back if necessary
    env.tile_bk_bg(gc) &= ~TILE_FLAG_CURSOR3;
    tile_draw_map_cell(gc, true);
    tiles.update_minimap(gc);
}

void tile_reset_feat(const coord_def &gc)
{
    env.tile_bk_bg(gc) = tileidx_feature(gc);
}

static void _tile_place_cloud(const coord_def &gc, const cloud_info &cl)
{
    // In the Shoals, ink is handled differently. (jpeg)
    // I'm not sure it is even possible anywhere else, but just to be safe...
    if (cl.type == CLOUD_INK && player_in_branch(BRANCH_SHOALS))
        return;

    bool disturbance = false;

    if (env.map_knowledge(gc).invisible_monster())
        disturbance = true;

    if (you.see_cell(gc))
    {
        const coord_def ep = grid2show(gc);
        env.tile_cloud(ep) = tileidx_cloud(cl, disturbance);
    }
    else
        env.tile_bk_cloud(gc) = tileidx_cloud(cl, disturbance);
}

unsigned int num_tile_rays = 0;
struct tile_ray
{
    coord_def ep;
    aff_type in_range;
};
// Allow the rays to fill the whole visible area if necessary. The size is
// about 4/pi times larger than it needs to be, but this way supports squarelos
// as well.
FixedVector<tile_ray, ENV_SHOW_DIAMETER * ENV_SHOW_DIAMETER> tile_ray_vec;

void tile_place_ray(const coord_def &gc, aff_type in_range)
{
    // Record rays for later. The curses version just applies
    // rays directly to the screen. The tiles version doesn't have
    // (nor want) such direct access. So, it batches up all of the
    // rays and applies them in viewwindow(...).
    ASSERT(num_tile_rays < tile_ray_vec.size() - 1);
    tile_ray_vec[num_tile_rays].in_range = in_range;
    tile_ray_vec[num_tile_rays++].ep = grid2show(gc);
}

void tile_draw_rays(bool reset_count)
{
    tileidx_t flag = 0;

    for (unsigned int i = 0; i < num_tile_rays; i++)
    {
        if (tile_ray_vec[i].in_range < AFF_YES)
            flag = TILE_FLAG_RAY_OOR;
        else if (tile_ray_vec[i].in_range == AFF_YES)
            flag = TILE_FLAG_RAY;
        else if (tile_ray_vec[i].in_range == AFF_LANDING)
            flag = TILE_FLAG_LANDING;
        env.tile_bg(tile_ray_vec[i].ep) |= flag;
    }

    if (reset_count)
        num_tile_rays = 0;
}

void tile_draw_map_cell(const coord_def& gc, bool foreground_only)
{
    if (!foreground_only)
        env.tile_bk_bg(gc) = _get_floor_bg(gc);

    if (you.see_cell(gc))
    {
        env.tile_fg(grid2show(gc)) = 0;
        env.tile_cloud(grid2show(gc)) = 0;
    }

    const map_cell& cell = env.map_knowledge(gc);

    if (cell.invisible_monster())
        _tile_place_invisible_monster(gc);
    else if (cell.monsterinfo())
        _tile_place_monster(gc, *cell.monsterinfo());
    else if (cell.item())
    {
        if (feat_is_stair(cell.feat()))
            _tile_place_item_marker(gc, *cell.item());
        else
            _tile_place_item(gc, *cell.item(), (cell.flags & MAP_MORE_ITEMS) != 0);
    }
    else
        env.tile_bk_fg(gc) = 0;

    // Always place clouds now they have their own layer
    if (cell.cloud() != CLOUD_NONE)
        _tile_place_cloud(gc, *cell.cloudinfo());
    else
        env.tile_bk_cloud(gc) = 0;
}

void tile_wizmap_terrain(const coord_def &gc)
{
    env.tile_bk_bg(gc) = tileidx_feature(gc);
}

static bool _is_torch(tileidx_t basetile)
{
    return basetile == TILE_WALL_BRICK_DARK_2_TORCH
           || basetile == TILE_WALL_BRICK_DARK_4_TORCH
           || basetile == TILE_WALL_BRICK_DARK_6_TORCH;
}

// Updates the "flavour" of tiles that are animated.
// Unfortunately, these are all hard-coded for now.
void tile_apply_animations(tileidx_t bg, tile_flavour *flv)
{
#ifndef USE_TILE_WEB
    tileidx_t bg_idx = bg & TILE_FLAG_MASK;
    if (bg_idx == TILE_DNGN_PORTAL_WIZARD_LAB && Options.tile_misc_anim)
        flv->special = (flv->special + 1) % tile_dngn_count(bg_idx);
    else if (bg_idx == TILE_DNGN_LAVA && Options.tile_water_anim)
    {
        // Lava tiles are four sets of four tiles (the second and fourth
        // sets are the same). This cycles between the four sets, picking
        // a random element from each set.
        flv->special = ((flv->special - ((flv->special % 4)))
                        + 4 + random2(4)) % tile_dngn_count(bg_idx);
    }
    else if (bg_idx > TILE_DNGN_LAVA && bg_idx < TILE_FLOOR_MAX
             && Options.tile_water_anim)
    {
        flv->special = random2(256);
    }
    else if (bg_idx >= TILE_DNGN_ENTER_ZOT_CLOSED && bg_idx < TILE_BLOOD
             && Options.tile_misc_anim)
    {
        flv->special = random2(256);
    }
    else if (bg_idx == TILE_WALL_NORMAL && Options.tile_misc_anim)
    {
        tileidx_t basetile = tile_dngn_basetile(flv->wall);
        if (_is_torch(basetile))
            flv->wall = basetile + (flv->wall - basetile + 1) % tile_dngn_count(basetile);
    }
#endif
}

static bool _suppress_blood(const map_cell& mc)
{
    const dungeon_feature_type feat = mc.feat();
    if (feat_is_tree(feat))
        return true;

    if (feat == DNGN_DRY_FOUNTAIN)
        return true;

    if (feat_is_altar(feat))
        return true;

    if (feat_stair_direction(feat) != CMD_NO_CMD)
        return true;

    if (feat == DNGN_MALIGN_GATEWAY)
        return true;

    if (mc.trap() == TRAP_SHAFT)
        return true;

    return false;
}

static bool _suppress_blood(tileidx_t bg_idx)
{
    tileidx_t basetile = tile_dngn_basetile(bg_idx);
    return _is_torch(basetile);
}

// Specifically for vault-overwritten doors. We have three "sets" of tiles that
// can be dealt with. The tile sets should be 2, 3, 8 and 9 respectively. They
// are:
//  2. Closed, open.
//  3. Runed, closed, open.
//  8. Closed, open, gate left closed, gate middle closed, gate right closed,
//     gate left open, gate middle open, gate right open.
//  9. Runed, closed, open, gate left closed, gate middle closed, gate right
//     closed, gate left open, gate middle open, gate right open.
static int _get_door_offset(tileidx_t base_tile, bool opened, bool runed,
                            int gateway_type)
{
    int count = tile_dngn_count(base_tile);
    if (count == 1)
        return 0;

    // The location of the default "closed" tile.
    int offset = 0;

    switch (count)
    {
    case 2:
        ASSERT(!runed);
        return opened ? 1: 0;
    case 3:
        if (opened)
            return 2;
        else if (runed)
            return 0;
        else
            return 1;
    case 8:
        ASSERT(!runed);
        // The closed door is at BASE_TILE for sets without runed doors
        offset = 0;
        break;
    case 9:
        // But is at BASE_TILE+1 for sets with them.
        offset = 1;
        break;
    default:
        // Passed a non-door tile base, pig out now.
        die("non-door tile");
    }

    // If we've reached this point, we're dealing with a gate.
    if (runed)
        return 0;

    if (!opened && !runed && gateway_type == 0)
        return 0;

    return offset + gateway_type;
}

void apply_variations(const tile_flavour &flv, tileidx_t *bg,
                      const coord_def &gc)
{
    tileidx_t orig = (*bg) & TILE_FLAG_MASK;
    tileidx_t flag = (*bg) & (~TILE_FLAG_MASK);

    // TODO: allow the stone type to be set in a cleaner way.
    if (player_in_branch(BRANCH_LABYRINTH))
    {
        if (orig == TILE_DNGN_STONE_WALL)
            orig = TILE_WALL_LAB_STONE;
        else if (orig == TILE_DNGN_METAL_WALL)
            orig = TILE_WALL_LAB_METAL;
    }
    else if (player_in_branch(BRANCH_CRYPT))
    {
        if (orig == TILE_DNGN_STONE_WALL)
            orig = TILE_WALL_CRYPT;
        else if (orig == TILE_DNGN_METAL_WALL)
            orig = TILE_WALL_CRYPT_METAL;
        else if (orig == TILE_DNGN_OPEN_DOOR)
            orig = TILE_DNGN_OPEN_DOOR_CRYPT;
        else if (orig == TILE_DNGN_CLOSED_DOOR)
            orig = TILE_DNGN_CLOSED_DOOR_CRYPT;
    }
    else if (player_in_branch(BRANCH_TOMB))
    {
        if (orig == TILE_DNGN_STONE_WALL)
            orig = TILE_WALL_TOMB;
    }
    else if (player_in_branch(BRANCH_DIS))
    {
        if (orig == TILE_DNGN_METAL_WALL)
            orig = TILE_DNGN_METAL_IRON;
        else if (orig == TILE_DNGN_CRYSTAL)
            orig = TILE_WALL_EMERALD;
    }
    else if (player_in_branch(BRANCH_COCYTUS))
    {
        if (orig == TILE_DNGN_STONE_WALL)
            orig = TILE_WALL_ICY_STONE;
    }
    else if (player_in_branch(BRANCH_TARTARUS))
    {
        if (orig == TILE_DNGN_STONE_WALL)
            orig = TILE_WALL_COBALT_STONE;
        else if (orig == TILE_DNGN_CRYSTAL)
            orig = TILE_WALL_EMERALD;
        else if (orig == TILE_DNGN_METAL_WALL)
            orig = TILE_DNGN_METAL_WALL_DARKGRAY;
    }
    else if (player_in_branch(BRANCH_GEHENNA))
    {
        if (orig == TILE_DNGN_STONE_WALL)
            orig = TILE_DNGN_STONE_WALL_RED;
        if (orig == TILE_DNGN_METAL_WALL)
            orig = TILE_DNGN_METAL_WALL_RED;
    }
    else if (player_in_branch(BRANCH_BAILEY))
    {
        if (orig == TILE_DNGN_STONE_WALL)
            orig = TILE_WALL_STONE_BRICK;
    }
    else if (player_in_branch(BRANCH_OSSUARY))
    {
        if (orig == TILE_DNGN_STONE_WALL)
            orig = TILE_DNGN_STONE_WALL_BROWN;
    }
    else if (player_in_branch(BRANCH_SLIME))
    {
        if (orig == TILE_DNGN_STONE_WALL)
            orig = TILE_STONE_WALL_SLIME;
    }
    else if (player_in_branch(BRANCH_VAULTS))
    {
        if (orig == TILE_DNGN_STONE_WALL)
            orig = TILE_STONE_WALL_VAULT;
    }

    if (orig == TILE_FLOOR_NORMAL)
        *bg = flv.floor;
    else if (orig == TILE_WALL_NORMAL)
        *bg = flv.wall;
    else if (orig == TILE_DNGN_STONE_WALL)
    {
        *bg = pick_dngn_tile(tile_dngn_coloured(orig,
                                                env.grid_colours(gc)),
                              flv.special);
    }
    else if (is_door_tile(orig))
    {
        tileidx_t override = flv.feat;
        /*
          Was: secret doors. Is it ever needed anymore?
         */
        if (is_door_tile(override))
        {
            bool opened = (orig == TILE_DNGN_OPEN_DOOR);
            bool runed = (orig == TILE_DNGN_RUNED_DOOR);
            int offset = _get_door_offset(override, opened, runed, flv.special);
            *bg = override + offset;
        }
        else
            *bg = orig + min((int)flv.special, 6);
    }
    else if (orig == TILE_DNGN_PORTAL_WIZARD_LAB)
        *bg = orig + flv.special % tile_dngn_count(orig);
    else if ((orig == TILE_SHOALS_SHALLOW_WATER
              || orig == TILE_SHOALS_DEEP_WATER)
             && element_colour(ETC_WAVES, 0, gc) == LIGHTCYAN)
    {
        *bg = orig + 6 + flv.special % 6;
    }
    else if (orig < TILE_DNGN_MAX)
        *bg = pick_dngn_tile(orig, flv.special);

    *bg |= flag;
}

// If the top tile is a corpse, don't draw blood underneath.
static bool _top_item_is_corpse(const map_cell& mc)
{
    const item_info* item = mc.item();
    return item && item->is_type(OBJ_CORPSES, CORPSE_BODY);
}

static uint8_t _get_direction_index(const coord_def& delta)
{
    if (delta.x ==  0 && delta.y ==  1) return 1;
    if (delta.x == -1 && delta.y ==  1) return 2;
    if (delta.x == -1 && delta.y ==  0) return 3;
    if (delta.x == -1 && delta.y == -1) return 4;
    if (delta.x ==  0 && delta.y == -1) return 5;
    if (delta.x ==  1 && delta.y == -1) return 6;
    if (delta.x ==  1 && delta.y ==  0) return 7;
    if (delta.x ==  1 && delta.y ==  1) return 8;
    return 0;
}

void tile_apply_properties(const coord_def &gc, packed_cell &cell)
{
    if (is_excluded(gc))
    {
        if (is_exclude_root(gc))
            cell.bg |= TILE_FLAG_EXCL_CTR;
        else
            cell.bg |= TILE_FLAG_TRAV_EXCL;
    }

    if (!map_bounds(gc))
        return;

    apply_variations(env.tile_flv(gc), &cell.bg, gc);

    const map_cell& mc = env.map_knowledge(gc);

    bool print_blood = true;
    if (mc.flags & MAP_UMBRAED)
        cell.halo = HALO_UMBRA;
    else if (mc.flags & MAP_HALOED)
    {
        monster_info* mon = mc.monsterinfo();
        if (mon && !mons_class_flag(mon->type, M_NO_EXP_GAIN))
        {
            cell.halo = HALO_MONSTER;
            print_blood = false;
        }
        else
            cell.halo = HALO_RANGE;
    }
    else
        cell.halo = HALO_NONE;

    if (mc.flags & MAP_LIQUEFIED)
        cell.is_liquefied = true;
    else if (print_blood && (_suppress_blood(mc)
                             || _suppress_blood((cell.bg) & TILE_FLAG_MASK)))
    {
        print_blood = false;
    }

    // Mold has the same restrictions as blood but takes precedence.
    if (print_blood)
    {
        if (mc.flags & MAP_GLOWING_MOLDY)
            cell.glowing_mold = true;
        else if (mc.flags & MAP_MOLDY)
            cell.is_moldy = true;
        // Corpses have a blood puddle of their own.
        else if (mc.flags & MAP_BLOODY && !_top_item_is_corpse(mc))
        {
            cell.is_bloody = true;
            cell.blood_rotation = blood_rotation(gc);
            cell.old_blood = env.pgrid(gc) & FPROP_OLD_BLOOD;
        }
    }

    const dungeon_feature_type feat = mc.feat();
    if (feat_is_water(feat) || feat == DNGN_LAVA)
        cell.bg |= TILE_FLAG_WATER;

    if ((mc.flags & MAP_SANCTUARY_1) || (mc.flags & MAP_SANCTUARY_2))
        cell.is_sanctuary = true;

    if (mc.flags & MAP_SILENCED)
        cell.is_silenced = true;

    if (feat == DNGN_TREE && player_in_branch(BRANCH_SWAMP))
        cell.mangrove_water = true;

    if (mc.flags & MAP_ORB_HALOED)
        cell.orb_glow = get_orb_phase(gc) ? 2 : 1;

#if TAG_MAJOR_VERSION == 34
    if (mc.flags & MAP_HOT)
        cell.heat_aura = 1 + random2(3);
#endif

    if (mc.flags & MAP_QUAD_HALOED)
        cell.quad_glow = true;

    if (mc.flags & MAP_DISJUNCT)
        cell.disjunct = get_disjunct_phase(gc);

<<<<<<< HEAD
    if (mc.flags & MAP_GOLDEN)
        cell.gold_aura = 1 + random2(3);
        
    if (mc.flags & MAP_STASISED)
        cell.is_stasised = true;

=======
>>>>>>> 2a4c9a48
    if (Options.show_travel_trail)
    {
        int tt_idx = travel_trail_index(gc);
        if (tt_idx >= 0 && tt_idx < (int) env.travel_trail.size() - 1)
        {
            if (tt_idx > 0)
            {
                coord_def delta = gc - env.travel_trail[tt_idx-1];
                cell.travel_trail = _get_direction_index(delta);
            }
            if (tt_idx < (int) env.travel_trail.size() - 1)
            {
                coord_def delta = gc - env.travel_trail[tt_idx+1];
                cell.travel_trail |= _get_direction_index(delta) << 4;
            }
        }
    }
}
#endif<|MERGE_RESOLUTION|>--- conflicted
+++ resolved
@@ -1388,15 +1388,9 @@
     if (mc.flags & MAP_DISJUNCT)
         cell.disjunct = get_disjunct_phase(gc);
 
-<<<<<<< HEAD
-    if (mc.flags & MAP_GOLDEN)
-        cell.gold_aura = 1 + random2(3);
-        
     if (mc.flags & MAP_STASISED)
         cell.is_stasised = true;
 
-=======
->>>>>>> 2a4c9a48
     if (Options.show_travel_trail)
     {
         int tt_idx = travel_trail_index(gc);
