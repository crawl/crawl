--- conflicted
+++ resolved
@@ -3965,11 +3965,6 @@
 {
     switch (ability)
     {
-<<<<<<< HEAD
-        case ABIL_BREATHE_FIRE:
-            return god == GOD_DITHMENOS;
-=======
->>>>>>> 77505739
         case ABIL_EVOKE_BERSERK:
             return god == GOD_CHEIBRIADOS;
         default:
