--- conflicted
+++ resolved
@@ -3029,13 +3029,9 @@
         && (which_god == GOD_BEOGH
             || which_god == GOD_JIYVA
             || which_god == GOD_HEPLIAKLQANA
-<<<<<<< HEAD
             || which_god == GOD_IEOH_JIAN
-            || which_god == GOD_FEDHAS))
-=======
             || which_god == GOD_FEDHAS
             || which_god == GOD_YREDELEMNUL))
->>>>>>> 2b43fbb4
     {
         return false;
     }
