--- conflicted
+++ resolved
@@ -691,7 +691,6 @@
         case SP_EMBER_ELF:
             hair = TILEP_HAIR_ELF_WHITE;
             break;
-<<<<<<< HEAD
         case SP_HILL_ORC:
             hair = 0;
             break;
@@ -702,8 +701,6 @@
         case SP_FELID_MUMMY:
             hair = 0;
             break;
-=======
->>>>>>> 77505739
         case SP_TROLL:
             hair = TILEP_HAIR_TROLL;
             break;
