--- conflicted
+++ resolved
@@ -75,15 +75,12 @@
     case ABIL_QAZLAL_UPHEAVAL:
     case ABIL_QAZLAL_ELEMENTAL_FORCE:
     case ABIL_QAZLAL_DISASTER_AREA:
-<<<<<<< HEAD
     case ABIL_UKAYAW_STOMP:
     case ABIL_UKAYAW_LINE_PASS:
     case ABIL_UKAYAW_GRAND_FINALE:
-=======
     case ABIL_HEPLIAKLQANA_RECALL:
     case ABIL_HEPLIAKLQANA_ROMANTICIZE:
     case ABIL_HEPLIAKLQANA_TRANSFERENCE:
->>>>>>> e85a3524
         return SK_INVOCATIONS;
 
     case ABIL_KIKU_RECEIVE_CORPSES:
