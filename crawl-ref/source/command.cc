/**
 * @file
 * @brief Misc commands.
**/

#include "AppHdr.h"

#include "command.h"

#include <cctype>
#include <cinttypes>
#include <cstdio>
#include <cstring>
#include <sstream>

#include "chardump.h"
#include "colour.h"
#include "database.h"
#include "describe.h"
#include "env.h"
#include "files.h"
#include "hints.h"
#include "invent.h"
#include "item-prop.h"
#include "items.h"
#include "libutil.h"
#include "lookup-help.h"
#include "macro.h"
#include "message.h"
#include "options.h"
#include "prompt.h"
#include "scroller.h"
#include "showsymb.h"
#include "state.h"
#include "stringutil.h"
#include "syscalls.h"
#include "unicode.h"
#include "version.h"
#include "viewchar.h"

using namespace ui;

#ifdef USE_TILE
 #include "rltiles/tiledef-gui.h"
#endif

static const char *features[] =
{
#ifdef CLUA_BINDINGS
    "Lua user scripts",
#endif

#ifdef USE_TILE_LOCAL
    "Tile support",
#endif

#ifdef USE_TILE_WEB
    "Web Tile support",
#endif

#ifdef WIZARD
    "Wizard mode",
#endif

#ifdef DEBUG
    "Debug mode",
#endif

#if defined(REGEX_POSIX)
    "POSIX regexps",
#elif defined(REGEX_PCRE)
    "PCRE regexps",
#else
    "Glob patterns",
#endif

#if defined(USE_SOUND) && defined(SOUND_BACKEND)
    SOUND_BACKEND,
#endif

#ifdef DGL_MILESTONES
    "Milestones",
#endif
};

static string _get_version_information()
{
    string result = string("This is <w>" CRAWL " ") + Version::Long + "</w>";
    return result;
}

static string _get_version_features()
{
    string result;
    if (crawl_state.seed_is_known())
    {
        if (you.fully_seeded)
        {
            result += seed_description();
            if (Version::history_size() > 1)
                result += " (seed may be affected by game upgrades)";
        }
        else
            result += "Game is non-seeded.";
        result += "\n\n";
    }
    if (Version::history_size() > 1)
    {
        result += "Version history for your current game:\n";
        result += Version::history();
        result += "\n\n";
    }

    result += "<w>Features</w>\n"
                 "--------\n";

    for (const char *feature : features)
    {
        result += " * ";
        result += feature;
        result += "\n";
    }

    return result;
}

static string _get_version_changes()
{
    // Attempts to print "Highlights" of the latest version.
    FILE* fp = fopen_u(datafile_path("changelog.txt", false).c_str(), "r");
    if (!fp)
        return "";

    string result = "";
    string help;
    char buf[200];
    bool start = false;
    while (fgets(buf, sizeof buf, fp))
    {
        // Remove trailing spaces.
        for (int i = strlen(buf) - 1; i >= 0; i++)
        {
            if (isspace(buf[i]))
                buf[i] = 0;
            else
                break;
        }
        help = buf;

        // Look for version headings
        if (starts_with(help, "Stone Soup "))
        {
            // Stop if this is for an older major version; otherwise, highlight
            if (help.find(string("Stone Soup ")+Version::Major) == string::npos)
                break;
            else
                goto highlight;
        }

        if (help.find("Highlights") != string::npos)
        {
        highlight:
            // Highlight the Highlights, so to speak.
            result += "<w>" + help + "</w>\n";
            // And start printing from now on.
            start = true;
        }
        else if (!start)
            continue;
        else
        {
            result += buf;
            result += "\n";
        }
    }
    fclose(fp);

    // Did we ever get to print the Highlights?
    if (start)
    {
        result.erase(1+result.find_last_not_of('\n'));
        result += "\n\n";
        result += "For earlier changes, see changelog.txt "
                  "in the docs/ directory.";
    }
    else
    {
        result += "For a list of changes, see changelog.txt in the docs/ "
                  "directory.";
    }

    return result;
}

//#define DEBUG_FILES
static void _print_version()
{
    const string info = _get_version_information(),
          feats = _get_version_features(),
          changes = _get_version_changes();

    auto vbox = make_shared<Box>(Widget::VERT);

#ifdef USE_TILE_LOCAL
    vbox->max_size().width = tiles.get_crt_font()->char_width()*80;
#endif

    auto title_hbox = make_shared<Box>(Widget::HORZ);
#ifdef USE_TILE
    auto icon = make_shared<Image>();
    icon->set_tile(tile_def(TILEG_STARTUP_STONESOUP));
    title_hbox->add_child(move(icon));
#endif

    auto title = make_shared<Text>(formatted_string::parse_string(info));
    title->set_margin_for_sdl(0, 0, 0, 10);
    title_hbox->add_child(move(title));

    title_hbox->set_cross_alignment(Widget::CENTER);
    title_hbox->set_margin_for_crt(0, 0, 1, 0);
    title_hbox->set_margin_for_sdl(0, 0, 20, 0);
    vbox->add_child(move(title_hbox));

    auto scroller = make_shared<Scroller>();
    auto content = formatted_string::parse_string(feats + "\n\n" + changes);
    auto text = make_shared<Text>(move(content));
    text->set_wrap_text(true);
    scroller->set_child(move(text));
    vbox->add_child(scroller);

    auto popup = make_shared<ui::Popup>(vbox);

    bool done = false;
    popup->on_keydown_event([&](const KeyEvent& ev) {
        done = !scroller->on_event(ev);
        return true;
    });

#ifdef USE_TILE_WEB
    tiles.json_open_object();
    tiles.json_write_string("information", info);
    tiles.json_write_string("features", feats);
    tiles.json_write_string("changes", changes);
    tiles.push_ui_layout("version", 0);
    popup->on_layout_pop([](){ tiles.pop_ui_layout(); });
#endif

    ui::run_layout(move(popup), done);
}

void list_armour()
{
    ostringstream estr;
    for (int j = EQ_MIN_ARMOUR; j <= EQ_MAX_ARMOUR; j++)
    {
        const equipment_type i = static_cast<equipment_type>(j);
        const int armour_id = you.equip[i];
        int       colour    = MSGCOL_BLACK;

        estr.str("");
        estr.clear();

        estr << ((i == EQ_CLOAK)       ? "Cloak  " :
                 (i == EQ_HELMET)      ? "Helmet " :
                 (i == EQ_GLOVES)      ? "Gloves " :
                 (i == EQ_SHIELD)      ? "Shield " :
                 (i == EQ_BODY_ARMOUR) ? "Armour " :
                 (i == EQ_BOOTS)       ?
                   (you.wear_barding() ? "Barding"
                                       : "Boots  ")
                                       : "unknown")
             << " : ";

        if (you_can_wear(i) == MB_FALSE)
            estr << "    (unavailable)";
        else if (you_can_wear(i, true) == MB_FALSE)
            estr << "    (currently unavailable)";
        else if (armour_id != -1)
        {
            estr << you.inv[armour_id].name(DESC_INVENTORY);
            colour = menu_colour(estr.str(), item_prefix(you.inv[armour_id]),
                                 "equip");
        }
        else if (you_can_wear(i) == MB_MAYBE)
            estr << "    (restricted)";
        else
            estr << "    none";

        if (colour == MSGCOL_BLACK)
            colour = menu_colour(estr.str(), "", "equip");

        mprf(MSGCH_EQUIPMENT, colour, "%s", estr.str().c_str());
    }
}

void list_jewellery()
{
    string jstr;
    int cols = get_number_of_cols() - 1;
    bool split = species::arm_count(you.species) > 2 && cols > 84;

    for (int j = EQ_LEFT_RING; j < NUM_EQUIP; j++)
    {
        const equipment_type i = static_cast<equipment_type>(j);
        if (!you_can_wear(i))
            continue;

        const int jewellery_id = you.equip[i];
        int       colour       = MSGCOL_BLACK;

        const char *slot =
                 (i == EQ_LEFT_RING)   ? "Left ring" :
                 (i == EQ_RIGHT_RING)  ? "Right ring" :
                 (i == EQ_AMULET)      ? "Amulet" :
                 (i == EQ_RING_ONE)    ? "1st ring" :
                 (i == EQ_RING_TWO)    ? "2nd ring" :
                 (i == EQ_RING_THREE)  ? "3rd ring" :
                 (i == EQ_RING_FOUR)   ? "4th ring" :
                 (i == EQ_RING_FIVE)   ? "5th ring" :
                 (i == EQ_RING_SIX)    ? "6th ring" :
                 (i == EQ_RING_SEVEN)  ? "7th ring" :
                 (i == EQ_RING_EIGHT)  ? "8th ring" :
                 (i == EQ_RING_AMULET) ? "Amulet ring"
                                       : "unknown";

        string item;
        if (you_can_wear(i, true) == MB_FALSE)
            item = "    (currently unavailable)";
        else if (jewellery_id != -1)
        {
            item = you.inv[jewellery_id].name(DESC_INVENTORY);
            string prefix = item_prefix(you.inv[jewellery_id]);
            colour = menu_colour(item, prefix, "equip");
        }
        else
            item = "    none";

        if (colour == MSGCOL_BLACK)
            colour = menu_colour(item, "", "equip");

        item = chop_string(make_stringf("%-*s: %s",
                                        split ? cols > 96 ? 9 : 8 : 11,
                                        slot, item.c_str()),
                           split && i > EQ_AMULET ? (cols - 1) / 2 : cols);
        item = colour_string(item, colour);

        // doesn't handle arbitrary arm counts
        if (i == EQ_RING_SEVEN && you.arm_count() == 7)
            mprf(MSGCH_EQUIPMENT, "%s", item.c_str());
        else if (split && i > EQ_AMULET && (i - EQ_AMULET) % 2)
            jstr = item + " ";
        else
            mprf(MSGCH_EQUIPMENT, "%s%s", jstr.c_str(), item.c_str());
    }
}

static const char *targeting_help_1 =
    "<h>Examine surroundings ('<w>x</w><h>' in main):\n"
    "<w>Esc</w> : cancel (also <w>Space</w>, <w>x</w>)\n"
    "<w>Ctrl-X</w> : list all things in view\n"
    "<w>Dir.</w>: move cursor in that direction\n"
    "<w>.</w> : move to cursor (also <w>Enter</w>, <w>Del</w>)\n"
    "<w>g</w> : pick up item at cursor\n"
    "<w>v</w> : describe monster under cursor\n"
    "<w>+</w> : cycle monsters forward (also <w>=</w>)\n"
    "<w>-</w> : cycle monsters backward\n"
    "<w>'</w> : cycle objects forward (also <w>*</w>)\n"
    "<w>;</w> : cycle objects backward (also <w>/</w>)\n"
    "<w>^</w> : cycle through traps\n"
    "<w>_</w> : cycle through altars\n"
    "<w><<</w>/<w>></w> : cycle through up/down stairs\n"
    "<w>Tab</w> : cycle through shops and portals\n"
    "<w>r</w> : move cursor to you\n"
    "<w>e</w> : create/remove travel exclusion\n"
    "<w>Ctrl-P</w> : repeat prompt\n"
;
#ifdef WIZARD
static const char *targeting_help_wiz =
    "<h>Wizard targeting commands:</h>\n"
    "<w>Ctrl-C</w> : cycle through beam paths\n"
    "<w>D</w>: get debugging information about the monster\n"
    "<w>o</w>: give item to monster\n"
    "<w>F</w>: cycle monster friendly/good neutral/neutral/hostile\n"
    "<w>G</w>: make monster gain experience\n"
    "<w>Ctrl-H</w>: heal the monster fully\n"
    "<w>P</w>: apply divine blessing to monster\n"
    "<w>m</w>: move monster or player\n"
    "<w>M</w>: cause spell miscast for monster or player\n"
    "<w>s</w>: force monster to shout or speak\n"
    "<w>S</w>: make monster a summoned monster\n"
    "<w>w</w>: calculate shortest path to any point on the map\n"
    "<w>\"</w>: get debugging information about a portal\n"
    "<w>~</w>: polymorph monster to specific type\n"
    "<w>,</w>: bring down the monster to 1 hp\n"
    "<w>Ctrl-(</w>: place a mimic\n"
    "<w>Ctrl-B</w>: banish monster\n"
    "<w>Ctrl-K</w>: kill monster\n"
;
#endif

static const char *targeting_help_2 =
    "<h>Targeting (zap wands, cast spells, etc.):\n"
    "Most keys from examine surroundings work.\n"
    "Some keys fire at the target. <w>Ctrl-X</w> only\n"
    "lists eligible targets. By default,\n"
    "range is respected and beams don't stop.\n"
    "<w>Enter</w> : fire (<w>Space</w>, <w>Del</w>)\n"
    "<w>.</w> : fire, stop at target\n"
    "<w>@</w> : fire, stop at target, ignore range\n"
    "<w>!</w> : fire, don't stop, ignore range\n"
    "<w>p</w> : fire at Previous target (also <w>f</w>)\n"
    "<w>:</w> : show/hide beam path\n"
    "<w>Shift-Dir.</w> : fire straight-line beam\n"
    "             (also <w>/ Dir.</w>)\n"
    "\n"
    "<h>Firing mode ('<w>f</w><h>' in main):\n"
    "<w>Q</w> : choose fire action.\n"
    "<w>(</w> : cycle to previous suitable action\n"
    "<w>)</w> : cycle to next suitable action.\n"
;

struct help_file
{
    const char* name;
    int hotkey;
    bool auto_hotkey;
};

static help_file help_files[] =
{
    { "crawl_manual.txt",  '*', true },
    { "aptitudes.txt",     '%', false },
    { "quickstart.txt",     '^', false },
    { "macros_guide.txt",  '~', false },
    { "options_guide.txt", '&', false },
#ifdef USE_TILE_LOCAL
    { "tiles_help.txt",    't', false },
#endif
    { nullptr, 0, false }
};

// Reads all questions from database/FAQ.txt, outputs them in the form of
// a selectable menu and prints the corresponding answer for a chosen question.
static void _handle_FAQ()
{
    vector<string> question_keys = getAllFAQKeys();
    if (question_keys.empty())
    {
        mpr("No questions found in FAQ! Please submit a bug report!");
        return;
    }
    Menu FAQmenu(MF_SINGLESELECT | MF_ANYPRINTABLE | MF_ALLOW_FORMATTING);
    MenuEntry *title = new MenuEntry("Frequently Asked Questions");
    title->colour = YELLOW;
    FAQmenu.set_title(title);

    for (unsigned int i = 0, size = question_keys.size(); i < size; i++)
    {
        const char letter = index_to_letter(i);
        string question = getFAQ_Question(question_keys[i]);
        trim_string_right(question);
        MenuEntry *me = new MenuEntry(question, MEL_ITEM, 1, letter);
        me->data = &question_keys[i];
        FAQmenu.add_entry(me);
    }

    while (true)
    {
        vector<MenuEntry*> sel = FAQmenu.show();
        if (sel.empty())
            return;
        else
        {
            ASSERT(sel.size() == 1);
            ASSERT(sel[0]->hotkeys.size() == 1);

            string key = *((string*) sel[0]->data);
            string answer = getFAQ_Answer(key);
            if (answer.empty())
            {
                answer = "No answer found in the FAQ! Please submit a "
                         "bug report!";
            }
            answer = "Q: " + getFAQ_Question(key) + "\n" + answer;
            show_description(answer);
        }
    }

    return;
}

////////////////////////////////////////////////////////////////////////////

int show_keyhelp_menu(const vector<formatted_string> &lines)
{
    int flags = FS_PREWRAPPED_TEXT | FS_EASY_EXIT;
    formatted_scroller cmd_help(flags);
    cmd_help.set_tag("help");
    cmd_help.set_more();

    for (unsigned i = 0; i < lines.size(); ++i)
        cmd_help.add_formatted_string(lines[i], i < lines.size()-1);

    cmd_help.show();

    return cmd_help.get_lastch();
}

void show_specific_helps(const vector<string> keys)
{
    // a fancier version of this might toggle between tabs, but this just
    // concatenates
    vector<formatted_string> formatted_lines;
    size_t i = 0;
    for (const auto &key : keys)
    {
        string help = getHelpString(key);
        trim_string_right(help);
        for (const string &line : split_string("\n", help, false, true))
            formatted_lines.push_back(formatted_string::parse_string(line));

        i++;
        if (i < keys.size())
            formatted_lines.emplace_back("");
    }
    show_keyhelp_menu(formatted_lines);
}

void show_specific_help(const string &key)
{
    show_specific_helps({ key });
}

void show_levelmap_help()
{
    show_specific_help("level-map");
}

void show_targeting_help()
{
    column_composer cols(2, 40);
    cols.add_formatted(0, targeting_help_1, true);
#ifdef WIZARD
    if (you.wizard)
        cols.add_formatted(0, targeting_help_wiz, true);
#endif
    cols.add_formatted(1, targeting_help_2, true);
    show_keyhelp_menu(cols.formatted_lines());
}
void show_interlevel_travel_branch_help()
{
    show_specific_help("interlevel-travel.branch.prompt");
}

void show_interlevel_travel_depth_help()
{
    show_specific_help("interlevel-travel.depth.prompt");
}

void show_interlevel_travel_altar_help()
{
    show_specific_help("interlevel-travel.altar.prompt");
}

void show_annotate_help()
{
    show_specific_help("annotate.prompt");
}

void show_stash_search_help()
{
    show_specific_help("stash-search.prompt");
}

void show_skill_menu_help()
{
    show_specific_help("skill-menu");
}

void show_spell_library_help()
{
    if (crawl_state.game_is_hints_tutorial())
    {
        const string help1 = hints_memorise_info() + "\n\n";
        vector<formatted_string> formatted_lines;
        for (const string &line : split_string("\n", help1, false, true))
        {
            formatted_lines.push_back(formatted_string::parse_string(line,
                                        channel_to_colour(MSGCH_TUTORIAL)));
        }
        const string help2 = getHelpString("spell-library");
        for (const string &line : split_string("\n", help2, false, true))
            formatted_lines.push_back(formatted_string::parse_string(line));
        show_keyhelp_menu(formatted_lines);
    }
    else
        show_specific_help("spell-library");
}

static void _add_command(column_composer &cols, const int column,
                         const command_type cmd,
                         const string &desc,
                         const unsigned int space_to_colon = 7)
{
    string command_name = command_to_string(cmd);
    if (strcmp(command_name.c_str(), "<") == 0)
        command_name += "<";

    const int cmd_len = strwidth(command_name);
    string line = "<w>" + command_name + "</w>";
    for (unsigned int i = cmd_len; i < space_to_colon; ++i)
        line += " ";
    line += ": " + untag_tiles_console(desc) + "\n";

    cols.add_formatted(
            column,
            line.c_str(),
            false);
}

static void _add_insert_commands(column_composer &cols, const int column,
                                 const unsigned int space_to_colon,
                                 command_type lead_cmd, string desc,
                                 const vector<command_type> &cmd_vector)
{
    insert_commands(desc, cmd_vector);
    desc += "\n";
    _add_command(cols, column, lead_cmd, desc, space_to_colon);
}

static void _add_insert_commands(column_composer &cols, const int column,
                                 string desc,
                                 const vector<command_type> &cmd_vector)
{
    insert_commands(desc, cmd_vector);
    desc += "\n";
    cols.add_formatted(column, desc.c_str(), false);
}

static int _color_name_width(int c)
{
    // name width to use when printing palettes of paired regular+light color
    // combos; the largest of the two names
    static vector<int> widths = vector<int>(8, 0);
    static bool widths_setup = false;
    if (!widths_setup)
    {
        for (int fg = 0; fg < NUM_TERM_COLOURS; fg++)
        {
            widths[fg % 8] = max(widths[fg % 8],
                             static_cast<int>(colour_to_str(fg).size()));
        }
        widths_setup = true;
    }
    return widths[c % 8];
}

static string _palette_with_bg(int bg)
{
    const string bg_name = colour_to_str(bg);
    string s = make_stringf("<bg:%s>", bg_name.c_str());
    // always show 16 foreground colors even with compat options on -- they may
    // still be distinguished with bold.
    for (int fg = 0; fg < NUM_TERM_COLOURS; fg++)
    {
        const string fg_name = colour_to_str(fg);
        s += make_stringf("<%s>%-*s</%s>%s",
                    fg_name.c_str(),
                    _color_name_width(fg),
                    fg_name.c_str(),
                    fg_name.c_str(),
                    fg == 7 ? "\n" : "");
    }
    s += make_stringf("</bg:%s>\n", bg_name.c_str());
    return s;
}

static void _display_diag()
{
    string s;
    const lib_display_info info;

    // on webtiles we suppress some info that will just be confusing / not
    // useful.
    const bool webtiles_client
#ifdef USE_TILE_WEB
        = tiles.is_controlled_from_web();
#else
        = false;
#endif

    // if true, mostly just display the palettes.
    const bool suppress_unix_stuff =
#if defined(USE_TILE_LOCAL) || defined(TARGET_OS_WINDOWS)
        true;
#else
        webtiles_client;
#endif

    s += make_stringf("Display type: <w>%s</w>\n", info.type.c_str());
    if (!suppress_unix_stuff)
    {
        s += make_stringf("Terminal type (`TERM`): <w>%s</w>\n",
                                                        info.term.c_str());
    }
    s += make_stringf("Terminal colours: %d foreground, %d background\n\n",
        info.fg_colors, info.bg_colors);

    if (webtiles_client)
        s+= "The webtiles client will display 16 colors.\n\n";

    // TODO: should any of this be shown ever in webtiles?
    if (!suppress_unix_stuff && (info.fg_colors < 16
            || info.bg_colors < 16
            || info.term == "xterm")) // hack for putty. Maybe should set a compat flag in the lib?
    {
        s += "Your terminal is in <red>compatibility mode</red> and may not display full colours.\n";
        // hint for the putty users:
        if (info.term == "xterm")
            s += "For full 16-colour-mode, try setting a better TERM value than `xterm`, e.g. `xterm-256color` (most terminals) or `putty-256color` (for PuTTY).\n";

        // XX is there really value in showing all of these? In 2021 in 99% of
        // scenarios, I think people shouldn't mess with anything except the
        // first, and that's only for cosmetic purposes, not compat purposes
        s += make_stringf(
            "\nCurrent terminal options (see the Options Guide for details):\n"
            "    `<w>allow_extended_colours</w>`: %d%s\n"
            "    `<w>bold_brightens_foreground</w>`: %d"
            "        `<w>blink_brightens_background</w>`: %d\n"
            "    `<w>best_effort_brighten_foreground</w>`: %d"
            "  `<w>best_effort_brighten_background</w>`: %d\n\n",
            (int) Options.allow_extended_colours,
            Options.allow_extended_colours ? " (overridden by TERM)" : "",
            Options.bold_brightens_foreground == MB_FALSE ? 0 : 1,
            (int) Options.blink_brightens_background,
            (int) Options.best_effort_brighten_foreground,
            (int) Options.best_effort_brighten_background);
        if (info.bg_colors >= 16)
        {
            // these diagnostics are targeted at putty with bold_brightens_background.
            // I have no freaking clue why they don't work, but this is here
            // so that the player knows they are misconfigured.
            s += "These two blocks should have the same background:"
                 "    <bg:darkgrey><darkgrey>Block 1</darkgrey></bg:darkgrey>"
                 "    <bg:darkgrey>Block 2</bg:darkgrey>\n"
                 "The following two spans should have continuous shading between 1 and 2:\n"
                 "    <bg:darkgrey><darkgrey>1          2</darkgrey></bg:darkgrey>\n"
                 "    <bg:darkgrey><darkgrey>1               2</darkgrey></bg:darkgrey>\n";
            // intentional missing \n here so that the key things still fit in
            // 80x25 when these diagnostics are shown
        }
    }
    else if (!suppress_unix_stuff && Options.bold_brightens_foreground == MB_TRUE)
        s += "Option `bold_brightens_foreground`: force\n\n";

#ifndef USE_TILE_LOCAL
    // no need to show this twice on local tiles
    s += "Foreground palette:\n";

    // XX should black on black -> blue be explained?
    s += _palette_with_bg(BLACK);
    if (!webtiles_client && info.fg_colors < 16)
        s += "    (Because of compatibility mode, <darkgrey>darkgrey on black renders as blue</darkgrey>.)\n";

    if (!webtiles_client)
    {
        // webtiles and local tiles uses their own hover implementations,
        // ANSI color is irrelevant
        s += "\nPalette with menu highlight:\n";
        s += _palette_with_bg(default_hover_colour());
    }
#endif

    s += "\nFull palette:\n";
    const int bgs_to_show = webtiles_client ? NUM_TERM_COLOURS : info.bg_colors;
    for (int bg = 0; bg < bgs_to_show; bg++)
        s += _palette_with_bg(bg);

    formatted_scroller fs(FS_EASY_EXIT);
    fs.set_more();
    fs.add_text(s);
    fs.show();
}

static void _add_formatted_help_menu(column_composer &cols)
{
    cols.add_formatted(
        0,
        "<h>Dungeon Crawl Help\n"
        "\n"
        "Press one of the following keys to\n"
        "obtain more information on a certain\n"
        "aspect of Dungeon Crawl.\n"

        "<w>?</w>: List of commands\n"
        "<w>^</w>: Quickstart Guide\n"
        "<w>:</w>: Browse character notes\n"
        "<w>#</w>: Browse character dump\n"
        "<w>~</w>: Macros help\n"
        "<w>&</w>: Options help\n"
        "<w>%</w>: Table of aptitudes\n"
        "<w>/</w>: Lookup description\n"
        "<w>Q</w>: FAQ\n"
#ifdef USE_TILE_LOCAL
        "<w>T</w>: Tiles key help\n"
#endif
        "<w>V</w>: Version information\n"
<<<<<<< HEAD
#ifndef __ANDROID__
=======
        "<w>!</w>: Display diagnostics\n"
>>>>>>> 03a7b78b
        "<w>Home</w>: This screen\n");
#else
        "<w>Home</w>: This screen\n"
        "\n"
        "<h>Android Controls\n"
        "\n"
        "<w>Back key</w>: Alias for escape\n"
        "<w>Volume keys</w>: Zoom dungeon & map\n"
        "Long press for right click.\n"
        "Touch with two fingers for scrolling.\n"
        "Toggle keyboard icon controls the\n"
        "virtual keyboard visibility.\n");
#endif

    // TODO: generate this from the manual somehow
    cols.add_formatted(
        1,
        "<h>Manual Contents\n\n"
        "<w>*</w>       Table of contents\n"
        "<w>A</w>.      Overview\n"
        "<w>B</w>.      Starting Screen\n"
        "<w>C</w>.      Attributes and Stats\n"
        "<w>D</w>.      Exploring the Dungeon\n"
        "<w>E</w>.      Experience and Skills\n"
        "<w>F</w>.      Monsters\n"
        "<w>G</w>.      Items\n"
        "<w>H</w>.      Spellcasting\n"
        "<w>I</w>.      Targeting\n"
        "<w>J</w>.      Religion\n"
        "<w>K</w>.      Mutations\n"
        "<w>L</w>.      Licence, Contact, History\n"
        "<w>M</w>.      Macros, Options, Performance\n"
        "<w>N</w>.      Philosophy\n"
        "<w>1</w>.      List of Character Species\n"
        "<w>2</w>.      List of Character Backgrounds\n"
        "<w>3</w>.      List of Skills\n"
        "<w>4</w>.      List of Keys and Commands\n"
        "<w>5</w>.      Inscriptions\n"
        "<w>6</w>.      Dungeon sprint modes\n");
}

static void _add_formatted_keyhelp(column_composer &cols)
{
    cols.add_formatted(
            0,
            "<h>Movement:\n"
            "To move in a direction or to attack, \n"
            "use the numpad (try Numlock off and \n"
            "on) or vi keys:\n");

    _add_insert_commands(cols, 0, "                 <w>7 8 9      % % %",
                         { CMD_MOVE_UP_LEFT, CMD_MOVE_UP, CMD_MOVE_UP_RIGHT });
    _add_insert_commands(cols, 0, "                  \\|/        \\|/", {});
    _add_insert_commands(cols, 0, "                 <w>4</w>-<w>5</w>-<w>6</w>"
                                  "      <w>%</w>-<w>%</w>-<w>%</w>",
                         { CMD_MOVE_LEFT, CMD_WAIT, CMD_MOVE_RIGHT });
    _add_insert_commands(cols, 0, "                  /|\\        /|\\", {});
    _add_insert_commands(cols, 0, "                 <w>1 2 3      % % %",
                         { CMD_MOVE_DOWN_LEFT, CMD_MOVE_DOWN,
                           CMD_MOVE_DOWN_RIGHT });

    cols.add_formatted(
            0,
            "<h>Rest:\n");

    _add_command(cols, 0, CMD_WAIT, "wait a turn (also <w>s</w>, <w>Del</w>)", 2);
    _add_command(cols, 0, CMD_REST, "rest and long wait; stops when", 2);
    cols.add_formatted(
            0,
            "    Health or Magic become full or\n"
            "    something is detected. If Health\n"
            "    and Magic are already full, stops\n"
            "    when 100 turns over (<w>numpad-5</w>)\n",
            false);

    cols.add_formatted(
            0,
            "<h>Extended Movement:\n");

    _add_command(cols, 0, CMD_EXPLORE, "auto-explore");
    _add_command(cols, 0, CMD_INTERLEVEL_TRAVEL, "interlevel travel");
    _add_command(cols, 0, CMD_SEARCH_STASHES, "Find items");
    _add_command(cols, 0, CMD_FIX_WAYPOINT, "set Waypoint");

    cols.add_formatted(
            0,
            "<w>/ Dir.</w>, <w>Shift-Dir.</w>: long walk\n"
            "<w>* Dir.</w>, <w>Ctrl-Dir.</w> : attack without move \n",
            false);

    cols.add_formatted(
            0,
            "<h>Autofight:\n"
            "<w>Tab</w>          : attack nearest monster,\n"
            "               moving if necessary\n"
            "<w>Shift-Tab</w>, <w>p</w> : trigger quivered action;\n"
            "               if targeted, aims at\n"
            "               nearest monster\n");

    cols.add_formatted(
            0,
            "<h>Item types (and common commands)\n");

    _add_insert_commands(cols, 0, "<cyan>)</cyan> : hand weapons (<w>%</w>ield)",
                         { CMD_WIELD_WEAPON });
    _add_insert_commands(cols, 0, "<brown>(</brown> : missiles (<w>%</w>uiver, "
                                  "<w>%</w>ire, <w>%</w>/<w>%</w> cycle)",
                         { CMD_QUIVER_ITEM, CMD_FIRE, CMD_CYCLE_QUIVER_FORWARD,
                           CMD_CYCLE_QUIVER_BACKWARD });
    _add_insert_commands(cols, 0, "<cyan>[</cyan> : armour (<w>%</w>ear and <w>%</w>ake off)",
                         { CMD_WEAR_ARMOUR, CMD_REMOVE_ARMOUR });
    _add_insert_commands(cols, 0, "<w>?</w> : scrolls (<w>%</w>ead)",
                         { CMD_READ });
    _add_insert_commands(cols, 0, "<magenta>!</magenta> : potions (<w>%</w>uaff)",
                         { CMD_QUAFF });
    _add_insert_commands(cols, 0, "<blue>=</blue> : rings (<w>%</w>ut on and <w>%</w>emove)",
                         { CMD_WEAR_JEWELLERY, CMD_REMOVE_JEWELLERY });
    _add_insert_commands(cols, 0, "<red>\"</red> : amulets (<w>%</w>ut on and <w>%</w>emove)",
                         { CMD_WEAR_JEWELLERY, CMD_REMOVE_JEWELLERY });
    _add_insert_commands(cols, 0, "<lightgrey>/</lightgrey> : wands (e<w>%</w>oke)",
                         { CMD_EVOKE });

    string item_types = "<lightcyan>";
    item_types += stringize_glyph(get_item_symbol(SHOW_ITEM_BOOK));
    item_types +=
        "</lightcyan> : books (<w>%</w>emorise, <w>%</w>ap, <w>%</w>ap,\n"
        "    pick up to add to library)";
    _add_insert_commands(cols, 0, item_types,
                         { CMD_MEMORISE_SPELL, CMD_CAST_SPELL,
                           CMD_FORCE_CAST_SPELL });
    _add_insert_commands(cols, 0, "<brown>|</brown> : staves (<w>%</w>ield)",
                         { CMD_WIELD_WEAPON});
    _add_insert_commands(cols, 0, "<lightgreen>}</lightgreen> : miscellaneous items (e<w>%</w>oke)",
                         { CMD_EVOKE });
    _add_insert_commands(cols, 0, "<yellow>$</yellow> : gold (<w>%</w> counts gold)",
                         { CMD_LIST_GOLD });

    cols.add_formatted(
            0,
            "<lightmagenta>0</lightmagenta> : the Orb of Zot\n"
            "    Carry it to the surface and win!\n",
            false);

    cols.add_formatted(
            0,
            "<h>Other Gameplay Actions:\n");

    _add_insert_commands(cols, 0, 2, CMD_USE_ABILITY,
                         "use special Ability (<w>%!</w> for help)",
                         { CMD_USE_ABILITY });
    _add_command(cols, 0, CMD_CAST_SPELL, "cast spell, abort without targets", 2);
    _add_command(cols, 0, CMD_FORCE_CAST_SPELL, "cast spell, no matter what", 2);
    _add_command(cols, 0, CMD_DISPLAY_SPELLS, "list all memorised spells", 2);
    _add_command(cols, 0, CMD_MEMORISE_SPELL, "Memorise a spell from your library", 2);

    _add_insert_commands(cols, 0, 2, CMD_SHOUT,
                         "tell allies (<w>%t</w> to shout)",
                         { CMD_SHOUT });
    _add_command(cols, 0, CMD_PREV_CMD_AGAIN, "re-do previous command", 2);
    _add_command(cols, 0, CMD_REPEAT_CMD, "repeat next command # of times", 2);

    cols.add_formatted(
            0,
            "<h>Non-Gameplay Commands / Info\n");

    _add_command(cols, 0, CMD_GAME_MENU, "game menu", 2);
    _add_command(cols, 0, CMD_REPLAY_MESSAGES, "show Previous messages");
    _add_command(cols, 0, CMD_REDRAW_SCREEN, "Redraw screen");
    _add_command(cols, 0, CMD_CLEAR_MAP, "Clear main and level maps");
    _add_command(cols, 0, CMD_MACRO_ADD, "quick add macro");
    _add_command(cols, 0, CMD_MACRO_MENU, "edit macros");
    _add_command(cols, 0, CMD_ANNOTATE_LEVEL, "annotate the dungeon level", 2);
    _add_command(cols, 0, CMD_CHARACTER_DUMP, "dump character to file", 2);
    _add_insert_commands(cols, 0, 2, CMD_MAKE_NOTE,
                         "add note (use <w>%:</w> to read notes)",
                         { CMD_DISPLAY_COMMANDS });
    _add_command(cols, 0, CMD_ADJUST_INVENTORY, "reassign inventory/spell letters", 2);
#ifdef USE_TILE_LOCAL
    _add_command(cols, 0, CMD_EDIT_PLAYER_TILE, "edit player doll", 2);
#else
#ifdef USE_TILE_WEB
    if (tiles.is_controlled_from_web())
    {
        cols.add_formatted(0, "<w>F12</w> : read messages (online play only)",
                           false);
    }
    else
#endif
    _add_command(cols, 0, CMD_READ_MESSAGES, "read messages (online play only)", 2);
#endif

    cols.add_formatted(
            1,
            "<h>Game Saving and Quitting:\n");

    _add_command(cols, 1, CMD_SAVE_GAME, "Save game and exit");
    _add_command(cols, 1, CMD_SAVE_GAME_NOW, "Save and exit without query");
    _add_command(cols, 1, CMD_QUIT, "Abandon the current character");
    cols.add_formatted(1, "         and quit the game\n",
                       false);

    cols.add_formatted(
            1,
            "<h>Player Character Information:\n");

    _add_command(cols, 1, CMD_DISPLAY_CHARACTER_STATUS, "display character status", 2);
    _add_command(cols, 1, CMD_DISPLAY_SKILLS, "show skill screen", 2);
    _add_command(cols, 1, CMD_RESISTS_SCREEN, "character overview", 2);
    _add_command(cols, 1, CMD_DISPLAY_RELIGION, "show religion screen", 2);
    _add_command(cols, 1, CMD_DISPLAY_MUTATIONS, "show Abilities/mutations", 2);
    _add_command(cols, 1, CMD_DISPLAY_KNOWN_OBJECTS, "show item knowledge", 2);
    _add_command(cols, 1, CMD_MEMORISE_SPELL, "show your spell library", 2);
    _add_command(cols, 1, CMD_DISPLAY_RUNES, "show runes collected", 2);
    _add_command(cols, 1, CMD_LIST_ARMOUR, "display worn armour", 2);
    _add_command(cols, 1, CMD_LIST_JEWELLERY, "display worn jewellery", 2);
    _add_command(cols, 1, CMD_LIST_GOLD, "display gold in possession", 2);
    _add_command(cols, 1, CMD_EXPERIENCE_CHECK, "display experience info", 2);

    cols.add_formatted(
            1,
            "<h>Dungeon Interaction and Information:\n");

    _add_insert_commands(cols, 1, "<w>%</w>/<w>%</w>    : Open/Close door",
                         { CMD_OPEN_DOOR, CMD_CLOSE_DOOR });
    _add_insert_commands(cols, 1, "<w>%</w>/<w>%</w>    : use staircase",
                         { CMD_GO_UPSTAIRS, CMD_GO_DOWNSTAIRS });

    _add_command(cols, 1, CMD_INSPECT_FLOOR, "examine occupied tile and");
    cols.add_formatted(1, "         pickup part of a single stack\n",
                       false);

    _add_command(cols, 1, CMD_LOOK_AROUND, "eXamine surroundings/targets");
    _add_insert_commands(cols, 1, 7, CMD_DISPLAY_MAP,
                         "eXamine level map (<w>%?</w> for help)",
                         { CMD_DISPLAY_MAP });
    _add_command(cols, 1, CMD_FULL_VIEW, "list monsters, items, features");
    cols.add_formatted(1, "         in view\n",
                       false);
    _add_command(cols, 1, CMD_SHOW_TERRAIN, "toggle view layers");
    _add_command(cols, 1, CMD_DISPLAY_OVERMAP, "show dungeon Overview");
    _add_command(cols, 1, CMD_TOGGLE_AUTOPICKUP, "toggle auto-pickup");
#ifdef USE_SOUND
    _add_command(cols, 1, CMD_TOGGLE_SOUND, "mute/unmute sound effects");
#endif
    _add_command(cols, 1, CMD_TOGGLE_TRAVEL_SPEED, "set your travel speed to your");
    cols.add_formatted(1, "         slowest ally\n",
                           false);
#ifdef USE_TILE_LOCAL
    _add_insert_commands(cols, 1, "<w>%</w>/<w>%</w> : zoom out/in",
                        { CMD_ZOOM_OUT, CMD_ZOOM_IN });
#endif

    cols.add_formatted(
            1,
            "<h>Inventory management:\n");

    _add_command(cols, 1, CMD_DISPLAY_INVENTORY, "show Inventory list", 2);
    _add_command(cols, 1, CMD_PICKUP, "pick up items (also <w>g</w>)", 2);
    cols.add_formatted(
            1,
            "    (press twice for pick up menu)\n",
            false);

    _add_command(cols, 1, CMD_DROP, "Drop an item", 2);
    _add_insert_commands(cols, 1, "<w>%#</w>: Drop exact number of items",
                         { CMD_DROP });
    _add_command(cols, 1, CMD_DROP_LAST, "Drop the last item(s) you picked up", 2);

    cols.add_formatted(
            1,
            "<h>Item Interaction:\n");

    _add_command(cols, 1, CMD_INSCRIBE_ITEM, "inscribe item", 2);
    _add_command(cols, 1, CMD_FIRE, "Fire the currently quivered action", 2);
    _add_command(cols, 1, CMD_THROW_ITEM_NO_QUIVER, "select an item and Fire it", 2);
    _add_command(cols, 1, CMD_QUIVER_ITEM, "select action to be Quivered", 2);
    _add_command(cols, 1, CMD_SWAP_QUIVER_RECENT, "swap between most recent quiver actions", 2);
    _add_command(cols, 1, CMD_QUAFF, "Quaff a potion", 2);
    _add_command(cols, 1, CMD_READ, "Read a scroll", 2);
    _add_command(cols, 1, CMD_WIELD_WEAPON, "Wield an item (<w>-</w> for none)", 2);
    _add_command(cols, 1, CMD_WEAPON_SWAP, "wield item a, or switch to b", 2);

    _add_insert_commands(cols, 1, "    (use <w>%</w> to assign slots)",
                         { CMD_ADJUST_INVENTORY });

    _add_command(cols, 1, CMD_PRIMARY_ATTACK, "attack with wielded item", 2);
    _add_command(cols, 1, CMD_EVOKE, "eVoke wand and miscellaneous item", 2);

    _add_insert_commands(cols, 1, "<w>%</w>/<w>%</w> : Wear or Take off armour",
                         { CMD_WEAR_ARMOUR, CMD_REMOVE_ARMOUR });
    _add_insert_commands(cols, 1, "<w>%</w>/<w>%</w> : Put on or Remove jewellery",
                         { CMD_WEAR_JEWELLERY, CMD_REMOVE_JEWELLERY });

    cols.add_formatted(
            1,
            "<h>Additional help:\n");

    string text =
            "Many commands have context sensitive "
            "help, among them <w>%</w>, <w>%</w>, <w>%</w> (or any "
            "form of targeting), <w>%</w>, and <w>%</w>.\n"
            "You can read descriptions of your "
            "current spells (<w>%</w>), skills (<w>%?</w>) and "
            "abilities (<w>%!</w>).";
    insert_commands(text, { CMD_DISPLAY_MAP, CMD_LOOK_AROUND, CMD_FIRE,
                            CMD_SEARCH_STASHES, CMD_INTERLEVEL_TRAVEL,
                            CMD_DISPLAY_SPELLS, CMD_DISPLAY_SKILLS,
                            CMD_USE_ABILITY
                          });
    linebreak_string(text, 40);

    cols.add_formatted(
            1, text,
            false);
}

static void _add_formatted_hints_help(column_composer &cols)
{
    // First column.
    cols.add_formatted(
            0,
            "<h>Movement:\n"
            "To move in a direction or to attack, \n"
            "use the numpad (try Numlock off and \n"
            "on) or vi keys:\n",
            false);

    _add_insert_commands(cols, 0, "                 <w>7 8 9      % % %",
                         { CMD_MOVE_UP_LEFT, CMD_MOVE_UP, CMD_MOVE_UP_RIGHT });
    _add_insert_commands(cols, 0, "                  \\|/        \\|/", {});
    _add_insert_commands(cols, 0, "                 <w>4</w>-<w>5</w>-<w>6</w>"
                                  "      <w>%</w>-<w>%</w>-<w>%</w>",
                         { CMD_MOVE_LEFT, CMD_WAIT, CMD_MOVE_RIGHT });
    _add_insert_commands(cols, 0, "                  /|\\        /|\\", {});
    _add_insert_commands(cols, 0, "                 <w>1 2 3      % % %",
                         { CMD_MOVE_DOWN_LEFT, CMD_MOVE_DOWN,
                           CMD_MOVE_DOWN_RIGHT });

    cols.add_formatted(0, " ", false);
    cols.add_formatted(0, "<w>Shift-Dir.</w> runs into one direction",
                       false);
    _add_insert_commands(cols, 0, "<w>%</w> or <w>%</w> : ascend/descend the stairs",
                         { CMD_GO_UPSTAIRS, CMD_GO_DOWNSTAIRS });
    _add_command(cols, 0, CMD_EXPLORE, "autoexplore", 2);

    cols.add_formatted(
            0,
            "<h>Rest:\n");

    _add_command(cols, 0, CMD_WAIT, "wait a turn (also <w>s</w>, <w>Del</w>)", 2);
    _add_command(cols, 0, CMD_REST, "rest and long wait; stops when", 2);
    cols.add_formatted(
            0,
            "    Health or Magic become full or\n"
            "    something is detected. If Health\n"
            "    and Magic are already full, stops\n"
            "    when 100 turns over (<w>numpad-5</w>)\n",
            false);

    cols.add_formatted(
            0,
            "\n<h>Attacking monsters\n"
            "Walking into a monster will attack it\n"
            "with the wielded weapon or barehanded.",
            false);

    cols.add_formatted(
            0,
            "\n<h>Ranged combat and magic\n",
            false);

    _add_insert_commands(cols, 0, "<w>%</w> to throw/fire missiles",
                         { CMD_FIRE });
    _add_insert_commands(cols, 0, "<w>%</w>/<w>%</w> to cast spells "
                                  "(<w>%?/%</w> lists spells)",
                         { CMD_CAST_SPELL, CMD_FORCE_CAST_SPELL, CMD_CAST_SPELL,
                           CMD_DISPLAY_SPELLS });
    _add_command(cols, 0, CMD_MEMORISE_SPELL, "Memorise spells and view spell\n"
                                              "    library (get books to add to it)", 2);

    // Second column.
    cols.add_formatted(
            1, "<h>Item types and inventory management\n",
            false);

    _add_insert_commands(cols, 1,
                         "<console><cyan>)</cyan> : </console>"
                         "hand weapons (<w>%</w>ield)",
                         { CMD_WIELD_WEAPON });
    _add_insert_commands(cols, 1,
                         "<console><brown>(</brown> : </console>"
                         "missiles (<w>%</w>uiver, <w>%</w>ire, <w>%</w>/<w>%</w> cycle)",
                         { CMD_QUIVER_ITEM, CMD_FIRE, CMD_CYCLE_QUIVER_FORWARD,
                           CMD_CYCLE_QUIVER_BACKWARD });
    _add_insert_commands(cols, 1,
                         "<console><cyan>[</cyan> : </console>"
                         "armour (<w>%</w>ear and <w>%</w>ake off)",
                         { CMD_WEAR_ARMOUR, CMD_REMOVE_ARMOUR });
    _add_insert_commands(cols, 1,
                         "<console><w>?</w> : </console>"
                         "scrolls (<w>%</w>ead)",
                         { CMD_READ });
    _add_insert_commands(cols, 1,
                         "<console><magenta>!</magenta> : </console>"
                         "potions (<w>%</w>uaff)",
                         { CMD_QUAFF });
    _add_insert_commands(cols, 1,
                         "<console><blue>=</blue> : </console>"
                         "rings (<w>%</w>ut on and <w>%</w>emove)",
                         { CMD_WEAR_JEWELLERY, CMD_REMOVE_JEWELLERY });
    _add_insert_commands(cols, 1,
                         "<console><red>\"</red> : </console>"
                         "amulets (<w>%</w>ut on and <w>%</w>emove)",
                         { CMD_WEAR_JEWELLERY, CMD_REMOVE_JEWELLERY });
    _add_insert_commands(cols, 1,
                         "<console><lightgrey>/</lightgrey> : </console>"
                         "wands (e<w>%</w>oke)",
                         { CMD_EVOKE });

    string item_types =
                  "<console><lightcyan>";
    item_types += stringize_glyph(get_item_symbol(SHOW_ITEM_BOOK));
    item_types +=
        "</lightcyan> : </console>"
        "books (<w>%</w>emorise, <w>%</w>ap, <w>%</w>ap,\n"
        "    pick up to add to spell library)";
    _add_insert_commands(cols, 1, item_types,
                         { CMD_MEMORISE_SPELL, CMD_CAST_SPELL,
                           CMD_FORCE_CAST_SPELL });

    item_types =
                  "<console><brown>";
    item_types += stringize_glyph(get_item_symbol(SHOW_ITEM_STAFF));
    item_types +=
        "</brown> : </console>"
        "staves (<w>%</w>ield)";
    _add_insert_commands(cols, 1, item_types,
                         { CMD_WIELD_WEAPON });

    cols.add_formatted(1, " ", false);
    _add_command(cols, 1, CMD_DISPLAY_INVENTORY, "inventory (select item to view)", 2);
    _add_command(cols, 1, CMD_PICKUP, "pick up item from ground (also <w>g</w>)", 2);
    _add_command(cols, 1, CMD_DROP, "drop item", 2);
    _add_command(cols, 1, CMD_DROP_LAST, "drop the last item(s) you picked up", 2);

    cols.add_formatted(
            1,
            "<h>Additional important commands\n");

    _add_command(cols, 1, CMD_SAVE_GAME_NOW, "Save the game and exit", 2);
    _add_command(cols, 1, CMD_REPLAY_MESSAGES, "show previous messages", 2);
    _add_command(cols, 1, CMD_USE_ABILITY, "use an ability", 2);
    _add_command(cols, 1, CMD_RESISTS_SCREEN, "show character overview", 2);
    _add_command(cols, 1, CMD_DISPLAY_RELIGION, "show religion overview", 2);
    _add_command(cols, 1, CMD_DISPLAY_MAP, "show map of the whole level", 2);
    _add_command(cols, 1, CMD_DISPLAY_OVERMAP, "show dungeon overview", 2);

    cols.add_formatted(
            1,
            "\n<h>Targeting\n"
            "<w>Enter</w> or <w>.</w> or <w>Del</w> : confirm target\n"
            "<w>+</w> and <w>-</w> : cycle between targets\n"
            "<w>f</w> or <w>p</w> : shoot at previous target\n"
            "         if still alive and in sight\n",
            false);
}

static formatted_string _col_conv(void (*func)(column_composer &))
{
    column_composer cols(2, 42);
    func(cols);
    formatted_string contents;
    for (const auto& line : cols.formatted_lines())
    {
        contents += line;
        contents += "\n";
    }
    contents.ops.pop_back();
    return contents;
}

static int _get_help_section(int section, formatted_string &header_out, formatted_string &text_out, int &scroll_out)
{
    static map<int, int> hotkeys;
    static map<int, formatted_string> page_text;
    static map<int, string> headers = {
        {'*', "Manual"}, {'%', "Aptitudes"}, {'^', "Quickstart"},
        {'~', "Macros"}, {'&', "Options"}, {'t', "Tiles"},
        {'?', "Key help"}
    };

    if (!page_text.size())
    {
        for (int i = 0; help_files[i].name != nullptr; ++i)
        {
            formatted_string text;
            bool next_is_hotkey = false;
            char buf[200];
            string fname = canonicalise_file_separator(help_files[i].name);
            FILE* fp = fopen_u(datafile_path(fname, false).c_str(), "r");
            ASSERTM(fp, "Failed to open '%s'!", fname.c_str());
            while (fgets(buf, sizeof buf, fp))
            {
                text += string(buf);
                if (next_is_hotkey && (isaupper(buf[0]) || isadigit(buf[0])))
                {
                    int hotkey = tolower_safe(buf[0]);
                    hotkeys[hotkey] = count_occurrences(text.tostring(), "\n");
                }

                next_is_hotkey =
                    strstr(buf, "------------------------------------------"
                                        "------------------------------") == buf;
            }
            trim_string_right(text.ops.back().text);
            page_text[help_files[i].hotkey] = text;
        }
    }

    // All hotkeys are currently on *-page
    const int page = hotkeys.count(section) ? '*' : section;

    string header = headers.count(page) ? ": "+headers[page] : "";
    header_out = formatted_string::parse_string(
                    "<yellow>Dungeon Crawl Help"+header+"</yellow>");
    scroll_out = 0;
    switch (section)
    {
        case '?':
            if (crawl_state.game_is_hints_tutorial())
                text_out = _col_conv(_add_formatted_hints_help);
            else
                text_out = _col_conv(_add_formatted_keyhelp);
            return page;
        case CK_HOME:
            text_out = _col_conv(_add_formatted_help_menu);
            return page;
        default:
            if (hotkeys.count(section))
                scroll_out = hotkeys[section];
            if (page_text.count(page))
            {
                text_out = page_text[page];
                return page;
            }
            break;
    }
    return 0;
}

class help_popup : public formatted_scroller
{
public:
    help_popup(int key) : formatted_scroller(FS_PREWRAPPED_TEXT) {
        set_tag("help");
        process_key(key);
    };
private:
    bool process_key(int ch) override
    {
        int key = toalower(ch);

#ifdef USE_TILE_LOCAL
        const int line_height = tiles.get_crt_font()->char_height();
#else
        const int line_height = 1;
#endif

        int scroll, page;
        formatted_string header_text, help_text;
        switch (key)
        {
            case CK_ESCAPE: case ':': case '#': case '/': case 'q': case 'v': case '!':
                return false;
            default:
                if (!(page = _get_help_section(key, header_text, help_text, scroll)))
                    break;
                if (page != prev_page)
                {
                    contents = help_text;
                    m_contents_dirty = true;
                    prev_page = page;
                }
                scroll = scroll ? (scroll-2)*line_height : 0;
                set_scroll(scroll);
                return true;
        }

        return formatted_scroller::process_key(ch);
    };
    int prev_page{0};
};

static bool _show_help_special(int key)
{
    switch (key)
    {
        case ':':
            // If the game has begun, show notes.
            if (crawl_state.need_save)
                display_notes();
            return true;
        case '#':
            // If the game has begun, show dump.
            if (crawl_state.need_save)
                display_char_dump();
            return true;
        case '/':
            keyhelp_query_descriptions(CMD_DISPLAY_COMMANDS);
            return true;
        case 'q':
            _handle_FAQ();
            return true;
        case 'v':
            _print_version();
            return true;
        case '!':
            _display_diag();
            return true;
        default:
            return false;
    }
}

void show_help(int section, string highlight_string)
{
    // if `section` is a special case, don't instantiate a help popup at all.
    if (_show_help_special(toalower(section)))
        return;
    help_popup help(section);
    help.highlight = highlight_string;
    int key = toalower(help.show());
    // handle the case where one of the special case help sections is triggered
    // from the help main menu.
    _show_help_special(key);
}<|MERGE_RESOLUTION|>--- conflicted
+++ resolved
@@ -805,11 +805,8 @@
         "<w>T</w>: Tiles key help\n"
 #endif
         "<w>V</w>: Version information\n"
-<<<<<<< HEAD
+        "<w>!</w>: Display diagnostics\n"
 #ifndef __ANDROID__
-=======
-        "<w>!</w>: Display diagnostics\n"
->>>>>>> 03a7b78b
         "<w>Home</w>: This screen\n");
 #else
         "<w>Home</w>: This screen\n"
