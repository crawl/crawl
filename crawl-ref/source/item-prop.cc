/**
 * @file
 * @brief Misc functions.
**/

#include "AppHdr.h"

#include "item-prop.h"

#include <algorithm>
#include <cctype>
#include <cstdio>
#include <cstdlib>
#include <cstring>

#include "artefact.h"
#include "art-enum.h"
#include "describe.h"
#include "god-passive.h"
#include "invent.h"
#include "items.h"
#include "item-status-flag-type.h"
#include "item-use.h"
#include "libutil.h" // map_find
#include "message.h"
#include "notes.h"
#include "orb-type.h"
#include "potion-type.h"
#include "random.h"
#include "religion.h"
#include "shopping.h"
#include "skills.h"
#include "stringutil.h"
#include "tag-version.h"
#include "terrain.h"
#include "xom.h"
#include "xp-evoker-data.h"

static iflags_t _full_ident_mask(const item_def& item);

// XXX: Name strings in most of the following are currently unused!
struct armour_def
{
    /// The armour_type enum of this armour type.
    armour_type         id;
    /// The name of the armour. (E.g. "robe".)
    const char         *name;
    /// The base AC value provided by the armour, before skill & enchant.
    int                 ac;
    /// The base EV penalty of the armour; used for EV, stealth, spell %, &c.
    int                 ev;
    /// The base price of the item in shops.
    int                 price;

    /// The slot the armour is equipped into; e.g. EQ_BOOTS.
    equipment_type      slot;
    /// The smallest size creature the armour will fit.
    size_type           fit_min;
    /// The largest size creature the armour will fit.
    size_type           fit_max;
    /// Whether this armour is mundane or inherently 'special', for acq.
    bool                mundane; // (special armour doesn't need egos etc)
    /// The resists, vulns, &c that this armour type gives when worn.
    armflags_t          flags;
    /// Used in body armour 'acquirement' code; higher = generated more.
    int                 acquire_weight;
};

// would be nice to lookup the name from monster_for_armour, but that
// leads to static initialization races (plus 'gold' special case)
#if TAG_MAJOR_VERSION == 34
#define DRAGON_ARMOUR(id, name, ac, evp, prc, res)                          \
    { ARM_ ## id ## _DRAGON_HIDE, "removed " name " dragon hide", 0, 0, 0,  \
      EQ_BODY_ARMOUR, SIZE_LITTLE, SIZE_GIANT, false, res, 0 },             \
    { ARM_ ## id ## _DRAGON_ARMOUR, name " dragon scales",  ac, evp, prc,   \
      EQ_BODY_ARMOUR, SIZE_LITTLE, SIZE_GIANT, false, res, 25 }
#else
#define DRAGON_ARMOUR(id, name, ac, evp, prc, res)                          \
    { ARM_ ## id ## _DRAGON_ARMOUR, name " dragon scales",  ac, evp, prc,   \
      EQ_BODY_ARMOUR, SIZE_LITTLE, SIZE_GIANT, false, res, 25 }
#endif

// Note: the Little-Giant range is used to make armours which are very
// flexible and adjustable and can be worn by any player character...
// providing they also pass the shape test, of course.
static int Armour_index[NUM_ARMOURS];
static const armour_def Armour_prop[] =
{
    { ARM_ANIMAL_SKIN,          "animal skin",            2,   0,     3,
        EQ_BODY_ARMOUR, SIZE_LITTLE, SIZE_GIANT, true, ARMF_NO_FLAGS, 333 },
    { ARM_ROBE,                 "robe",                   2,   0,     7,
        EQ_BODY_ARMOUR, SIZE_LITTLE, SIZE_LARGE, true, ARMF_NO_FLAGS, 1000 },
    { ARM_LEATHER_ARMOUR,       "leather armour",         3,  -40,   20,
        EQ_BODY_ARMOUR, SIZE_SMALL,  SIZE_MEDIUM, true },

    { ARM_RING_MAIL,            "ring mail",              5,  -70,   40,
        EQ_BODY_ARMOUR, SIZE_SMALL,  SIZE_MEDIUM, true, ARMF_NO_FLAGS, 1000 },
    { ARM_SCALE_MAIL,           "scale mail",             6, -100,   40,
        EQ_BODY_ARMOUR, SIZE_SMALL,  SIZE_MEDIUM, true, ARMF_NO_FLAGS, 1000 },
    { ARM_CHAIN_MAIL,           "chain mail",             8, -150,   45,
        EQ_BODY_ARMOUR, SIZE_SMALL,  SIZE_MEDIUM, true, ARMF_NO_FLAGS, 1000 },
    { ARM_PLATE_ARMOUR,         "plate armour",          10, -180,   230,
        EQ_BODY_ARMOUR, SIZE_SMALL, SIZE_MEDIUM, true, ARMF_NO_FLAGS, 1000 },
    { ARM_CRYSTAL_PLATE_ARMOUR, "crystal plate armour",  14, -230,   800,
        EQ_BODY_ARMOUR, SIZE_SMALL, SIZE_MEDIUM, false, ARMF_NO_FLAGS, 500 },

#if TAG_MAJOR_VERSION == 34
    { ARM_TROLL_HIDE, "removed troll hide",              0,    0,      0,
       EQ_BODY_ARMOUR, SIZE_LITTLE, SIZE_GIANT, false, ARMF_REGENERATION, 0 },
#endif
    { ARM_TROLL_LEATHER_ARMOUR, "troll leather armour",  4,  -40,    150,
       EQ_BODY_ARMOUR, SIZE_LITTLE, SIZE_GIANT, false, ARMF_REGENERATION, 50 },

    { ARM_CLOAK,                "cloak",                  1,   0,   45,
        EQ_CLOAK,       SIZE_LITTLE, SIZE_LARGE, true },
    { ARM_SCARF,                "scarf",                  0,   0,   50,
        EQ_CLOAK,       SIZE_LITTLE, SIZE_LARGE, true },

    { ARM_GLOVES,               "gloves",                 1,   0,   45,
        EQ_GLOVES,      SIZE_SMALL,  SIZE_MEDIUM, true },

    { ARM_HELMET,               "helmet",                 1,   0,   45,
        EQ_HELMET,      SIZE_SMALL,  SIZE_MEDIUM, true },

#if TAG_MAJOR_VERSION == 34
    { ARM_CAP,                  "cap",                    0,   0,   45,
        EQ_HELMET,      SIZE_LITTLE, SIZE_LARGE, true },
#endif

    { ARM_HAT,                  "hat",                    0,   0,   40,
        EQ_HELMET,      SIZE_TINY, SIZE_LARGE, true },

    // Note that barding size is compared against torso so it currently
    // needs to fit medium, but that doesn't matter as much as race
    // and shapeshift status.
    { ARM_BOOTS,                "boots",                  1,   0,   45,
        EQ_BOOTS,       SIZE_SMALL,  SIZE_MEDIUM, true },
    // Changed max. barding size to large to allow for the appropriate
    // monster types (monsters don't differentiate between torso and general).
#if TAG_MAJOR_VERSION == 34
    { ARM_CENTAUR_BARDING,      "centaur barding",        4,  -60,  230,
        EQ_BOOTS,       SIZE_MEDIUM, SIZE_LARGE, true },
#endif
    { ARM_BARDING,         "barding",           4,  -60,  230,
        EQ_BOOTS,       SIZE_MEDIUM, SIZE_LARGE, true },

    // Note: shields use ac-value as sh-value, EV pen is used as the basis
    // to calculate adjusted shield penalty.
    { ARM_ORB,                 "orb",                     0,   0,   90,
        EQ_SHIELD,      SIZE_LITTLE, SIZE_GIANT, true },
    { ARM_BUCKLER,             "buckler",                 3,  -50,  45,
        EQ_SHIELD,      SIZE_LITTLE, SIZE_MEDIUM, true },
    { ARM_KITE_SHIELD,         "kite shield",             8, -100,  45,
        EQ_SHIELD,      SIZE_SMALL,  SIZE_LARGE, true },
    { ARM_TOWER_SHIELD,        "tower shield",           13, -150,  45,
        EQ_SHIELD,      SIZE_MEDIUM, SIZE_GIANT, true },

    // Following all ARM_ entries for the benefit of util/gather_items
    DRAGON_ARMOUR(STEAM,       "steam",                   5,   0,   400,
        ARMF_RES_STEAM),
    DRAGON_ARMOUR(ACID,        "acid",                    6,  -50,  400,
        ARMF_RES_CORR),
    DRAGON_ARMOUR(QUICKSILVER, "quicksilver",             9,  -70,  600,
        ARMF_WILLPOWER),
    DRAGON_ARMOUR(SWAMP,       "swamp",                   7,  -70,  500,
        ARMF_RES_POISON),
    DRAGON_ARMOUR(FIRE,        "fire",                    8, -110,  600,
        ard(ARMF_RES_FIRE, 2) | ARMF_VUL_COLD),
    DRAGON_ARMOUR(ICE,         "ice",                     9, -110,  600,
        ard(ARMF_RES_COLD, 2) | ARMF_VUL_FIRE),
    DRAGON_ARMOUR(PEARL,       "pearl",                  10, -110, 1000,
        ARMF_RES_NEG),
    DRAGON_ARMOUR(STORM,       "storm",                  10, -150,  800,
        ARMF_RES_ELEC),
    DRAGON_ARMOUR(SHADOW,      "shadow",                 11, -150,  800,
        ard(ARMF_STEALTH, 4)),
    DRAGON_ARMOUR(GOLD,        "gold",                   12, -230,  800,
        ARMF_RES_FIRE | ARMF_RES_COLD | ARMF_RES_POISON),

#undef DRAGON_ARMOUR
};

typedef pair<brand_type, int> brand_weight_tuple;

/// The standard properties for a given weapon type. (E.g. falchions)
struct weapon_def
{
    /// The weapon_type enum for this weapon type.
    int                 id;
    /// The name of this weapon type. (E.g. "club".)
    const char         *name;
    /// The base damage of the weapon. (Later multiplied by skill, etc)
    int                 dam;
    /// The base to-hit bonus of the weapon.
    int                 hit;
    /// The number of aut it takes to swing the weapon with 0 skill.
    int                 speed;

    /// The weapon skill corresponding to this weapon's use.
    skill_type          skill;
    /// The size of the smallest creature that can wield the weapon.
    size_type           min_2h_size;
    /// The smallest creature that can wield the weapon one-handed.
    size_type           min_1h_size;
    /// The ammo fired by the weapon; MI_NONE for non-launchers.
    missile_type        ammo;

    /// A union of vorpal_damage_type flags (slash, crush, etc)
    int                 dam_type;
    /// Used in *some* item generation code; higher = generated more often.
    int                 commonness;
    /// Used in *some* item 'acquirement' code; higher = generated more.
    int                 acquire_weight;
    /// Base pricing for shops, before egos, enchantment, etc.
    int                 price;
    /// Used in non-artefact ego item generation. If empty, default to NORMAL.
    vector<brand_weight_tuple> brand_weights;
};

/**
  * "Why do we have all these ridiculous brand tables?"

  1) The main purpose of weapon brand distribution varying across weapon type
     is to help to balance the different weapon skills against each other -
     staves and short blades getting better brands as partial compensation for
     their other drawbacks, for instance. It is true that we have other knobs
     that we also use to balance different weapon types, but they don't all
     affect things in the same way. For instance, lajatangs having very good
     brands on average partially compensates for the rarity of good staves in a
     different way from how raising their base damage would - it means that
     finding a really great staff is of more comparable rarity to finding a
     really great axe. (This is important because finding a really great weapon
     like a lajatang of speed or elec or pain is one of the ways that players
     decide to use a weapon type in the first place.) Having this knob isn't
     redundant with having base damage and delay to modify - it is similar to
     being able to adjust the rarity of different base types of weapons.

 2)  The secondary purpose of varying weapon brand distribution is to give
     different weapon skills more individual feel. For instance, if you play a
     lot of maces chars in a row, then you will get used to using a lot of
     protection weapons and you'll never see vamp except on rare randarts, and
     then when you switch to axes for a few games you'll actually find vamp
     axes with some regularity and use them and be excited about that.

     This isn't a particularly strong effect with the current distributions -
     among the four "normal" weapon skills (axes/maces/polearms/longblades),
     only the m&f distribution is particularly distinctive. But it is
     definitely a noticeable effect if you play 5 non-maces games in a row and
     follow up with 5 maces games, and it contributes to making maces feel more
     distinct.

     They could probably be simplified to a certain extent (only one set of
     brands per weapon skill, for example), but there is a reason not to
     simplify them down to just one table.
 */

/// brand weights for non-dagger shortblades (short sword & rapier)
static const vector<brand_weight_tuple> SBL_BRANDS = {
    { SPWPN_NORMAL,         33 },
    { SPWPN_VENOM,          17 },
    { SPWPN_SPEED,          10 },
    { SPWPN_DRAINING,        9 },
    { SPWPN_PROTECTION,      6 },
    { SPWPN_ELECTROCUTION,   6 },
    { SPWPN_HOLY_WRATH,      5 },
    { SPWPN_VAMPIRISM,       4 },
    { SPWPN_FLAMING,         4 },
    { SPWPN_FREEZING,        4 },
    { SPWPN_DISTORTION,      1 },
    { SPWPN_ANTIMAGIC,       1 },
};

/// brand weights for most m&f weapons
static const vector<brand_weight_tuple> M_AND_F_BRANDS = {
    { SPWPN_PROTECTION,     30 },
    { SPWPN_NORMAL,         28 },
    { SPWPN_HOLY_WRATH,     15 },
    { SPWPN_VORPAL,         14 },
    { SPWPN_DRAINING,       10 },
    { SPWPN_VENOM,           5 },
    { SPWPN_DISTORTION,      1 },
    { SPWPN_ANTIMAGIC,       1 },
    { SPWPN_PAIN,            1 },
};

/// brand weights for club-type weapons
static const vector<brand_weight_tuple> CLUB_BRANDS = {
    { SPWPN_NORMAL,          9 },
    { SPWPN_SPECTRAL,        1 },
};

/// brand weights for demon weapons (whip, blade, trident)
static const vector<brand_weight_tuple> DEMON_BRANDS = {
    { SPWPN_NORMAL,         27 },
    { SPWPN_VENOM,          19 },
    { SPWPN_ELECTROCUTION,  16 },
    { SPWPN_DRAINING,       10 },
    { SPWPN_FLAMING,         7 },
    { SPWPN_FREEZING,        7 },
    { SPWPN_VAMPIRISM,       7 },
    { SPWPN_PAIN,            4 },
    { SPWPN_ANTIMAGIC,       3 },
};

/// brand weights for long blades.
static const vector<brand_weight_tuple> LBL_BRANDS = {
    { SPWPN_HOLY_WRATH,     23 },
    { SPWPN_NORMAL,         19 },
    { SPWPN_VORPAL,         15 },
    { SPWPN_ELECTROCUTION,  10 },
    { SPWPN_PROTECTION,      8 },
    { SPWPN_FREEZING,        5 },
    { SPWPN_FLAMING,         5 },
    { SPWPN_DRAINING,        5 },
    { SPWPN_VAMPIRISM,       4 },
    { SPWPN_VENOM,           2 },
    { SPWPN_DISTORTION,      2 },
    { SPWPN_PAIN,            1 },
    { SPWPN_ANTIMAGIC,       1 },
};

/// brand weights for axes.
static const vector<brand_weight_tuple> AXE_BRANDS = {
    { SPWPN_NORMAL,         31 },
    { SPWPN_VORPAL,         16 },
    { SPWPN_ELECTROCUTION,  11 },
    { SPWPN_FLAMING,        10 },
    { SPWPN_FREEZING,       10 },
    { SPWPN_VENOM,           8 },
    { SPWPN_VAMPIRISM,       5 },
    { SPWPN_DRAINING,        3 },
    { SPWPN_DISTORTION,      2 },
    { SPWPN_ANTIMAGIC,       2 },
    { SPWPN_PAIN,            1 },
    { SPWPN_HOLY_WRATH,      1 },
};

/// brand weights for most polearms.
static const vector<brand_weight_tuple> POLEARM_BRANDS = {
    { SPWPN_NORMAL,     36 },
    { SPWPN_VENOM,      17 },
    { SPWPN_PROTECTION, 12 },
    { SPWPN_VORPAL,      9 },
    { SPWPN_FLAMING,     7 },
    { SPWPN_FREEZING,    7 },
    { SPWPN_VAMPIRISM,   5 },
    { SPWPN_DISTORTION,  2 },
    { SPWPN_PAIN,        2 },
    { SPWPN_ANTIMAGIC,   2 },
    { SPWPN_HOLY_WRATH,  1 },
};

/// brand weights for most ranged weapons.
static const vector<brand_weight_tuple> RANGED_BRANDS = {
    { SPWPN_NORMAL,   58 },
    { SPWPN_FLAMING,  16 },
    { SPWPN_FREEZING, 16 },
    { SPWPN_VORPAL,   10 },
};

/// brand weights for holy (TSO-blessed) weapons.
static const vector<brand_weight_tuple> HOLY_BRANDS = {
    { SPWPN_HOLY_WRATH, 100 },
};


static int Weapon_index[NUM_WEAPONS];
static const weapon_def Weapon_prop[] =
{
    // Maces & Flails
    { WPN_CLUB,              "club",                5,  3, 13,
        SK_MACES_FLAILS, SIZE_LITTLE, SIZE_LITTLE, MI_NONE,
        DAMV_CRUSHING, 10, 0, 10, CLUB_BRANDS },
#if TAG_MAJOR_VERSION == 34
    { WPN_SPIKED_FLAIL,      "spiked flail",        5,  3, 13,
        SK_MACES_FLAILS, SIZE_LITTLE, SIZE_LITTLE, MI_NONE,
        DAMV_CRUSHING, 0, 0, 0, {} },
#endif
    { WPN_WHIP,              "whip",                6,  2, 11,
        SK_MACES_FLAILS, SIZE_LITTLE, SIZE_LITTLE, MI_NONE,
        DAMV_SLASHING, 4, 0, 25, {
            { SPWPN_NORMAL,        34 },
            { SPWPN_VENOM,         16 },
            { SPWPN_ELECTROCUTION, 16 },
            { SPWPN_DRAINING,       7 },
            { SPWPN_FREEZING,       6 },
            { SPWPN_FLAMING,        6 },
            { SPWPN_VAMPIRISM,      5 },
            { SPWPN_PAIN,           4 },
            { SPWPN_HOLY_WRATH,     3 },
            { SPWPN_DISTORTION,     2 },
            { SPWPN_ANTIMAGIC,      1 },
        }},
#if TAG_MAJOR_VERSION == 34
    { WPN_HAMMER,            "hammer",              7,  3, 13,
        SK_MACES_FLAILS, SIZE_LITTLE, SIZE_LITTLE, MI_NONE,
        DAMV_CRUSHING, 0, 0, 0, M_AND_F_BRANDS },
#endif
    { WPN_MACE,              "mace",                8,  3, 14,
        SK_MACES_FLAILS, SIZE_LITTLE, SIZE_LITTLE, MI_NONE,
        DAMV_CRUSHING, 9, 10, 30, M_AND_F_BRANDS },
    { WPN_FLAIL,             "flail",              10,  0, 14,
        SK_MACES_FLAILS, SIZE_LITTLE, SIZE_LITTLE, MI_NONE,
        DAMV_CRUSHING, 8, 10, 35, M_AND_F_BRANDS },
    { WPN_MORNINGSTAR,       "morningstar",        13, -2, 15,
        SK_MACES_FLAILS, SIZE_LITTLE, SIZE_LITTLE, MI_NONE,
        DAMV_CRUSHING | DAM_PIERCE, 7, 10, 40, {
            { SPWPN_PROTECTION,     30 },
            { SPWPN_NORMAL,         15 },
            { SPWPN_HOLY_WRATH,     15 },
            { SPWPN_DRAINING,       10 },
            { SPWPN_VORPAL,          9 },
            { SPWPN_VENOM,           5 },
            { SPWPN_FLAMING,         4 },
            { SPWPN_FREEZING,        4 },
            { SPWPN_DISTORTION,      2 },
            { SPWPN_ANTIMAGIC,       2 },
            { SPWPN_PAIN,            2 },
            { SPWPN_VAMPIRISM,       2 },
        }},
    { WPN_DEMON_WHIP,        "demon whip",         11,  1, 11,
        SK_MACES_FLAILS, SIZE_LITTLE, SIZE_LITTLE, MI_NONE,
        DAMV_SLASHING, 0, 2, 150, DEMON_BRANDS },
    { WPN_SACRED_SCOURGE,    "sacred scourge",     12,  0, 11,
        SK_MACES_FLAILS, SIZE_LITTLE, SIZE_LITTLE, MI_NONE,
        DAMV_SLASHING, 0, 0, 200, HOLY_BRANDS },
    { WPN_DIRE_FLAIL,        "dire flail",         13, -3, 13,
        SK_MACES_FLAILS, SIZE_MEDIUM, NUM_SIZE_LEVELS, MI_NONE,
        DAMV_CRUSHING | DAM_PIERCE, 2, 10, 40, M_AND_F_BRANDS },
    { WPN_EVENINGSTAR,       "eveningstar",        15, -1, 15,
        SK_MACES_FLAILS, SIZE_LITTLE, SIZE_LITTLE, MI_NONE,
        DAMV_CRUSHING | DAM_PIERCE, 0, 2, 150, {
            { SPWPN_PROTECTION,     30 },
            { SPWPN_DRAINING,       19 },
            { SPWPN_HOLY_WRATH,     15 },
            { SPWPN_NORMAL,          8 },
            { SPWPN_VORPAL,          6 },
            { SPWPN_VENOM,           6 },
            { SPWPN_FLAMING,         6 },
            { SPWPN_FREEZING,        6 },
            { SPWPN_DISTORTION,      2 },
            { SPWPN_ANTIMAGIC,       2 },
            { SPWPN_PAIN,            2 },
            { SPWPN_VAMPIRISM,       2 },
        }},
    { WPN_GREAT_MACE,        "great mace",         17, -4, 17,
        SK_MACES_FLAILS, SIZE_MEDIUM, NUM_SIZE_LEVELS, MI_NONE,
        DAMV_CRUSHING, 3, 10, 65, M_AND_F_BRANDS },
    { WPN_GIANT_CLUB,        "giant club",         20, -6, 16,
        SK_MACES_FLAILS, SIZE_LARGE, NUM_SIZE_LEVELS, MI_NONE,
        DAMV_CRUSHING, 1, 10, 17, CLUB_BRANDS },
    { WPN_GIANT_SPIKED_CLUB, "giant spiked club",  22, -7, 18,
        SK_MACES_FLAILS, SIZE_LARGE, NUM_SIZE_LEVELS, MI_NONE,
        DAMV_CRUSHING | DAM_PIERCE, 1, 10, 19, CLUB_BRANDS },

    // Short Blades
    { WPN_DAGGER,            "dagger",              4,  6, 10,
        SK_SHORT_BLADES, SIZE_LITTLE, SIZE_LITTLE, MI_NONE,
        DAMV_PIERCING, 10, 10, 20, {
            { SPWPN_VENOM,          28 },
            { SPWPN_NORMAL,         20 },
            { SPWPN_SPEED,          10 },
            { SPWPN_DRAINING,        9 },
            { SPWPN_PROTECTION,      6 },
            { SPWPN_ELECTROCUTION,   6 },
            { SPWPN_HOLY_WRATH,      5 },
            { SPWPN_VAMPIRISM,       4 },
            { SPWPN_FLAMING,         4 },
            { SPWPN_FREEZING,        4 },
            { SPWPN_PAIN,            2 },
            { SPWPN_DISTORTION,      1 },
            { SPWPN_ANTIMAGIC,       1 },
        }},
    { WPN_QUICK_BLADE,       "quick blade",         4,  6,  7,
        SK_SHORT_BLADES, SIZE_LITTLE, SIZE_LITTLE, MI_NONE,
<<<<<<< HEAD
        DAMV_PIERCING, 0, 2, 150, {
            { SPWPN_NORMAL,         43 },
            { SPWPN_VENOM,          17 },
            { SPWPN_DRAINING,        9 },
            { SPWPN_PROTECTION,      6 },
            { SPWPN_ELECTROCUTION,   6 },
            { SPWPN_HOLY_WRATH,      5 },
            { SPWPN_VAMPIRISM,       4 },
            { SPWPN_FLAMING,         4 },
            { SPWPN_FREEZING,        4 },
            { SPWPN_DISTORTION,      1 },
            { SPWPN_ANTIMAGIC,       1 },
        }},
    { WPN_SHORT_SWORD,       "short sword",         5,  4, 11,
=======
        DAMV_PIERCING, 0, 2, 150, {} },
    { WPN_SHORT_SWORD,       "short sword",         5,  4, 10,
>>>>>>> 3b22beff
        SK_SHORT_BLADES, SIZE_LITTLE, SIZE_LITTLE, MI_NONE,
        DAMV_PIERCING, 8, 10, 30, SBL_BRANDS },
    { WPN_RAPIER,           "rapier",               7,  4, 12,
        SK_SHORT_BLADES, SIZE_LITTLE, SIZE_LITTLE, MI_NONE,
        DAMV_PIERCING, 8, 10, 40, SBL_BRANDS },
#if TAG_MAJOR_VERSION == 34
    { WPN_CUTLASS,          "cutlass",              8,  4, 12,
        SK_SHORT_BLADES, SIZE_LITTLE, SIZE_LITTLE, MI_NONE,
        DAMV_SLICING | DAM_PIERCE, 0, 0, 0, {}},
#endif


    // Long Blades
    { WPN_FALCHION,              "falchion",               8,  2, 13,
        SK_LONG_BLADES,  SIZE_LITTLE, SIZE_LITTLE, MI_NONE,
        DAMV_SLICING, 7, 10, 30, LBL_BRANDS }, // DAMV_CHOPPING...?
    { WPN_LONG_SWORD,            "long sword",            10,  1, 14,
        SK_LONG_BLADES,  SIZE_LITTLE, SIZE_LITTLE, MI_NONE,
        DAMV_SLICING, 7, 10, 35, LBL_BRANDS },
    { WPN_SCIMITAR,              "scimitar",              12, 0, 14,
        SK_LONG_BLADES,  SIZE_LITTLE, SIZE_LITTLE, MI_NONE,
        DAMV_SLICING, 6, 10, 40, LBL_BRANDS },
    { WPN_DEMON_BLADE,           "demon blade",           13, -1, 13,
        SK_LONG_BLADES,  SIZE_LITTLE, SIZE_LITTLE, MI_NONE,
        DAMV_SLICING, 0, 2, 150, DEMON_BRANDS },
    { WPN_EUDEMON_BLADE,         "eudemon blade",         14, -2, 12,
        SK_LONG_BLADES,  SIZE_LITTLE, SIZE_LITTLE, MI_NONE,
        DAMV_SLICING, 0, 0, 200, HOLY_BRANDS },
    { WPN_DOUBLE_SWORD,          "double sword",          15, -1, 15,
        SK_LONG_BLADES,  SIZE_LITTLE, SIZE_MEDIUM, MI_NONE,
        DAMV_SLICING, 0, 2, 150, LBL_BRANDS },
    { WPN_GREAT_SWORD,           "great sword",           17, -3, 17,
        SK_LONG_BLADES,  SIZE_MEDIUM, NUM_SIZE_LEVELS, MI_NONE,
        DAMV_SLICING, 6, 10, 65, LBL_BRANDS },
    { WPN_TRIPLE_SWORD,          "triple sword",          19, -4, 18,
        SK_LONG_BLADES,  SIZE_MEDIUM, NUM_SIZE_LEVELS, MI_NONE,
        DAMV_SLICING, 0, 2, 100, LBL_BRANDS },
#if TAG_MAJOR_VERSION == 34
    { WPN_BLESSED_FALCHION,      "old falchion",         8,  2, 13,
        SK_LONG_BLADES,  SIZE_LITTLE, SIZE_LITTLE, MI_NONE,
        DAMV_SLICING, 0, 0, 0, {} },
    { WPN_BLESSED_LONG_SWORD,    "old long sword",      10,  1, 14,
        SK_LONG_BLADES,  SIZE_LITTLE, SIZE_LITTLE, MI_NONE,
        DAMV_SLICING, 0, 0, 0, {} },
    { WPN_BLESSED_SCIMITAR,      "old scimitar",        12, -2, 14,
        SK_LONG_BLADES,  SIZE_LITTLE, SIZE_LITTLE, MI_NONE,
        DAMV_SLICING, 0, 0, 0, {} },
    { WPN_BLESSED_DOUBLE_SWORD, "old double sword",     15, -1, 15,
        SK_LONG_BLADES,  SIZE_LITTLE, SIZE_MEDIUM, MI_NONE,
        DAMV_SLICING, 0, 0, 0, {} },
    { WPN_BLESSED_GREAT_SWORD,   "old great sword",     17, -3, 16,
        SK_LONG_BLADES,  SIZE_MEDIUM, NUM_SIZE_LEVELS,  MI_NONE,
        DAMV_SLICING, 0, 0, 0, {} },
    { WPN_BLESSED_TRIPLE_SWORD,      "old triple sword", 19, -4, 18,
        SK_LONG_BLADES,  SIZE_MEDIUM, NUM_SIZE_LEVELS,  MI_NONE,
        DAMV_SLICING, 0, 0, 0, {} },
#endif

    // Axes
    { WPN_HAND_AXE,          "hand axe",            7,  3, 13,
        SK_AXES,       SIZE_LITTLE, SIZE_LITTLE, MI_NONE,
        DAMV_CHOPPING, 9, 10, 30, AXE_BRANDS },
    { WPN_WAR_AXE,           "war axe",            11,  0, 15,
        SK_AXES,       SIZE_LITTLE, SIZE_LITTLE, MI_NONE,
        DAMV_CHOPPING, 7, 10, 35, AXE_BRANDS },
    { WPN_BROAD_AXE,         "broad axe",          13, -2, 16,
        SK_AXES,       SIZE_LITTLE, SIZE_MEDIUM, MI_NONE,
        DAMV_CHOPPING, 4, 10, 40, AXE_BRANDS },
    { WPN_BATTLEAXE,         "battleaxe",          15, -4, 17,
        SK_AXES,       SIZE_MEDIUM, NUM_SIZE_LEVELS, MI_NONE,
        DAMV_CHOPPING, 6, 10, 65, AXE_BRANDS },
    { WPN_EXECUTIONERS_AXE,  "executioner's axe",  18, -6, 19,
        SK_AXES,       SIZE_MEDIUM, NUM_SIZE_LEVELS, MI_NONE,
        DAMV_CHOPPING, 0, 2, 100, AXE_BRANDS },

    // Polearms
    { WPN_SPEAR,             "spear",               6,  4, 11,
        SK_POLEARMS,     SIZE_LITTLE, SIZE_LITTLE, MI_NONE,
        DAMV_PIERCING, 8, 10, 30, {
            { SPWPN_NORMAL,     46 },
            { SPWPN_VENOM,      17 },
            { SPWPN_VORPAL,     12 },
            { SPWPN_FLAMING,     7 },
            { SPWPN_FREEZING,    7 },
            { SPWPN_VAMPIRISM,   5 },
            { SPWPN_DISTORTION,  2 },
            { SPWPN_PAIN,        2 },
            { SPWPN_ANTIMAGIC,   2 },
        }},
    { WPN_TRIDENT,           "trident",             9,  1, 13,
        SK_POLEARMS,     SIZE_LITTLE, SIZE_MEDIUM, MI_NONE,
        DAMV_PIERCING, 6, 10, 35, POLEARM_BRANDS },
    { WPN_HALBERD,           "halberd",            13, -3, 15,
        SK_POLEARMS,     SIZE_MEDIUM, NUM_SIZE_LEVELS,  MI_NONE,
        DAMV_CHOPPING | DAM_PIERCE, 5, 10, 40, POLEARM_BRANDS },
#if TAG_MAJOR_VERSION == 34
    { WPN_SCYTHE,            "scythe",             14, -4, 20,
        SK_POLEARMS,     SIZE_MEDIUM, NUM_SIZE_LEVELS, MI_NONE,
        DAMV_SLICING, 0, 0, 0, POLEARM_BRANDS },
#endif
    { WPN_DEMON_TRIDENT,     "demon trident",      12,  1, 13,
        SK_POLEARMS,     SIZE_LITTLE, SIZE_MEDIUM, MI_NONE,
        DAMV_PIERCING, 0, 2, 150, DEMON_BRANDS },
    { WPN_TRISHULA,          "trishula",           13,  0, 13,
        SK_POLEARMS,     SIZE_LITTLE, SIZE_MEDIUM, MI_NONE,
        DAMV_PIERCING, 0, 0, 200, HOLY_BRANDS },
    { WPN_GLAIVE,            "glaive",             15, -3, 17,
        SK_POLEARMS,     SIZE_MEDIUM, NUM_SIZE_LEVELS, MI_NONE,
        DAMV_CHOPPING, 5, 10, 65, POLEARM_BRANDS },
    { WPN_BARDICHE,          "bardiche",           18, -6, 19,
        SK_POLEARMS,     SIZE_MEDIUM, NUM_SIZE_LEVELS, MI_NONE,
        DAMV_CHOPPING, 1, 2, 90, POLEARM_BRANDS },

    // Staves
    // WPN_STAFF is for weapon stats for magical staves only.
    { WPN_STAFF,             "staff",               5,  5, 12,
        SK_STAVES,       SIZE_LITTLE, SIZE_MEDIUM, MI_NONE,
        DAMV_CRUSHING, 0, 0, 15, {} },
    { WPN_QUARTERSTAFF,      "quarterstaff",        10, 3, 13,
        SK_STAVES,       SIZE_LITTLE, NUM_SIZE_LEVELS,  MI_NONE,
        DAMV_CRUSHING, 8, 10, 40, {
            { SPWPN_NORMAL,     50 },
            { SPWPN_SPECTRAL,   18 },
            { SPWPN_DRAINING,    8 },
            { SPWPN_VORPAL,      8 },
            { SPWPN_SPEED,       8 },
            { SPWPN_DISTORTION,  2 },
            { SPWPN_PAIN,        2 },
            { SPWPN_HOLY_WRATH,  2 },
            { SPWPN_ANTIMAGIC,   2 },
        }},
    { WPN_LAJATANG,          "lajatang",            16,-3, 14,
        SK_STAVES,       SIZE_LITTLE, NUM_SIZE_LEVELS, MI_NONE,
        DAMV_SLICING, 2, 2, 150, {
            { SPWPN_NORMAL,         34 },
            { SPWPN_SPEED,          12 },
            { SPWPN_ELECTROCUTION,  12 },
            { SPWPN_VAMPIRISM,      12 },
            { SPWPN_SPECTRAL,        9 },
            { SPWPN_VENOM,           7 },
            { SPWPN_PAIN,            7 },
            { SPWPN_ANTIMAGIC,       4 },
            { SPWPN_DISTORTION,      3 },
        }},

    // Range weapons
#if TAG_MAJOR_VERSION == 34
    { WPN_BLOWGUN,           "blowgun",             0,  2, 10,
        SK_THROWING,     SIZE_LITTLE, SIZE_LITTLE, MI_NEEDLE,
        DAMV_NON_MELEE, 0, 0, 0, {}, },
#endif

    { WPN_SLING,             "sling",               7,  0, 14,
        SK_RANGED_WEAPONS,   SIZE_LITTLE, SIZE_LITTLE, MI_SLING_BULLET,
        DAMV_NON_MELEE, 8, 10, 15, RANGED_BRANDS },
    { WPN_HAND_CROSSBOW,     "hand crossbow",      16,  3, 19,
        SK_RANGED_WEAPONS,   SIZE_LITTLE, SIZE_LITTLE, MI_BOLT,
        DAMV_NON_MELEE, 0, 10, 35, RANGED_BRANDS },
#if TAG_MAJOR_VERSION == 34
    { WPN_FUSTIBALUS,        "fustibalus",         10, -2, 16,
        SK_RANGED_WEAPONS,   SIZE_LITTLE, SIZE_SMALL, MI_SLING_BULLET,
        DAMV_NON_MELEE, 0, 0, 150, RANGED_BRANDS },
#endif

    { WPN_SHORTBOW,          "shortbow",            9,  2, 15,
        SK_RANGED_WEAPONS,   SIZE_LITTLE, NUM_SIZE_LEVELS, MI_ARROW,
        DAMV_NON_MELEE, 8, 10, 30, RANGED_BRANDS },
    { WPN_ARBALEST,          "arbalest",           17, -2, 19,
        SK_RANGED_WEAPONS,   SIZE_LITTLE, NUM_SIZE_LEVELS, MI_BOLT,
        DAMV_NON_MELEE, 5, 10, 45, RANGED_BRANDS },
    { WPN_LONGBOW,           "longbow",            12,  0, 17,
        SK_RANGED_WEAPONS,   SIZE_MEDIUM, NUM_SIZE_LEVELS, MI_ARROW,
        DAMV_NON_MELEE, 2, 10, 65, RANGED_BRANDS },
    { WPN_TRIPLE_CROSSBOW,   "triple crossbow",    23, -2, 23,
        SK_RANGED_WEAPONS,   SIZE_SMALL, NUM_SIZE_LEVELS, MI_BOLT,
        DAMV_NON_MELEE, 0, 2, 100, RANGED_BRANDS },

};

struct missile_def
{
    int         id;
    const char *name;
    int         dam;
    int         mulch_rate;
    int         price;
};

static int Missile_index[NUM_MISSILES];
static const missile_def Missile_prop[] =
{
    { MI_DART,          "dart",          0, 12, 2  },
#if TAG_MAJOR_VERSION == 34
    { MI_NEEDLE,        "needle",        0, 12, 2  },
#endif
    { MI_STONE,         "stone",         2, 8,  1  },
    { MI_ARROW,         "arrow",         0, 1,  2  },
    { MI_BOLT,          "bolt",          0, 1,  2  },
    { MI_LARGE_ROCK,    "large rock",   20, 25, 7  },
    { MI_SLING_BULLET,  "sling bullet",  0, 1,  5  },
    { MI_JAVELIN,       "javelin",      10, 20, 8  },
    { MI_THROWING_NET,  "throwing net",  0, 0,  30 },
    { MI_BOOMERANG,     "boomerang",     6, 20, 5  },
};

#if TAG_MAJOR_VERSION == 34
struct food_def
{
    int         id;
    const char *name;
    int         normal_nutr;
    int         carn_nutr;
    int         herb_nutr;
};

static int Food_index[NUM_FOODS];
static const food_def Food_prop[] =
{
    { FOOD_RATION,       "buggy ration", 3400,  1900,  1900 },
    { FOOD_CHUNK,        "buggy chunk",        1000,  1300,     0 },
    { FOOD_UNUSED,       "buggy pizza",     0,     0,     0 },
    { FOOD_ROYAL_JELLY,  "buggy jelly",  2000,  2000,  2000 },
    { FOOD_BREAD_RATION, "buggy ration", 4400,     0,  5900 },
    { FOOD_FRUIT,        "buggy fruit",   850,     0,  1000 },
    { FOOD_AMBROSIA,     "buggy fruit",     0,     0,     0 },
    { FOOD_ORANGE,       "buggy fruit",  1000,  -300,   300 },
    { FOOD_BANANA,       "buggy fruit",  1000,  -300,   300 },
    { FOOD_LEMON,        "buggy fruit",  1000,  -300,   300 },
    { FOOD_PEAR,         "buggy fruit",   700,  -200,   200 },
    { FOOD_APPLE,        "buggy fruit",   700,  -200,   200 },
    { FOOD_APRICOT,      "buggy fruit",   700,  -200,   200 },
    { FOOD_CHOKO,        "buggy fruit",   600,  -200,   200 },
    { FOOD_RAMBUTAN,     "buggy fruit",   600,  -200,   200 },
    { FOOD_LYCHEE,       "buggy fruit",   600,  -200,   200 },
    { FOOD_STRAWBERRY,   "buggy fruit",   200,   -50,    50 },
    { FOOD_GRAPE,        "buggy fruit",   100,   -20,    20 },
    { FOOD_SULTANA,      "buggy fruit",    70,   -20,    20 },
    { FOOD_CHEESE,       "buggy fruit",  1200,     0,     0 },
    { FOOD_SAUSAGE,      "buggy fruit",  1200,   150,  -400 },
    { FOOD_BEEF_JERKY,   "buggy fruit",  1500,   200,  -200 },
    { FOOD_PIZZA,        "buggy fruit",  1500,     0,     0 },
};
#endif

struct item_set_def
{
    string name;
    object_class_type cls;
    vector<int> subtypes;
};
static const item_set_def item_sets[] =
{
    { "hex wand",           OBJ_WANDS,    { WAND_CHARMING, WAND_PARALYSIS } },
    { "beam wand",          OBJ_WANDS,    { WAND_ACID, WAND_LIGHT, WAND_QUICKSILVER } },
    { "blast wand",         OBJ_WANDS,    { WAND_ICEBLAST, WAND_ROOTS } },
    { "concealment scroll", OBJ_SCROLLS,  { SCR_FOG, SCR_BUTTERFLIES } },
};
COMPILE_CHECK(ARRAYSZ(item_sets) == NUM_ITEM_SET_TYPES);

// Must call this functions early on so that the above tables can
// be accessed correctly.
void init_properties()
{
    // The compiler would complain about too many initializers but not
    // about too few, so we check this ourselves.
    COMPILE_CHECK(NUM_ARMOURS  == ARRAYSZ(Armour_prop));
    COMPILE_CHECK(NUM_WEAPONS  == ARRAYSZ(Weapon_prop));
    COMPILE_CHECK(NUM_MISSILES == ARRAYSZ(Missile_prop));
#if TAG_MAJOR_VERSION == 34
    COMPILE_CHECK(NUM_FOODS    == ARRAYSZ(Food_prop));
#endif

    for (int i = 0; i < NUM_ARMOURS; i++)
        Armour_index[ Armour_prop[i].id ] = i;

    for (int i = 0; i < NUM_WEAPONS; i++)
        Weapon_index[ Weapon_prop[i].id ] = i;

    for (int i = 0; i < NUM_MISSILES; i++)
        Missile_index[ Missile_prop[i].id ] = i;

#if TAG_MAJOR_VERSION == 34
    for (int i = 0; i < NUM_FOODS; i++)
        Food_index[ Food_prop[i].id ] = i;
#endif
}

const set<pair<object_class_type, int> > removed_items =
{
#if TAG_MAJOR_VERSION == 34
    { OBJ_JEWELLERY, AMU_CONTROLLED_FLIGHT },
    { OBJ_JEWELLERY, AMU_CONSERVATION },
    { OBJ_JEWELLERY, AMU_THE_GOURMAND },
    { OBJ_JEWELLERY, AMU_HARM },
    { OBJ_JEWELLERY, AMU_RAGE },
    { OBJ_JEWELLERY, AMU_INACCURACY },
    { OBJ_JEWELLERY, RING_REGENERATION },
    { OBJ_JEWELLERY, RING_SUSTAIN_ATTRIBUTES },
    { OBJ_JEWELLERY, RING_TELEPORT_CONTROL },
    { OBJ_JEWELLERY, RING_TELEPORTATION },
    { OBJ_JEWELLERY, RING_ATTENTION },
    { OBJ_JEWELLERY, RING_STEALTH },
    { OBJ_STAVES,    STAFF_ENCHANTMENT },
    { OBJ_STAVES,    STAFF_CHANNELING },
    { OBJ_STAVES,    STAFF_POWER },
    { OBJ_STAVES,    STAFF_ENERGY },
    { OBJ_STAVES,    STAFF_SUMMONING },
    { OBJ_STAVES,    STAFF_WIZARDRY },
    { OBJ_POTIONS,   POT_GAIN_STRENGTH },
    { OBJ_POTIONS,   POT_GAIN_DEXTERITY },
    { OBJ_POTIONS,   POT_GAIN_INTELLIGENCE },
    { OBJ_POTIONS,   POT_WATER },
    { OBJ_POTIONS,   POT_STRONG_POISON },
    { OBJ_POTIONS,   POT_BLOOD_COAGULATED },
    { OBJ_POTIONS,   POT_BLOOD },
    { OBJ_POTIONS,   POT_PORRIDGE },
    { OBJ_POTIONS,   POT_SLOWING },
    { OBJ_POTIONS,   POT_DECAY },
    { OBJ_POTIONS,   POT_POISON },
    { OBJ_POTIONS,   POT_RESTORE_ABILITIES },
    { OBJ_POTIONS,   POT_CURE_MUTATION },
    { OBJ_POTIONS,   POT_BENEFICIAL_MUTATION },
    { OBJ_POTIONS,   POT_DUMMY_AGILITY },
    { OBJ_BOOKS,     BOOK_WIZARDRY },
    { OBJ_BOOKS,     BOOK_CONTROL },
    { OBJ_BOOKS,     BOOK_BUGGY_DESTRUCTION },
    { OBJ_BOOKS,     BOOK_ENVENOMATIONS },
    { OBJ_BOOKS,     BOOK_AKASHIC_RECORD },
    { OBJ_BOOKS,     BOOK_BATTLE },
    { OBJ_BOOKS,     BOOK_STONE },
    { OBJ_BOOKS,     BOOK_PAIN },
    { OBJ_RODS,      ROD_VENOM },
    { OBJ_RODS,      ROD_WARDING },
    { OBJ_RODS,      ROD_DESTRUCTION },
    { OBJ_RODS,      ROD_SWARM },
    { OBJ_RODS,      ROD_LIGHTNING },
    { OBJ_RODS,      ROD_IGNITION },
    { OBJ_RODS,      ROD_CLOUDS },
    { OBJ_RODS,      ROD_INACCURACY },
    { OBJ_RODS,      ROD_SHADOWS },
    { OBJ_RODS,      ROD_IRON },
    { OBJ_SCROLLS,   SCR_ENCHANT_WEAPON_II },
    { OBJ_SCROLLS,   SCR_ENCHANT_WEAPON_III },
    { OBJ_SCROLLS,   SCR_RECHARGING },
    { OBJ_SCROLLS,   SCR_CURSE_WEAPON },
    { OBJ_SCROLLS,   SCR_CURSE_ARMOUR },
    { OBJ_SCROLLS,   SCR_CURSE_JEWELLERY },
    { OBJ_SCROLLS,   SCR_REMOVE_CURSE },
    { OBJ_SCROLLS,   SCR_RANDOM_USELESSNESS },
    { OBJ_SCROLLS,   SCR_HOLY_WORD },
    { OBJ_WANDS,     WAND_MAGIC_DARTS_REMOVED },
    { OBJ_WANDS,     WAND_FROST_REMOVED },
    { OBJ_WANDS,     WAND_FIRE_REMOVED },
    { OBJ_WANDS,     WAND_COLD_REMOVED },
    { OBJ_WANDS,     WAND_INVISIBILITY_REMOVED },
    { OBJ_WANDS,     WAND_HEAL_WOUNDS_REMOVED },
    { OBJ_WANDS,     WAND_HASTING_REMOVED },
    { OBJ_WANDS,     WAND_TELEPORTATION_REMOVED },
    { OBJ_WANDS,     WAND_SLOWING_REMOVED },
    { OBJ_WANDS,     WAND_CONFUSION_REMOVED },
    { OBJ_WANDS,     WAND_LIGHTNING_REMOVED },
    { OBJ_WANDS,     WAND_SCATTERSHOT_REMOVED },
    { OBJ_WANDS,     WAND_CLOUDS_REMOVED },
    { OBJ_WANDS,     WAND_RANDOM_EFFECTS_REMOVED },
    { OBJ_FOOD,      FOOD_CHUNK},
    { OBJ_FOOD,      FOOD_BREAD_RATION },
    { OBJ_FOOD,      FOOD_ROYAL_JELLY },
    { OBJ_FOOD,      FOOD_UNUSED },
    { OBJ_FOOD,      FOOD_FRUIT },
    { OBJ_FOOD,      FOOD_RATION },
    { OBJ_MISSILES,  MI_ARROW },
    { OBJ_MISSILES,  MI_BOLT },
    { OBJ_MISSILES,  MI_SLING_BULLET },
#endif
    { OBJ_JEWELLERY, AMU_NOTHING }, // These should only spawn as uniques
};

bool item_type_removed(object_class_type base, int subtype)
{
    return removed_items.count({ base, subtype }) != 0;
}

// If item is a new unrand, takes a note of it and returns true.
// Otherwise, takes no action and returns false.
static bool _maybe_note_found_unrand(const item_def &item)
{
    if (is_unrandom_artefact(item) && !(item.flags & ISFLAG_SEEN))
    {
        take_note(Note(NOTE_FOUND_UNRAND, 0, 0, item.name(DESC_THE),
                       origin_desc(item)));
        return true;
    }
    return false;
}

/**
 * Is the provided item cursable?
 *
 * @param item  The item under consideration.
 * @return      Whether the given item is cursable.
 */
bool item_is_cursable(const item_def &item)
{
    if (!item_type_has_curses(item.base_type))
        return false;
    if (item.cursed())
        return false;
    return true;
}

void auto_id_inventory()
{
    for (int slot = 0; slot < ENDOFPACK; ++slot)
    {
        item_def &item = you.inv[slot];
        if (item.defined() && !fully_identified(item))
        {
            god_id_item(item, false);
            item_def * moved = auto_assign_item_slot(item);
            // We moved the item to later in the pack, so don't
            // miss what we swapped with.
            if (moved != nullptr && moved->link > slot)
                --slot;
        }
    }
}

/**
 * Make a net stationary (because it currently traps a victim).
 *
 * @param item The net item.
*/
void set_net_stationary(item_def &item)
{
    if (item.is_type(OBJ_MISSILES, MI_THROWING_NET))
        item.net_placed = true;
}

/**
 * Is the item stationary (unmovable)?
 *
 * Currently only carrion and nets with a trapped victim are stationary.
 * @param item The item.
 * @return  True iff the item is stationary.
*/
bool item_is_stationary(const item_def &item)
{
    return item.base_type == OBJ_CORPSES || item_is_stationary_net(item);
}

/**
 * Is the item a stationary net?
 *
 * @param item The item.
 * @return  True iff the item is a stationary net.
*/
bool item_is_stationary_net(const item_def &item)
{
    return item.is_type(OBJ_MISSILES, MI_THROWING_NET) && item.net_placed;
}

static bool _is_affordable(const item_def &item)
{
    // Temp items never count.
    if (item.flags & ISFLAG_SUMMONED)
        return false;

    // Already in our grubby mitts.
    if (in_inventory(item))
        return true;

    // Disregard shop stuff above your reach.
    if (is_shop_item(item))
        return (int)item_value(item) <= you.gold;

    // Explicitly marked by a vault.
    if (item.flags & ISFLAG_UNOBTAINABLE)
        return false;

    // On the ground or a monster has it. Violence is the answer.
    return true;
}

//
// Item identification status:
//
bool item_ident(const item_def &item, iflags_t flags)
{
    return (item.flags & flags) == flags;
}

void set_ident_flags(item_def &item, iflags_t flags)
{
    if ((item.flags & flags) != flags)
    {
        item.flags |= flags;
        request_autoinscribe();

        if (in_inventory(item))
        {
            shopping_list.cull_identical_items(item);
            item_skills(item, you.skills_to_show);
        }
    }

    if (fully_identified(item))
    {
        if (notes_are_active() && !(item.flags & ISFLAG_NOTED_ID)
            && !get_ident_type(item)
            && is_interesting_item(item))
        {
            if (!_maybe_note_found_unrand(item))
            {
                // Make a note of this non-unrand item
                take_note(Note(NOTE_ID_ITEM, 0, 0, item.name(DESC_A),
                               origin_desc(item)));
            }

            // Sometimes (e.g. shops) you can ID an item before you get it;
            // don't note twice in those cases.
            item.flags |= (ISFLAG_NOTED_ID | ISFLAG_NOTED_GET);
        }
    }

    if (item.flags & ISFLAG_KNOW_TYPE && !is_artefact(item)
        && _is_affordable(item))
    {
        if (item.base_type == OBJ_MISCELLANY)
            you.seen_misc.set(item.sub_type);
    }
}

void unset_ident_flags(item_def &item, iflags_t flags)
{
    item.flags &= (~flags);
}

// Returns the mask of interesting identify bits for this item
// (e.g., missiles don't have know-type).
static iflags_t _full_ident_mask(const item_def& item)
{
    // KNOW_PROPERTIES is only relevant for artefacts, handled later.
    iflags_t flagset = ISFLAG_IDENT_MASK & ~ISFLAG_KNOW_PROPERTIES;
    switch (item.base_type)
    {
    case OBJ_CORPSES:
    case OBJ_MISSILES:
    case OBJ_ORBS:
    case OBJ_RUNES:
    case OBJ_GOLD:
    case OBJ_BOOKS:
#if TAG_MAJOR_VERSION == 34
    case OBJ_FOOD:
    case OBJ_RODS:
#endif
        flagset = 0;
        break;
    case OBJ_SCROLLS:
    case OBJ_POTIONS:
    case OBJ_WANDS:
    case OBJ_STAVES:
    case OBJ_JEWELLERY:
        flagset = ISFLAG_KNOW_TYPE;
        break;
    case OBJ_MISCELLANY:
        flagset = 0;
        break;
    case OBJ_WEAPONS:
    case OBJ_ARMOUR:
        // All flags necessary for full identification.
    default:
        break;
    }

    if (item_type_known(item.base_type, item.sub_type) && !is_artefact(item))
        flagset &= (~ISFLAG_KNOW_TYPE);

    if (is_artefact(item))
        flagset |= ISFLAG_KNOW_PROPERTIES;

    return flagset;
}

bool fully_identified(const item_def& item)
{
    return item_ident(item, _full_ident_mask(item));
}

//
// Equipment description:
//
iflags_t get_equip_desc(const item_def &item)
{
    return item.flags & ISFLAG_COSMETIC_MASK;
}

void set_equip_desc(item_def &item, iflags_t flags)
{
    ASSERT((flags & ~ISFLAG_COSMETIC_MASK) == 0);

    item.flags &= ~ISFLAG_COSMETIC_MASK; // delete previous
    item.flags |= flags;
}

bool is_hard_helmet(const item_def &item)
{
    return item.is_type(OBJ_ARMOUR, ARM_HELMET);
}

//
// Ego item functions:
//

/**
 * For a given weapon type, randomly choose an appropriate brand.
 *
 * @param wpn_type  The type of weapon in question.
 * @return          An appropriate brand. (e.g. fire, pain, venom, etc)
 *                  May be SPWPN_NORMAL.
 */
brand_type choose_weapon_brand(weapon_type wpn_type)
{
    const vector<brand_weight_tuple> weights
        = Weapon_prop[ Weapon_index[wpn_type] ].brand_weights;
    if (!weights.size())
        return SPWPN_NORMAL;

    const brand_type *brand = random_choose_weighted(weights);
    ASSERT(brand);
    return *brand;
}

bool set_item_ego_type(item_def &item, object_class_type item_type,
                       int ego_type)
{
    if (item.base_type == item_type && !is_artefact(item))
    {
        item.brand = ego_type;
        return true;
    }

    return false;
}

brand_type get_weapon_brand(const item_def &item)
{
    // Weapon ego types are "brands", so we do the randart lookup here.

    // Staves "brands" handled specially
    if (item.base_type != OBJ_WEAPONS)
        return SPWPN_NORMAL;

    if (is_artefact(item))
        return static_cast<brand_type>(artefact_property(item, ARTP_BRAND));

    return static_cast<brand_type>(item.brand);
}

special_missile_type get_ammo_brand(const item_def &item)
{
    // No artefact arrows yet. -- bwr
    if (item.base_type != OBJ_MISSILES || is_artefact(item))
        return SPMSL_NORMAL;

    return static_cast<special_missile_type>(item.brand);
}

special_armour_type get_armour_ego_type(const item_def &item)
{
    // Armour ego types are "brands", so we do the randart lookup here.
    if (item.base_type != OBJ_ARMOUR)
        return SPARM_NORMAL;

    if (is_artefact(item))
    {
        return static_cast<special_armour_type>(
                   artefact_property(item, ARTP_BRAND));
    }

    return static_cast<special_armour_type>(item.brand);
}

/// A map between monster species & their hides.
static map<monster_type, armour_type> _monster_hides = {
    { MONS_TROLL,               ARM_TROLL_LEATHER_ARMOUR },
    { MONS_DEEP_TROLL,          ARM_TROLL_LEATHER_ARMOUR },
    { MONS_IRON_TROLL,          ARM_TROLL_LEATHER_ARMOUR },

    { MONS_FIRE_DRAGON,         ARM_FIRE_DRAGON_ARMOUR },
    { MONS_ICE_DRAGON,          ARM_ICE_DRAGON_ARMOUR },
    { MONS_STEAM_DRAGON,        ARM_STEAM_DRAGON_ARMOUR },
    { MONS_ACID_DRAGON,         ARM_ACID_DRAGON_ARMOUR },
    { MONS_STORM_DRAGON,        ARM_STORM_DRAGON_ARMOUR },
    { MONS_GOLDEN_DRAGON,       ARM_GOLD_DRAGON_ARMOUR },
    { MONS_SWAMP_DRAGON,        ARM_SWAMP_DRAGON_ARMOUR },
    { MONS_PEARL_DRAGON,        ARM_PEARL_DRAGON_ARMOUR },
    { MONS_SHADOW_DRAGON,       ARM_SHADOW_DRAGON_ARMOUR },
    { MONS_QUICKSILVER_DRAGON,  ARM_QUICKSILVER_DRAGON_ARMOUR },
};

/**
 * If a monster of the given type dies, what kind of armour can it leave?
 *
 * @param mc    The class of monster in question.
 * @return      The armour_type of the given monster's armour, or NUM_ARMOURS
 *              if the monster does not leave armour.
 */
armour_type hide_for_monster(monster_type mc)
{
    return lookup(_monster_hides, mons_species(mc), NUM_ARMOURS);
}

/**
 * Return whether a piece of armour is enchantable.
 *
 * This function ignores the current enchantment level, so is still
 * true for maximally-enchanted items.
 *
 * @param item      The item being considered.
 * @return          True if the armour can have a +X enchantment.
 */
bool armour_is_enchantable(const item_def &item)
{
    ASSERT(item.base_type == OBJ_ARMOUR);
    return item.sub_type != ARM_QUICKSILVER_DRAGON_ARMOUR
        && item.sub_type != ARM_SCARF
        && item.sub_type != ARM_ORB;
}

/**
 * Return the enchantment limit of a piece of armour.
 *
 * @param item      The item being considered.
 * @return          The maximum enchantment the item can hold.
 */
int armour_max_enchant(const item_def &item)
{
    ASSERT(item.base_type == OBJ_ARMOUR);

    // Unenchantables.
    if (!armour_is_enchantable(item))
        return 0;

    const int eq_slot = get_armour_slot(item);

    int max_plus = MAX_SEC_ENCHANT;
    if (eq_slot == EQ_BODY_ARMOUR || item.sub_type == ARM_BARDING)
        max_plus = property(item, PARM_AC);
    else if (eq_slot == EQ_SHIELD)
        // 3 / 5 / 8 for bucklers/shields/lg. shields
        max_plus = (property(item, PARM_AC) - 3)/2 + 3;

    return max_plus;
}

/**
 * Find the set of all armours made from monsters.
 */
static set<armour_type> _make_hide_armour_set()
{
    set<armour_type> _hide_armour_set;
    // iter over armours created from monsters
    for (auto it: _monster_hides)
        _hide_armour_set.insert(it.second);
    return _hide_armour_set;
}
static set<armour_type> _hide_armour_set = _make_hide_armour_set();

/**
 * Is the given armour a type that drops from dead monsters (i.e. dragon or
 * troll armour)?
 *
 * @param item      The armour in question.
 * @return          Whether the given item comes from a monster corpse.
 *                  (Note that ARM_ANIMAL_SKIN doesn't come from in-game
*                    monsters (these days) and so doesn't count.)
 */
bool armour_is_hide(const item_def &item)
{
    return item.base_type == OBJ_ARMOUR
           && armour_type_is_hide(static_cast<armour_type>(item.sub_type));
}

/**
 * Is the given armour a type that drops from dead monsters (i.e. dragon or
 * troll armour)?
 *
 * @param type      The armour_type in question.
 * @return          Whether the given item comes from a monster corpse.
 *                  (Note that ARM_ANIMAL_SKIN doesn't come from in-game
 *                   monsters (these days) and so doesn't count.)
 */
bool armour_type_is_hide(armour_type type)
{
    return _hide_armour_set.count(type);
}

/**
 * Generate a map from monster armours to the monsters that drop them.
 */
static map<armour_type, monster_type> _make_hide_monster_map()
{
    map<armour_type, monster_type> hide_to_mons;
    for (auto monster_data : _monster_hides)
    {
        const armour_type hide = monster_data.second;
        const monster_type mon = monster_data.first;
        hide_to_mons[hide] = mon;
    }

    // troll hides are generated by multiple monsters, so set a canonical troll
    // by hand
    hide_to_mons[ARM_TROLL_LEATHER_ARMOUR] = MONS_TROLL;

    return hide_to_mons;
}

static map<armour_type, monster_type> hide_to_mons = _make_hide_monster_map();

/**
 * Find the monster that the given type of dragon/troll armour came from.
 *
 * @param arm   The type of armour in question.
 * @return      The corresponding monster type; e.g. MONS_FIRE_DRAGON for
 *              ARM_FIRE_DRAGON_ARMOUR,
 *              MONS_TROLL for ARM_TROLL_LEATHER_ARMOUR...
 */
monster_type monster_for_hide(armour_type arm)
{
    monster_type *mon = map_find(hide_to_mons, arm);
    ASSERT(mon);
    return *mon;
}

/**
 * Is this armour considered inherently 'special' for acquirement?
 *
 * @param arm   The armour item in question.
 * @return      Whether that type of armour is considered 'special'.
 */
bool armour_is_special(const item_def &item)
{
    ASSERT(item.base_type == OBJ_ARMOUR);

    return !Armour_prop[ Armour_index[item.sub_type] ].mundane;
}

/**
 * What weight does this armour type have for acquirement? (Higher = appears
 * more often.)
 *
 * @param arm   The armour item in question.
 * @return      The base weight the armour should have in acquirement, before
 *              skills & other effects are factored in.
 */
int armour_acq_weight(const armour_type armour)
{
    return Armour_prop[ Armour_index[armour] ].acquire_weight;
}

equipment_type get_armour_slot(const item_def &item)
{
    ASSERT(item.base_type == OBJ_ARMOUR);

    return Armour_prop[ Armour_index[item.sub_type] ].slot;
}

equipment_type get_armour_slot(armour_type arm)
{
    return Armour_prop[ Armour_index[arm] ].slot;
}

bool jewellery_is_amulet(const item_def &item)
{
    ASSERT(item.base_type == OBJ_JEWELLERY);

    return jewellery_is_amulet(item.sub_type);
}

bool jewellery_is_amulet(int sub_type)
{
    return sub_type >= AMU_FIRST_AMULET;
}

/**
 * How many size categories away is the given type of armour from fitting a
 * creature of the given size - and in what direction?
 *
 * @param sub_type  The type of armour in question.
 * @param size      The size of the creature in question.
 * @return          The difference between the size of the creature and the
 *                  closest size of creature that might wear the armour.
 *                  Negative if the creature is too small.
 *                  Positive if the creature is too large.
 *                  0 if the creature is just right.
 */
static int _fit_armour_size(armour_type sub_type, size_type size)
{
    const size_type min = Armour_prop[ Armour_index[sub_type] ].fit_min;
    const size_type max = Armour_prop[ Armour_index[sub_type] ].fit_max;

    if (size < min)
        return min - size;    // negative means levels too small
    else if (size > max)
        return max - size;    // positive means levels too large

    return 0;
}

/**
 * How many size categories away is the given armour from fitting a creature of
 * the given size - and in what direction?
 *
 * @param item      The armour in question.
 * @param size      The size of the creature in question.
 * @return          The difference between the size of the creature and the
 *                  closest size of creature that might wear the armour.
 *                  Negative if the creature is too small.
 *                  Positive if the creature is too large.
 *                  0 if the creature is just right.
 */
int fit_armour_size(const item_def &item, size_type size)
{
    ASSERT(item.base_type == OBJ_ARMOUR);
    return _fit_armour_size(static_cast<armour_type>(item.sub_type), size);
}

/**
 * Does the given type of armour fit a creature of the given size?
 *
 * @param sub_type  The type of armour in question.
 * @param size      The size of the creature that might wear the armour.
 * @return          Whether the armour fits based on size. (It might still not
 *                  fit for other reasons, e.g. mutations...)
 */
bool check_armour_size(armour_type sub_type, size_type size)
{
    return _fit_armour_size(sub_type, size) == 0;
}

/**
 * Does the given armour fit a creature of the given size?
 *
 * @param item      The armour in question.
 * @param size      The size of the creature that might wear the armour.
 * @return          Whether the armour fits based on size. (It might still not
 *                  fit for other reasons, e.g. mutations...)
 */
bool check_armour_size(const item_def &item, size_type size)
{
    ASSERT(item.base_type == OBJ_ARMOUR);

    return check_armour_size(static_cast<armour_type>(item.sub_type), size);
}

int wand_charge_value(int type, int item_level)
{
    switch (type)
    {
    case WAND_DIGGING:
        return 9;

    // Decrease charge generation later on so that players get wands to play
    // with early, but aren't totally flooded with charges by late game.
    case WAND_ICEBLAST:
    case WAND_ROOTS:
    case WAND_ACID:
    case WAND_LIGHT:
    case WAND_QUICKSILVER:
    case WAND_CHARMING:
    case WAND_PARALYSIS:
    case WAND_POLYMORPH:
        return item_level > 7 ? 8 : 15;

    default:
        return item_level > 7 ? 12 : 24;

    case WAND_FLAME:
        return item_level > 7 ? 16 : 32;
    }
}


#if TAG_MAJOR_VERSION == 34
/**
 * Is the given item a wand which is empty? Wands are normally destroyed when
 * their charges are exhausted, but empty wands can still happen through
 * transfered games.
 *
 * @param item  The item in question.
 * @return      Whether the wand is empty.
 */
bool is_known_empty_wand(const item_def &item)
{
    if (item.base_type != OBJ_WANDS)
        return false;

    return item_ident(item, ISFLAG_KNOW_TYPE) && item.charges <= 0;
}
#endif

/**
 * What wands could a monster use to directly harm the player?
 *
 * @param item      The wand to be examined.
 * @return          True if the wand could harm the player, false otherwise.
 */
bool is_offensive_wand(const item_def& item)
{
    switch (item.sub_type)
    {
    // Monsters use it, but it's not an offensive wand
    case WAND_DIGGING:
        return false;

    case WAND_ACID:
    case WAND_LIGHT:
    case WAND_QUICKSILVER:
    case WAND_MINDBURST:
    case WAND_CHARMING:
    case WAND_FLAME:
    case WAND_ICEBLAST:
    case WAND_ROOTS:
    case WAND_PARALYSIS:
    case WAND_POLYMORPH:
        return true;
    }
    return false;
}

// Returns whether a piece of armour can be enchanted further.
// If unknown is true, unidentified armour will return true.
bool is_enchantable_armour(const item_def &arm, bool unknown)
{
    if (arm.base_type != OBJ_ARMOUR)
        return false;

    // Armour types that can never be enchanted.
    if (!armour_is_enchantable(arm))
        return false;

    // If we don't know the plusses, assume enchanting is possible.
    if (unknown && !is_artefact(arm) && !item_ident(arm, ISFLAG_KNOW_PLUSES))
        return true;

    // Artefacts or highly enchanted armour cannot be enchanted.
    if (is_artefact(arm) || arm.plus >= armour_max_enchant(arm))
        return false;

    return true;
}

//
// Weapon information and checking functions:
//

// Checks how rare a weapon is. Many of these have special routines for
// placement, especially those with a rarity of zero. Chance is out of 10.
// ^^^ vvv "rarity" is exactly the wrong term - inverted...
int weapon_rarity(int w_type)
{
    return Weapon_prop[Weapon_index[w_type]].commonness;
}

int get_vorpal_type(const item_def &item)
{
    int ret = DVORP_NONE;

    if (item.base_type == OBJ_WEAPONS)
        ret = (Weapon_prop[Weapon_index[item.sub_type]].dam_type & DAMV_MASK);

    return ret;
}

int get_damage_type(const item_def &item)
{
    if (item.base_type == OBJ_WEAPONS)
        return Weapon_prop[Weapon_index[item.sub_type]].dam_type & DAM_MASK;

    return DAM_BASH;
}

static bool _does_damage_type(const item_def &item, int dam_type)
{
    return get_damage_type(item) & dam_type;
}

int single_damage_type(const item_def &item)
{
    int ret = get_damage_type(item);

    if (ret > 0)
    {
        int count = 0;

        for (int i = 1; i <= DAM_MAX_TYPE; i <<= 1)
        {
            if (!_does_damage_type(item, i))
                continue;

            if (one_chance_in(++count))
                ret = i;
        }
    }

    return ret;
}

// Give hands required to wield weapon for a torso of "size".
// Not adjusted by species or anything, which is why it's "basic".
hands_reqd_type basic_hands_reqd(const item_def &item, size_type size)
{
    const auto wpn_type = [&item]() {
        if (item.base_type == OBJ_WEAPONS)
            return static_cast<weapon_type>(item.sub_type);
        if (item.base_type == OBJ_STAVES)
            return WPN_STAFF;
        return WPN_UNKNOWN;
    }();

    // Non-weapons.
    if (wpn_type == WPN_UNKNOWN)
        return HANDS_ONE;
    if (is_unrandom_artefact(item, UNRAND_GYRE))
        return HANDS_TWO;
    return size >= Weapon_prop[Weapon_index[wpn_type]].min_1h_size ? HANDS_ONE
                                                                   : HANDS_TWO;
}

hands_reqd_type hands_reqd(const actor* ac, object_class_type base_type, int sub_type)
{
    item_def item;
    item.base_type = base_type;
    item.sub_type  = sub_type;
    // This function is used for item generation only, so use the actor's
    // (player's) base size, not its current form.
    return ac->hands_reqd(item, true);
}

/**
 * Is the provided type a kind of giant club?
 *
 * @param wpn_type  The weapon_type under consideration.
 * @return          Whether it's a kind of giant club.
 */
bool is_giant_club_type(int wpn_type)
{
    return wpn_type == WPN_GIANT_CLUB
           || wpn_type == WPN_GIANT_SPIKED_CLUB;
}

/**
 * Is the provided type a kind of ranged weapon?
 *
 * @param wpn_type  The weapon_type under consideration.
 * @return          Whether it's a kind of launcher.
 */
bool is_ranged_weapon_type(int wpn_type)
{
    return Weapon_prop[Weapon_index[wpn_type]].ammo != MI_NONE;
}

/**
 * Is the provided type a kind of demon weapon?
 *
 * @param wpn_type  The weapon_type under consideration.
 * @return          Whether it's a kind of demon weapon.
 */
bool is_demonic_weapon_type(int wpn_type)
{
    return wpn_type == WPN_DEMON_BLADE
           || wpn_type == WPN_DEMON_WHIP
           || wpn_type == WPN_DEMON_TRIDENT;
}

/**
 * Is the provided type a kind of blessed weapon?
 *
 * @param wpn_type  The weapon_type under consideration.
 * @return          Whether it's a kind of blessed weapon.
 */
bool is_blessed_weapon_type(int wpn_type)
{
    return wpn_type == WPN_EUDEMON_BLADE
           || wpn_type == WPN_SACRED_SCOURGE
           || wpn_type == WPN_TRISHULA;
}

bool is_melee_weapon(const item_def &weapon)
{
    return is_weapon(weapon) && !is_range_weapon(weapon);
}

/**
 * Is the provided item a demon weapon?
 *
 * @param item  The item under consideration.
 * @return      Whether the given item is a demon weapon.
 */
bool is_demonic(const item_def &item)
{
    return item.base_type == OBJ_WEAPONS
           && is_demonic_weapon_type(item.sub_type);
}

/**
 * Is the provided item a blessed weapon? (Not just holy wrath.)
 *
 * @param item  The item under consideration.
 * @return      Whether the given item is a blessed weapon.
 */
bool is_blessed(const item_def &item)
{
    return item.base_type == OBJ_WEAPONS
            && is_blessed_weapon_type(item.sub_type);
}

bool is_blessed_convertible(const item_def &item)
{
    return !is_artefact(item)
           && (item.base_type == OBJ_WEAPONS
               && (is_demonic(item)
                   || is_blessed(item)));
}

static map<weapon_type, weapon_type> _holy_upgrades =
{
    { WPN_DEMON_BLADE, WPN_EUDEMON_BLADE },
    { WPN_DEMON_WHIP, WPN_SACRED_SCOURGE },
    { WPN_DEMON_TRIDENT, WPN_TRISHULA },
};

bool convert2good(item_def &item)
{
    if (item.base_type != OBJ_WEAPONS)
        return false;

    if (auto repl = map_find(_holy_upgrades, (weapon_type) item.sub_type))
    {
        item.sub_type = *repl;
        return true;
    }

    return false;
}

bool convert2bad(item_def &item)
{
    if (item.base_type != OBJ_WEAPONS)
        return false;

    auto it = find_if(begin(_holy_upgrades), end(_holy_upgrades),
                      [&item](const pair<const weapon_type, weapon_type> elt)
                      {
                          return elt.second == item.sub_type;
                      });
    if  (it != end(_holy_upgrades))
    {
        item.sub_type = it->first;
        return true;
    }

    return false;
}

bool is_brandable_weapon(const item_def &wpn, bool allow_ranged, bool divine)
{
    if (wpn.base_type != OBJ_WEAPONS)
        return false;

    if (is_artefact(wpn))
        return false;

    if (!allow_ranged && is_range_weapon(wpn)
#if TAG_MAJOR_VERSION == 34
        || wpn.sub_type == WPN_BLOWGUN
#endif
       )
    {
        return false;
    }

    // Only gods can rebrand blessed weapons, and they revert back to their
    // old base type in the process.
    if (is_blessed(wpn) && !divine)
        return false;

    return true;
}

/**
 * Which skill should the lochaber axe use?
 *
 * @return The higher of your Polearms and Axes skills.
 */
static skill_type _lochaber_skill()
{
    return you.skill(SK_AXES, 100, false, true) >
           you.skill(SK_POLEARMS, 100, false, true) ?
               SK_AXES : SK_POLEARMS;
}

/**
 * Returns the skill used by the given item to attack.
 *
 * @param item  The item under consideration.
 * @return      The skill used to attack with the given item; defaults to
 *              SK_FIGHTING if no melee or ranged skill applies.
 */
skill_type item_attack_skill(const item_def &item)
{
    switch (item.base_type)
    {
    case OBJ_WEAPONS:
        ASSERT_RANGE(item.sub_type, 0, NUM_WEAPONS);
        if (is_unrandom_artefact(item, UNRAND_LOCHABER_AXE))
            return _lochaber_skill();
        return Weapon_prop[ Weapon_index[item.sub_type] ].skill;
    case OBJ_STAVES:
        return SK_STAVES;
    case OBJ_MISSILES:
        return SK_THROWING;
    default:
        return SK_FIGHTING;
    }
}

/**
 * Returns the skill used by the given item type to attack.
 *
 * @param wclass  The item base type under consideration.
 * @param wtype   The item subtype under consideration.
 * @return      The skill used to attack with the given item type; defaults to
 *              SK_FIGHTING if no melee skill applies.
 */
skill_type item_attack_skill(object_class_type wclass, int wtype)
{
    item_def    wpn;

    wpn.base_type = wclass;
    wpn.sub_type = wtype;

    return item_attack_skill(wpn);
}

// True if item is a staff that deals extra damage based on Evocations skill,
// or has an evocations-based passive effect (staff of Wucad Mu).
bool staff_uses_evocations(const item_def &item)
{
    if (is_unrandom_artefact(item, UNRAND_ELEMENTAL_STAFF)
        || is_unrandom_artefact(item, UNRAND_OLGREB)
        || is_unrandom_artefact(item, UNRAND_ASMODEUS)
        || is_unrandom_artefact(item, UNRAND_DISPATER)
        || is_unrandom_artefact(item, UNRAND_WUCAD_MU))
    {
        return true;
    }

    return item.base_type == OBJ_STAVES;
}

skill_type staff_skill(stave_type s)
{
    switch (s)
    {
    case STAFF_AIR:
        return SK_AIR_MAGIC;
    case STAFF_COLD:
        return SK_ICE_MAGIC;
    case STAFF_EARTH:
        return SK_EARTH_MAGIC;
    case STAFF_FIRE:
        return SK_FIRE_MAGIC;
    case STAFF_POISON:
        return SK_POISON_MAGIC;
    case STAFF_DEATH:
        return SK_NECROMANCY;
    case STAFF_CONJURATION:
        return SK_CONJURATIONS;
    default:
        return SK_NONE;
    }
}

bool item_skills(const item_def &item, set<skill_type> &skills)
{
    if (item.is_type(OBJ_BOOKS, BOOK_MANUAL))
    {
        const skill_type skill = static_cast<skill_type>(item.plus);
        if (!skill_default_shown(skill))
            skills.insert(skill);
    }

    // Jewellery with evokable abilities, wands and similar unwielded
    // evokers allow training.
    // XX why are gives_ability cases broken up like this
    if (item_is_evokable(item)
        || item.base_type == OBJ_JEWELLERY && gives_ability(item)
        || staff_uses_evocations(item)
        || item.base_type == OBJ_WEAPONS && gives_ability(item))
    {
        skills.insert(SK_EVOCATIONS);
    }

    // Shields and abilities on armours allow training as long as your species
    // can wear them.
    if (item.base_type == OBJ_ARMOUR && can_wear_armour(item, false, true))
    {
        if (is_shield(item))
            skills.insert(SK_SHIELDS);

        if (gives_ability(item) || get_armour_ego_type(item) == SPARM_ENERGY)
            skills.insert(SK_EVOCATIONS);
    }

    // Weapons and staves allow training as long as your species can wield them.
    if (!you.could_wield(item, true, true))
        return !skills.empty();

    if (item.base_type == OBJ_STAVES)
    {
        const skill_type staff_sk
                    = staff_skill(static_cast<stave_type>(item.sub_type));
        if (staff_sk != SK_NONE)
            skills.insert(staff_sk);
    }

    if (item.base_type == OBJ_WEAPONS && get_weapon_brand(item) == SPWPN_PAIN)
        skills.insert(SK_NECROMANCY);

    const skill_type sk = item_attack_skill(item);
    if (sk != SK_FIGHTING)
        skills.insert(sk);

    if (is_unrandom_artefact(item, UNRAND_LOCHABER_AXE))
    {
        skills.insert(SK_POLEARMS);
        skills.insert(SK_AXES);
    }

    return !skills.empty();
}

/**
 * Checks if the provided weapon is wieldable by a creature of the given size.
 *
 * @param item      The weapon in question.
 * @param size      The size of the creature trying to wield the weapon.
 * @return          Whether a creature of the given size can wield the weapon.
 */
bool is_weapon_wieldable(const item_def &item, size_type size)
{
    ASSERT(is_weapon(item));

    const int subtype = OBJ_STAVES == item.base_type ? int{WPN_STAFF}
                                                     : item.sub_type;
    return Weapon_prop[Weapon_index[subtype]].min_2h_size <= size;
}

//
// Launcher and ammo functions:
//
bool is_range_weapon(const item_def &item)
{
    return is_weapon(item) && is_ranged_weapon_type(item.sub_type);
}

bool is_crossbow(const item_def &item)
{
    if (!is_weapon(item))
        return false;
    switch (item.sub_type)
    {
    case WPN_HAND_CROSSBOW:
    case WPN_ARBALEST:
    case WPN_TRIPLE_CROSSBOW:
        return true;
    default:
        return false;
    }
}

bool is_slowed_by_armour(const item_def *item)
{
    return item && is_range_weapon(*item);
}

const char *ammo_name(missile_type ammo)
{
    return ammo < 0 || ammo >= NUM_MISSILES ? "eggplant"
           : Missile_prop[ Missile_index[ammo] ].name;
}

bool is_launcher_ammo(const item_def &wpn)
{
    if (wpn.base_type != OBJ_MISSILES)
        return false;

    switch (wpn.sub_type)
    {
    case MI_ARROW:
    case MI_BOLT:
    case MI_SLING_BULLET:
        return true;
    default:
        return false;
    }
}

// Returns true if item can be reasonably thrown without a launcher.
bool is_throwable(const actor *actor, const item_def &wpn)
{
    if (wpn.base_type != OBJ_MISSILES || is_launcher_ammo(wpn))
        return false;
    if (!actor)
        return true;

    if (wpn.sub_type == MI_LARGE_ROCK)
        return actor->can_throw_large_rocks();
    return wpn.sub_type != MI_JAVELIN || actor->body_size() >= SIZE_MEDIUM;
}

// Decide if something is launched or thrown.
launch_retval is_launched(const actor *actor, const item_def &missile)
{
    return is_throwable(actor, missile) ? launch_retval::THROWN : launch_retval::FUMBLED;
}

// Sorry about this.
void populate_fake_projectile(const item_def &wep, item_def &fake_proj)
{
    ASSERT(is_weapon(wep) && is_ranged_weapon_type(wep.sub_type));
    fake_proj.base_type = OBJ_MISSILES;
    fake_proj.sub_type  = Weapon_prop[Weapon_index[wep.sub_type]].ammo;
    fake_proj.quantity  = 1;
    fake_proj.rnd       = 1;
}

/**
 * Returns whether a given missile will always destroyed on impact.
 *
 * @param missile      The missile in question.
 * @return             Whether the missile should always be destroyed on
 *                     impact.
 */
bool ammo_always_destroyed(const item_def &missile)
{
    const int brand = get_ammo_brand(missile);
    return missile.sub_type == MI_STONE
           || brand == SPMSL_CHAOS
           || brand == SPMSL_DISPERSAL
           || brand == SPMSL_EXPLODING;
}

/**
 * Returns whether a given missile will never destroyed on impact.
 *
 * @param missile      The missile in question.
 * @return             Whether the missile should never be destroyed on impact.
 */
bool ammo_never_destroyed(const item_def &missile)
{
    return missile.sub_type == MI_THROWING_NET;
}

/**
 * Returns the one_chance_in for a missile type for be destroyed on impact.
 *
 * @param missile_type      The missile type to get the mulch chance for.
 * @return                  The inverse of the missile type's mulch chance.
 */
int ammo_type_destroy_chance(int missile_type)
{
    return Missile_prop[ Missile_index[missile_type] ].mulch_rate;
}

/**
 * Returns the base damage of a given item type.
 *
 * @param missile_type      The missile type to get the damage for.
 * @return                  The base damage of the given missile type.
 */
int ammo_type_damage(int missile_type)
{
    return Missile_prop[ Missile_index[missile_type] ].dam;
}


//
// Reaching functions:
//
reach_type weapon_reach(const item_def &item)
{
    if (is_unrandom_artefact(item, UNRAND_RIFT))
        return REACH_THREE;
    if (item_attack_skill(item) == SK_POLEARMS
        || is_unrandom_artefact(item, UNRAND_LOCHABER_AXE))
    {
        return REACH_TWO;
    }
    return REACH_NONE;
}

//
// Macguffins
//
bool item_is_unique_rune(const item_def &item)
{
    return item.base_type == OBJ_RUNES
           && item.sub_type != RUNE_DEMONIC
           && item.sub_type != RUNE_ABYSSAL;
}

bool item_is_orb(const item_def &item)
{
    return item.is_type(OBJ_ORBS, ORB_ZOT);
}

bool item_is_horn_of_geryon(const item_def &item)
{
    return item.is_type(OBJ_MISCELLANY, MISC_HORN_OF_GERYON);
}

bool item_is_spellbook(const item_def &item)
{
    return item.base_type == OBJ_BOOKS
#if TAG_MAJOR_VERSION == 34
           && item.sub_type != BOOK_BUGGY_DESTRUCTION
#endif
           && item.sub_type != NUM_BOOKS
           && item.sub_type != BOOK_MANUAL;
}

//
// Ring functions:

// Returns whether jewellery has plusses.
bool jewellery_has_pluses(const item_def &item)
{
    ASSERT(item.base_type == OBJ_JEWELLERY);

    // not known -> no plusses
    if (!item_type_known(item))
        return false;

    return jewellery_type_has_plusses(item.sub_type);
}

bool jewellery_type_has_plusses(int jewel_type)
{
    switch (jewel_type)
    {
    case RING_SLAYING:
    case RING_PROTECTION:
    case RING_EVASION:
    case RING_STRENGTH:
    case RING_INTELLIGENCE:
    case RING_DEXTERITY:
        return true;

    default:
        break;
    }

    return false;
}

// Returns true if having two rings of the same type on at the same
// has more effect than just having one on.
bool ring_has_stackable_effect(const item_def &item)
{
    ASSERT(item.base_type == OBJ_JEWELLERY);
    ASSERT(!jewellery_is_amulet(item));

    if (!item_type_known(item))
        return false;

    if (jewellery_has_pluses(item))
        return true;

    switch (item.sub_type)
    {
    case RING_PROTECTION_FROM_FIRE:
    case RING_PROTECTION_FROM_COLD:
    case RING_LIFE_PROTECTION:
    case RING_STEALTH:
    case RING_WIZARDRY:
    case RING_FIRE:
    case RING_ICE:
    case RING_WILLPOWER:
    case RING_MAGICAL_POWER:
        return true;

    default:
        break;
    }

    return false;
}

static map<potion_type, item_rarity_type> _potion_rarity = {
    { POT_CURING,       RARITY_VERY_COMMON },
    { POT_HEAL_WOUNDS,  RARITY_COMMON },
    { POT_FLIGHT,       RARITY_UNCOMMON },
    { POT_HASTE,        RARITY_UNCOMMON },
    { POT_LIGNIFY,      RARITY_UNCOMMON },
    { POT_ATTRACTION,   RARITY_UNCOMMON },
    { POT_DEGENERATION, RARITY_UNCOMMON },
    { POT_MIGHT,        RARITY_UNCOMMON },
    { POT_BRILLIANCE,   RARITY_UNCOMMON },
    { POT_MUTATION,     RARITY_UNCOMMON },
    { POT_INVISIBILITY, RARITY_RARE },
    { POT_RESISTANCE,   RARITY_RARE },
    { POT_MAGIC,        RARITY_RARE },
    { POT_BERSERK_RAGE, RARITY_RARE },
    { POT_CANCELLATION, RARITY_RARE },
    { POT_AMBROSIA,     RARITY_RARE },
    { POT_EXPERIENCE,   RARITY_VERY_RARE },
};

static map<scroll_type, item_rarity_type> _scroll_rarity = {
    { SCR_IDENTIFY,       RARITY_VERY_COMMON },
    { SCR_TELEPORTATION,  RARITY_COMMON },
    { SCR_AMNESIA,        RARITY_UNCOMMON },
    { SCR_NOISE,          RARITY_UNCOMMON },
    { SCR_ENCHANT_ARMOUR, RARITY_UNCOMMON },
    { SCR_ENCHANT_WEAPON, RARITY_UNCOMMON },
    { SCR_MAGIC_MAPPING,  RARITY_UNCOMMON },
    { SCR_FEAR,           RARITY_UNCOMMON },
    { SCR_FOG,            RARITY_UNCOMMON },
    { SCR_BUTTERFLIES,    RARITY_UNCOMMON },
    { SCR_BLINKING,       RARITY_UNCOMMON },
    { SCR_IMMOLATION,     RARITY_UNCOMMON },
    { SCR_POISON,         RARITY_UNCOMMON },
    { SCR_VULNERABILITY,  RARITY_UNCOMMON },
    { SCR_SUMMONING,      RARITY_RARE },
    { SCR_SILENCE,        RARITY_RARE },
    { SCR_BRAND_WEAPON,   RARITY_RARE },
    { SCR_TORMENT,        RARITY_RARE },
    { SCR_ACQUIREMENT,    RARITY_VERY_RARE },
};

item_rarity_type consumable_rarity(const item_def &item)
{
    return consumable_rarity(item.base_type, item.sub_type);
}

item_rarity_type consumable_rarity(object_class_type base_type, int sub_type)
{
    item_rarity_type *rarity = nullptr;
    if (base_type == OBJ_POTIONS)
        rarity = map_find(_potion_rarity, (potion_type) sub_type);
    else if (base_type == OBJ_SCROLLS)
        rarity = map_find(_scroll_rarity, (scroll_type) sub_type);

    if (!rarity)
        return RARITY_NONE;

    return *rarity;
}

//
// Generic item functions:
//
int get_armour_res_fire(const item_def &arm, bool check_artp)
{
    ASSERT(arm.base_type == OBJ_ARMOUR);

    int res = 0;

    // intrinsic armour abilities
    res += armour_type_prop(arm.sub_type, ARMF_RES_FIRE);

    // check ego resistance
    const int ego = get_armour_ego_type(arm);
    if (ego == SPARM_FIRE_RESISTANCE || ego == SPARM_RESISTANCE)
        res += 1;

    if (check_artp && is_artefact(arm))
        res += artefact_property(arm, ARTP_FIRE);

    return res;
}

int get_armour_res_cold(const item_def &arm, bool check_artp)
{
    ASSERT(arm.base_type == OBJ_ARMOUR);

    int res = 0;

    // intrinsic armour abilities
    res += armour_type_prop(arm.sub_type, ARMF_RES_COLD);

    // check ego resistance
    const int ego = get_armour_ego_type(arm);
    if (ego == SPARM_COLD_RESISTANCE || ego == SPARM_RESISTANCE)
        res += 1;

    if (check_artp && is_artefact(arm))
        res += artefact_property(arm, ARTP_COLD);

    return res;
}

int get_armour_res_poison(const item_def &arm, bool check_artp)
{
    ASSERT(arm.base_type == OBJ_ARMOUR);

    int res = 0;

    // intrinsic armour abilities
    res += armour_type_prop(arm.sub_type, ARMF_RES_POISON);

    // check ego resistance
    if (get_armour_ego_type(arm) == SPARM_POISON_RESISTANCE)
        res += 1;

    if (check_artp && is_artefact(arm))
        res += artefact_property(arm, ARTP_POISON);

    return res;
}

int get_armour_res_elec(const item_def &arm, bool check_artp)
{
    ASSERT(arm.base_type == OBJ_ARMOUR);

    int res = 0;

    // intrinsic armour abilities
    res += armour_type_prop(arm.sub_type, ARMF_RES_ELEC);

    if (check_artp && is_artefact(arm))
        res += artefact_property(arm, ARTP_ELECTRICITY);

    return res;
}

int get_armour_life_protection(const item_def &arm, bool check_artp)
{
    ASSERT(arm.base_type == OBJ_ARMOUR);

    int res = 0;

    // intrinsic armour abilities
    res += armour_type_prop(arm.sub_type, ARMF_RES_NEG);

    // check for ego resistance
    if (get_armour_ego_type(arm) == SPARM_POSITIVE_ENERGY)
        res += 1;

    if (check_artp && is_artefact(arm))
        res += artefact_property(arm, ARTP_NEGATIVE_ENERGY);

    return res;
}

int get_armour_willpower(const item_def &arm, bool check_artp)
{
    ASSERT(arm.base_type == OBJ_ARMOUR);

    int res = 0;

    // intrinsic armour abilities
    res += armour_type_prop(arm.sub_type, ARMF_WILLPOWER) * WL_PIP;

    // check for ego resistance
    if (get_armour_ego_type(arm) == SPARM_WILLPOWER)
        res += WL_PIP;

    if (get_armour_ego_type(arm) == SPARM_GUILE)
        res -= 2 * WL_PIP;

    if (check_artp && is_artefact(arm))
        res += WL_PIP * artefact_property(arm, ARTP_WILLPOWER);

    return res;
}

bool get_armour_see_invisible(const item_def &arm, bool check_artp)
{
    ASSERT(arm.base_type == OBJ_ARMOUR);

    // check for ego resistance
    if (get_armour_ego_type(arm) == SPARM_SEE_INVISIBLE)
        return true;

    if (check_artp && is_artefact(arm))
        return artefact_property(arm, ARTP_SEE_INVISIBLE);

    return false;
}

int get_armour_res_corr(const item_def &arm)
{
    ASSERT(arm.base_type == OBJ_ARMOUR);

    // intrinsic armour abilities
    return get_armour_ego_type(arm) == SPARM_PRESERVATION
           || armour_type_prop(arm.sub_type, ARMF_RES_CORR);
}

bool get_armour_rampaging(const item_def &arm, bool check_artp)
{
    ASSERT(arm.base_type == OBJ_ARMOUR);

    if (is_unrandom_artefact(arm, UNRAND_SEVEN_LEAGUE_BOOTS))
        return true;

    // check for ego resistance
    if (get_armour_ego_type(arm) == SPARM_RAMPAGING)
        return true;

    if (check_artp && is_artefact(arm))
        return artefact_property(arm, ARTP_RAMPAGING);

    return false;
}

int get_jewellery_res_fire(const item_def &ring, bool check_artp)
{
    ASSERT(ring.base_type == OBJ_JEWELLERY);

    int res = 0;

    // intrinsic jewellery abilities
    switch (ring.sub_type)
    {
    case RING_PROTECTION_FROM_FIRE:
    case RING_FIRE:
        res += 1;
        break;
    case RING_ICE:
        res -= 1;
        break;
    default:
        break;
    }

    if (check_artp && is_artefact(ring))
        res += artefact_property(ring, ARTP_FIRE);

    return res;
}

int get_jewellery_res_cold(const item_def &ring, bool check_artp)
{
    ASSERT(ring.base_type == OBJ_JEWELLERY);

    int res = 0;

    // intrinsic jewellery abilities
    switch (ring.sub_type)
    {
    case RING_PROTECTION_FROM_COLD:
    case RING_ICE:
        res += 1;
        break;
    case RING_FIRE:
        res -= 1;
        break;
    default:
        break;
    }

    if (check_artp && is_artefact(ring))
        res += artefact_property(ring, ARTP_COLD);

    return res;
}

int get_jewellery_res_poison(const item_def &ring, bool check_artp)
{
    ASSERT(ring.base_type == OBJ_JEWELLERY);

    int res = 0;

    if (ring.sub_type == RING_POISON_RESISTANCE)
        res += 1;

    if (check_artp && is_artefact(ring))
        res += artefact_property(ring, ARTP_POISON);

    return res;
}

int get_jewellery_res_elec(const item_def &ring, bool check_artp)
{
    ASSERT(ring.base_type == OBJ_JEWELLERY);

    int res = 0;

    if (check_artp && is_artefact(ring))
        res += artefact_property(ring, ARTP_ELECTRICITY);

    return res;
}

int get_jewellery_life_protection(const item_def &ring, bool check_artp)
{
    ASSERT(ring.base_type == OBJ_JEWELLERY);

    int res = 0;

    // check for ego resistance
    if (ring.sub_type == RING_LIFE_PROTECTION)
        res += 1;

    if (check_artp && is_artefact(ring))
        res += artefact_property(ring, ARTP_NEGATIVE_ENERGY);

    return res;
}

int get_jewellery_willpower(const item_def &ring, bool check_artp)
{
    ASSERT(ring.base_type == OBJ_JEWELLERY);

    int res = 0;

    if (ring.sub_type == RING_WILLPOWER)
        res += WL_PIP;

    if (check_artp && is_artefact(ring))
        res += WL_PIP * artefact_property(ring, ARTP_WILLPOWER);

    return res;
}

bool get_jewellery_see_invisible(const item_def &ring, bool check_artp)
{
    ASSERT(ring.base_type == OBJ_JEWELLERY);

    if (ring.sub_type == RING_SEE_INVISIBLE)
        return true;

    if (check_artp && is_artefact(ring))
        return artefact_property(ring, ARTP_SEE_INVISIBLE);

    return false;
}

int property(const item_def &item, int prop_type)
{
    weapon_type weapon_sub;

    switch (item.base_type)
    {
    case OBJ_ARMOUR:
        return armour_prop(item.sub_type, prop_type);

    case OBJ_WEAPONS:
        if (is_unrandom_artefact(item))
        {
            switch (prop_type)
            {
            case PWPN_DAMAGE:
                return Weapon_prop[ Weapon_index[item.sub_type] ].dam
                       + artefact_property(item, ARTP_BASE_DAM);
            case PWPN_HIT:
                return Weapon_prop[ Weapon_index[item.sub_type] ].hit
                       + artefact_property(item, ARTP_BASE_ACC);
            case PWPN_SPEED:
                return Weapon_prop[ Weapon_index[item.sub_type] ].speed
                       + artefact_property(item, ARTP_BASE_DELAY);
            }
        }
        if (prop_type == PWPN_DAMAGE)
            return Weapon_prop[ Weapon_index[item.sub_type] ].dam;
        else if (prop_type == PWPN_HIT)
            return Weapon_prop[ Weapon_index[item.sub_type] ].hit;
        else if (prop_type == PWPN_SPEED)
            return Weapon_prop[ Weapon_index[item.sub_type] ].speed;
        else if (prop_type == PWPN_ACQ_WEIGHT)
            return Weapon_prop[ Weapon_index[item.sub_type] ].acquire_weight;
        break;

    case OBJ_MISSILES:
        if (prop_type == PWPN_DAMAGE)
            return Missile_prop[ Missile_index[item.sub_type] ].dam;
        break;

    case OBJ_STAVES:
        weapon_sub = WPN_STAFF;

        if (prop_type == PWPN_DAMAGE)
            return Weapon_prop[ Weapon_index[weapon_sub] ].dam;
        else if (prop_type == PWPN_HIT)
            return Weapon_prop[ Weapon_index[weapon_sub] ].hit;
        else if (prop_type == PWPN_SPEED)
            return Weapon_prop[ Weapon_index[weapon_sub] ].speed;
        break;

    default:
        break;
    }

    return 0;
}

/**
 * Find a given property of a given armour_type.
 *
 * @param armour        The armour_type in question (e.g. ARM_ROBE)
 * @param prop_type     The property being requested (e.g. PARM_AC)
 * @return              The property value, if the prop_type is valid.
 *                      Otherwise, 0 (!?)
 *                      ^ hopefully never comes up...
 */
int armour_prop(int armour, int prop_type)
{
    switch (prop_type)
    {
        case PARM_AC:
            return Armour_prop[ Armour_index[armour] ].ac;
        case PARM_EVASION:
            return Armour_prop[ Armour_index[armour] ].ev;
        default:
            return 0; // !?
    }
}

// Returns true if item is evokable.
bool gives_ability(const item_def &item)
{
    if (!item_type_known(item))
        return false;

    switch (item.base_type)
    {
    case OBJ_WEAPONS:
        break;
    case OBJ_ARMOUR:
    {
        const equipment_type eq = get_armour_slot(item);
        if (eq == EQ_NONE)
            return false;
        const special_armour_type ego = get_armour_ego_type(item);

        if (ego == SPARM_INVISIBILITY || ego == SPARM_FLYING)
            return true;
        break;
    }
    default:
        return false;
    }

    if (!is_artefact(item))
        return false;

    // Check for evokable randart properties.
    if (artefact_property(item, ARTP_INVISIBLE)
        || artefact_property(item, ARTP_BLINK)
        || is_unrandom_artefact(item, UNRAND_ASMODEUS)
        || is_unrandom_artefact(item, UNRAND_DISPATER)
        || is_unrandom_artefact(item, UNRAND_OLGREB))
    {
        return true;
    }


    return false;
}

// Returns true if the item confers a resistance that is shown on the % screen,
// for the purposes of giving information in hints mode.
bool gives_resistance(const item_def &item)
{
    if (!item_type_known(item))
        return false;

    switch (item.base_type)
    {
    case OBJ_WEAPONS:
        break;
    case OBJ_JEWELLERY:
        if (!jewellery_is_amulet(item))
        {
            if (item.sub_type == RING_PROTECTION_FROM_FIRE
                || item.sub_type == RING_POISON_RESISTANCE
                || item.sub_type == RING_PROTECTION_FROM_COLD
                || item.sub_type == RING_RESIST_CORROSION
                || item.sub_type == RING_LIFE_PROTECTION
                || item.sub_type == RING_WILLPOWER
                || item.sub_type == RING_FIRE
                || item.sub_type == RING_ICE
                || item.sub_type == RING_FLIGHT)
            {
                return true;
            }
        }
        break;
    case OBJ_ARMOUR:
    {
        const equipment_type eq = get_armour_slot(item);
        if (eq == EQ_NONE)
            return false;

        const int ego = get_armour_ego_type(item);
        if (ego == SPARM_FIRE_RESISTANCE
            || ego == SPARM_COLD_RESISTANCE
            || ego == SPARM_POISON_RESISTANCE
            || ego == SPARM_WILLPOWER
            || ego == SPARM_RESISTANCE
            || ego == SPARM_PRESERVATION
            || ego == SPARM_POSITIVE_ENERGY)
        {
            return true;
        }
        break;
    }
    case OBJ_STAVES:
        if (item.sub_type == STAFF_FIRE
            || item.sub_type == STAFF_COLD
            || item.sub_type == STAFF_POISON
            || item.sub_type == STAFF_AIR
            || item.sub_type == STAFF_DEATH)
        {
            return true;
        }
        return false;
    default:
        return false;
    }

    if (!is_artefact(item))
        return false;

    // Check for randart resistances.
    for (int rap = 0; rap < ARTP_NUM_PROPERTIES; rap++)
    {
        if (artefact_property(item, static_cast<artefact_prop_type>(rap))
            && (rap == ARTP_FIRE
                || rap == ARTP_COLD
                || rap == ARTP_ELECTRICITY
                || rap == ARTP_POISON
                || rap == ARTP_NEGATIVE_ENERGY
                || rap == ARTP_WILLPOWER
                || rap == ARTP_RCORR
                || rap == ARTP_RMUT))
        {
            return true;
        }
    }

    return false;
}

bool item_is_jelly_edible(const item_def &item)
{
    if (item_is_stationary_net(item))
        return false;

    // Don't eat artefacts or the horn of Geryon.
    if (is_artefact(item) || item_is_horn_of_geryon(item))
        return false;

    // Don't eat zigfigs. (They're artefact-like, and Jiyvaites shouldn't worry
    // about losing them.)
    if (item.base_type == OBJ_MISCELLANY && item.sub_type == MISC_ZIGGURAT)
        return false;

    // Don't eat mimics.
    if (item.flags & ISFLAG_MIMIC)
        return false;

    // Don't eat special game items.
    if (item_is_orb(item) || item.base_type == OBJ_RUNES)
        return false;

    return true;
}

equipment_type get_item_slot(const item_def& item)
{
    return get_item_slot(item.base_type, item.sub_type);
}

equipment_type get_item_slot(object_class_type type, int sub_type)
{
    switch (type)
    {
    case OBJ_WEAPONS:
    case OBJ_STAVES:
#if TAG_MAJOR_VERSION == 34
    case OBJ_RODS:
#endif
    case OBJ_MISCELLANY:
        return EQ_WEAPON;

    case OBJ_ARMOUR:
        return get_armour_slot(static_cast<armour_type>(sub_type));

    case OBJ_JEWELLERY:
        return jewellery_is_amulet(sub_type) ? EQ_AMULET : EQ_RINGS;

    default:
        break;
    }

    return EQ_NONE;
}

bool is_shield(const item_def &item)
{
    return item.base_type == OBJ_ARMOUR
           && get_armour_slot(item) == EQ_SHIELD
           && item.sub_type != ARM_ORB;
}

bool is_offhand(const item_def &item)
{
    return item.base_type == OBJ_ARMOUR
           && get_armour_slot(item) == EQ_SHIELD;
}

// Returns true if the given item cannot be wielded _by you_ with the given shield.
// The currently equipped shield is used if no shield is passed in.
bool is_shield_incompatible(const item_def &weapon, const item_def *shield)
{
    // If there's no shield, there's no problem.
    if (!shield && !(shield = you.shield()))
        return false;

    hands_reqd_type hand = you.hands_reqd(weapon);
    return hand == HANDS_TWO;
}

// Returns true if the worn shield has the reflection ego. Used only for
// messaging, to distinguish between a reflective shield and ego reflection.
bool shield_reflects(const item_def &shield)
{
    return is_shield(shield) && get_armour_ego_type(shield) == SPARM_REFLECTION;
}

int guile_adjust_willpower(int wl)
{
    return max(0, wl - 2 * WL_PIP);
}

string item_base_name(const item_def &item)
{
    if (item.props.exists(ITEM_NAME_KEY))
        return item.props[ITEM_NAME_KEY].get_string();
    return item_base_name(item.base_type, item.sub_type);
}

string item_base_name(object_class_type type, int sub_type)
{
    switch (type)
    {
    case OBJ_WEAPONS:
        return Weapon_prop[Weapon_index[sub_type]].name;
    case OBJ_MISSILES:
        return Missile_prop[Missile_index[sub_type]].name;
    case OBJ_ARMOUR:
        return Armour_prop[Armour_index[sub_type]].name;
    case OBJ_JEWELLERY:
        return jewellery_is_amulet(sub_type) ? "amulet" : "ring";
    default:
        return "";
    }
}

const char* weapon_base_name(weapon_type subtype)
{
    return Weapon_prop[Weapon_index[subtype]].name;
}

void remove_whitespace(string &str)
{
    str.erase(remove_if(str.begin(), str.end(),
        static_cast<int(*)(int)>(isspace)), str.end());
}

/**
 * Try to find a weapon, given the weapon's name without whitespace.
 *
 * @param name_nospace  The weapon's base name, with all whitespace removed.
 * @return              The id of the weapon, or WPN_UNKNOWN if nothing matches.
 */
weapon_type name_nospace_to_weapon(string name_nospace)
{
    for (const weapon_def &wpn : Weapon_prop)
    {
        string weap_nospace = wpn.name;
        remove_whitespace(weap_nospace);

        if (name_nospace == weap_nospace)
            return (weapon_type) wpn.id;
    }

    // No match found
    return WPN_UNKNOWN;
}

void seen_item(item_def &item)
{
    if (!is_artefact(item) && _is_affordable(item))
    {
        // XXX: the first two are unsigned integers because
        // they used to be a bitfield tracking brands as well
        // and are marshalled to the save file as such.
        if (item.base_type == OBJ_WEAPONS)
            you.seen_weapon[item.sub_type] = 1U;
        if (item.base_type == OBJ_ARMOUR)
            you.seen_armour[item.sub_type] = 1U;
        if (item.base_type == OBJ_MISCELLANY)
            you.seen_misc.set(item.sub_type);
    }

    _maybe_note_found_unrand(item);

    item.flags |= ISFLAG_SEEN;
    if (item.base_type == OBJ_GOLD && !item.tithe_state)
        item.plus = (you_worship(GOD_ZIN)) ? TS_FULL_TITHE : TS_NO_PIETY;

    if (item_type_has_ids(item.base_type) && !is_artefact(item)
        && item_ident(item, ISFLAG_KNOW_TYPE)
        && !you.type_ids[item.base_type][item.sub_type])
    {
        // Can't cull shop items here -- when called from view, we shouldn't
        // access the UI. Old ziggurat prompts are a very minor case of what
        // could go wrong.
        set_ident_type(item.base_type, item.sub_type, true);
    }
}

/**
 * Is the given item an xp-charged evocable? (That is, one that recharges as
 * the player gains xp.)
 *
 * @param item      The item in question.
 * @return          Whether the given item is an xp evocable. (One of the
 *                  elemental evocables or the Horn of Geryon.)
 */
bool is_xp_evoker(const item_def &item)
{
    return item.base_type == OBJ_MISCELLANY
           && map_find(xp_evoker_data,
                       static_cast<misc_item_type>(item.sub_type));
}

/**
 * Return the xp debt corresponding to the given type of evoker.
 * Asserts that the given evoker type actually corresponds to an xp evoker.
 *
 * @param evoker_type       The misc_item_type of the evoker in question.
 * @return                  The level of xp debt the given evoker type has
 *                          before it can be used again.
 */
int &evoker_debt(int evoker_type)
{
    const evoker_data* edata = map_find(xp_evoker_data,
                                   static_cast<misc_item_type>(evoker_type));
    ASSERT(edata);
    return you.props[edata->key].get_int();
}

/**
 * How many max charges can the given XP evoker have?
 *
 * @param evoker_type The type of evoker.
 * @returns The max number of charges.
 */
int evoker_max_charges(int evoker_type)
{
    const evoker_data* edata = map_find(xp_evoker_data,
                                   static_cast<misc_item_type>(evoker_type));
    ASSERT(edata);
    return edata->max_charges;
}

/**
 * What is the XP debt of using one charge of the given XP evoker type? This
 * debt represents a cost after scaling by a level-based XP factor.
 *
 * @params evoker_type The item sub type of the evoker
 * @returns The debt of using a charge.
 */
int evoker_charge_xp_debt(int evoker_type)
{
    const evoker_data* edata = map_find(xp_evoker_data,
                                        static_cast<misc_item_type>(evoker_type));
    ASSERT(edata);
    return edata->charge_xp_debt;
}

/**
 * How many remaining charges does the given XP evoker have?
 *
 * @param evoker_type The item subtype of the evoker.
 * @returns The number of remaining charges.
 */
int evoker_charges(int evoker_type)
{
    const int max_charges = evoker_max_charges(evoker_type);
    const int charge_xp_debt = evoker_charge_xp_debt(evoker_type);
    const int debt = evoker_debt(evoker_type);
    return min(max_charges,
            max_charges - debt / charge_xp_debt - (debt % charge_xp_debt > 0));
}

void expend_xp_evoker(int evoker_type)
{
    evoker_debt(evoker_type) += evoker_charge_xp_debt(evoker_type);
}

/// witchcraft. copied from mon-util.h's get_resist
static inline int _get_armour_flag(armflags_t all, armour_flag res)
{
    if (res > ARMF_LAST_MULTI)
        return all & res ? 1 : 0;
    int v = (all / res) & 7;
    if (v > 4)
        return v - 8;
    return v;
}

/**
 * What inherent special properties does the given armour type have?
 *
 * @param arm   The given armour type.
 * @return      A bitfield of special properties.
 */
static armflags_t _armour_type_flags(const uint8_t arm)
{
    return Armour_prop[ Armour_index[arm] ].flags;
}

/**
 * What value does the given armour type have for the innate special property?
 *
 * @param arm   The given armour type.
 * @param prop  The property in question.
 * @return      A value for that property; ranges -3 to 4.
 */
int armour_type_prop(const uint8_t arm, const armour_flag prop)
{
    return _get_armour_flag(_armour_type_flags(arm), prop);
}

/**
 * For store pricing purposes, how much is the given type of weapon worth,
 * before curses, egos, etc are taken into account?
 *
 * @param type      The type of weapon in question; e.g. WPN_DAGGER.
 * @return          A value in gold; e.g. 20.
 */
int weapon_base_price(weapon_type type)
{
    return Weapon_prop[ Weapon_index[type] ].price;
}

/**
 * For store pricing purposes, how much is the given type of missile worth?
 *
 * @param type      The type of missile in question; e.g. MI_ARROW.
 * @return          A value in gold for each missile; e.g. 20.
 */
int missile_base_price(missile_type type)
{
    return Missile_prop[ Missile_index[type] ].price;
}

/**
 * For store pricing purposes, how much is the given type of armour worth,
 * before curses, egos, etc are taken into account?
 *
 * @param type      The type of weapon in question; e.g. ARM_RING_MAIL, or
 *                  ARM_BUCKLER.
 * @return          A value in gold; e.g. 45.
 */
int armour_base_price(armour_type type)
{
    return Armour_prop[ Armour_index[type] ].price;
}

static string _item_set_key(item_set_type typ)
{
    return make_stringf("ITEM_SET_%d_CHOSEN", typ);
}

static string _item_set_id_key(item_set_type typ)
{
    return make_stringf("ITEM_SET_%d_UNIDED", typ);
}

static int &_item_set_choice(item_set_type typ)
{
    return you.props[_item_set_key(typ)].get_int();
}

/// Some items are guaranteed to only generate in some games, and are
/// mutually exclusive with other items within their set. Determine which
/// will be generated in this game.
void initialise_item_sets()
{
    for (int i = 0; i < NUM_ITEM_SET_TYPES; ++i)
    {
        const item_set_type iset = (item_set_type)i;
#if TAG_MAJOR_VERSION == 34
        if (you.props.exists(_item_set_key(iset)))
            continue;
#endif
        const vector<int> &subtypes = item_sets[i].subtypes;
        const int chosen_idx = random2(subtypes.size());
        _item_set_choice(iset) = subtypes[chosen_idx];
    }
    populate_sets_by_obj_type();
}

/// What item for the given set is enabled for generation?
int item_for_set(item_set_type typ)
{
    return _item_set_choice(typ);
}

static map<object_class_type, map<int, item_set_type>> sets_by_obj_type;

void populate_sets_by_obj_type()
{
    sets_by_obj_type.clear();
    for (int i = 0; i < NUM_ITEM_SET_TYPES; ++i)
    {
        const item_set_def &isd = item_sets[i];
        const auto iset = (item_set_type)i;
        for (int subtype : isd.subtypes)
            sets_by_obj_type[isd.cls][subtype] = iset;
    }
}

/// What item set is this item in, if any?
static item_set_type _get_set_for_item(object_class_type type, int sub_type)
{
    if (crawl_state.game_is_tutorial())
        return NUM_ITEM_SET_TYPES;
    auto &by_subtype = sets_by_obj_type[type];
    if (by_subtype.count(sub_type) == 0)
        return NUM_ITEM_SET_TYPES;
    return by_subtype[sub_type];
}

/// Mark items types that start in your inventory as only semi-known,
/// so that players can't tell which items will spawn in sets the start of
/// the game by checking their item knowledge screen.
void mark_inventory_sets_unknown()
{
    for (auto &item : you.inv)
    {
        if (!item.defined())
            continue;

        const auto ist = _get_set_for_item(item.base_type, item.sub_type);
        if (ist != NUM_ITEM_SET_TYPES)
            you.props[_item_set_id_key(ist)] = false;
    }
}

/// Clear the 'semi-known' status from set items found in the starting set
/// now that the player has found one in the wild, thus giving them real info
/// about what item sets will generate.
void maybe_mark_set_known(object_class_type type, int sub_type)
{
    const auto ist = _get_set_for_item(type, sub_type);
    if (ist == NUM_ITEM_SET_TYPES)
        return;
    const string key = _item_set_id_key(ist);
    if (you.props.exists(key))
        you.props.erase(key);
}

/// Is this item in an item set & not the one from that set chosen to generate this game?
bool item_excluded_from_set(object_class_type type, int sub_type)
{
    const item_set_type ist = _get_set_for_item(type, sub_type);
    if (ist == NUM_ITEM_SET_TYPES)
        return false;
    return _item_set_choice(ist) != sub_type;
}

/**
 * Is this item in an item set & not the one from that set chosen to generate this game,
 * AND the player has seen the chosen item from this set?
 */
bool item_known_excluded_from_set(object_class_type type, int sub_type)
{
    const item_set_type ist = _get_set_for_item(type, sub_type);
    if (ist == NUM_ITEM_SET_TYPES)
        return false;
    // Don't factor in starting items.
    if (you.props.exists(_item_set_id_key(ist)))
        return false;

    const int chosen = _item_set_choice(ist);
    if (chosen == sub_type)
        return false;
    return you.type_ids[item_sets[ist].cls][chosen];
}

item_set_type item_set_by_name(string name)
{
    // We could cache this if we wanted to.
    for (int i = 0; i < NUM_ITEM_SET_TYPES; ++i)
        if (item_sets[i].name == name)
            return (item_set_type)i;
    return NUM_ITEM_SET_TYPES;
}

string item_name_for_set(item_set_type typ)
{
    ASSERT(typ >= 0 && typ < NUM_ITEM_SET_TYPES);
    item_def it;
    it.base_type = item_sets[typ].cls;
    it.sub_type = item_for_set(typ);
    return sub_type_string(it, true);
}<|MERGE_RESOLUTION|>--- conflicted
+++ resolved
@@ -473,7 +473,6 @@
         }},
     { WPN_QUICK_BLADE,       "quick blade",         4,  6,  7,
         SK_SHORT_BLADES, SIZE_LITTLE, SIZE_LITTLE, MI_NONE,
-<<<<<<< HEAD
         DAMV_PIERCING, 0, 2, 150, {
             { SPWPN_NORMAL,         43 },
             { SPWPN_VENOM,          17 },
@@ -487,11 +486,7 @@
             { SPWPN_DISTORTION,      1 },
             { SPWPN_ANTIMAGIC,       1 },
         }},
-    { WPN_SHORT_SWORD,       "short sword",         5,  4, 11,
-=======
-        DAMV_PIERCING, 0, 2, 150, {} },
     { WPN_SHORT_SWORD,       "short sword",         5,  4, 10,
->>>>>>> 3b22beff
         SK_SHORT_BLADES, SIZE_LITTLE, SIZE_LITTLE, MI_NONE,
         DAMV_PIERCING, 8, 10, 30, SBL_BRANDS },
     { WPN_RAPIER,           "rapier",               7,  4, 12,
