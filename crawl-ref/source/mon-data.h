--- conflicted
+++ resolved
@@ -3945,7 +3945,6 @@
     MONUSE_NOTHING, MONEAT_NOTHING, SIZE_SMALL
 },
 
-<<<<<<< HEAD
 {
     MONS_VINE_STALKER, 'P', MAGENTA, "vine stalker",
     M_SPEAKS | M_NO_POLY_TO | M_FAST_REGEN,
@@ -3959,10 +3958,7 @@
     MONUSE_WEAPONS_ARMOUR, MONEAT_NOTHING, SIZE_MEDIUM
 },
 
-// genies and rakshasas ('R')
-=======
 // spiritual beings ('R')
->>>>>>> 1437299f
 {
     MONS_EFREET, 'R', RED, "efreet",
     M_SPELLCASTER | M_SPEAKS | M_GLOWS_LIGHT,
