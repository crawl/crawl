--- conflicted
+++ resolved
@@ -1034,20 +1034,15 @@
 
     if (you.can_see(mon))
     {
-<<<<<<< HEAD
-        mprf("%s goads %s on!", mon->name(DESC_THE).c_str(),
-             targ->name(DESC_THE).c_str());
-=======
         if (mon->type == MONS_QUEEN_BEE && targ->type == MONS_KILLER_BEE)
         {
             mprf("%s calls on %s to defend her!",
-                mon->name(DESC_CAP_THE).c_str(),
-                targ->name(DESC_NOCAP_THE).c_str());
+                mon->name(DESC_THE).c_str(),
+                targ->name(DESC_THE).c_str());
         }
         else
-            mprf("%s goads %s on!", mon->name(DESC_CAP_THE).c_str(),
-                 targ->name(DESC_NOCAP_THE).c_str());
->>>>>>> a2c4a496
+            mprf("%s goads %s on!", mon->name(DESC_THE).c_str(),
+                 targ->name(DESC_THE).c_str());
     }
 
     targ->go_berserk(false);
