/**
 * @file
 * @brief data handlers for player-available spell list
**/

#include "AppHdr.h"

#include "spl-util.h"

#include <algorithm>
#include <cctype>
#include <climits>
#include <cstdio>
#include <cstdlib>
#include <cstring>

#include "areas.h"
#include "art-enum.h"
#include "coordit.h"
#include "directn.h"
#include "env.h"
#include "god-passive.h"
#include "god-abil.h"
#include "item-prop.h"
#include "level-state-type.h"
#include "libutil.h"
#include "message.h"
#include "notes.h"
#include "options.h"
#include "orb.h"
#include "output.h"
#include "prompt.h"
#include "religion.h"
#include "skills.h"
#include "spl-book.h"
#include "spl-clouds.h"
#include "spl-damage.h"
#include "spl-other.h"
#include "spl-summoning.h"
#include "spl-transloc.h"
#include "spl-util.h"
#include "spl-zap.h"
#include "stringutil.h"
#include "target.h"
#include "terrain.h"
#include "rltiles/tiledef-gui.h"    // spell tiles
#include "tag-version.h"
#include "tiles-build-specific.h"
#include "transform.h"

struct spell_desc
{
    spell_type id;
    const char  *title;
    spschools_type disciplines;
    spell_flags flags;       // bitfield
    unsigned int level;

    // Usually in the range 0..200 (0 means uncapped).
    // Note that some spells are also capped through zap_type.
    // See spell_power_cap below.
    int power_cap;

    // At power 0, you get min_range. At power power_cap, you get max_range.
    int min_range;
    int max_range;

    // Noise made directly by casting this spell.
    // Noise used to be based directly on spell level:
    //  * for conjurations: spell level
    //  * for non-conj pois/air: spell level / 2 (rounded up)
    //  * for others: spell level * 3/4 (rounded up)
    // These are probably good guidelines for new spells.
    int noise;

    // Some spells have a noise at their place of effect, in addition
    // to at the place of casting. effect_noise handles that, and is also
    // used even if the spell is not casted directly (by Xom, for instance).
    int effect_noise;

    /// Icon for the spell in e.g. spellbooks, casting menus, etc.
    tileidx_t tile;
};

#include "spl-data.h"

static int spell_list[NUM_SPELLS];

#define SPELLDATASIZE ARRAYSZ(spelldata)

static const struct spell_desc *_seekspell(spell_type spellid);

//
//             BEGIN PUBLIC FUNCTIONS
//

// All this does is merely refresh the internal spell list {dlb}:
void init_spell_descs()
{
    for (int i = 0; i < NUM_SPELLS; i++)
        spell_list[i] = -1;

    for (unsigned int i = 0; i < SPELLDATASIZE; i++)
    {
        const spell_desc &data = spelldata[i];

        ASSERTM(data.id >= SPELL_NO_SPELL && data.id < NUM_SPELLS,
                "spell #%d has invalid id %d", i, data.id);

        ASSERTM(data.title != nullptr && *data.title,
                "spell #%d, id %d has no name", i, data.id);

        ASSERTM(data.level >= 1 && data.level <= 9,
                "spell '%s' has invalid level %d", data.title, data.level);

        ASSERTM(data.min_range <= data.max_range,
                "spell '%s' has min_range larger than max_range", data.title);

        ASSERTM(!(data.flags & spflag::targeting_mask)
                || (data.min_range >= 0 && data.max_range > 0),
                "targeted/directed spell '%s' has invalid range", data.title);

        if (!spell_removed(data.id)
            && data.id != SPELL_NO_SPELL
            && data.id != SPELL_DEBUGGING_RAY)
        {
            ASSERTM(!(data.flags & spflag::monster && is_player_spell(data.id)),
                "spell '%s' is declared as a monster spell but is a player spell", data.title);

            ASSERTM(!(!(data.flags & spflag::monster) && !is_player_spell(data.id)),
                "spell '%s' is not declared as a monster spell but is not a player spell", data.title);
        }

        spell_list[data.id] = i;
    }
}

typedef map<string, spell_type> spell_name_map;
static spell_name_map spell_name_cache;

void init_spell_name_cache()
{
    for (int i = 0; i < NUM_SPELLS; i++)
    {
        spell_type type = static_cast<spell_type>(i);

        if (!is_valid_spell(type))
            continue;

        const char *sptitle = spell_title(type);
        ASSERT(sptitle);
        const string spell_name = lowercase_string(sptitle);
        spell_name_cache[spell_name] = type;
    }
}

bool spell_data_initialized()
{
    return spell_name_cache.size() > 0;
}

spell_type spell_by_name(string name, bool partial_match)
{
    if (name.empty())
        return SPELL_NO_SPELL;

    lowercase(name);

    if (!partial_match)
        return lookup(spell_name_cache, name, SPELL_NO_SPELL);

    const spell_type sp = find_earliest_match(name, SPELL_NO_SPELL, NUM_SPELLS,
                                              is_valid_spell, spell_title);
    return sp == NUM_SPELLS ? SPELL_NO_SPELL : sp;
}

spschool school_by_name(string name)
{
    spschool short_match, long_match;
    int                short_matches, long_matches;

    short_match   = long_match   = spschool::none;
    short_matches = long_matches = 0;

    lowercase(name);

    for (int i = 0; i <= (int)spschool::random; i++)
    {
        const auto type = spschools_type::exponent(i);

        string short_name = spelltype_short_name(type);
        string long_name  = spelltype_long_name(type);

        lowercase(short_name);
        lowercase(long_name);

        if (name == short_name)
            return type;
        if (name == long_name)
            return type;

        if (short_name.find(name) != string::npos)
        {
            short_match = type;
            short_matches++;
        }
        if (long_name.find(name) != string::npos)
        {
            long_match = type;
            long_matches++;
        }
    }

    if (short_matches != 1 && long_matches != 1)
        return spschool::none;

    if (short_matches == 1 && long_matches != 1)
        return short_match;
    if (short_matches != 1 && long_matches == 1)
        return long_match;

    if (short_match == long_match)
        return short_match;

    return spschool::none;
}

int get_spell_slot_by_letter(char letter)
{
    ASSERT(isaalpha(letter));

    const int index = letter_to_index(letter);

    if (you.spell_letter_table[ index ] == -1)
        return -1;

    return you.spell_letter_table[index];
}

static int _get_spell_slot(spell_type spell)
{
    // you.spells is a FixedVector of spells in some arbitrary order. It
    // doesn't corespond to letters.
    auto i = find(begin(you.spells), end(you.spells), spell);
    return i == end(you.spells) ? -1 : i - begin(you.spells);
}

static int _get_spell_letter_from_slot(int slot)
{
    // you.spell_letter_table is a FixedVector that is basically a mapping
    // from alpha char indices to spell slots (e.g. indices in you.spells).
    auto letter = find(begin(you.spell_letter_table), end(you.spell_letter_table), slot);
    return letter == end(you.spell_letter_table) ? -1 : letter - begin(you.spell_letter_table);
}

int get_spell_letter(spell_type spell)
{
    int i = _get_spell_letter_from_slot(_get_spell_slot(spell));
    return (i == -1) ? -1 : index_to_letter(i);
}

spell_type get_spell_by_letter(char letter)
{
    ASSERT(isaalpha(letter));

    const int slot = get_spell_slot_by_letter(letter);

    return (slot == -1) ? SPELL_NO_SPELL : you.spells[slot];
}

bool add_spell_to_memory(spell_type spell)
{
    if (vehumet_is_offering(spell))
        library_add_spells({ spell });

    int slot_i;
    int letter_j = -1;
    string sname = spell_title(spell);
    lowercase(sname);
    // first we find a slot in our head:
    for (slot_i = 0; slot_i < MAX_KNOWN_SPELLS; slot_i++)
    {
        if (you.spells[slot_i] == SPELL_NO_SPELL)
            break;
    }

    you.spells[slot_i] = spell;

    // now we find an available label:
    // first check to see whether we've chosen an automatic label:
    bool overwrite = false;
    for (const auto &entry : Options.auto_spell_letters)
    {
        if (!entry.first.matches(sname))
            continue;
        for (char ch : entry.second)
        {
            if (ch == '+')
                overwrite = true;
            else if (ch == '-')
                overwrite = false;
            else if (isaalpha(ch))
            {
                const int new_letter = letter_to_index(ch);
                const int existing_slot = you.spell_letter_table[new_letter];
                if (existing_slot == -1)
                {
                    letter_j = new_letter;
                    break;
                }
                else if (overwrite)
                {
                    const string ename = lowercase_string(
                            spell_title(get_spell_by_letter(ch)));
                    // Don't overwrite a spell matched by the same rule.
                    if (!entry.first.matches(ename))
                    {
                        letter_j = new_letter;
                        break;
                    }
                }
                // Otherwise continue on to the next letter in this rule.
            }
        }
        if (letter_j != -1)
            break;
    }
    // If we didn't find a label above, choose the first available one.
    if (letter_j == -1)
        for (letter_j = 0; letter_j < 52; letter_j++)
        {
            if (you.spell_letter_table[letter_j] == -1)
                break;
        }

    if (you.num_turns)
        mprf("Spell assigned to '%c'.", index_to_letter(letter_j));

    // Swapping with an existing spell.
    if (you.spell_letter_table[letter_j] != -1)
    {
        // Find a spot for the spell being moved. Assumes there will be one.
        for (int free_letter = 0; free_letter < 52; free_letter++)
            if (you.spell_letter_table[free_letter] == -1)
            {
                you.spell_letter_table[free_letter] = you.spell_letter_table[letter_j];
                break;
            }
    }

    you.spell_letter_table[letter_j] = slot_i;

    you.spell_no++;

    take_note(Note(NOTE_LEARN_SPELL, spell));

    spell_skills(spell, you.skills_to_show);

#ifdef USE_TILE_LOCAL
    tiles.layout_statcol();
    redraw_screen();
    update_screen();
#endif

    return true;
}

bool del_spell_from_memory_by_slot(int slot)
{
    ASSERT_RANGE(slot, 0, MAX_KNOWN_SPELLS);

    if (you.last_cast_spell == you.spells[slot])
        you.last_cast_spell = SPELL_NO_SPELL;

    spell_skills(you.spells[slot], you.skills_to_hide);

    mprf("Your memory of %s unravels.", spell_title(you.spells[slot]));

    you.spells[slot] = SPELL_NO_SPELL;

    for (int j = 0; j < 52; j++)
        if (you.spell_letter_table[j] == slot)
            you.spell_letter_table[j] = -1;

    you.spell_no--;

#ifdef USE_TILE_LOCAL
    tiles.layout_statcol();
    redraw_screen();
    update_screen();
#endif

    return true;
}

bool del_spell_from_memory(spell_type spell)
{
    int i = _get_spell_slot(spell);
    if (i == -1)
        return false;
    else
        return del_spell_from_memory_by_slot(i);
}

// Checks if the spell is an explosion that can be placed anywhere even without
// an unobstructed beam path, such as fire storm.
bool spell_is_direct_explosion(spell_type spell)
{
    return spell == SPELL_FIRE_STORM || spell == SPELL_CALL_DOWN_DAMNATION
           || spell == SPELL_GHOSTLY_SACRIFICE || spell == SPELL_UPHEAVAL
           || spell == SPELL_ERUPTION;
}

bool spell_harms_target(spell_type spell)
{
    const spell_flags flags = _seekspell(spell)->flags;

    if (flags & (spflag::helpful | spflag::neutral))
        return false;

    if (flags & spflag::targeting_mask)
        return true;

    // n.b. this excludes various untargeted attack spells like hailstorm, abs 0

    return false;
}

bool spell_harms_area(spell_type spell)
{
    const spell_flags flags = _seekspell(spell)->flags;

    if (flags & (spflag::helpful | spflag::neutral))
        return false;

    if (flags & spflag::area)
        return true;

    return false;
}

/**
 * Does the spell cause damage directly on a successful, non-resisted, cast?
 * This is much narrower than "harm", and excludes e.g. hexes that harm in a
 * broader sense.
 */
bool spell_is_direct_attack(spell_type spell)
{
    if (spell_harms_target(spell))
    {
        // spell school exceptions
        if (   spell == SPELL_VIOLENT_UNRAVELLING  // hex
            || spell == SPELL_FORCE_LANCE // transloc
            || spell == SPELL_GRAVITAS
            || spell == SPELL_BLINKBOLT
            || spell == SPELL_BANISHMENT)
        {
            return true;
        }

        // spell schools that generally "harm" but not damage
        if (get_spell_disciplines(spell) & (spschool::hexes | spschool::translocation | spschool::summoning))
            return false;

        // harms target exceptions outside of those schools
        if (spell == SPELL_PETRIFY
            || spell == SPELL_STICKY_FLAME // maybe ok?
            || spell == SPELL_FREEZING_CLOUD // some targeted cloud spells that do indirect damage via the clouds
            || spell == SPELL_MEPHITIC_CLOUD
            || spell == SPELL_POISONOUS_CLOUD)
        {
            return false;
        }

        return true;
    }

    // The area harm check has too many false positives to bother with here
    if (   spell == SPELL_ISKENDERUNS_MYSTIC_BLAST
        || spell == SPELL_OZOCUBUS_REFRIGERATION
        || spell == SPELL_SYMBOL_OF_TORMENT
        || spell == SPELL_SHATTER
        || spell == SPELL_DISCHARGE
        || spell == SPELL_CHAIN_LIGHTNING
        || spell == SPELL_DRAIN_LIFE
        || spell == SPELL_CHAIN_OF_CHAOS
        || spell == SPELL_IRRADIATE
        || spell == SPELL_IGNITION
        || spell == SPELL_STARBURST
        || spell == SPELL_HAILSTORM
        || spell == SPELL_MANIFOLD_ASSAULT
        || spell == SPELL_ABSOLUTE_ZERO) // n.b. not an area spell
    {
        return true;
    }
    return false;
}

// How much MP does it cost for the player to cast this spell?
//
// @param real_spell  True iff the player is casting the spell normally,
// not via an evocable or other odd source.
int spell_mana(spell_type which_spell, bool real_spell)
{
    const int level = _seekspell(which_spell)->level;
    if (real_spell && you.duration[DUR_BRILLIANCE])
        return level/2 + level%2; // round up
    return level;
}

// applied in naughties (more difficult = higher level knowledge = worse)
// and triggers for Sif acting (same reasoning as above, just good) {dlb}
int spell_difficulty(spell_type which_spell)
{
    return _seekspell(which_spell)->level;
}

int spell_levels_required(spell_type which_spell)
{
    return spell_difficulty(which_spell);
}

spell_flags get_spell_flags(spell_type which_spell)
{
    return _seekspell(which_spell)->flags;
}

const char *get_spell_target_prompt(spell_type which_spell)
{
    switch (which_spell)
    {
    case SPELL_APPORTATION:
        return "Apport";
    case SPELL_SMITING:
        return "Smite";
    case SPELL_LRD:
        return "Fragment what (e.g. wall or brittle monster)?";
    default:
        return nullptr;
    }
}

/// What's the icon for the given spell?
tileidx_t get_spell_tile(spell_type which_spell)
{
    return _seekspell(which_spell)->tile;
}

bool spell_typematch(spell_type which_spell, spschool which_disc)
{
    return bool(get_spell_disciplines(which_spell) & which_disc);
}

//jmf: next two for simple bit handling
spschools_type get_spell_disciplines(spell_type spell)
{
    return _seekspell(spell)->disciplines;
}

int count_bits(uint64_t bits)
{
    uint64_t n;
    int c = 0;

    for (n = 1; n; n <<= 1)
        if (n & bits)
            c++;

    return c;
}

const char *spell_title(spell_type spell)
{
    return _seekspell(spell)->title;
}

// FUNCTION APPLICATORS: Idea from Juho Snellman <jsnell@lyseo.edu.ouka.fi>
//                       on the Roguelike News pages, Development section.
//                       <URL:http://www.skoardy.demon.co.uk/rlnews/>
// Here are some function applicators: sort of like brain-dead,
// home-grown iterators for the container "dungeon".

// Apply a function-pointer to all visible squares
// Returns summation of return values from passed in function.
int apply_area_visible(cell_func cf, const coord_def &where)
{
    int rv = 0;

    for (radius_iterator ri(where, LOS_NO_TRANS); ri; ++ri)
        rv += cf(*ri);

    return rv;
}

// Applies the effect to all nine squares around/including the target.
// Returns summation of return values from passed in function.
static int _apply_area_square(cell_func cf, const coord_def& where)
{
    int rv = 0;

    for (adjacent_iterator ai(where, false); ai; ++ai)
        rv += cf(*ai);

    return rv;
}

// Applies the effect to the eight squares beside the target.
// Returns summation of return values from passed in function.
static int _apply_area_around_square(cell_func cf, const coord_def& where)
{
    int rv = 0;

    for (adjacent_iterator ai(where, true); ai; ++ai)
        rv += cf(*ai);

    return rv;
}

// Affect up to max_targs monsters around a point, chosen randomly.
// Return varies with the function called; return values will be added up.
int apply_random_around_square(cell_func cf, const coord_def& where,
                               bool exclude_center, int max_targs)
{
    int rv = 0;

    if (max_targs <= 0)
        return 0;

    if (max_targs >= 9 && !exclude_center)
        return _apply_area_square(cf, where);

    if (max_targs >= 8 && exclude_center)
        return _apply_area_around_square(cf, where);

    coord_def targs[8];

    int count = 0;

    for (adjacent_iterator ai(where, exclude_center); ai; ++ai)
    {
        if (monster_at(*ai) == nullptr && *ai != you.pos())
            continue;

        // Found target
        count++;

        // Slight difference here over the basic algorithm...
        //
        // For cases where the number of choices <= max_targs it's
        // obvious (all available choices will be selected).
        //
        // For choices > max_targs, here's a brief proof:
        //
        // Let m = max_targs, k = choices - max_targs, k > 0.
        //
        // Proof, by induction (over k):
        //
        // 1) Show n = m + 1 (k = 1) gives uniform distribution,
        //    P(new one not chosen) = 1 / (m + 1).
        //                                         m     1     1
        //    P(specific previous one replaced) = --- * --- = ---
        //                                        m+1    m    m+1
        //
        //    So the probablity is uniform (ie. any element has
        //    a 1/(m+1) chance of being in the unchosen slot).
        //
        // 2) Assume the distribution is uniform at n = m+k.
        //    (ie. the probablity that any of the found elements
        //     was chosen = m / (m+k) (the slots are symmetric,
        //     so it's the sum of the probabilities of being in
        //     any of them)).
        //
        // 3) Show n = m + k + 1 gives a uniform distribution.
        //    P(new one chosen) = m / (m + k + 1)
        //    P(any specific previous choice remaining chosen)
        //    = [1 - P(swapped into m+k+1 position)] * P(prev. chosen)
        //              m      1       m
        //    = [ 1 - ----- * --- ] * ---
        //            m+k+1    m      m+k
        //
        //       m+k     m       m
        //    = ----- * ---  = -----
        //      m+k+1   m+k    m+k+1
        //
        // Therefore, it's uniform for n = m + k + 1. QED
        //
        // The important thing to note in calculating the last
        // probability is that the chosen elements have already
        // passed tests which verify that they *don't* belong
        // in slots m+1...m+k, so the only positions an already
        // chosen element can end up in are its original
        // position (in one of the chosen slots), or in the
        // new slot.
        //
        // The new item can, of course, be placed in any slot,
        // swapping the value there into the new slot... we
        // just don't care about the non-chosen slots enough
        // to store them, so it might look like the item
        // automatically takes the new slot when not chosen
        // (although, by symmetry all the non-chosen slots are
        // the same... and similarly, by symmetry, all chosen
        // slots are the same).
        //
        // Yes, that's a long comment for a short piece of
        // code, but I want people to have an understanding
        // of why this works (or at least make them wary about
        // changing it without proof and breaking this code). -- bwr

        // Accept the first max_targs choices, then when
        // new choices come up, replace one of the choices
        // at random, max_targs/count of the time (the rest
        // of the time it replaces an element in an unchosen
        // slot -- but we don't care about them).
        if (count <= max_targs)
            targs[count - 1] = *ai;
        else if (x_chance_in_y(max_targs, count))
        {
            const int pick = random2(max_targs);
            targs[ pick ] = *ai;
        }
    }

    const int targs_found = min(count, max_targs);

    if (targs_found)
    {
        // Used to divide the power up among the targets here, but
        // it's probably better to allow the full power through and
        // balance the called function. -- bwr
        for (int i = 0; i < targs_found; i++)
        {
            ASSERT(!targs[i].origin());
            rv += cf(targs[i]);
        }
    }

    return rv;
}

/*
 * Place clouds over an area with a function.
 *
 * @param func        A function called to place each cloud.
 * @param where       The starting location of the cloud. A targeter_cloud
 *                    with aim set to this location is used to determine the
 *                    affected locations.
 * @param pow         The spellpower of the spell placing the clouds, which
 *                    determines how long the cloud will last.
 * @param number      How many clouds to place in total. Only this number will
 *                    be placed regardless
 * @param ctype       The type of cloud to place.
 * @param agent       Any agent that may have caused the cloud. If this is the
 *                    player, god conducts are applied.
 * @param spread_rate How quickly the cloud spreads.
 * @param excl_rad    How large of an exclusion radius to make around the
 *                    cloud.
*/
void apply_area_cloud(cloud_func func, const coord_def& where,
                       int pow, int number, cloud_type ctype,
                       const actor *agent, int spread_rate, int excl_rad)
{
    if (number <= 0)
        return;

    targeter_cloud place(agent, GDM, number, number);
    if (!place.set_aim(where))
        return;
    unsigned int dist = 0;
    while (number > 0)
    {
        while (place.queue[dist].empty())
            if (++dist >= place.queue.size())
                return;
        vector<coord_def> &q = place.queue[dist];
        int el = random2(q.size());
        coord_def c = q[el];
        q[el] = q[q.size() - 1];
        q.pop_back();

        if (place.seen[c] <= 0 || cell_is_solid(c))
            continue;
        func(c, pow, spread_rate, ctype, agent, excl_rad);
        number--;
    }
}

/**
 * Select a spell target and fill dist and pbolt appropriately.
 *
 * @param[out] spelld    the output of the direction() call.
 * @param[in, out] pbolt a beam; its range is used if none is set in args, and
 *                       its source and target are set if the direction() call
 *                       succeeds.
 * @param[in] args       The arguments for the direction() call. May be null,
 *                       which case a default is used.
 * @return false if the user cancelled, true otherwise.
 */
bool spell_direction(dist &spelld, bolt &pbolt, direction_chooser_args *args)
{
    direction_chooser_args newargs;
    // This should be before the overwrite, so callers can specify a different
    // mode if they want.
    newargs.mode = TARG_HOSTILE;
    if (args)
        newargs = *args;
    if (newargs.range < 1)
        newargs.range = (pbolt.range < 1) ? you.current_vision : pbolt.range;

    direction(spelld, newargs);

    if (!spelld.isValid)
    {
        // Check for user cancel in interactive direction choosing.
        if (spelld.isCancel && spelld.interactive && !spelld.fire_context)
            canned_msg(MSG_OK);
        return false;
    }

    pbolt.set_target(spelld);
    pbolt.source = you.pos();

    return true;
}

const char* spelltype_short_name(spschool which_spelltype)
{
    switch (which_spelltype)
    {
    case spschool::conjuration:
        return "Conj";
    case spschool::hexes:
        return "Hex";
    case spschool::fire:
        return "Fire";
    case spschool::ice:
        return "Ice";
    case spschool::transmutation:
        return "Tmut";
    case spschool::necromancy:
        return "Necr";
    case spschool::summoning:
        return "Summ";
    case spschool::translocation:
        return "Tloc";
    case spschool::poison:
        return "Pois";
    case spschool::earth:
        return "Erth";
    case spschool::air:
        return "Air";
    case spschool::random:
        return "Rndm";
    default:
        return "Bug";
    }
}

const char* spelltype_long_name(spschool which_spelltype)
{
    switch (which_spelltype)
    {
    case spschool::conjuration:
        return "Conjuration";
    case spschool::hexes:
        return "Hexes";
    case spschool::fire:
        return "Fire";
    case spschool::ice:
        return "Ice";
    case spschool::transmutation:
        return "Transmutation";
    case spschool::necromancy:
        return "Necromancy";
    case spschool::summoning:
        return "Summoning";
    case spschool::translocation:
        return "Translocation";
    case spschool::poison:
        return "Poison";
    case spschool::earth:
        return "Earth";
    case spschool::air:
        return "Air";
    case spschool::random:
        return "Random";
    default:
        return "Bug";
    }
}

skill_type spell_type2skill(spschool spelltype)
{
    switch (spelltype)
    {
    case spschool::conjuration:    return SK_CONJURATIONS;
    case spschool::hexes:          return SK_HEXES;
    case spschool::fire:           return SK_FIRE_MAGIC;
    case spschool::ice:            return SK_ICE_MAGIC;
    case spschool::transmutation:  return SK_TRANSMUTATIONS;
    case spschool::necromancy:     return SK_NECROMANCY;
    case spschool::summoning:      return SK_SUMMONINGS;
    case spschool::translocation:  return SK_TRANSLOCATIONS;
    case spschool::poison:         return SK_POISON_MAGIC;
    case spschool::earth:          return SK_EARTH_MAGIC;
    case spschool::air:            return SK_AIR_MAGIC;

    default:
        dprf("spell_type2skill: called with unmapped spell school %u"
             " (name '%s')", static_cast<unsigned int>(spelltype),
             spelltype_long_name(spelltype));
        return SK_NONE;
    }
}

spschool skill2spell_type(skill_type spell_skill)
{
    switch (spell_skill)
    {
    case SK_CONJURATIONS:    return spschool::conjuration;
    case SK_HEXES:           return spschool::hexes;
    case SK_FIRE_MAGIC:      return spschool::fire;
    case SK_ICE_MAGIC:       return spschool::ice;
    case SK_TRANSMUTATIONS:  return spschool::transmutation;
    case SK_NECROMANCY:      return spschool::necromancy;
    case SK_SUMMONINGS:      return spschool::summoning;
    case SK_TRANSLOCATIONS:  return spschool::translocation;
    case SK_POISON_MAGIC:    return spschool::poison;
    case SK_EARTH_MAGIC:     return spschool::earth;
    case SK_AIR_MAGIC:       return spschool::air;

    default:
        return spschool::none;
    }
}

/*
 **************************************************
 *                                                *
 *              END PUBLIC FUNCTIONS              *
 *                                                *
 **************************************************
 */

//jmf: Simplified; moved init code to top function, init_spell_descs().
static const spell_desc *_seekspell(spell_type spell)
{
    ASSERT_RANGE(spell, 0, NUM_SPELLS);
    const int index = spell_list[spell];
    ASSERT(index != -1);

    return &spelldata[index];
}

bool is_valid_spell(spell_type spell)
{
    return spell > SPELL_NO_SPELL && spell < NUM_SPELLS
           && spell_list[spell] != -1;
}

static bool _spell_range_varies(spell_type spell)
{
    int minrange = _seekspell(spell)->min_range;
    int maxrange = _seekspell(spell)->max_range;

    return minrange < maxrange;
}

int spell_power_cap(spell_type spell)
{
    const int scap = _seekspell(spell)->power_cap;
    const int zcap = spell_zap_power_cap(spell);

    if (scap == 0)
        return zcap;
    else if (zcap == 0)
        return scap;
    else
    {
        // Two separate power caps; pre-zapping spell power
        // goes into range.
        if (scap <= zcap || _spell_range_varies(spell))
            return scap;
        else
            return zcap;
    }
}

int spell_range(spell_type spell, int pow, bool allow_bonus)
{
    int minrange = _seekspell(spell)->min_range;
    int maxrange = _seekspell(spell)->max_range;
    ASSERT(maxrange >= minrange);

    // spells with no range have maxrange == minrange == -1
    if (maxrange < 0)
        return maxrange;

    if (allow_bonus
        && vehumet_supports_spell(spell)
        && have_passive(passive_t::spells_range)
        && maxrange > 1
        && spell != SPELL_HAILSTORM // uses a special system
        && spell != SPELL_THUNDERBOLT) // lightning rod only
    {
        maxrange++;
        minrange++;
    }

    if (minrange == maxrange)
        return min(minrange, (int)you.current_vision);

    const int powercap = spell_power_cap(spell);

    if (powercap <= pow)
        return min(maxrange, (int)you.current_vision);

    // Round appropriately.
    return min((int)you.current_vision,
           (pow * (maxrange - minrange) + powercap / 2) / powercap + minrange);
}

/**
 * Spell casting noise.
 *
 * @param spell  The spell being casted.
 * @return       The amount of noise generated on cast.
 */
int spell_noise(spell_type spell)
{
    return _seekspell(spell)->noise;
}

/**
 * Miscellaneous spell casting noise.
 *
 * This returns the usual spell noise for the effects of this spell.
 * Used for various noisy() calls, as well as the I screen; see effect_noise
 * comment above for more information.
 * @param spell  The spell being casted.
 * @return       The amount of noise generated by the effects of the spell.
 */
int spell_effect_noise(spell_type spell, bool random)
{
    const int noise = _seekspell(spell)->effect_noise;

    if (spell == SPELL_ABSOLUTE_ZERO)
    {
        const int pow = calc_spell_power(spell, true, false, true);
        if (random)
            return noise - div_rand_round(noise * pow, 200);
        // For spell noise display, we assume worst case.
        else
            return noise - (noise * pow) / 200;
    }

    int expl_size;
    switch (spell)
    {
    case SPELL_MEPHITIC_CLOUD:
    case SPELL_FIREBALL:
    case SPELL_VIOLENT_UNRAVELLING:
    case SPELL_IGNITION:
        expl_size = 1;
        break;

    case SPELL_LRD:
        expl_size = 2; // Can reach 3 only with crystal walls, which are rare
        break;

    // worst case scenario for these
    case SPELL_FIRE_STORM:
    case SPELL_CONJURE_BALL_LIGHTNING:
        expl_size = 3;
        break;

    default:
        expl_size = 0;
    }

    if (expl_size)
        return explosion_noise(expl_size);

    return noise;
}

/**
 * Does the given spell map to a player transformation?
 *
 * @param spell     The spell in question.
 * @return          Whether the spell, when cast, puts the player in a form.
 */
bool spell_is_form(spell_type spell)
{
    switch (spell)
    {
        case SPELL_BEASTLY_APPENDAGE:
        case SPELL_BLADE_HANDS:
        case SPELL_DRAGON_FORM:
        case SPELL_ICE_FORM:
        case SPELL_SPIDER_FORM:
        case SPELL_STATUE_FORM:
        case SPELL_NECROMUTATION:
            return true;
        default:
            return false;
    }
}

/**
 * Casting-specific checks that are involved when casting any spell. Includes
 * MP (which does use the spell level if provided), confusion state, banned
 * schools.
 *
 * @param spell      The spell in question.
 * @param temp       Include checks for volatile or temporary states
 *                   (status effects, mana)
 * @return           Whether casting is useless
 */
bool casting_is_useless(spell_type spell, bool temp)
{
    return !casting_uselessness_reason(spell, temp).empty();
}

/**
 * Casting-specific checks that are involved when casting any spell or larger
 * groups of spells (e.g. entire schools). Includes MP (which does use the
 * spell level if provided), confusion state, banned schools.
 *
 * @param spell      The spell in question.
 * @param temp       Include checks for volatile or temporary states
 *                   (status effects, mana)
 # @return           A reason why casting is useless, or "" if it isn't.
 */
string casting_uselessness_reason(spell_type spell, bool temp)
{
    if (temp)
    {
        if (you.duration[DUR_CONF] > 0)
            return "you're too confused to cast spells.";

        if (spell_difficulty(spell) > you.experience_level)
            return "you aren't experienced enough to cast this spell.";

        if (you.has_mutation(MUT_HP_CASTING))
        {
            // TODO: deduplicate with enough_hp()
            if (you.duration[DUR_DEATHS_DOOR])
                return "you cannot pay life while functionally dead.";
            if (!enough_hp(spell_mana(spell), true, false))
                return "you don't have enough health to cast this spell.";
        }
        else if (!enough_mp(spell_mana(spell), true, false))
            return "you don't have enough magic to cast this spell.";

        if (spell == SPELL_SUBLIMATION_OF_BLOOD
            && you.magic_points == you.max_magic_points)
        {
            if (you.has_mutation(MUT_HP_CASTING))
                return "your magic and health are inextricable.";
            return "your reserves of magic are already full.";
        }
    }

    // Check for banned schools (Currently just Ru sacrifices)
    if (cannot_use_schools(get_spell_disciplines(spell)))
        return "you cannot use spells of this school.";

    // TODO: these checks were in separate places, but is this already covered
    // by cannot_use_schools?
    if (get_spell_disciplines(spell) & spschool::summoning
        && you.get_mutation_level(MUT_NO_LOVE))
    {
        return "you cannot coerce anything to answer your summons.";
    }

    // other Ru spells not affected by the school checks
    switch (spell)
    {
    case SPELL_ANIMATE_DEAD:
    case SPELL_ANIMATE_SKELETON:
    case SPELL_DEATH_CHANNEL:
    case SPELL_SIMULACRUM:
    case SPELL_INFESTATION:
    case SPELL_TUKIMAS_DANCE:
        if (you.get_mutation_level(MUT_NO_LOVE))
            return "you cannot coerce anything to obey you.";
        break;
    default:
        break;
    }


    return "";
}

/**
 * This function attempts to determine if a given spell is useless to the
 * player.
 *
 * @param spell      The spell in question.
 * @param temp       Include checks for volatile or temporary states
 *                   (status effects, mana, gods, items, etc.)
 * @param prevent    Whether to only check for effects which prevent casting,
 *                   rather than just ones that make it unproductive.
 * @param skip_casting_checks true if the spell is evoked or from an innate or
 *                   divine ability, or if casting checks are carried out
 *                   already.
 *                   false if it is a spell being cast normally.
 * @return           Whether the given spell has no chance of being useful.
 */
bool spell_is_useless(spell_type spell, bool temp, bool prevent,
                      bool skip_casting_checks)
{
    return !spell_uselessness_reason(spell, temp, prevent, skip_casting_checks).empty();
}

/**
 * This function gives the reason that a spell is currently useless to the
 * player, if it is.
 *
 * @param spell      The spell in question.
 * @param temp       Include checks for volatile or temporary states
 *                   (status effects, mana, gods, items, etc.)
 * @param prevent    Whether to only check for effects which prevent casting,
 *                   rather than just ones that make it unproductive.
 * @param skip_casting_checks true if the spell is evoked or from an innate or
 *                   divine ability, or if casting checks are carried out
 *                   already.
 *                   false if it is a spell being cast normally.
 * @return           The reason a spell is useless to the player, if it is;
 *                   "" otherwise. The string should be a full clause, but
 *                   begin with a lowercase letter so callers can put it in
 *                   the middle of a sentence.
 */
string spell_uselessness_reason(spell_type spell, bool temp, bool prevent,
                                bool skip_casting_checks)
{
    // prevent all of this logic during excursions / levelgen. This function
    // does get called during character creation, so allow it to run for !temp.
    if (temp && (!in_bounds(you.pos()) || !you.on_current_level))
        return "you can't cast spells right now.";

    if (!skip_casting_checks)
    {
        string c_check = casting_uselessness_reason(spell, temp);
        if (!c_check.empty())
            return c_check;
    }

    if (!prevent && temp && spell_no_hostile_in_range(spell))
        return "you can't see any hostile targets that would be affected.";

    switch (spell)
    {
    case SPELL_BLINK:
        // XXX: this is a little redundant with you_no_tele_reason()
        // but trying to sort out temp and so on is a mess
        if (you.stasis())
            return "your stasis prevents you from teleporting.";

        if (temp && you.no_tele(false, false, true))
            return lowercase_first(you.no_tele_reason(false, true));
        break;

    case SPELL_SWIFTNESS:
        if (you.stasis())
            return "your stasis precludes magical swiftness.";

        if (temp)
        {
            if (you.duration[DUR_SWIFTNESS])
                return "this spell is already in effect.";
            if (player_movement_speed() <= FASTEST_PLAYER_MOVE_SPEED)
                return "you're already traveling as fast as you can.";
            if (you.is_stationary())
                return "you can't move.";
        }
        break;

    case SPELL_INVISIBILITY:
        if (!prevent && temp && you.backlit())
            return "invisibility won't help you when you glow in the dark.";
        break;

    case SPELL_STATUE_FORM:
        if (SP_GARGOYLE == you.species)
            return "you're already a statue.";
        // fallthrough to other forms

    case SPELL_BEASTLY_APPENDAGE:
    case SPELL_BLADE_HANDS:
    case SPELL_DRAGON_FORM:
    case SPELL_ICE_FORM:
    case SPELL_AIR_WALK:
    case SPELL_SPIDER_FORM:
        if (you.undead_state(temp) == US_UNDEAD)
            return "your undead flesh cannot be transformed.";
        if (temp && you.is_lifeless_undead())
            return "your current blood level is not sufficient.";
        break;

    case SPELL_EXCRUCIATING_WOUNDS:
        if (is_useless_skill(SK_NECROMANCY))
            return "you lack the necromantic skill to inflict true pain.";
        if (temp
            && (!you.weapon()
                || you.weapon()->base_type != OBJ_WEAPONS
                || !is_brandable_weapon(*you.weapon(), true)))
        {
            return "you aren't wielding a brandable weapon.";
        }
        // intentional fallthrough to portal projectile
    case SPELL_PORTAL_PROJECTILE:
        if (you.has_mutation(MUT_NO_GRASPING))
            return "this spell is useless without hands.";
        break;
    case SPELL_LEDAS_LIQUEFACTION:
        if (temp && you.duration[DUR_LIQUEFYING])
            return "you need to wait for the ground to become solid again.";
        break;

    case SPELL_BORGNJORS_REVIVIFICATION:
        if (temp && you.hp == you.hp_max)
            return "you cannot be healed further.";
        if (temp && you.hp_max < 21)
            return "you lack the resilience to cast this spell.";
        // Prohibited to all undead.
        if (you.undead_state(temp))
            return "you're too dead.";
        break;
    case SPELL_DEATHS_DOOR:
        if (temp && you.duration[DUR_DEATHS_DOOR])
            return "you are already standing in death's doorway.";
        if (temp && you.duration[DUR_DEATHS_DOOR_COOLDOWN])
            return "you are still too close to death's doorway.";
        // Prohibited to all undead.
        if (you.undead_state(temp))
            return "you're too dead.";
        break;
    case SPELL_NECROMUTATION:
        // only prohibited to actual undead, not lichformed players
        if (you.undead_state(false))
            return "you're too dead.";
        break;

    case SPELL_OZOCUBUS_ARMOUR:
        if (temp && you.form == transformation::statue)
            return "the film of ice won't work on stone.";
        if (temp && player_equip_unrand(UNRAND_SALAMANDER))
            return "your ring of flames would instantly melt the ice.";
        break;

    case SPELL_SUBLIMATION_OF_BLOOD:
        if (!you.can_bleed(temp))
            return "you have no blood to sublime.";
        break;

    case SPELL_TORNADO:
        if (temp && (you.duration[DUR_TORNADO]
                     || you.duration[DUR_TORNADO_COOLDOWN]))
        {
            return "you need to wait for the winds to calm down.";
        }
        break;

    case SPELL_MALIGN_GATEWAY:
        if (temp && !can_cast_malign_gateway())
        {
            return "the dungeon can only cope with one malign gateway"
                    " at a time.";
        }
        break;

    case SPELL_SUMMON_FOREST:
        if (temp && you.duration[DUR_FORESTED])
            return "you can only summon one forest at a time.";
        break;

    case SPELL_PASSWALL:
        // the full check would need a real spellpower here, so we just check
        // a drastically simplified version of it
        if (temp && you.is_stationary())
            return "you can't move.";
        if (temp && !passwall_simplified_check(you))
            return "you aren't next to any passable walls.";
        break;

    case SPELL_ANIMATE_DEAD:
        if (temp && !animate_dead(&you, 1, BEH_FRIENDLY, MHITYOU, &you, "", GOD_NO_GOD, false))
            return "there is nothing nearby to animate!";
        break;

    case SPELL_ANIMATE_SKELETON:
        if (temp && !in_bounds(find_animatable_skeleton(you.pos())))
            return "there is nothing nearby to animate!";
        break;
    case SPELL_SIMULACRUM:
        if (temp && find_simulacrable_corpse(you.pos()) < 0)
            return "there is nothing here to animate!";
        break;

    case SPELL_CORPSE_ROT:
        if (temp && corpse_rot(&you, false) == spret::abort)
            return "there is nothing fresh enough to decay nearby.";
        // fallthrough
    case SPELL_POISONOUS_VAPOURS:
    case SPELL_CONJURE_FLAME:
    case SPELL_POISONOUS_CLOUD:
    case SPELL_FREEZING_CLOUD:
    case SPELL_MEPHITIC_CLOUD:
        if (temp && env.level_state & LSTATE_STILL_WINDS)
            return "the air is too still for clouds to form.";
        break;

    case SPELL_GOLUBRIAS_PASSAGE:
        if (temp && player_in_branch(BRANCH_GAUNTLET))
        {
            return "a magic seal in the Gauntlet prevents this spell "
                   "from working.";
        }
        break;

    case  SPELL_DRAGON_CALL:
        if (temp && (you.duration[DUR_DRAGON_CALL]
                     || you.duration[DUR_DRAGON_CALL_COOLDOWN]))
        {
            return "you cannot issue another dragon's call so soon.";
        }
        break;

    case SPELL_FROZEN_RAMPARTS:
        if (temp && you.duration[DUR_FROZEN_RAMPARTS])
            return "you cannot sustain more frozen ramparts right now.";
        break;

    case SPELL_WEREBLOOD:
        if (you.undead_state(temp) == US_UNDEAD
            || temp && you.is_lifeless_undead())
        {
            return "you lack blood to transform.";
        }
        break;

    case SPELL_SANDBLAST:
        if (temp && sandblast_find_ammo().first == 0)
            return "you don't have any stones to cast with.";
        break;

    case SPELL_NOXIOUS_BOG:
        if (temp && you.duration[DUR_NOXIOUS_BOG])
            return "you cannot sustain more bogs right now.";
        break;

    case SPELL_ANIMATE_ARMOUR:
        if (you_can_wear(EQ_BODY_ARMOUR, temp) == MB_FALSE)
            return "you cannot wear body armour.";
        if (temp && !you.slot_item(EQ_BODY_ARMOUR))
            return "you have no body armour to summon the spirit of.";
        break;

    case SPELL_MANIFOLD_ASSAULT:
    {
        if (temp)
        {
            const string unproj_reason = weapon_unprojectability_reason();
            if (unproj_reason != "")
                return unproj_reason;
        }
    }
        break;

    default:
        break;
    }

    return "";
}

/**
 * Determines what colour a spell should be highlighted with.
 *
 * @param spell           The type of spell to be coloured.
 * @param default_colour   Colour to be used if the spell is unremarkable.
 * @param transient       If true, check if spell is temporarily useless.
 * @param memcheck        If true, check if spell can be memorised
 * @return                The colour to highlight the spell.
 */
int spell_highlight_by_utility(spell_type spell, int default_colour,
                               bool transient, bool memcheck)
{
    // If your god hates the spell, that overrides all other concerns.
    if (god_hates_spell(spell, you.religion)
        || is_good_god(you.religion) && you.spellcasting_unholy())
    {
        return COL_FORBIDDEN;
    }
    // Grey out spells for which you lack experience or spell levels.
    if (memcheck && (spell_difficulty(spell) > you.experience_level
        || player_spell_levels() < spell_levels_required(spell)))
    {
        return COL_INAPPLICABLE;
    }
    // Check if the spell is considered useless based on your current status
    if (spell_is_useless(spell, transient))
        return COL_USELESS;

    return default_colour;
}

bool spell_no_hostile_in_range(spell_type spell)
{
    // sanity check: various things below will be prone to crash in these cases.
    if (!in_bounds(you.pos()) || !you.on_current_level)
        return true;

    const int range = calc_spell_range(spell, 0);
    const int minRange = get_dist_to_nearest_monster();
    const int pow = calc_spell_power(spell, true, false, true);

    switch (spell)
    {
    // These don't target monsters or can target features.
    case SPELL_APPORTATION:
    case SPELL_CONJURE_FLAME:
    case SPELL_PASSWALL:
    case SPELL_GOLUBRIAS_PASSAGE:
    // case SPELL_LRD: // TODO: LRD logic here is a bit confusing, it should error
    //                 // now that it doesn't destroy walls
    case SPELL_FULMINANT_PRISM:
    case SPELL_SUMMON_LIGHTNING_SPIRE:
    case SPELL_NOXIOUS_BOG:
    // This can always potentially hit out-of-LOS, although this is conditional
    // on spell-power.
    case SPELL_FIRE_STORM:
        return false;

    case SPELL_CHAIN_LIGHTNING:
    case SPELL_OZOCUBUS_REFRIGERATION:
    case SPELL_OLGREBS_TOXIC_RADIANCE:
    case SPELL_IGNITION:
    case SPELL_FROZEN_RAMPARTS:
        return minRange > you.current_vision;

    // Special handling for cloud spells.
    case SPELL_FREEZING_CLOUD:
    case SPELL_POISONOUS_CLOUD:
    case SPELL_HOLY_BREATH:
    {
        targeter_cloud tgt(&you, range);
        // Accept monsters that are in clouds for the hostiles-in-range check
        // (not for actual targeting).
        tgt.avoid_clouds = false;
        for (radius_iterator ri(you.pos(), range, C_SQUARE, LOS_NO_TRANS);
             ri; ++ri)
        {
            if (!tgt.valid_aim(*ri))
                continue;
            tgt.set_aim(*ri);
            for (const auto &entry : tgt.seen)
            {
                if (entry.second == AFF_NO || entry.second == AFF_TRACER)
                    continue;

                // Checks here are from get_dist_to_nearest_monster().
                const monster* mons = monster_at(entry.first);
                if (mons && !mons->wont_attack() && mons_is_threatening(*mons))
                    return false;
            }
        }

        return true;
    }

    case SPELL_IGNITE_POISON:
        return cast_ignite_poison(&you, -1, false, true) == spret::abort;

    case SPELL_STARBURST:
        return cast_starburst(-1, false, true) == spret::abort;

    case SPELL_HAILSTORM:
        return cast_hailstorm(-1, false, true) == spret::abort;

    case SPELL_DAZZLING_FLASH:
        return cast_dazzling_flash(pow, false, true) == spret::abort;

     case SPELL_ABSOLUTE_ZERO:
         return cast_absolute_zero(pow, false, true) == spret::abort;

     case SPELL_INTOXICATE:
         return cast_intoxicate(-1, false, true) == spret::abort;

    case SPELL_MANIFOLD_ASSAULT:
         return cast_manifold_assault(-1, false, false) == spret::abort;

    default:
        break;
    }

    if (minRange < 0 || range < 0)
        return false;

    const spell_flags flags = get_spell_flags(spell);

    // The healing spells.
    if (testbits(flags, spflag::helpful))
        return false;

    const bool neutral = testbits(flags, spflag::neutral);

    bolt beam;
    beam.flavour = BEAM_VISUAL;
    beam.origin_spell = spell;

    zap_type zap = spell_to_zap(spell);
    // Don't let it think that there are no susceptible monsters in range
    if (spell == SPELL_RANDOM_BOLT)
        zap = ZAP_DEBUGGING_RAY;

    if (zap != NUM_ZAPS)
    {
        beam.thrower = KILL_YOU_MISSILE;
        zappy(zap, calc_spell_power(spell, true, false, true), false,
              beam);
        if (spell == SPELL_MEPHITIC_CLOUD)
            beam.damage = dice_def(1, 1); // so that foe_info is populated
    }

    if (beam.flavour != BEAM_VISUAL)
    {
        bolt tempbeam;
        bool found = false;
        beam.source_id = MID_PLAYER;
        beam.range = range;
        beam.is_tracer = true;
        beam.is_targeting = true;
        beam.source  = you.pos();
        beam.dont_stop_player = true;
        beam.friend_info.dont_stop = true;
        beam.foe_info.dont_stop = true;
        beam.attitude = ATT_FRIENDLY;
#ifdef DEBUG_DIAGNOSTICS
        beam.quiet_debug = true;
#endif

        const bool smite = testbits(flags, spflag::target);

        for (radius_iterator ri(you.pos(), range, C_SQUARE, LOS_DEFAULT);
             ri; ++ri)
        {
            tempbeam = beam;
            tempbeam.target = *ri;

            // For smite-targeted spells that aren't LOS-range.
            if (smite)
            {
                // XXX These are basic checks that might be applicable to
                // non-smiting spells as well. For those, the loop currently
                // relies mostly on results from the temp beam firing, but it
                // may be valid to exclude solid and non-reachable targets for
                // all spells. -gammafunk
                if (cell_is_solid(*ri) || !you.see_cell_no_trans(*ri))
                    continue;

                // XXX Currently Vile Clutch is the only smite-targeted area
                // spell that isn't LOS-range. Spell explosion radii are not
                // stored anywhere, defaulting to 1 for non-smite-targeting
                // spells through bolt::refine_for_explosions() or being set in
                // setup functions for the smite targeted explosions. It would
                // be good to move basic explosion radius info into spell_desc
                // or possibly zap_data. -gammafunk
                tempbeam.ex_size = tempbeam.is_explosion ? 1 : 0;
                tempbeam.explode();
            }
            else
                tempbeam.fire();

            if (tempbeam.foe_info.count > 0
                || neutral && tempbeam.friend_info.count > 0)
            {
                found = true;
                break;
            }
        }
        return !found;
    }

    if (range < minRange)
        return true;

    return false;
}


// a map of schools to the corresponding sacrifice 'mutations'.
static const mutation_type arcana_sacrifice_map[] = {
    MUT_NO_CONJURATION_MAGIC,
    MUT_NO_HEXES_MAGIC,
    MUT_NO_FIRE_MAGIC,
    MUT_NO_ICE_MAGIC,
    MUT_NO_TRANSMUTATION_MAGIC,
    MUT_NO_NECROMANCY_MAGIC,
    MUT_NO_SUMMONING_MAGIC,
    MUT_NO_TRANSLOCATION_MAGIC,
    MUT_NO_POISON_MAGIC,
    MUT_NO_EARTH_MAGIC,
    MUT_NO_AIR_MAGIC
};

/**
 * Are some subset of the given schools unusable by the player?
 * (Due to Sacrifice Arcana)
 *
 * @param schools   A bitfield containing a union of spschools.
 * @return          Whether the player is unable use any of the given schools.
 */
bool cannot_use_schools(spschools_type schools)
{
    COMPILE_CHECK(ARRAYSZ(arcana_sacrifice_map) == SPSCHOOL_LAST_EXPONENT + 1);

    // iter over every school
    for (int i = 0; i <= SPSCHOOL_LAST_EXPONENT; i++)
    {
        // skip schools not in the provided set
        const auto school = spschools_type::exponent(i);
        if (!(schools & school))
            continue;

        // check if the player has this school locked out
        const mutation_type lockout_mut = arcana_sacrifice_map[i];
        if (you.has_mutation(lockout_mut))
            return true;
    }

    return false;
}


/**
 * What's the spell school corresponding to the given Ru mutation?
 *
 * @param mutation  The variety of MUT_NO_*_MAGIC in question.
 * @return          The skill of the appropriate school (SK_AIR_MAGIC, etc).
 *                  If no school corresponds, returns SK_NONE.
 */
skill_type arcane_mutation_to_skill(mutation_type mutation)
{
    for (int exp = 0; exp <= SPSCHOOL_LAST_EXPONENT; exp++)
        if (arcana_sacrifice_map[exp] == mutation)
            return spell_type2skill(spschools_type::exponent(exp));
    return SK_NONE;
}

bool spell_is_soh_breath(spell_type spell)
{
    return spell == SPELL_SERPENT_OF_HELL_GEH_BREATH
        || spell == SPELL_SERPENT_OF_HELL_COC_BREATH
        || spell == SPELL_SERPENT_OF_HELL_DIS_BREATH
        || spell == SPELL_SERPENT_OF_HELL_TAR_BREATH;
}

const vector<spell_type> *soh_breath_spells(spell_type spell)
{
    static const map<spell_type, vector<spell_type>> soh_breaths = {
        { SPELL_SERPENT_OF_HELL_GEH_BREATH,
            { SPELL_FIRE_BREATH,
              SPELL_FLAMING_CLOUD,
              SPELL_FIREBALL } },
        { SPELL_SERPENT_OF_HELL_COC_BREATH,
            { SPELL_COLD_BREATH,
              SPELL_FREEZING_CLOUD,
              SPELL_FLASH_FREEZE } },
        { SPELL_SERPENT_OF_HELL_DIS_BREATH,
            { SPELL_METAL_SPLINTERS,
              SPELL_QUICKSILVER_BOLT,
              SPELL_LEHUDIBS_CRYSTAL_SPEAR } },
        { SPELL_SERPENT_OF_HELL_TAR_BREATH,
            { SPELL_BOLT_OF_DRAINING,
              SPELL_MIASMA_BREATH,
              SPELL_CORROSIVE_BOLT } },
    };

    return map_find(soh_breaths, spell);
}

/* How to regenerate this:
   comm -2 -3 \
    <(clang -P -E -nostdinc -nobuiltininc spell-type.h -DTAG_MAJOR_VERSION=34 | sort) \
    <(clang -P -E -nostdinc -nobuiltininc spell-type.h -DTAG_MAJOR_VERSION=35 | sort) \
    | grep SPELL
*/
const set<spell_type> removed_spells =
{
#if TAG_MAJOR_VERSION == 34
    SPELL_AURA_OF_ABJURATION,
    SPELL_BOLT_OF_INACCURACY,
    SPELL_CHANT_FIRE_STORM,
    SPELL_CIGOTUVIS_DEGENERATION,
    SPELL_CIGOTUVIS_EMBRACE,
    SPELL_CONDENSATION_SHIELD,
    SPELL_CONTROLLED_BLINK,
    SPELL_CONTROL_TELEPORT,
    SPELL_CONTROL_UNDEAD,
    SPELL_CONTROL_WINDS,
    SPELL_CORRUPT_BODY,
    SPELL_CURE_POISON,
    SPELL_DEFLECT_MISSILES,
    SPELL_DELAYED_FIREBALL,
    SPELL_DEMONIC_HORDE,
    SPELL_DRACONIAN_BREATH,
    SPELL_EPHEMERAL_INFUSION,
    SPELL_EVAPORATE,
    SPELL_EXPLOSIVE_BOLT,
    SPELL_FAKE_RAKSHASA_SUMMON,
    SPELL_FIRE_BRAND,
    SPELL_FIRE_CLOUD,
    SPELL_FLY,
    SPELL_FORCEFUL_DISMISSAL,
    SPELL_FREEZING_AURA,
    SPELL_FRENZY,
    SPELL_FULSOME_DISTILLATION,
    SPELL_GRAND_AVATAR,
    SPELL_HASTE_PLANTS,
    SPELL_HOLY_LIGHT,
    SPELL_HOLY_WORD,
    SPELL_HOMUNCULUS,
    SPELL_HUNTING_CRY,
    SPELL_IGNITE_POISON_SINGLE,
    SPELL_INFUSION,
    SPELL_INSULATION,
    SPELL_IRON_ELEMENTALS,
    SPELL_LETHAL_INFUSION,
    SPELL_MELEE,
    SPELL_MIASMA_CLOUD,
    SPELL_MISLEAD,
    SPELL_PHASE_SHIFT,
    SPELL_POISON_CLOUD,
    SPELL_POISON_WEAPON,
    SPELL_REARRANGE_PIECES,
    SPELL_RECALL,
    SPELL_REGENERATION,
    SPELL_RESURRECT,
    SPELL_RING_OF_FLAMES,
    SPELL_SACRIFICE,
    SPELL_SCATTERSHOT,
    SPELL_SEE_INVISIBLE,
    SPELL_SERPENT_OF_HELL_BREATH_REMOVED,
    SPELL_SHAFT_SELF,
    SPELL_SHROUD_OF_GOLUBRIA,
    SPELL_SILVER_BLAST,
    SPELL_SINGULARITY,
    SPELL_SONG_OF_SHIELDING,
    SPELL_SPECTRAL_WEAPON,
    SPELL_STEAM_CLOUD,
    SPELL_STICKS_TO_SNAKES,
    SPELL_STONESKIN,
    SPELL_STRIKING,
    SPELL_SUMMON_BUTTERFLIES,
    SPELL_SUMMON_ELEMENTAL,
    SPELL_SUMMON_RAKSHASA,
    SPELL_SUMMON_SCORPIONS,
    SPELL_SUMMON_SWARM,
    SPELL_SUMMON_TWISTER,
    SPELL_SUNRAY,
    SPELL_SURE_BLADE,
    SPELL_THROW,
    SPELL_VAMPIRE_SUMMON,
    SPELL_WARP_BRAND,
    SPELL_WEAVE_SHADOWS,
    SPELL_DARKNESS,
    SPELL_CLOUD_CONE,
    SPELL_RING_OF_THUNDER,
    SPELL_TWISTED_RESURRECTION,
<<<<<<< HEAD
    SPELL_HYDRA_FORM,
=======
    SPELL_RANDOM_EFFECTS
>>>>>>> e866cc41
#endif
};

bool spell_removed(spell_type spell)
{
    return removed_spells.count(spell) != 0;
}<|MERGE_RESOLUTION|>--- conflicted
+++ resolved
@@ -1870,11 +1870,8 @@
     SPELL_CLOUD_CONE,
     SPELL_RING_OF_THUNDER,
     SPELL_TWISTED_RESURRECTION,
-<<<<<<< HEAD
     SPELL_HYDRA_FORM,
-=======
     SPELL_RANDOM_EFFECTS
->>>>>>> e866cc41
 #endif
 };
 
