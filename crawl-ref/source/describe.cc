/**
 * @file
 * @brief Functions used to print information about various game objects.
**/

#include "AppHdr.h"

#include "describe.h"

#include <algorithm>
#include <cstdio>
#include <cmath>
#include <iomanip>
#include <numeric>
#include <set>
#include <sstream>
#include <string>

#include "ability.h"
#include "adjust.h"
#include "areas.h"
#include "art-enum.h"
#include "artefact.h"
#include "branch.h"
#include "cloud.h" // cloud_type_name
#include "clua.h"
#include "colour.h"
#include "database.h"
#include "dbg-util.h"
#include "decks.h"
#include "delay.h"
#include "describe-spells.h"
#include "directn.h"
#include "english.h"
#include "env.h"
#include "tile-env.h"
#include "evoke.h"
#include "fight.h"
#include "ghost.h"
#include "god-abil.h"
#include "god-item.h"
#include "hints.h"
#include "invent.h"
#include "item-prop.h"
#include "item-status-flag-type.h"
#include "items.h"
#include "item-use.h"
#include "jobs.h"
#include "lang-fake.h"
#include "libutil.h"
#include "macro.h"
#include "melee-attack.h" // describe_to_hit
#include "message.h"
#include "mon-behv.h"
#include "mon-cast.h" // mons_spell_range
#include "mon-death.h"
#include "mon-tentacle.h"
#include "output.h"
#include "potion.h"
#include "ranged-attack.h" // describe_to_hit
#include "religion.h"
#include "rltiles/tiledef-feat.h"
#include "skills.h"
#include "species.h"
#include "spl-cast.h"
#include "spl-book.h"
#include "spl-goditem.h"
#include "spl-miscast.h"
#include "spl-summoning.h"
#include "spl-util.h"
#include "spl-wpnench.h"
#include "stash.h"
#include "state.h"
#include "stringutil.h" // to_string on Cygwin
#include "tag-version.h"
#include "terrain.h"
#include "throw.h" // is_pproj_active for describe_to_hit
#include "tile-flags.h"
#include "tilepick.h"
#ifdef USE_TILE_LOCAL
 #include "tilereg-crt.h"
 #include "rltiles/tiledef-dngn.h"
#endif
#ifdef USE_TILE
 #include "tileview.h"
#endif
#include "transform.h"
#include "travel.h"
#include "unicode.h"
#include "viewchar.h"

using namespace ui;


static void _print_bar(int value, int scale, string name,
                       ostringstream &result, int base_value = INT_MAX);

static void _describe_mons_to_hit(const monster_info& mi, ostringstream &result);

int count_desc_lines(const string &_desc, const int width)
{
    string desc = get_linebreak_string(_desc, width);
    return count(begin(desc), end(desc), '\n');
}

int show_description(const string &body, const tile_def *tile)
{
    describe_info inf;
    inf.body << body;
    return show_description(inf, tile);
}

int show_description(const describe_info &inf, const tile_def *tile)
{
    auto vbox = make_shared<Box>(Widget::VERT);

    if (!inf.title.empty())
    {
        auto title_hbox = make_shared<Box>(Widget::HORZ);

#ifdef USE_TILE
        if (tile)
        {
            auto icon = make_shared<Image>();
            icon->set_tile(*tile);
            icon->set_margin_for_sdl(0, 10, 0, 0);
            title_hbox->add_child(move(icon));
        }
#else
        UNUSED(tile);
#endif

        auto title = make_shared<Text>(inf.title);
        title_hbox->add_child(move(title));

        title_hbox->set_cross_alignment(Widget::CENTER);
        title_hbox->set_margin_for_sdl(0, 0, 20, 0);
        title_hbox->set_margin_for_crt(0, 0, 1, 0);
        vbox->add_child(move(title_hbox));
    }

    auto desc_sw = make_shared<Switcher>();
    auto more_sw = make_shared<Switcher>();
    desc_sw->current() = 0;
    more_sw->current() = 0;

    const string descs[2] =  {
        trimmed_string(process_description(inf, false)),
        trimmed_string(inf.quote),
    };

#ifdef USE_TILE_LOCAL
# define MORE_PREFIX "[<w>!</w>" "|<w>Right-click</w>" "]: "
#else
# define MORE_PREFIX "[<w>!</w>" "]: "
#endif

    const char* mores[2] = {
        MORE_PREFIX "<w>Description</w>|Quote",
        MORE_PREFIX "Description|<w>Quote</w>",
    };

    for (int i = 0; i < (inf.quote.empty() ? 1 : 2); i++)
    {
        const auto &desc = descs[static_cast<int>(i)];
        auto scroller = make_shared<Scroller>();
        auto fs = formatted_string::parse_string(trimmed_string(desc));
        auto text = make_shared<Text>(fs);
        text->set_wrap_text(true);
        scroller->set_child(text);
        desc_sw->add_child(move(scroller));
        more_sw->add_child(make_shared<Text>(
                formatted_string::parse_string(mores[i])));
    }

    more_sw->set_margin_for_sdl(20, 0, 0, 0);
    more_sw->set_margin_for_crt(1, 0, 0, 0);
    desc_sw->expand_h = false;
    desc_sw->align_x = Widget::STRETCH;
    vbox->add_child(desc_sw);
    if (!inf.quote.empty())
        vbox->add_child(more_sw);

#ifdef USE_TILE_LOCAL
    vbox->max_size().width = tiles.get_crt_font()->char_width()*80;
#endif

    auto popup = make_shared<ui::Popup>(vbox);

    bool done = false;
    int lastch;
    popup->on_keydown_event([&](const KeyEvent& ev) {
        lastch = ev.key();
        if (!inf.quote.empty() && (lastch == '!' || lastch == CK_MOUSE_CMD || lastch == '^'))
            desc_sw->current() = more_sw->current() = 1 - desc_sw->current();
        else
            done = !desc_sw->current_widget()->on_event(ev);
        return true;
    });

#ifdef USE_TILE_WEB
    tiles.json_open_object();
    if (tile)
    {
        tiles.json_open_object("tile");
        tiles.json_write_int("t", tile->tile);
        tiles.json_write_int("tex", get_tile_texture(tile->tile));
        if (tile->ymax != TILE_Y)
            tiles.json_write_int("ymax", tile->ymax);
        tiles.json_close_object();
    }
    tiles.json_write_string("title", inf.title);
    tiles.json_write_string("prefix", inf.prefix);
    tiles.json_write_string("suffix", inf.suffix);
    tiles.json_write_string("footer", inf.footer);
    tiles.json_write_string("quote", inf.quote);
    tiles.json_write_string("body", inf.body.str());
    tiles.push_ui_layout("describe-generic", 0);
    popup->on_layout_pop([](){ tiles.pop_ui_layout(); });
#endif

    ui::run_layout(move(popup), done);

    return lastch;
}

string process_description(const describe_info &inf, bool include_title)
{
    string desc;
    if (!inf.prefix.empty())
        desc += "\n\n" + trimmed_string(filtered_lang(inf.prefix));
    if (!inf.title.empty() && include_title)
        desc += "\n\n" + trimmed_string(filtered_lang(inf.title));
    desc += "\n\n" + trimmed_string(filtered_lang(inf.body.str()));
    if (!inf.suffix.empty())
        desc += "\n\n" + trimmed_string(filtered_lang(inf.suffix));
    if (!inf.footer.empty())
        desc += "\n\n" + trimmed_string(filtered_lang(inf.footer));
    trim_string(desc);
    return desc;
}

const char* jewellery_base_ability_string(int subtype)
{
    switch (subtype)
    {
#if TAG_MAJOR_VERSION == 34
    case RING_SUSTAIN_ATTRIBUTES: return "SustAt";
#endif
    case RING_WIZARDRY:           return "Wiz";
    case RING_FIRE:               return "Fire";
    case RING_ICE:                return "Ice";
#if TAG_MAJOR_VERSION == 34
    case RING_TELEPORTATION:      return "*Tele";
    case RING_TELEPORT_CONTROL:   return "+cTele";
    case AMU_HARM:                return "Harm";
    case AMU_THE_GOURMAND:        return "Gourm";
#endif
    case AMU_MANA_REGENERATION:   return "RegenMP";
    case AMU_ACROBAT:             return "Acrobat";
#if TAG_MAJOR_VERSION == 34
    case AMU_CONSERVATION:        return "Cons";
    case AMU_CONTROLLED_FLIGHT:   return "cFly";
#endif
    case AMU_GUARDIAN_SPIRIT:     return "Spirit";
    case AMU_FAITH:               return "Faith";
    case AMU_REFLECTION:          return "Reflect";
#if TAG_MAJOR_VERSION == 34
    case AMU_INACCURACY:          return "Inacc";
#endif
    }
    return "";
}

#define known_proprt(prop) (proprt[(prop)] && known[(prop)])

/// How to display props of a given type?
enum class prop_note
{
    /// The raw numeral; e.g "Slay+3", "Int-1"
    numeral,
    /// Plusses and minuses; "rF-", "rC++"
    symbolic,
    /// Don't note the number; e.g. "rMut"
    plain,
};

struct property_annotators
{
    artefact_prop_type prop;
    prop_note spell_out;
};

static vector<string> _randart_propnames(const item_def& item,
                                         bool no_comma = false)
{
    artefact_properties_t  proprt;
    artefact_known_props_t known;
    artefact_desc_properties(item, proprt, known);

    vector<string> propnames;

    // list the following in rough order of importance
    const property_annotators propanns[] =
    {
        // (Generally) negative attributes
        // These come first, so they don't get chopped off!
        { ARTP_PREVENT_SPELLCASTING,  prop_note::plain },
        { ARTP_PREVENT_TELEPORTATION, prop_note::plain },
        { ARTP_CONTAM,                prop_note::plain },
        { ARTP_ANGRY,                 prop_note::plain },
        { ARTP_CAUSE_TELEPORTATION,   prop_note::plain },
        { ARTP_NOISE,                 prop_note::plain },
        { ARTP_HARM,                  prop_note::plain },
        { ARTP_RAMPAGING,             prop_note::plain },
        { ARTP_CORRODE,               prop_note::plain },
        { ARTP_DRAIN,                 prop_note::plain },
        { ARTP_SLOW,                  prop_note::plain },
        { ARTP_FRAGILE,               prop_note::plain },

        // Evokable abilities come second
        { ARTP_BLINK,                 prop_note::plain },
        { ARTP_INVISIBLE,             prop_note::plain },
        { ARTP_FLY,                   prop_note::plain },

        // Resists, also really important
        { ARTP_ELECTRICITY,           prop_note::plain },
        { ARTP_POISON,                prop_note::plain },
        { ARTP_FIRE,                  prop_note::symbolic },
        { ARTP_COLD,                  prop_note::symbolic },
        { ARTP_NEGATIVE_ENERGY,       prop_note::symbolic },
        { ARTP_WILLPOWER,             prop_note::symbolic },
        { ARTP_REGENERATION,          prop_note::symbolic },
        { ARTP_RMUT,                  prop_note::plain },
        { ARTP_RCORR,                 prop_note::plain },

        // Quantitative attributes
        { ARTP_HP,                    prop_note::numeral },
        { ARTP_MAGICAL_POWER,         prop_note::numeral },
        { ARTP_AC,                    prop_note::numeral },
        { ARTP_EVASION,               prop_note::numeral },
        { ARTP_STRENGTH,              prop_note::numeral },
        { ARTP_INTELLIGENCE,          prop_note::numeral },
        { ARTP_DEXTERITY,             prop_note::numeral },
        { ARTP_SLAYING,               prop_note::numeral },
        { ARTP_SHIELDING,             prop_note::numeral },

        // Qualitative attributes (and Stealth)
        { ARTP_SEE_INVISIBLE,         prop_note::plain },
        { ARTP_STEALTH,               prop_note::symbolic },
        { ARTP_CLARITY,               prop_note::plain },
        { ARTP_RMSL,                  prop_note::plain },
        { ARTP_ARCHMAGI,              prop_note::plain },
    };

    const unrandart_entry *entry = nullptr;
    if (is_unrandom_artefact(item))
        entry = get_unrand_entry(item.unrand_idx);

    // For randart jewellery, note the base jewellery type if it's not
    // covered by artefact_desc_properties()
    if (item.base_type == OBJ_JEWELLERY
        && (item_ident(item, ISFLAG_KNOW_TYPE)))
    {
        const char* type = jewellery_base_ability_string(item.sub_type);
        if (*type)
            propnames.push_back(type);
    }
    else if (item_brand_known(item)
             && !(is_unrandom_artefact(item) && entry
                  && entry->flags & UNRAND_FLAG_SKIP_EGO))
    {
        string ego;
        if (item.base_type == OBJ_WEAPONS)
            ego = weapon_brand_name(item, true);
        else if (item.base_type == OBJ_ARMOUR)
            ego = armour_ego_name(item, true);
        if (!ego.empty())
        {
            // XXX: Ugly hack for adding a comma if needed.
            bool extra_props = false;
            for (const property_annotators &ann : propanns)
                if (known_proprt(ann.prop) && ann.prop != ARTP_BRAND)
                {
                    extra_props = true;
                    break;
                }

            if (!no_comma && extra_props
                || is_unrandom_artefact(item)
                   && entry && entry->inscrip != nullptr)
            {
                ego += ",";
            }

            propnames.push_back(ego);
        }
    }

    if (is_unrandom_artefact(item) && entry && entry->inscrip != nullptr)
        propnames.push_back(entry->inscrip);

    for (const property_annotators &ann : propanns)
    {
        if (known_proprt(ann.prop))
        {
            const int val = proprt[ann.prop];

            // Don't show rF+/rC- for =Fire, or vice versa for =Ice.
            if (item.base_type == OBJ_JEWELLERY)
            {
                if (item.sub_type == RING_FIRE
                    && (ann.prop == ARTP_FIRE && val == 1
                        || ann.prop == ARTP_COLD && val == -1))
                {
                    continue;
                }
                if (item.sub_type == RING_ICE
                    && (ann.prop == ARTP_COLD && val == 1
                        || ann.prop == ARTP_FIRE && val == -1))
                {
                    continue;
                }
            }

            ostringstream work;
            switch (ann.spell_out)
            {
            case prop_note::numeral: // e.g. AC+4
                work << showpos << artp_name(ann.prop) << val;
                break;
            case prop_note::symbolic: // e.g. F++
            {
                work << artp_name(ann.prop);

                char symbol = val > 0 ? '+' : '-';
                const int sval = abs(val);
                if (sval > 4)
                    work << symbol << sval;
                else
                    work << string(sval, symbol);

                break;
            }
            case prop_note::plain: // e.g. rPois or SInv
                work << artp_name(ann.prop);
                break;
            }
            propnames.push_back(work.str());
        }
    }

    return propnames;
}

string artefact_inscription(const item_def& item)
{
    if (item.base_type == OBJ_BOOKS)
        return "";

    const vector<string> propnames = _randart_propnames(item);

    string insc = comma_separated_line(propnames.begin(), propnames.end(),
                                       " ", " ");
    if (!insc.empty() && insc[insc.length() - 1] == ',')
        insc.erase(insc.length() - 1);
    return insc;
}

void add_inscription(item_def &item, string inscrip)
{
    if (!item.inscription.empty())
    {
        if (ends_with(item.inscription, ","))
            item.inscription += " ";
        else
            item.inscription += ", ";
    }

    item.inscription += inscrip;
}

static const char* _jewellery_base_ability_description(int subtype)
{
    switch (subtype)
    {
#if TAG_MAJOR_VERSION == 34
    case RING_SUSTAIN_ATTRIBUTES:
        return "It sustains your strength, intelligence and dexterity.";
#endif
    case RING_WIZARDRY:
        return "It improves your spell success rate.";
    case RING_FIRE:
        return "It enhances your fire magic.";
    case RING_ICE:
        return "It enhances your ice magic.";
#if TAG_MAJOR_VERSION == 34
    case RING_TELEPORTATION:
        return "It may teleport you next to monsters.";
    case RING_TELEPORT_CONTROL:
        return "It can be evoked for teleport control.";
    case AMU_HARM:
        return "It increases damage dealt and taken.";
    case AMU_THE_GOURMAND:
        return "It allows you to eat raw meat even when not hungry.";
#endif
    case AMU_MANA_REGENERATION:
        return "It increases your rate of magic regeneration.";
    case AMU_ACROBAT:
        return "It increases your evasion while moving and waiting.";
#if TAG_MAJOR_VERSION == 34
    case AMU_CONSERVATION:
        return "It protects your inventory from destruction.";
#endif
    case AMU_GUARDIAN_SPIRIT:
        return "It causes incoming damage to be divided between your reserves "
               "of health and magic.";
    case AMU_FAITH:
        return "It allows you to gain divine favour quickly.";
    case AMU_REFLECTION:
        return "It reflects blocked missile attacks.";
#if TAG_MAJOR_VERSION == 34
    case AMU_INACCURACY:
        return "It reduces the accuracy of all your attacks.";
#endif
    }
    return "";
}

struct property_descriptor
{
    artefact_prop_type property;
    const char* desc;           // If it contains %d, will be replaced by value.
    bool is_graded_resist;
};

static const int MAX_ARTP_NAME_LEN = 10;

static string _padded_artp_name(artefact_prop_type prop)
{
    string name = artp_name(prop);
    name = chop_string(name, MAX_ARTP_NAME_LEN - 1, false) + ":";
    name.append(MAX_ARTP_NAME_LEN - name.length(), ' ');
    return name;
}

static string _randart_descrip(const item_def &item)
{
    string description;

    artefact_properties_t  proprt;
    artefact_known_props_t known;
    artefact_desc_properties(item, proprt, known);

    const property_descriptor propdescs[] =
    {
        { ARTP_AC, "It affects your AC (%d).", false },
        { ARTP_EVASION, "It affects your evasion (%d).", false},
        { ARTP_STRENGTH, "It affects your strength (%d).", false},
        { ARTP_INTELLIGENCE, "It affects your intelligence (%d).", false},
        { ARTP_DEXTERITY, "It affects your dexterity (%d).", false},
        { ARTP_SLAYING, "It affects your accuracy & damage with ranged "
                        "weapons and melee (%d).", false},
        { ARTP_FIRE, "fire", true},
        { ARTP_COLD, "cold", true},
        { ARTP_ELECTRICITY, "It insulates you from electricity.", false},
        { ARTP_POISON, "poison", true},
        { ARTP_NEGATIVE_ENERGY, "negative energy", true},
        { ARTP_HP, "It affects your health (%d).", false},
        { ARTP_MAGICAL_POWER, "It affects your magic capacity (%d).", false},
        { ARTP_SEE_INVISIBLE, "It lets you see invisible.", false},
        { ARTP_INVISIBLE, "It lets you turn invisible.", false},
        { ARTP_FLY, "It grants you flight.", false},
        { ARTP_BLINK, "It lets you blink.", false},
        { ARTP_NOISE, "It may make noises in combat.", false},
        { ARTP_PREVENT_SPELLCASTING, "It prevents spellcasting.", false},
        { ARTP_CAUSE_TELEPORTATION, "It may teleport you next to monsters.", false},
        { ARTP_PREVENT_TELEPORTATION, "It prevents most forms of teleportation.",
          false},
        { ARTP_ANGRY,  "It berserks you when you make melee attacks (%d% chance).", false},
        { ARTP_CLARITY, "It protects you against confusion.", false},
        { ARTP_CONTAM, "It causes magical contamination when unequipped.", false},
        { ARTP_RMSL, "It protects you from missiles.", false},
        { ARTP_REGENERATION, "It increases your rate of health regeneration.",
          false},
        { ARTP_RCORR, "It protects you from acid and corrosion.",
          false},
        { ARTP_RMUT, "It protects you from mutation.", false},
        { ARTP_CORRODE, "It may corrode you when you take damage.", false},
        { ARTP_DRAIN, "It drains your maximum health when unequipped.", false},
        { ARTP_SLOW, "It may slow you when you take damage.", false},
        { ARTP_FRAGILE, "It will be destroyed if unequipped.", false },
        { ARTP_SHIELDING, "It affects your SH (%d).", false},
        { ARTP_HARM, "It increases damage dealt and taken.", false},
        { ARTP_RAMPAGING, "It bestows one free step when moving towards enemies.",
          false},
        { ARTP_ARCHMAGI, "It increases the power of your magical spells.", false},
    };

    bool need_newline = false;
    // Give a short description of the base type, for base types with no
    // corresponding ARTP.
    if (item.base_type == OBJ_JEWELLERY
        && (item_ident(item, ISFLAG_KNOW_TYPE)))
    {
        const char* type = _jewellery_base_ability_description(item.sub_type);
        if (*type)
        {
            description += type;
            need_newline = true;
        }
    }

    for (const property_descriptor &desc : propdescs)
    {
        if (!known_proprt(desc.property)) // can this ever happen..?
            continue;

        string sdesc = desc.desc;

        // FIXME Not the nicest hack.
        char buf[80];
        snprintf(buf, sizeof buf, "%+d", proprt[desc.property]);
        sdesc = replace_all(sdesc, "%d", buf);

        if (desc.is_graded_resist)
        {
            int idx = proprt[desc.property] + 3;
            idx = min(idx, 6);
            idx = max(idx, 0);

            const char* prefixes[] =
            {
                "It makes you extremely vulnerable to ",
                "It makes you very vulnerable to ",
                "It makes you vulnerable to ",
                "Buggy descriptor!",
                "It protects you from ",
                "It greatly protects you from ",
                "It renders you almost immune to "
            };
            sdesc = prefixes[idx] + sdesc + '.';
        }

        if (need_newline)
            description += '\n';
        description += make_stringf("%s %s",
                                    _padded_artp_name(desc.property).c_str(),
                                    sdesc.c_str());
        need_newline = true;
    }

    if (known_proprt(ARTP_WILLPOWER))
    {
        const int stval = proprt[ARTP_WILLPOWER];
        char buf[80];
        snprintf(buf, sizeof buf, "%s%s It %s%s your willpower.",
                 need_newline ? "\n" : "",
                 _padded_artp_name(ARTP_WILLPOWER).c_str(),
                 (stval < -1 || stval > 1) ? "greatly " : "",
                 (stval < 0) ? "decreases" : "increases");
        description += buf;
        need_newline = true;
    }

    if (known_proprt(ARTP_STEALTH))
    {
        const int stval = proprt[ARTP_STEALTH];
        char buf[80];
        snprintf(buf, sizeof buf, "%s%s It makes you %s%s stealthy.",
                 need_newline ? "\n" : "",
                 _padded_artp_name(ARTP_STEALTH).c_str(),
                 (stval < -1 || stval > 1) ? "much " : "",
                 (stval < 0) ? "less" : "more");
        description += buf;
        need_newline = true;
    }

    return description;
}
#undef known_proprt

// If item is an unrandart with a DESCRIP field, return its contents.
// Otherwise, return "".
static string _artefact_descrip(const item_def &item)
{
    if (!is_artefact(item)) return "";

    ostringstream out;
    if (is_unrandom_artefact(item))
    {
        bool need_newline = false;
        auto entry = get_unrand_entry(item.unrand_idx);
        if (entry->dbrand)
        {
            out << entry->dbrand;
            need_newline = true;
        }
        if (entry->descrip)
        {
            out << (need_newline ? "\n\n" : "") << entry->descrip;
            need_newline = true;
        }
        if (!_randart_descrip(item).empty())
            out << (need_newline ? "\n\n" : "") << _randart_descrip(item);
    }
    else
        out << _randart_descrip(item);

    // XXX: Can't happen, right?
    if (!item_ident(item, ISFLAG_KNOW_PROPERTIES) && item_type_known(item))
        out << "\nIt may have some hidden properties.";

    return out.str();
}

static const char *trap_names[] =
{
#if TAG_MAJOR_VERSION == 34
    "dart", "arrow", "spear",
#endif
#if TAG_MAJOR_VERSION > 34
    "dispersal",
    "teleport",
#endif
    "permanent teleport",
    "alarm",
#if TAG_MAJOR_VERSION == 34
    "blade", "bolt",
#endif
    "net",
    "Zot",
#if TAG_MAJOR_VERSION == 34
    "needle",
#endif
    "shaft",
    "passage",
    "pressure plate",
    "web",
#if TAG_MAJOR_VERSION == 34
    "gas", "teleport", "shadow", "dormant shadow", "dispersal"
#endif
};

string trap_name(trap_type trap)
{
    COMPILE_CHECK(ARRAYSZ(trap_names) == NUM_TRAPS);

    if (trap >= 0 && trap < NUM_TRAPS)
        return trap_names[trap];
    return "";
}

string full_trap_name(trap_type trap)
{
    string basename = trap_name(trap);
    switch (trap)
    {
    case TRAP_GOLUBRIA:
        return basename + " of Golubria";
    case TRAP_PLATE:
    case TRAP_WEB:
    case TRAP_SHAFT:
        return basename;
    default:
        return basename + " trap";
    }
}

int str_to_trap(const string &s)
{
    // "Zot trap" is capitalised in trap_names[], but the other trap
    // names aren't.
    const string tspec = lowercase_string(s);

    // allow a couple of synonyms
    if (tspec == "random" || tspec == "any")
        return TRAP_RANDOM;

    for (int i = 0; i < NUM_TRAPS; ++i)
        if (tspec == lowercase_string(trap_names[i]))
            return i;

    return -1;
}

/**
 * How should this panlord be described?
 *
 * @param name   The panlord's name; used as a seed for its appearance.
 * @param flying Whether the panlord can fly.
 * @returns a string including a description of its head, its body, its flight
 *          mode (if any), and how it smells or looks.
 */
static string _describe_demon(const string& name, bool flying)
{
    const uint32_t seed = hash32(&name[0], name.size());
    #define HRANDOM_ELEMENT(arr, id) arr[hash_with_seed(ARRAYSZ(arr), seed, id)]

    static const char* body_types[] =
    {
        "armoured",
        "vast, spindly",
        "fat",
        "obese",
        "muscular",
        "spiked",
        "splotchy",
        "slender",
        "tentacled",
        "emaciated",
        "bug-like",
        "skeletal",
        "mantis",
        "slithering",
    };

    static const char* wing_names[] =
    {
        "with small, bat-like wings",
        "with bony wings",
        "with sharp, metallic wings",
        "with the wings of a moth",
        "with thin, membranous wings",
        "with dragonfly wings",
        "with large, powerful wings",
        "with fluttering wings",
        "with great, sinister wings",
        "with hideous, tattered wings",
        "with sparrow-like wings",
        "with hooked wings",
        "with strange knobs attached",
        "which hovers in mid-air",
        "with sacs of gas hanging from its back",
    };

    const char* head_names[] =
    {
        "a cubic structure in place of a head",
        "a brain for a head",
        "a hideous tangle of tentacles for a mouth",
        "the head of an elephant",
        "an eyeball for a head",
        "wears a helmet over its head",
        "a horn in place of a head",
        "a thick, horned head",
        "the head of a horse",
        "a vicious glare",
        "snakes for hair",
        "the face of a baboon",
        "the head of a mouse",
        "a ram's head",
        "the head of a rhino",
        "eerily human features",
        "a gigantic mouth",
        "a mass of tentacles growing from its neck",
        "a thin, worm-like head",
        "huge, compound eyes",
        "the head of a frog",
        "an insectoid head",
        "a great mass of hair",
        "a skull for a head",
        "a cow's skull for a head",
        "the head of a bird",
        "a large fungus growing from its neck",
        "an ominous eye at the end of a thin stalk",
        "a face from nightmares",
    };

    static const char* misc_descs[] =
    {
        " It seethes with hatred of the living.",
        " Tiny orange flames dance around it.",
        " Tiny purple flames dance around it.",
        " It is surrounded by a weird haze.",
        " It glows with a malevolent light.",
        " It looks incredibly angry.",
        " It oozes with slime.",
        " It dribbles constantly.",
        " Mould grows all over it.",
        " Its body is covered in fungus.",
        " It is covered with lank hair.",
        " It looks diseased.",
        " It looks as frightened of you as you are of it.",
        " It moves in a series of hideous convulsions.",
        " It moves with an unearthly grace.",
        " It leaves a glistening oily trail.",
        " It shimmers before your eyes.",
        " It is surrounded by a brilliant glow.",
        " It radiates an aura of extreme power.",
        " It seems utterly heartbroken.",
        " It seems filled with irrepressible glee.",
        " It constantly shivers and twitches.",
        " Blue sparks crawl across its body.",
        " It seems uncertain.",
        " A cloud of flies swarms around it.",
        " The air around it ripples with heat.",
        " Crystalline structures grow on everything near it.",
        " It appears supremely confident.",
        " Its skin is covered in a network of cracks.",
        " Its skin has a disgusting oily sheen.",
        " It seems somehow familiar.",
        " It is somehow always in shadow.",
        " It is difficult to look away.",
        " It is constantly speaking in tongues.",
        " It babbles unendingly.",
        " Its body is scourged by damnation.",
        " Its body is extensively scarred.",
        " You find it difficult to look away.",
        " Oddly mechanical noises accompany its jarring movements.",
        " Its skin looks unnervingly wrinkled.",
    };

    static const char* smell_descs[] =
    {
        " It smells of brimstone.",
        " It is surrounded by a sickening stench.",
        " It smells of rotting flesh.",
        " It stinks of death.",
        " It stinks of decay.",
        " It smells delicious!",
    };

    ostringstream description;
    description << "One of the many lords of Pandemonium, " << name << " has ";

    description << article_a(HRANDOM_ELEMENT(body_types, 2));
    description << " body ";

    if (flying)
    {
        description << HRANDOM_ELEMENT(wing_names, 3);
        description << " ";
    }

    description << "and ";
    description << HRANDOM_ELEMENT(head_names, 1) << ".";

    if (!hash_with_seed(5, seed, 4) && you.can_smell()) // 20%
        description << HRANDOM_ELEMENT(smell_descs, 5);

    if (hash_with_seed(2, seed, 6)) // 50%
        description << HRANDOM_ELEMENT(misc_descs, 6);

    return description.str();
}

/**
 * Describe a given mutant beast's tier.
 *
 * @param tier      The mutant_beast_tier of the beast in question.
 * @return          A string describing the tier; e.g.
 *              "It is a juvenile, out of the larval stage but still below its
 *              mature strength."
 */
static string _describe_mutant_beast_tier(int tier)
{
    static const string tier_descs[] = {
        "It is of an unusually buggy age.",
        "It is larval and weak, freshly emerged from its mother's pouch.",
        "It is a juvenile, no longer larval but below its mature strength.",
        "It is mature, stronger than a juvenile but weaker than its elders.",
        "It is an elder, stronger than mature beasts.",
        "It is a primal beast, the most powerful of its kind.",
    };
    COMPILE_CHECK(ARRAYSZ(tier_descs) == NUM_BEAST_TIERS);

    ASSERT_RANGE(tier, 0, NUM_BEAST_TIERS);
    return tier_descs[tier];
}


/**
 * Describe a given mutant beast's facets.
 *
 * @param facets    A vector of the mutant_beast_facets in question.
 * @return          A string describing the facets; e.g.
 *              "It flies and flits around unpredictably, and its breath
 *               smoulders ominously."
 */
static string _describe_mutant_beast_facets(const CrawlVector &facets)
{
    static const string facet_descs[] = {
        " seems unusually buggy.",
        " sports a set of venomous tails",
        " flies swiftly and unpredictably",
        "s breath smoulders ominously",
        " is covered with eyes and tentacles",
        " flickers and crackles with electricity",
        " is covered in dense fur and muscle",
    };
    COMPILE_CHECK(ARRAYSZ(facet_descs) == NUM_BEAST_FACETS);

    if (facets.size() == 0)
        return "";

    return "It" + comma_separated_fn(begin(facets), end(facets),
                      [] (const CrawlStoreValue &sv) -> string {
                          const int facet = sv.get_int();
                          ASSERT_RANGE(facet, 0, NUM_BEAST_FACETS);
                          return facet_descs[facet];
                      }, ", and it", ", it")
           + ".";

}

/**
 * Describe a given mutant beast's special characteristics: its tier & facets.
 *
 * @param mi    The player-visible information about the monster in question.
 * @return      A string describing the monster; e.g.
 *              "It is a juvenile, out of the larval stage but still below its
 *              mature strength. It flies and flits around unpredictably, and
 *              its breath has a tendency to ignite when angered."
 */
static string _describe_mutant_beast(const monster_info &mi)
{
    const int xl = mi.props[MUTANT_BEAST_TIER].get_short();
    const int tier = mutant_beast_tier(xl);
    const CrawlVector facets = mi.props[MUTANT_BEAST_FACETS].get_vector();
    return _describe_mutant_beast_facets(facets)
           + " " + _describe_mutant_beast_tier(tier);
}

/**
 * Is the item associated with some specific training goal?  (E.g. mindelay)
 *
 * @return the goal, or 0 if there is none, scaled by 10.
 */
static int _item_training_target(const item_def &item)
{
    const int throw_dam = property(item, PWPN_DAMAGE);
    if (item.base_type == OBJ_WEAPONS || item.base_type == OBJ_STAVES)
        return weapon_min_delay_skill(item) * 10;
    else if (is_shield(item))
        return round(you.get_shield_skill_to_offset_penalty(item) * 10);
    else if (item.base_type == OBJ_MISSILES && is_throwable(&you, item))
        return (((10 + throw_dam / 2) - FASTEST_PLAYER_THROWING_SPEED) * 2) * 10;
    else
        return 0;
}

/**
 * Does an item improve with training some skill?
 *
 * @return the skill, or SK_NONE if there is none. Note: SK_NONE is *not* 0.
 */
static skill_type _item_training_skill(const item_def &item)
{
    if (item.base_type == OBJ_WEAPONS || item.base_type == OBJ_STAVES)
        return item_attack_skill(item);
    else if (is_shield(item))
        return SK_SHIELDS; // shields are armour, so do shields before armour
    else if (item.base_type == OBJ_ARMOUR)
        return SK_ARMOUR;
    else if (item.base_type == OBJ_MISSILES && is_throwable(&you, item))
        return SK_THROWING;
    else if (item_is_evokable(item)) // not very accurate
        return SK_EVOCATIONS;
    else
        return SK_NONE;
}

/**
 * Return whether the character is below a plausible training target for an
 * item.
 *
 * @param item the item to check.
 * @param ignore_current if false, return false if there already is a higher
 *        target set for this skill.
 */
static bool _is_below_training_target(const item_def &item, bool ignore_current)
{
    if (!crawl_state.need_save || is_useless_item(item))
        return false;

    const skill_type skill = _item_training_skill(item);
    if (skill == SK_NONE)
        return false;

    const int target = min(_item_training_target(item), 270);

    return target && !is_useless_skill(skill)
       && you.skill(skill, 10, false, false) < target
       && (ignore_current || you.get_training_target(skill) < target);
}


/**
 * Produce the "Your skill:" line for item descriptions where specific skill targets
 * are relevant (weapons, missiles, shields)
 *
 * @param skill the skill to look at.
 * @param show_target_button whether to show the button for setting a skill target.
 * @param scaled_target a target, scaled by 10, to use when describing the button.
 */
static string _your_skill_desc(skill_type skill, bool show_target_button, int scaled_target)
{
    if (!crawl_state.need_save || skill == SK_NONE)
        return "";
    string target_button_desc = "";
    int min_scaled_target = min(scaled_target, 270);
    if (show_target_button &&
            you.get_training_target(skill) < min_scaled_target)
    {
        target_button_desc = make_stringf(
            "; use <white>(s)</white> to set %d.%d as a target for %s.",
                                min_scaled_target / 10, min_scaled_target % 10,
                                skill_name(skill));
    }
    int you_skill_temp = you.skill(skill, 10);
    int you_skill = you.skill(skill, 10, false, false);

    return make_stringf("Your %sskill: %d.%d%s",
                            (you_skill_temp != you_skill ? "(base) " : ""),
                            you_skill / 10, you_skill % 10,
                            target_button_desc.c_str());
}

/**
 * Produce a description of a skill target for items where specific targets are
 * relevant.
 *
 * @param skill the skill to look at.
 * @param scaled_target a skill level target, scaled by 10.
 * @param training a training value, from 0 to 100. Need not be the actual training
 * value.
 */
static string _skill_target_desc(skill_type skill, int scaled_target,
                                        unsigned int training)
{
    string description = "";
    scaled_target = min(scaled_target, 270);

    const bool max_training = (training == 100);
    const bool hypothetical = !crawl_state.need_save ||
                                    (training != you.training[skill]);

    const skill_diff diffs = skill_level_to_diffs(skill,
                                (double) scaled_target / 10, training, false);
    const int level_diff = xp_to_level_diff(diffs.experience / 10, 10);

    if (max_training)
        description += "At 100% training ";
    else if (!hypothetical)
    {
        description += make_stringf("At current training (%d%%) ",
                                        you.training[skill]);
    }
    else
        description += make_stringf("At a training level of %d%% ", training);

    description += make_stringf(
        "you %sreach %d.%d in %s %d.%d XLs.",
            hypothetical ? "would " : "",
            scaled_target / 10, scaled_target % 10,
            (you.experience_level + (level_diff + 9) / 10) > 27
                                ? "the equivalent of" : "about",
            level_diff / 10, level_diff % 10);
    if (you.wizard)
    {
        description += make_stringf("\n    (%d xp, %d skp)",
                                    diffs.experience, diffs.skill_points);
    }
    return description;
}

/**
 * Append two skill target descriptions: one for 100%, and one for the
 * current training rate.
 */
static void _append_skill_target_desc(string &description, skill_type skill,
                                        int scaled_target)
{
    if (!you.has_mutation(MUT_DISTRIBUTED_TRAINING))
        description += "\n    " + _skill_target_desc(skill, scaled_target, 100);
    if (you.training[skill] > 0 && you.training[skill] < 100)
    {
        description += "\n    " + _skill_target_desc(skill, scaled_target,
                                                    you.training[skill]);
    }
}

static void _append_weapon_stats(string &description, const item_def &item)
{
    const int base_dam = property(item, PWPN_DAMAGE);
    const int ammo_type = fires_ammo_type(item);
    const int ammo_dam = ammo_type == MI_NONE ? 0 :
                                                ammo_type_damage(ammo_type);
    const skill_type skill = _item_training_skill(item);
    const int mindelay_skill = _item_training_target(item);

    const bool below_target = _is_below_training_target(item, true);
    const bool can_set_target = below_target
        && in_inventory(item) && !you.has_mutation(MUT_DISTRIBUTED_TRAINING);

    if (skill == SK_SLINGS)
    {
        description += make_stringf("\nFiring bullets:    Base damage: %d",
                                    base_dam +
                                    ammo_type_damage(MI_SLING_BULLET));
    }

    if (item.base_type == OBJ_STAVES
        && item_type_known(item)
        && staff_skill(static_cast<stave_type>(item.sub_type)) != SK_NONE
        && is_useless_skill(staff_skill(static_cast<stave_type>(item.sub_type))))
    {
        description += make_stringf(
            "\nYour inability to study %s prevents you from drawing on the"
            " full power of this staff in melee.\n",
            skill_name(staff_skill(static_cast<stave_type>(item.sub_type))));
    }

    description += make_stringf(
    "\nBase accuracy: %+d  Base damage: %d  Base attack delay: %.1f"
    "\nThis weapon's minimum attack delay (%.1f) is reached at skill level %d.",
        property(item, PWPN_HIT),
        base_dam + ammo_dam,
        (float) property(item, PWPN_SPEED) / 10,
        (float) weapon_min_delay(item, item_brand_known(item)) / 10,
        mindelay_skill / 10);

    if (!is_useless_item(item))
    {
        description += "\n    "
            + _your_skill_desc(skill, can_set_target, mindelay_skill);
    }

    if (below_target)
        _append_skill_target_desc(description, skill, mindelay_skill);
}

static string _handedness_string(const item_def &item)
{
    const bool quad = you.has_mutation(MUT_QUADRUMANOUS);
    string handname = species::hand_name(you.species);
    if (quad)
        handname += "-pair";

    string n;
    switch (you.hands_reqd(item))
    {
    case HANDS_ONE:
        n = "one";
        break;
    case HANDS_TWO:
        if (quad)
            handname = pluralise(handname);
        n = "two";
        break;
    }

    if (quad)
        return make_stringf("It is a weapon for %s %s.", n.c_str(), handname.c_str());
    else
    {
        return make_stringf("It is a %s-%s%s weapon.", n.c_str(),
            handname.c_str(),
            ends_with(handname, "e") ? "d" : "ed");
    }

}

static string _describe_weapon(const item_def &item, bool verbose)
{
    string description;

    description.reserve(200);

    description = "";

    if (verbose)
    {
        description += "\n";
        _append_weapon_stats(description, item);
    }

    const int spec_ench = (is_artefact(item) || verbose)
                          ? get_weapon_brand(item) : SPWPN_NORMAL;
    const int damtype = get_vorpal_type(item);

    if (verbose)
    {
        switch (item_attack_skill(item))
        {
        case SK_POLEARMS:
            description += "\n\nIt can be evoked to extend its reach.";
            break;
        case SK_AXES:
            description += "\n\nIt hits all enemies adjacent to the wielder, "
                           "dealing less damage to those not targeted.";
            break;
        case SK_SHORT_BLADES:
            {
                string adj = (item.sub_type == WPN_DAGGER) ? "extremely"
                                                           : "particularly";
                description += "\n\nIt is " + adj + " good for stabbing"
                               " helpless or unaware enemies.";
            }
            break;
        default:
            break;
        }
    }

    // ident known & no brand but still glowing
    // TODO: deduplicate this with the code in item-name.cc
    const bool enchanted = get_equip_desc(item) && spec_ench == SPWPN_NORMAL
                           && !item_ident(item, ISFLAG_KNOW_PLUSES);

    const unrandart_entry *entry = nullptr;
    if (is_unrandom_artefact(item))
        entry = get_unrand_entry(item.unrand_idx);
    const bool skip_ego = is_unrandom_artefact(item)
                          && entry && entry->flags & UNRAND_FLAG_SKIP_EGO;

    // special weapon descrip
    if (item_type_known(item)
        && (spec_ench != SPWPN_NORMAL || enchanted)
        && !skip_ego)
    {
        description += "\n\n";

        switch (spec_ench)
        {
        case SPWPN_FLAMING:
            if (is_range_weapon(item))
                description += "Any ammunition fired from it";
            else
                description += "It";
            description += " burns those it strikes, dealing additional fire "
                "damage.";
            if (!is_range_weapon(item) &&
                (damtype == DVORP_SLICING || damtype == DVORP_CHOPPING))
            {
                description += " Big, fiery blades are also staple "
                    "armaments of hydra-hunters.";
            }
            break;
        case SPWPN_FREEZING:
            if (is_range_weapon(item))
                description += "Any ammunition fired from it";
            else
                description += "It";
            description += " freezes those it strikes, dealing additional cold "
                "damage. It can also slow down cold-blooded creatures.";
            break;
        case SPWPN_HOLY_WRATH:
            description += "It has been blessed by the Shining One";
            if (is_range_weapon(item))
                description += ", and any ammunition fired from it causes";
            else
                description += " to cause";
            description += " great damage to the undead and demons.";
            break;
        case SPWPN_ELECTROCUTION:
            if (is_range_weapon(item))
                description += "Any ammunition fired from it";
            else
                description += "It";
            description += " occasionally discharges a powerful burst of "
                "electricity upon striking a foe.";
            break;
        case SPWPN_VENOM:
            if (is_range_weapon(item))
                description += "Any ammunition fired from it";
            else
                description += "It";
            description += " poisons the flesh of those it strikes.";
            break;
        case SPWPN_PROTECTION:
            description += "It grants its wielder temporary protection when "
                "it strikes (+7 to AC).";
            break;
        case SPWPN_DRAINING:
            description += "A truly terrible weapon, it drains the life of "
                "any living foe it strikes.";
            break;
        case SPWPN_SPEED:
            description += "Attacks with this weapon are significantly faster.";
            break;
        case SPWPN_VORPAL:
            if (is_range_weapon(item))
                description += "Any ammunition fired from it";
            else
                description += "It";
            description += " inflicts extra damage upon your enemies.";
            break;
        case SPWPN_CHAOS:
            if (is_range_weapon(item))
            {
                description += "Each projectile launched from it has a "
                    "different, random effect.";
            }
            else
            {
                description += "Each time it hits an enemy it has a "
                    "different, random effect.";
            }
            break;
        case SPWPN_VAMPIRISM:
            description += "It occasionally heals its wielder for a portion "
                "of the damage dealt when it wounds a living foe.";
            break;
        case SPWPN_PAIN:
            description += "In the hands of one skilled in necromantic "
                "magic, it inflicts extra damage on living creatures.";
            break;
        case SPWPN_DISTORTION:
            description += "It warps and distorts space around it, and may "
                "blink, banish, or inflict extra damage upon those it strikes. "
                "Unwielding it can cause banishment or high damage.";
            break;
        case SPWPN_PENETRATION:
            description += "Any ammunition fired by it passes through the "
                "targets it hits, potentially hitting all targets in "
                "its path until it reaches maximum range.";
            break;
        case SPWPN_REAPING:
            description += "Any living foe damaged by it may be reanimated "
                "upon death as a zombie friendly to the wielder, with an "
                "increasing chance as more damage is dealt.";
            break;
        case SPWPN_ANTIMAGIC:
            description += "It reduces the magical energy of the wielder, "
                "and disrupts the spells and magical abilities of those it "
                "strikes. Natural abilities and divine invocations are not "
                "affected.";
            break;
        case SPWPN_SPECTRAL:
            description += "When its wielder attacks, the weapon's spirit "
                "leaps out and strikes again. The spirit shares a part of "
                "any damage it takes with its wielder.";
            break;
        case SPWPN_ACID:
             if (is_range_weapon(item))
                description += "Any ammunition fired from it";
            else
                description += "It";
            description += " is coated in acid, damaging and corroding those "
                "it strikes.";
            break;
        case SPWPN_NORMAL:
            ASSERT(enchanted);
            description += "It has no special brand (it is not flaming, "
                "freezing, etc), but is still enchanted in some way - "
                "positive or negative.";
            break;
        }
    }

    if (you.duration[DUR_EXCRUCIATING_WOUNDS] && &item == you.weapon())
    {
        description += "\nIt is temporarily rebranded; it is actually ";
        if ((int) you.props[ORIGINAL_BRAND_KEY] == SPWPN_NORMAL)
            description += "an unbranded weapon.";
        else
        {
            brand_type original = static_cast<brand_type>(
                you.props[ORIGINAL_BRAND_KEY].get_int());
            description += article_a(
                weapon_brand_desc("weapon", item, false, original) + ".", true);
        }
    }

    string art_desc = _artefact_descrip(item);
    if (!art_desc.empty())
        description += "\n\n" + art_desc;

    if (verbose)
    {
        description += "\n\nThis ";
        if (is_unrandom_artefact(item))
            description += get_artefact_base_name(item);
        else
            description += "weapon";
        description += " falls into the";

        const skill_type skill = item_attack_skill(item);

        description +=
            make_stringf(" '%s' category. ",
                         skill == SK_FIGHTING ? "buggy" : skill_name(skill));

        // XX this is shown for felids, does that actually make sense?
        description += _handedness_string(item);

        if (!you.could_wield(item, true, true) && crawl_state.need_save)
            description += "\nIt is too large for you to wield.";
    }

    if (!is_artefact(item))
    {
        if (item_ident(item, ISFLAG_KNOW_PLUSES) && item.plus >= MAX_WPN_ENCHANT)
            description += "\nIt cannot be enchanted further.";
        else
        {
            description += "\nIt can be maximally enchanted to +"
                           + to_string(MAX_WPN_ENCHANT) + ".";
        }
    }

    return description;
}

static string _describe_ammo(const item_def &item)
{
    string description;

    description.reserve(64);

    const bool can_launch = has_launcher(item);
    const bool can_throw  = is_throwable(nullptr, item);

    if (item.brand && item_type_known(item))
    {
        description += "\n\n";

        string threw_or_fired;
        if (can_throw)
        {
            threw_or_fired += "threw";
            if (can_launch)
                threw_or_fired += " or ";
        }
        if (can_launch)
            threw_or_fired += "fired";

        switch (item.brand)
        {
#if TAG_MAJOR_VERSION == 34
        case SPMSL_FLAME:
            description += "It burns those it strikes, causing extra injury "
                    "to most foes and up to half again as much damage against "
                    "particularly susceptible opponents. Compared to normal "
                    "ammo, it is twice as likely to be destroyed on impact.";
            break;
        case SPMSL_FROST:
            description += "It freezes those it strikes, causing extra injury "
                    "to most foes and up to half again as much damage against "
                    "particularly susceptible opponents. It can also slow down "
                    "cold-blooded creatures. Compared to normal ammo, it is "
                    "twice as likely to be destroyed on impact.";
            break;
#endif
        case SPMSL_CHAOS:
            description += "When ";

            if (can_throw)
            {
                description += "thrown, ";
                if (can_launch)
                    description += "or ";
            }

            if (can_launch)
                description += "fired from an appropriate launcher, ";

            description += "it has a random effect.";
            break;
        case SPMSL_POISONED:
            description += "It is coated with poison.";
            break;
        case SPMSL_CURARE:
            description += "It is tipped with a substance that causes "
                           "asphyxiation, dealing direct damage as well as "
                           "poisoning and slowing those it strikes.\n"
                           "It is twice as likely to be destroyed on impact as "
                           "other darts.";
            break;
        case SPMSL_FRENZY:
            description += "It is tipped with a substance that sends those it "
                           "hits into a mindless rage, attacking friend and "
                           "foe alike.\n"
                           "The chance of successfully applying its effect "
                           "increases with Throwing and Stealth skill.";

            break;
        case SPMSL_BLINDING:
            description += "It is tipped with a substance that causes "
                           "blindness and brief confusion.\n"
                           "The chance of successfully applying its effect "
                           "increases with Throwing and Stealth skill.";
            break;
        case SPMSL_DISPERSAL:
            description += "It causes any target it hits to blink, with a "
                           "tendency towards blinking further away from the "
                           "one who " + threw_or_fired + " it.";
            break;
        case SPMSL_SILVER:
            description += "It deals increased damage compared to normal ammo "
                           "and substantially increased damage to chaotic "
                           "and magically transformed beings. It also inflicts "
                           "extra damage against mutated beings, according to "
                           "how mutated they are.";
            break;
        }
    }

    const int dam = property(item, PWPN_DAMAGE);
    const bool player_throwable = is_throwable(&you, item);
    if (player_throwable)
    {
        const int throw_delay = (10 + dam / 2);
        const int target_skill = _item_training_target(item);

        const bool below_target = _is_below_training_target(item, true);
        const bool can_set_target = below_target && in_inventory(item)
            && !you.has_mutation(MUT_DISTRIBUTED_TRAINING);

        description += make_stringf(
            "\nBase damage: %d  Base attack delay: %.1f"
            "\nThis projectile's minimum attack delay (%.1f) "
                "is reached at skill level %d.",
            dam,
            (float) throw_delay / 10,
            (float) FASTEST_PLAYER_THROWING_SPEED / 10,
            target_skill / 10
        );

        if (!is_useless_item(item))
        {
            description += "\n    " +
                    _your_skill_desc(SK_THROWING, can_set_target, target_skill);
        }
        if (below_target)
            _append_skill_target_desc(description, SK_THROWING, target_skill);
    }

    if (ammo_always_destroyed(item))
        description += "\n\nIt is always destroyed on impact.";
    else if (!ammo_never_destroyed(item))
        description += "\n\nIt may be destroyed on impact.";

    return description;
}

static string _warlock_mirror_reflect_desc()
{
    const int SH = crawl_state.need_save ? player_shield_class() : 0;
    const int reflect_chance = 100 * SH / omnireflect_chance_denom(SH);
    return "\n\nWith your current SH, it has a " + to_string(reflect_chance) +
           "% chance to reflect attacks against your willpower and other "
           "normally unblockable effects.";
}

static string _describe_point_change(int points)
{
    string point_diff_description;

    point_diff_description += make_stringf("%s by %d",
                                           points > 0 ? "increase" : "decrease",
                                           abs(points));

    return point_diff_description;
}

static string _describe_point_diff(int original,
                                   int changed)
{
    string description;

    int difference = changed - original;

    if (difference == 0)
        return "remain unchanged.";

    description += _describe_point_change(difference);
    description += " (";
    description += to_string(original);
    description += " -> ";
    description += to_string(changed);
    description += ").";

    return description;
}

static string _armour_ac_sub_change_description(const item_def &item)
{
    string description;

    description.reserve(100);


    description += "\n\nIf you switch to wearing this armour,"
                        " your AC would ";

    int you_ac_with_this_item =
                 you.armour_class_with_one_sub(item);

    description += _describe_point_diff(you.armour_class(),
                                        you_ac_with_this_item);

    return description;
}

static string _armour_ac_remove_change_description(const item_def &item)
{
    string description;

    description += "\n\nIf you remove this armour,"
                        " your AC would ";

    int you_ac_without_item =
                 you.armour_class_with_one_removal(item);

    description += _describe_point_diff(you.armour_class(),
                                        you_ac_without_item);

    return description;
}

static bool _you_are_wearing_item(const item_def &item)
{
    return get_equip_slot(&item) != EQ_NONE;
}

static string _armour_ac_change(const item_def &item)
{
    string description;

    if (!_you_are_wearing_item(item))
        description = _armour_ac_sub_change_description(item);
    else
        description = _armour_ac_remove_change_description(item);

    return description;
}

static const char* _item_ego_desc(special_armour_type ego)
{
    switch (ego)
    {
    case SPARM_FIRE_RESISTANCE:
        return "it protects its wearer from fire.";
    case SPARM_COLD_RESISTANCE:
        return "it protects its wearer from cold.";
    case SPARM_POISON_RESISTANCE:
        return "it protects its wearer from poison.";
    case SPARM_SEE_INVISIBLE:
        return "it allows its wearer to see invisible things.";
    case SPARM_INVISIBILITY:
        return "when activated, it grants its wearer temporary "
               "invisibility, but also drains their maximum health.";
    case SPARM_STRENGTH:
        return "it increases the strength of its wearer (Str +3).";
    case SPARM_DEXTERITY:
        return "it increases the dexterity of its wearer (Dex +3).";
    case SPARM_INTELLIGENCE:
        return "it increases the intelligence of its wearer (Int +3).";
    case SPARM_PONDEROUSNESS:
        return "it is very cumbersome, slowing its wearer's movement.";
    case SPARM_FLYING:
        return "it grants its wearer flight.";
    case SPARM_WILLPOWER:
        return "it increases its wearer's willpower, protecting "
               "against certain magical effects.";
    case SPARM_PROTECTION:
        return "it protects its wearer from most sources of damage (AC +3).";
    case SPARM_STEALTH:
        return "it enhances the stealth of its wearer.";
    case SPARM_RESISTANCE:
        return "it protects its wearer from the effects of both fire and cold.";
    case SPARM_POSITIVE_ENERGY:
        return "it protects its wearer from the effects of negative energy.";
    case SPARM_ARCHMAGI:
        return "it increases the power of its wearer's magical spells.";
    case SPARM_PRESERVATION:
        return "it protects its wearer from the effects of acid and corrosion.";
    case SPARM_REFLECTION:
        return "it reflects blocked missile attacks back in the "
               "direction they came from.";
    case SPARM_SPIRIT_SHIELD:
        return "it causes incoming damage to be divided between "
               "the wearer's reserves of health and magic.";
    case SPARM_ARCHERY:
        return "it improves its wearer's accuracy and damage with "
               "ranged weapons, such as bows and javelins (Slay +4).";
    case SPARM_REPULSION:
        return "it protects its wearer by repelling missiles.";
#if TAG_MAJOR_VERSION == 34
    case SPARM_CLOUD_IMMUNE:
        return "it does nothing special.";
#endif
    case SPARM_HARM:
        return "it increases damage dealt and taken.";
    case SPARM_SHADOWS:
        return "it reduces the distance the wearer can be seen at "
               "and can see.";
    case SPARM_RAMPAGING:
        return "its wearer takes one free step when moving towards enemies.";
    default:
        return "it makes the wearer crave the taste of eggplant.";
    }
}

static string _describe_armour(const item_def &item, bool verbose)
{
    string description;

    description.reserve(300);

    if (verbose)
    {
        if (is_shield(item))
        {
            const int target_skill = _item_training_target(item);
            description += "\n";
            description += "\nBase shield rating: "
                        + to_string(property(item, PARM_AC));
            const bool below_target = _is_below_training_target(item, true);
            const bool can_set_target = below_target && in_inventory(item)
                && !you.has_mutation(MUT_DISTRIBUTED_TRAINING);

            if (!is_useless_item(item))
            {
                description += "       Skill to remove penalty: "
                            + make_stringf("%d.%d", target_skill / 10,
                                                target_skill % 10) + "\n";

                if (crawl_state.need_save)
                {
                    description += _your_skill_desc(SK_SHIELDS, can_set_target,
                                                    target_skill);
                }
                if (below_target)
                {
                    _append_skill_target_desc(description, SK_SHIELDS,
                                                                target_skill);
                }
            }

            if (is_unrandom_artefact(item, UNRAND_WARLOCK_MIRROR))
                description += _warlock_mirror_reflect_desc();
        }
        else
        {
            const int evp = property(item, PARM_EVASION);
            description += "\n\nBase armour rating: "
                        + to_string(property(item, PARM_AC));
            if (get_armour_slot(item) == EQ_BODY_ARMOUR)
            {
                description += "       Encumbrance rating: "
                            + to_string(-evp / 10);
            }
            // Bardings reduce evasion by a fixed amount, and don't have any of
            // the other effects of encumbrance.
            else if (evp)
            {
                description += "       Evasion: "
                            + to_string(evp / 30);
            }
        }
    }

    const special_armour_type ego = get_armour_ego_type(item);

    const unrandart_entry *entry = nullptr;
    if (is_unrandom_artefact(item))
        entry = get_unrand_entry(item.unrand_idx);
    const bool skip_ego = is_unrandom_artefact(item)
                          && entry && entry->flags & UNRAND_FLAG_SKIP_EGO;

    // Only give a description for armour with a known ego.
    if (ego != SPARM_NORMAL && item_type_known(item) && verbose && !skip_ego)
    {
        description += "\n\n";

        if (is_artefact(item))
        {
            // Make this match the formatting in _randart_descrip,
            // since instead of the item being named something like
            // 'cloak of invisiblity', it's 'the cloak of the Snail (+Inv, ...)'
            string name = string(armour_ego_name(item, true));
            name = chop_string(name, MAX_ARTP_NAME_LEN - 1, false) + ":";
            name.append(MAX_ARTP_NAME_LEN - name.length(), ' ');
            description += name;
        }
        else
            description += "'Of " + string(armour_ego_name(item, false)) + "': ";

        string ego_desc = string(_item_ego_desc(ego));
        if (is_artefact(item))
            ego_desc = " " + uppercase_first(ego_desc);
        description += ego_desc;
    }

    string art_desc = _artefact_descrip(item);
    if (!art_desc.empty())
    {
        // Only add a section break if we didn't already add one before
        // printing an ego-based property.
        if (ego == SPARM_NORMAL || !verbose || skip_ego)
            description += "\n";
        description += "\n" + art_desc;
    }

    if (!is_artefact(item))
    {
        const int max_ench = armour_max_enchant(item);
        if (max_ench > 0)
        {
            if (item.plus < max_ench || !item_ident(item, ISFLAG_KNOW_PLUSES))
            {
                description += "\n\nIt can be maximally enchanted to +"
                               + to_string(max_ench) + ".";
            }
            else
                description += "\n\nIt cannot be enchanted further.";
        }

    }

    // Only displayed if the player exists (not for item lookup from the menu).
    if (crawl_state.need_save
        && can_wear_armour(item, false, true)
        && item_ident(item, ISFLAG_KNOW_PLUSES)
        && !is_shield(item))
    {
        description += _armour_ac_change(item);
    }

    return description;
}

static string _describe_lignify_ac()
{
    const Form* tree_form = get_form(transformation::tree);
    vector<const item_def *> treeform_items;

    for (auto item : you.get_armour_items())
        if (tree_form->slot_available(get_equip_slot(item)))
            treeform_items.push_back(item);

    const int treeform_ac =
        (you.base_ac_with_specific_items(100, treeform_items)
         - you.racial_ac(true) - you.ac_changes_from_mutations()
         - get_form()->get_ac_bonus() + tree_form->get_ac_bonus()) / 100;

    return make_stringf("If you quaff this potion your AC would be %d.",
                        treeform_ac);
}

static string _describe_jewellery(const item_def &item, bool verbose)
{
    string description;

    description.reserve(200);

    if (verbose && !is_artefact(item)
        && item_ident(item, ISFLAG_KNOW_PLUSES))
    {
        // Explicit description of ring or amulet power.
        if (item.sub_type == AMU_REFLECTION)
        {
            description += make_stringf("\n\nIt affects your shielding (%+d).",
                                        AMU_REFLECT_SH / 2);
        }
        else if (item.plus != 0)
        {
            switch (item.sub_type)
            {
            case RING_PROTECTION:
                description += make_stringf("\n\nIt affects your AC (%+d).",
                                            item.plus);
                break;

            case RING_EVASION:
                description += make_stringf("\n\nIt affects your evasion (%+d).",
                                            item.plus);
                break;

            case RING_STRENGTH:
                description += make_stringf("\n\nIt affects your strength (%+d).",
                                            item.plus);
                break;

            case RING_INTELLIGENCE:
                description += make_stringf("\n\nIt affects your intelligence (%+d).",
                                            item.plus);
                break;

            case RING_DEXTERITY:
                description += make_stringf("\n\nIt affects your dexterity (%+d).",
                                            item.plus);
                break;

            case RING_SLAYING:
                description += make_stringf("\n\nIt affects your accuracy and"
                      " damage with ranged weapons and melee (%+d).",
                      item.plus);
                break;

            default:
                break;
            }
        }
    }

    // Artefact properties.
    string art_desc = _artefact_descrip(item);
    if (!art_desc.empty())
        description += "\n\n" + art_desc;

    return description;
}

static string _describe_item_curse(const item_def &item)
{
    if (!item.props.exists(CURSE_KNOWLEDGE_KEY))
        return "\nIt has a curse placed upon it.";

    const CrawlVector& curses = item.props[CURSE_KNOWLEDGE_KEY].get_vector();

    if (curses.empty())
        return "\nIt has a curse placed upon it.";

    ostringstream desc;

    desc << "\nIt has a curse which improves the following skills:\n";
    desc << comma_separated_fn(curses.begin(), curses.end(), desc_curse_skills,
                               ".\n", ".\n") << ".";

    return desc.str();
}

bool is_dumpable_artefact(const item_def &item)
{
    return is_known_artefact(item) && item_ident(item, ISFLAG_KNOW_PROPERTIES);
}

/**
 * Describe a specified item.
 *
 * @param item    The specified item.
 * @param verbose Controls various switches for the length of the description.
 * @param dump    This controls which style the name is shown in.
 * @param lookup  If true, the name is not shown at all.
 *   If either of those two are true, the DB description is not shown.
 * @return a string with the name, db desc, and some other data.
 */
string get_item_description(const item_def &item, bool verbose,
                            bool dump, bool lookup)
{
    ostringstream description;

#ifdef DEBUG_DIAGNOSTICS
    if (!dump && !you.suppress_wizard)
    {
        description << setfill('0');
        description << "\n\n"
                    << "base: " << static_cast<int>(item.base_type)
                    << " sub: " << static_cast<int>(item.sub_type)
                    << " plus: " << item.plus << " plus2: " << item.plus2
                    << " special: " << item.special
                    << "\n"
                    << "quant: " << item.quantity
                    << " rnd?: " << static_cast<int>(item.rnd)
                    << " flags: " << hex << setw(8) << item.flags
                    << dec << "\n"
                    << "x: " << item.pos.x << " y: " << item.pos.y
                    << " link: " << item.link
                    << " slot: " << item.slot
                    << " ident_type: "
                    << get_ident_type(item)
                    << "\nannotate: "
                    << stash_annotate_item(STASH_LUA_SEARCH_ANNOTATE, &item);
    }
#endif

    if (verbose || (item.base_type != OBJ_WEAPONS
                    && item.base_type != OBJ_ARMOUR
                    && item.base_type != OBJ_BOOKS))
    {
        description << "\n\n";

        bool need_base_desc = !lookup;

        if (dump)
        {
            description << "["
                        << item.name(DESC_DBNAME, true, false, false)
                        << "]";
            need_base_desc = false;
        }
        else if (is_unrandom_artefact(item) && item_type_known(item))
        {
            const string desc = getLongDescription(get_artefact_name(item));
            if (!desc.empty())
            {
                description << desc;
                need_base_desc = false;
                description.seekp((streamoff)-1, ios_base::cur);
                description << " ";
            }
        }
        // Randart jewellery properties will be listed later,
        // just describe artefact status here.
        else if (is_artefact(item) && item_type_known(item)
                 && item.base_type == OBJ_JEWELLERY)
        {
            description << "It is an ancient artefact.";
            need_base_desc = false;
        }

        if (need_base_desc)
        {
            string db_name = item.name(DESC_DBNAME, true, false, false);
            string db_desc = getLongDescription(db_name);

            if (db_desc.empty())
            {
                if (item_type_removed(item.base_type, item.sub_type))
                    description << "This item has been removed.\n";
                else if (item_type_known(item))
                {
                    description << "[ERROR: no desc for item name '" << db_name
                                << "']. Perhaps this item has been removed?\n";
                }
                else
                {
                    description << uppercase_first(item.name(DESC_A, true,
                                                             false, false));
                    description << ".\n";
                }
            }
            else
                description << db_desc;

            // Get rid of newline at end of description; in most cases we
            // will be adding "\n\n" immediately, and we want only one,
            // not two, blank lines. This allow allows the "unpleasant"
            // message for chunks to appear on the same line.
            description.seekp((streamoff)-1, ios_base::cur);
            description << " ";
        }
    }

    bool need_extra_line = true;
    string desc;
    switch (item.base_type)
    {
    // Weapons, armour, jewellery, books might be artefacts.
    case OBJ_WEAPONS:
        desc = _describe_weapon(item, verbose);
        if (desc.empty())
            need_extra_line = false;
        else
            description << desc;
        break;

    case OBJ_ARMOUR:
        desc = _describe_armour(item, verbose);
        if (desc.empty())
            need_extra_line = false;
        else
            description << desc;
        break;

    case OBJ_JEWELLERY:
        desc = _describe_jewellery(item, verbose);
        if (desc.empty())
            need_extra_line = false;
        else
            description << desc;
        break;

    case OBJ_BOOKS:
        if (!verbose && is_random_artefact(item))
        {
            desc += describe_item_spells(item);
            if (desc.empty())
                need_extra_line = false;
            else
                description << desc;
        }
        break;

    case OBJ_MISSILES:
        description << _describe_ammo(item);
        break;

    case OBJ_CORPSES:
        break;

    case OBJ_STAVES:
        {
            string stats = "\n";
            _append_weapon_stats(stats, item);
            description << stats;
        }
        description << "\n\nIt falls into the 'Staves' category. ";
        description << _handedness_string(item);
        break;

    case OBJ_MISCELLANY:
        if (item.sub_type == MISC_ZIGGURAT && you.zigs_completed)
        {
            const int zigs = you.zigs_completed;
            description << "\n\nIt is surrounded by a "
                        << (zigs >= 27 ? "blinding " : // just plain silly
                            zigs >=  9 ? "dazzling " :
                            zigs >=  3 ? "bright " :
                                         "gentle ")
                        << "glow.";
        }
        if (is_xp_evoker(item))
        {
            description << "\n\nOnce "
                        << (item.sub_type == MISC_LIGHTNING_ROD
                            ? "all charges have been used"
                            : "activated")
                        << ", this device "
                        << (!item_is_horn_of_geryon(item) ?
                           "and all other devices of its kind are " : "is ")
                        << "rendered temporarily inert. However, "
                        << (!item_is_horn_of_geryon(item) ? "they recharge " : "it recharges ")
                        << "as you gain experience."
                        << (!evoker_charges(item.sub_type) ?
                           " The device is presently inert." : "");
        }
        break;

    case OBJ_POTIONS:
        if (verbose && item_type_known(item))
        {
            if (item.sub_type == POT_LIGNIFY)
                description << "\n\n" + _describe_lignify_ac();
            else if (item.sub_type == POT_CANCELLATION)
            {
                if (player_is_cancellable())
                {
                    description << "\n\nIf you drink this now, you will no longer be " <<
                        describe_player_cancellation() << ".";
                }
                else
                    description << "\n\nDrinking this now will have no effect.";
            }
        }
        break;

    case OBJ_WANDS:
        if (item_type_known(item))
        {
            description << "\n";

            const spell_type spell = spell_in_wand(static_cast<wand_type>(item.sub_type));

            const string damage_str = spell_damage_string(spell, true);
            if (damage_str != "")
                description << "\nDamage: " << damage_str;

            description << "\nNoise: " << spell_noise_string(spell);
        }
        break;

    case OBJ_SCROLLS:
    case OBJ_ORBS:
    case OBJ_GOLD:
    case OBJ_RUNES:

#if TAG_MAJOR_VERSION == 34
    case OBJ_FOOD:
    case OBJ_RODS:
#endif
        // No extra processing needed for these item types.
        break;

    default:
        die("Bad item class");
    }

    if (!verbose && item.cursed())
        description << _describe_item_curse(item);
    else
    {
        if (verbose)
        {
            if (need_extra_line)
                description << "\n";
            if (item.cursed())
                description << _describe_item_curse(item);

            if (is_artefact(item))
            {
                if (item.base_type == OBJ_ARMOUR
                    || item.base_type == OBJ_WEAPONS)
                {
                    description << "\nThis ancient artefact cannot be changed "
                        "by magic or mundane means.";
                }
                // Randart jewellery has already displayed this line.
                else if (item.base_type != OBJ_JEWELLERY
                         || (item_type_known(item) && is_unrandom_artefact(item)))
                {
                    description << "\nIt is an ancient artefact.";
                }
            }
        }
    }

    if (god_hates_item(item))
    {
        description << "\n\n" << uppercase_first(god_name(you.religion))
                    << " disapproves of the use of such an item.";
    }

    if (verbose && origin_describable(item))
        description << "\n" << origin_desc(item) << ".";

    // This information is obscure and differs per-item, so looking it up in
    // a docs file you don't know to exist is tedious.
    if (verbose)
    {
        description << "\n\n" << "Stash search prefixes: "
                    << userdef_annotate_item(STASH_LUA_SEARCH_ANNOTATE, &item);
        string menu_prefix = item_prefix(item, false);
        if (!menu_prefix.empty())
            description << "\nMenu/colouring prefixes: " << menu_prefix;
    }

    return description.str();
}

string get_cloud_desc(cloud_type cloud, bool include_title)
{
    if (cloud == CLOUD_NONE)
        return "";
    const string cl_name = cloud_type_name(cloud);
    const string cl_desc = getLongDescription(cl_name + " cloud");

    string ret;
    if (include_title)
        ret = "A cloud of " + cl_name + (cl_desc.empty() ? "." : ".\n\n");
    ret += cl_desc + extra_cloud_info(cloud);
    return ret;
}

typedef struct {
    string title;
    string description;
    tile_def tile;
} extra_feature_desc;

static vector<extra_feature_desc> _get_feature_extra_descs(const coord_def &pos)
{
    vector<extra_feature_desc> ret;
    const dungeon_feature_type feat = env.map_knowledge(pos).feat();

    if (feat_is_tree(feat) && env.forest_awoken_until)
    {
        ret.push_back({
            "Awoken.",
            getLongDescription("awoken"),
            tile_def(TILE_AWOKEN_OVERLAY)
        });
    }
    if (feat_is_wall(feat) && env.map_knowledge(pos).flags & MAP_ICY)
    {
        ret.push_back({
            "A covering of ice.",
            getLongDescription("ice covered"),
            tile_def(TILE_FLOOR_ICY)
        });
    }
    else if (!feat_is_solid(feat))
    {
        if (haloed(pos) && !umbraed(pos))
        {
            ret.push_back({
                "A halo.",
                getLongDescription("haloed"),
                tile_def(TILE_HALO_RANGE)
            });
        }
        if (umbraed(pos) && !haloed(pos))
        {
            ret.push_back({
                "An umbra.",
                getLongDescription("umbraed"),
                tile_def(TILE_UMBRA)
            });
        }
        if (liquefied(pos))
        {
            ret.push_back({
                "Liquefied ground.",
                getLongDescription("liquefied"),
                tile_def(TILE_LIQUEFACTION)
            });
        }
        if (disjunction_haloed(pos))
        {
            ret.push_back({
                "Translocational energy.",
                getLongDescription("disjunction haloed"),
                tile_def(TILE_DISJUNCT)
            });
        }
    }
    if (const auto cloud = env.map_knowledge(pos).cloudinfo())
    {
        ret.push_back({
            "A cloud of " + cloud_type_name(cloud->type) + ".",
            get_cloud_desc(cloud->type, false),
            tile_def(tileidx_cloud(*cloud)),
        });
    }
    return ret;
}

void get_feature_desc(const coord_def &pos, describe_info &inf, bool include_extra)
{
    dungeon_feature_type feat = env.map_knowledge(pos).feat();

    string desc      = feature_description_at(pos, false, DESC_A);
    string db_name   = feat == DNGN_ENTER_SHOP ? "a shop" : desc;
    strip_suffix(db_name, " (summoned)");
    string long_desc = getLongDescription(db_name);

    inf.title = uppercase_first(desc);
    if (!ends_with(desc, ".") && !ends_with(desc, "!")
        && !ends_with(desc, "?"))
    {
        inf.title += ".";
    }

    const string marker_desc =
        env.markers.property_at(pos, MAT_ANY, "feature_description_long");

    // suppress this if the feature changed out of view
    if (!marker_desc.empty() && env.grid(pos) == feat)
        long_desc += marker_desc;

    // Display branch descriptions on the entries to those branches.
    if (feat_is_stair(feat))
    {
        for (branch_iterator it; it; ++it)
        {
            if (it->entry_stairs == feat)
            {
                long_desc += "\n";
                long_desc += getLongDescription(it->shortname);
                break;
            }
        }

        if (feat_is_stone_stair(feat) || feat_is_escape_hatch(feat))
        {
            if (is_unknown_stair(pos))
            {
                long_desc += "\nYou have not yet explored it and cannot tell ";
                long_desc += "where it leads.";
            }
            else
            {
                long_desc +=
                    make_stringf("\nYou can view the location it leads to by "
                                 "examining it with <w>%s</w> and pressing "
                                 "<w>%s</w>.",
                                 command_to_string(CMD_DISPLAY_MAP).c_str(),
                                 command_to_string(
                                     feat_stair_direction(feat) ==
                                         CMD_GO_UPSTAIRS ? CMD_MAP_PREV_LEVEL
                                         : CMD_MAP_NEXT_LEVEL).c_str());
            }
        }
    }

    // mention the ability to pray at altars
    if (feat_is_altar(feat))
    {
        long_desc +=
            make_stringf("\n(Pray here with <w>%s</w> to learn more.)\n",
                         command_to_string(CMD_GO_DOWNSTAIRS).c_str());
    }

    // mention that permanent trees are usually flammable
    // (expect for autumnal trees in Wucad Mu's Monastery)
    if (feat_is_flammable(feat) && !is_temp_terrain(pos)
        && env.markers.property_at(pos, MAT_ANY, "veto_destroy") != "veto")
    {
        if (feat == DNGN_TREE)
            long_desc += "\n" + getLongDescription("tree burning");
        else if (feat == DNGN_MANGROVE)
            long_desc += "\n" + getLongDescription("mangrove burning");
        else if (feat == DNGN_DEMONIC_TREE)
            long_desc += "\n" + getLongDescription("demonic tree burning");
    }

    // mention that diggable walls are
    if (feat_is_diggable(feat)
        && env.markers.property_at(pos, MAT_ANY, "veto_destroy") != "veto")
    {
        long_desc += "\nIt can be dug through.";
    }

    inf.body << long_desc;

    if (include_extra)
    {
        const auto extra_descs = _get_feature_extra_descs(pos);
        for (const auto &d : extra_descs)
            inf.body << (d.title == extra_descs.back().title ? "" : "\n") << d.description;
    }

    inf.quote = getQuoteString(db_name);
}

void describe_feature_wide(const coord_def& pos)
{
    typedef struct {
        string title, body, quote;
        tile_def tile;
    } feat_info;

    vector<feat_info> feats;

    {
        describe_info inf;
        get_feature_desc(pos, inf, false);
        feat_info f = { "", "", "", tile_def(TILEG_TODO)};
        f.title = inf.title;
        f.body = trimmed_string(inf.body.str());
#ifdef USE_TILE
        tileidx_t tile = tileidx_feature(pos);
        apply_variations(tile_env.flv(pos), &tile, pos);
        f.tile = tile_def(tile);
#endif
        f.quote = trimmed_string(inf.quote);
        feats.emplace_back(f);
    }
    auto extra_descs = _get_feature_extra_descs(pos);
    for (const auto &desc : extra_descs)
    {
        feat_info f = { "", "", "", tile_def(TILEG_TODO)};
        f.title = desc.title;
        f.body = trimmed_string(desc.description);
        f.tile = desc.tile;
        feats.emplace_back(f);
    }
    if (crawl_state.game_is_hints())
    {
        string hint_text = trimmed_string(hints_describe_pos(pos.x, pos.y));
        if (!hint_text.empty())
        {
            feat_info f = { "", "", "", tile_def(TILEG_TODO)};
            f.body = hint_text;
            f.tile = tile_def(TILEG_STARTUP_HINTS);
            feats.emplace_back(f);
        }
    }

    auto scroller = make_shared<Scroller>();
    auto vbox = make_shared<Box>(Widget::VERT);

    for (const auto &feat : feats)
    {
        auto title_hbox = make_shared<Box>(Widget::HORZ);
#ifdef USE_TILE
        auto icon = make_shared<Image>();
        icon->set_tile(feat.tile);
        title_hbox->add_child(move(icon));
#endif
        auto title = make_shared<Text>(feat.title);
        title->set_margin_for_sdl(0, 0, 0, 10);
        title_hbox->add_child(move(title));
        title_hbox->set_cross_alignment(Widget::CENTER);

        const bool has_desc = feat.body != feat.title && feat.body != "";

        if (has_desc || &feat != &feats.back())
        {
            title_hbox->set_margin_for_crt(0, 0, 1, 0);
            title_hbox->set_margin_for_sdl(0, 0, 20, 0);
        }
        vbox->add_child(move(title_hbox));

        if (has_desc)
        {
            formatted_string desc_text = formatted_string::parse_string(feat.body);
            if (!feat.quote.empty())
            {
                desc_text.cprintf("\n\n");
                desc_text += formatted_string::parse_string(feat.quote);
            }
            auto text = make_shared<Text>(desc_text);
            if (&feat != &feats.back())
            {
                text->set_margin_for_sdl(0, 0, 20, 0);
                text->set_margin_for_crt(0, 0, 1, 0);
            }
            text->set_wrap_text(true);
            vbox->add_child(text);
        }
    }
#ifdef USE_TILE_LOCAL
    vbox->max_size().width = tiles.get_crt_font()->char_width()*80;
#endif
    scroller->set_child(move(vbox));

    auto popup = make_shared<ui::Popup>(scroller);

    bool done = false;
    popup->on_keydown_event([&](const KeyEvent& ev) {
        done = !scroller->on_event(ev);
        return true;
    });

#ifdef USE_TILE_WEB
    tiles.json_open_object();
    tiles.json_open_array("feats");
    for (const auto &feat : feats)
    {
        tiles.json_open_object();
        tiles.json_write_string("title", feat.title);
        tiles.json_write_string("body", trimmed_string(feat.body));
        tiles.json_write_string("quote", trimmed_string(feat.quote));
        tiles.json_open_object("tile");
        tiles.json_write_int("t", feat.tile.tile);
        tiles.json_write_int("tex", get_tile_texture(feat.tile.tile));
        if (feat.tile.ymax != TILE_Y)
            tiles.json_write_int("ymax", feat.tile.ymax);
        tiles.json_close_object();
        tiles.json_close_object();
    }
    tiles.json_close_array();
    tiles.push_ui_layout("describe-feature-wide", 0);
    popup->on_layout_pop([](){ tiles.pop_ui_layout(); });
#endif

    ui::run_layout(move(popup), done);
}

void describe_feature_type(dungeon_feature_type feat)
{
    describe_info inf;
    string name = feature_description(feat, NUM_TRAPS, "", DESC_A);
    string title = uppercase_first(name);
    if (!ends_with(title, ".") && !ends_with(title, "!") && !ends_with(title, "?"))
        title += ".";
    inf.title = title;
    inf.body << getLongDescription(name);
#ifdef USE_TILE
    const tileidx_t idx = tileidx_feature_base(feat);
    tile_def tile = tile_def(idx);
    show_description(inf, &tile);
#else
    show_description(inf);
#endif
}

void get_item_desc(const item_def &item, describe_info &inf)
{
    // Don't use verbose descriptions if the item contains spells,
    // so we can actually output these spells if space is scarce.
    const bool verbose = !item.has_spells();
    string name = item.name(DESC_INVENTORY_EQUIP) + ".";
    if (!in_inventory(item))
        name = uppercase_first(name);
    inf.body << name << get_item_description(item, verbose);
}

static vector<command_type> _allowed_actions(const item_def& item)
{
    vector<command_type> actions;
    actions.push_back(CMD_ADJUST_INVENTORY);
    if (item_equip_slot(item) == EQ_WEAPON)
        actions.push_back(CMD_UNWIELD_WEAPON);
    if (!you.has_mutation(MUT_DISTRIBUTED_TRAINING)
        && _is_below_training_target(item, false))
    {
        actions.push_back(CMD_SET_SKILL_TARGET);
    }
    switch (item.base_type)
    {
    case OBJ_WEAPONS:
    case OBJ_STAVES:
        if (!item_is_equipped(item))
        {
            if (item_is_wieldable(item))
                actions.push_back(CMD_WIELD_WEAPON);
        }
        break;
    case OBJ_MISSILES:
        if (!you.has_mutation(MUT_NO_GRASPING))
            actions.push_back(CMD_QUIVER_ITEM);
        break;
    case OBJ_ARMOUR:
        if (item_is_equipped(item))
            actions.push_back(CMD_REMOVE_ARMOUR);
        else
            actions.push_back(CMD_WEAR_ARMOUR);
        break;
    case OBJ_SCROLLS:
    //case OBJ_BOOKS: these are handled differently
        actions.push_back(CMD_READ);
        break;
    case OBJ_JEWELLERY:
        if (item_is_equipped(item))
            actions.push_back(CMD_REMOVE_JEWELLERY);
        else
            actions.push_back(CMD_WEAR_JEWELLERY);
        break;
    case OBJ_POTIONS:
        if (you.can_drink()) // mummies and lich form forbidden
            actions.push_back(CMD_QUAFF);
        break;
    default:
        ;
    }
    if (clua.callbooleanfn(false, "ch_item_wieldable", "i", &item))
        actions.push_back(CMD_WIELD_WEAPON);

    if (item_is_evokable(item))
    {
        actions.push_back(CMD_QUIVER_ITEM);
        actions.push_back(CMD_EVOKE);
    }

    actions.push_back(CMD_DROP);

    if (!crawl_state.game_is_tutorial())
        actions.push_back(CMD_INSCRIBE_ITEM);

    return actions;
}

static string _actions_desc(const vector<command_type>& actions)
{
    static const map<command_type, string> act_str =
    {
        { CMD_WIELD_WEAPON, "(w)ield" },
        { CMD_UNWIELD_WEAPON, "(u)nwield" },
        { CMD_QUIVER_ITEM, "(q)uiver" },
        { CMD_WEAR_ARMOUR, "(w)ear" },
        { CMD_REMOVE_ARMOUR, "(t)ake off" },
        { CMD_EVOKE, "e(v)oke" },
        { CMD_READ, "(r)ead" },
        { CMD_WEAR_JEWELLERY, "(p)ut on" },
        { CMD_REMOVE_JEWELLERY, "(r)emove" },
        { CMD_QUAFF, "(q)uaff" },
        { CMD_DROP, "(d)rop" },
        { CMD_INSCRIBE_ITEM, "(i)nscribe" },
        { CMD_ADJUST_INVENTORY, "(=)adjust" },
        { CMD_SET_SKILL_TARGET, "(s)kill" },
    };
    return comma_separated_fn(begin(actions), end(actions),
                                [] (command_type cmd)
                                {
                                    return act_str.at(cmd);
                                },
                                ", or ") + ".";
}

// Take a key and a list of commands and return the command from the list
// that corresponds to the key. Note that some keys are overloaded (but with
// mutually-exclusive actions), so it's not just a simple lookup.
static command_type _get_action(int key, vector<command_type> actions)
{
    static const map<command_type, int> act_key =
    {
        { CMD_WIELD_WEAPON,     'w' },
        { CMD_UNWIELD_WEAPON,   'u' },
        { CMD_QUIVER_ITEM,      'q' },
        { CMD_WEAR_ARMOUR,      'w' },
        { CMD_REMOVE_ARMOUR,    't' },
        { CMD_EVOKE,            'v' },
        { CMD_READ,             'r' },
        { CMD_WEAR_JEWELLERY,   'p' },
        { CMD_REMOVE_JEWELLERY, 'r' },
        { CMD_QUAFF,            'q' },
        { CMD_DROP,             'd' },
        { CMD_INSCRIBE_ITEM,    'i' },
        { CMD_ADJUST_INVENTORY, '=' },
        { CMD_SET_SKILL_TARGET, 's' },
    };

    key = tolower_safe(key);

    for (auto cmd : actions)
        if (key == act_key.at(cmd))
            return cmd;

    return CMD_NO_CMD;
}

/**
 * Do the specified action on the specified item.
 *
 * @param item    the item to have actions done on
 * @param action  the action to do
 * @return whether to stay in the inventory menu afterwards
 */
static bool _do_action(item_def &item, const command_type action)
{
    if (action == CMD_NO_CMD)
        return true;

    const int slot = item.link;
    ASSERT_RANGE(slot, 0, ENDOFPACK);

    switch (action)
    {
    case CMD_WIELD_WEAPON:     wield_weapon(true, slot);            break;
    case CMD_UNWIELD_WEAPON:   wield_weapon(true, SLOT_BARE_HANDS); break;
    case CMD_QUIVER_ITEM:      you.quiver_action.set_from_slot(slot); break;
    case CMD_WEAR_ARMOUR:      wear_armour(slot);                   break;
    case CMD_REMOVE_ARMOUR:    takeoff_armour(slot);                break;
    case CMD_READ:             read(&item);                         break;
    case CMD_WEAR_JEWELLERY:   puton_ring(slot);                    break;
    case CMD_REMOVE_JEWELLERY: remove_ring(slot, true);             break;
    case CMD_QUAFF:            drink(&item);                        break;
    case CMD_DROP:             drop_item(slot, item.quantity);      break;
    case CMD_INSCRIBE_ITEM:    inscribe_item(item);                 break;
    case CMD_ADJUST_INVENTORY: adjust_item(slot);                   break;
    case CMD_SET_SKILL_TARGET: target_item(item);                   break;
    case CMD_EVOKE:
        evoke_item(slot);
        break;
    default:
        die("illegal inventory cmd %d", action);
    }
    return false;
}

void target_item(item_def &item)
{
    const skill_type skill = _item_training_skill(item);
    if (skill == SK_NONE)
        return;

    const int target = _item_training_target(item);
    if (target == 0)
        return;

    you.set_training_target(skill, target, true);
    // ensure that the skill is at least enabled
    if (you.train[skill] == TRAINING_DISABLED)
        you.train[skill] = TRAINING_ENABLED;
    you.train_alt[skill] = you.train[skill];
    reset_training();
}

/**
 *  Display a pop-up describe any item in the game.
 *
 *  @param item       the item to be described.
 *  @param fixup_desc a function (possibly null) to modify the
 *                    description before it's displayed.
 *  @param do_actions display interaction options
 *  @return an action to perform (if any was available or selected)
 *
 */
command_type describe_item_popup(const item_def &item,
                                 function<void (string&)> fixup_desc,
                                 bool do_actions)
{
    if (!item.defined())
        return CMD_NO_CMD;

    string name = item.name(DESC_INVENTORY_EQUIP) + ".";
    if (!in_inventory(item))
        name = uppercase_first(name);

    string desc = get_item_description(item, true, false);

    string quote;
    if (is_unrandom_artefact(item) && item_type_known(item))
        quote = getQuoteString(get_artefact_name(item));
    else
        quote = getQuoteString(item.name(DESC_DBNAME, true, false, false));

    if (!(crawl_state.game_is_hints_tutorial()
          || quote.empty()))
    {
        desc += "\n\n" + quote;
    }

    if (crawl_state.game_is_hints())
        desc += "\n\n" + hints_describe_item(item);

    if (fixup_desc)
        fixup_desc(desc);

    formatted_string fs_desc = formatted_string::parse_string(desc);

    spellset spells = item_spellset(item);
    formatted_string spells_desc;
    describe_spellset(spells, &item, spells_desc, nullptr);
#ifdef USE_TILE_WEB
    string desc_without_spells = fs_desc.to_colour_string();
#endif
    fs_desc += spells_desc;

    vector<command_type> actions;
    if (do_actions)
        actions = _allowed_actions(item);

    auto vbox = make_shared<Box>(Widget::VERT);
    auto title_hbox = make_shared<Box>(Widget::HORZ);

#ifdef USE_TILE
    vector<tile_def> item_tiles;
    get_tiles_for_item(item, item_tiles, true);
    if (item_tiles.size() > 0)
    {
        auto tiles_stack = make_shared<Stack>();
        for (const auto &tile : item_tiles)
        {
            auto icon = make_shared<Image>();
            icon->set_tile(tile);
            tiles_stack->add_child(move(icon));
        }
        title_hbox->add_child(move(tiles_stack));
    }
#endif

    auto title = make_shared<Text>(name);
    title->set_margin_for_sdl(0, 0, 0, 10);
    title_hbox->add_child(move(title));

    title_hbox->set_cross_alignment(Widget::CENTER);
    title_hbox->set_margin_for_crt(0, 0, 1, 0);
    title_hbox->set_margin_for_sdl(0, 0, 20, 0);
    vbox->add_child(move(title_hbox));

    auto scroller = make_shared<Scroller>();
    auto text = make_shared<Text>(fs_desc.trim());
    text->set_wrap_text(true);
    scroller->set_child(text);
    vbox->add_child(scroller);

    formatted_string footer_text("", CYAN);
    if (!actions.empty())
    {
        if (!spells.empty())
            footer_text.cprintf("Select a spell, or ");
        footer_text += formatted_string(_actions_desc(actions));
        auto footer = make_shared<Text>();
        footer->set_text(footer_text);
        footer->set_margin_for_crt(1, 0, 0, 0);
        footer->set_margin_for_sdl(20, 0, 0, 0);
        vbox->add_child(move(footer));
    }

#ifdef USE_TILE_LOCAL
    vbox->max_size().width = tiles.get_crt_font()->char_width()*80;
#endif

    auto popup = make_shared<ui::Popup>(move(vbox));

    bool done = false;
    command_type action = CMD_NO_CMD;
    int lastch; // unused??
    popup->on_keydown_event([&](const KeyEvent& ev) {
        const auto key = ev.key() == '{' ? 'i' : ev.key();
        lastch = key;
        action = _get_action(key, actions);
        if (action != CMD_NO_CMD)
            done = true;
        else if (key == ' ' || key == CK_ESCAPE)
            done = true;
        else if (scroller->on_event(ev))
            return true;
        const vector<pair<spell_type,char>> spell_map = map_chars_to_spells(spells, &item);
        auto entry = find_if(spell_map.begin(), spell_map.end(),
                [key](const pair<spell_type,char>& e) { return e.second == key; });
        if (entry == spell_map.end())
            return false;
        describe_spell(entry->first, nullptr, &item);
        done = already_learning_spell();
        return true;
    });

#ifdef USE_TILE_WEB
    tiles.json_open_object();
    tiles.json_write_string("title", name);
    desc_without_spells += "SPELLSET_PLACEHOLDER";
    trim_string(desc_without_spells);
    tiles.json_write_string("body", desc_without_spells);
    write_spellset(spells, &item, nullptr);

    tiles.json_write_string("actions", footer_text.tostring());
    tiles.json_open_array("tiles");
    for (const auto &tile : item_tiles)
    {
        tiles.json_open_object();
        tiles.json_write_int("t", tile.tile);
        tiles.json_write_int("tex", get_tile_texture(tile.tile));
        if (tile.ymax != TILE_Y)
            tiles.json_write_int("ymax", tile.ymax);
        tiles.json_close_object();
    }
    tiles.json_close_array();
    tiles.push_ui_layout("describe-item", 0);
    popup->on_layout_pop([](){ tiles.pop_ui_layout(); });
#endif

    ui::run_layout(move(popup), done);

<<<<<<< HEAD
    if (action != CMD_NO_CMD)
        return _do_action(item, actions, lastch);
    else if (item.has_spells())
    {
        // only continue the inventory loop if we didn't start memorising a
        // spell & didn't destroy the item for amnesia.
        return !already_learning_spell();
    }
    return true;
=======
    return action;
}

/**
 *  Describe any item in the game and offer interactions if available.
 *
 *  This is split out from the popup because _do_action is necessarily non
 *  const but we would like to offer the description UI for items not in
 *  inventory in places where only a const item_def is available.
 *
 *  @param item       the item to be described.
 *  @param fixup_desc a function (possibly null) to modify the
 *                    description before it's displayed.
 *  @return whether to remain in the inventory menu after description
 *
 */
bool describe_item(item_def &item, function<void (string&)> fixup_desc)
{

    const bool do_actions = in_inventory(item) // Dead men use no items.
            && !(you.pending_revival || crawl_state.updating_scores);
    command_type action = describe_item_popup(item, fixup_desc, do_actions);

    return _do_action(item, action);
>>>>>>> baef9634
}

void inscribe_item(item_def &item)
{
    mprf_nocap(MSGCH_EQUIPMENT, "%s", item.name(DESC_INVENTORY).c_str());

    const bool is_inscribed = !item.inscription.empty();
    string prompt = is_inscribed ? "Replace inscription with what? "
                                 : "Inscribe with what? ";

    char buf[79];
    int ret = msgwin_get_line(prompt, buf, sizeof buf, nullptr,
                              item.inscription);
    if (ret)
    {
        canned_msg(MSG_OK);
        return;
    }

    string new_inscrip = buf;
    trim_string_right(new_inscrip);

    if (item.inscription == new_inscrip)
    {
        canned_msg(MSG_OK);
        return;
    }

    item.inscription = new_inscrip;

    mprf_nocap(MSGCH_EQUIPMENT, "%s", item.name(DESC_INVENTORY).c_str());
    you.wield_change  = true;
    quiver::set_needs_redraw();
}

/**
 * List the simple calculated stats of a given spell, when cast by the player
 * in their current condition.
 *
 * @param spell     The spell in question.
 */
static string _player_spell_stats(const spell_type spell)
{
    string description;
    description += make_stringf("\nLevel: %d", spell_difficulty(spell));

    const string schools = spell_schools_string(spell);
    description +=
        make_stringf("        School%s: %s",
                     schools.find("/") != string::npos ? "s" : "",
                     schools.c_str());

    if (!crawl_state.need_save
        || (get_spell_flags(spell) & spflag::monster))
    {
        return description; // all other info is player-dependent
    }


    string failure;
    if (you.divine_exegesis)
        failure = "0%";
    else
        failure = failure_rate_to_string(raw_spell_fail(spell));
    description += make_stringf("        Fail: %s", failure.c_str());

    const string damage_string = spell_damage_string(spell);
    const int acc = spell_acc(spell);
    // TODO: generalize this pattern? It's very common in descriptions
    const int padding = (acc != -1) ? 8 : damage_string.size() ? 6 : 5;
    description += make_stringf("\n\n%*s: ", padding, "Power");
    description += spell_power_string(spell);

    if (damage_string != "")
    {
        description += make_stringf("\n%*s: ", padding, "Damage");
        description += damage_string;
    }
    if (acc != -1)
    {
        ostringstream acc_str;
        _print_bar(acc, 3, "", acc_str);
        description += make_stringf("\n%*s: %s", padding, "Accuracy",
                                                    acc_str.str().c_str());
    }

    description += make_stringf("\n%*s: ", padding, "Range");
    description += spell_range_string(spell);
    description += make_stringf("\n%*s: ", padding, "Noise");
    description += spell_noise_string(spell);
    description += "\n";
    return description;
}

string get_skill_description(skill_type skill, bool need_title)
{
    string lookup = skill_name(skill);
    string result = "";

    if (need_title)
    {
        result = lookup;
        result += "\n\n";
    }

    result += getLongDescription(lookup);

    if (skill == SK_INVOCATIONS)
    {
        if (you.has_mutation(MUT_FORLORN))
        {
            result += "\n";
            result += "How on earth did you manage to pick this up?";
        }
        else if (invo_skill(you.religion) != SK_INVOCATIONS)
        {
            result += "\n";
            result += uppercase_first(apostrophise(god_name(you.religion)))
                      + " powers are not affected by the Invocations skill.";
        }
    }
    else if (skill == invo_skill(you.religion))
    {
        result += "\n";
        result += uppercase_first(apostrophise(god_name(you.religion)))
                  + " powers are based on " + skill_name(skill) + " instead"
                    " of Invocations skill.";
    }

    if (is_harmful_skill(skill))
    {
        result += "\n";
        result += uppercase_first(god_name(you.religion))
                  + " strongly dislikes when you train this skill.";
    }

    return result;
}

/// How much power do we think the given monster casts this spell with?
static int _hex_pow(const spell_type spell, const int hd)
{
    const int cap = 200;
    const int pow = mons_power_for_hd(spell, hd) / ENCH_POW_FACTOR;
    return min(cap, pow);
}

/**
 * What are the odds of the given spell, cast by a monster with the given
 * spell_hd, affecting the player?
 */
int hex_chance(const spell_type spell, const int hd)
{
    const int capped_pow = _hex_pow(spell, hd);
    const int chance = hex_success_chance(you.willpower(), capped_pow,
                                          100, true);
    if (spell == SPELL_STRIP_WILLPOWER)
        return chance + (100 - chance) / 3; // ignores wl 1/3rd of the time
    return chance;
}

/**
 * Describe miscast effects from a spell
 *
 * @param spell
 */
static string _miscast_damage_string(spell_type spell)
{
    const map <spschool, string> damage_flavor = {
        { spschool::conjuration, "irresistible" },
        { spschool::necromancy, "draining" },
        { spschool::fire, "fire" },
        { spschool::ice, "cold" },
        { spschool::air, "electric" },
        { spschool::earth, "fragmentation" },
        { spschool::poison, "poison" },
    };

    const map <spschool, string> special_flavor = {
        { spschool::summoning, "summons a nameless horror" },
        { spschool::transmutation, "further contaminates you" },
        { spschool::translocation, "anchors you in place" },
        { spschool::hexes, "debuffs and slows you" },
    };

    spschools_type disciplines = get_spell_disciplines(spell);
    vector <string> descs;

    for (const auto &flav : special_flavor)
        if (disciplines & flav.first)
            descs.push_back(flav.second);

    int dam = max_miscast_damage(spell);
    vector <string> dam_flavors;
    for (const auto &flav : damage_flavor)
        if (disciplines & flav.first)
            dam_flavors.push_back(flav.second);

    if (!dam_flavors.empty())
    {
        descs.push_back(make_stringf("deals up to %d %s damage", dam,
                                     comma_separated_line(dam_flavors.begin(),
                                                         dam_flavors.end(),
                                                         " or ").c_str()));
    }

    return (descs.size() > 1 ? "either " : "")
         + comma_separated_line(descs.begin(), descs.end(), " or ", "; ");
}

/**
 * Describe mostly non-numeric player-specific information about a spell.
 *
 * (E.g., your god's opinion of it, whether it's in a high-level book that
 * you can't memorise from, whether it's currently useless for whatever
 * reason...)
 *
 * @param spell     The spell in question.
 */
static string _player_spell_desc(spell_type spell)
{
    if (!crawl_state.need_save || (get_spell_flags(spell) & spflag::monster))
        return ""; // all info is player-dependent

    ostringstream description;

    description << "Miscasting this spell causes magic contamination"
                << (fail_severity(spell) ?
                    " and also " + _miscast_damage_string(spell) : "")
                << ".\n";

    if (spell == SPELL_SPELLFORGED_SERVITOR)
    {
        spell_type servitor_spell = player_servitor_spell();
        description << "Your servitor";
        if (servitor_spell == SPELL_NO_SPELL)
            description << " would be unable to mimic any of your spells";
        else
        {
            description << " casts "
                        << spell_title(player_servitor_spell());
        }
        description << ".\n";
    }

    // Report summon cap
    const int limit = summons_limit(spell, true);
    if (limit)
    {
        description << "You can sustain at most " + number_in_words(limit)
                    << " creature" << (limit > 1 ? "s" : "")
                    << " summoned by this spell.\n";
    }

    if (god_hates_spell(spell, you.religion))
    {
        description << uppercase_first(god_name(you.religion))
                    << " frowns upon the use of this spell.\n";
        if (god_loathes_spell(spell, you.religion))
            description << "You'd be excommunicated if you dared to cast it!\n";
    }
    else if (god_likes_spell(spell, you.religion))
    {
        description << uppercase_first(god_name(you.religion))
                    << " supports the use of this spell.\n";
    }

    if (!you_can_memorise(spell))
    {
        description << "\nYou cannot "
                    << (you.has_spell(spell) ? "cast" : "memorise")
                    << " this spell because "
                    << desc_cannot_memorise_reason(spell)
                    << "\n";
    }
    else if (casting_is_useless(spell, true))
    {
        // this preempts the more general uselessness call below, for the sake
        // of applying slightly different formatting.
        description << "\n<red>"
                    << uppercase_first(casting_uselessness_reason(spell, true))
                    << "</red>\n";
    }
    else if (spell_is_useless(spell, true, false))
    {
        description << "\nThis spell would have no effect right now because "
                    << spell_uselessness_reason(spell, true, false)
                    << "\n";
    }

    return description.str();
}


/**
 * Describe a spell, as cast by the player.
 *
 * @param spell     The spell in question.
 * @return          Information about the spell; does not include the title or
 *                  db description, but does include level, range, etc.
 */
string player_spell_desc(spell_type spell)
{
    return _player_spell_stats(spell) + _player_spell_desc(spell);
}

/**
 * Examine a given spell. Set the given string to its description, stats, &c.
 * If it's a book in a spell that the player is holding, mention the option to
 * memorise it.
 *
 * @param spell         The spell in question.
 * @param mon_owner     If this spell is being examined from a monster's
 *                      description, 'spell' is that monster. Else, null.
 * @param description   Set to the description & details of the spell.
 */
static void _get_spell_description(const spell_type spell,
                                  const monster_info *mon_owner,
                                  string &description)
{
    description.reserve(500);

    const string long_descrip = getLongDescription(string(spell_title(spell))
                                                   + " spell");

    if (!long_descrip.empty())
        description += long_descrip;
    else
    {
        description += "This spell has no description. "
                       "Casting it may therefore be unwise. "
#ifdef DEBUG
                       "Instead, go fix it. ";
#else
                       "Please file a bug report.";
#endif
    }

    if (mon_owner)
    {
        if (spell == SPELL_CONJURE_LIVING_SPELLS)
        {
            const spell_type living_spell = living_spell_type_for(mon_owner->type);
            description += make_stringf("\n%s creates living %s spells.\n",
                                        uppercase_first(mon_owner->full_name(DESC_A)).c_str(),
                                        spell_title(living_spell));
        }
        else if (spell == SPELL_QUICKSILVER_BOLT)
        {
            if (player_is_debuffable())
            {
                description += make_stringf("\nIf you are struck by this,"
                                            " you will no longer be %s.\n",
                                            describe_player_cancellation(true).c_str());
            }
            else
                description += "\nYou currently have no enchantments that could be"
                               " removed by this.\n";

        }

        const int hd = mon_owner->spell_hd();
        const int range = mons_spell_range_for_hd(spell, hd);
        description += "\nRange : ";
        if (spell == SPELL_CALL_DOWN_LIGHTNING)
            description += stringize_glyph(mons_char(mon_owner->type)) + "..---->";
        else
            description += range_string(range, range, mons_char(mon_owner->type));
        description += "\n";

        // Report summon cap
        const int limit = summons_limit(spell, false);
        if (limit)
        {
            description += make_stringf("%s can sustain at most %s creature%s "
                               "summoned by this spell.\n",
                               uppercase_first(mon_owner->full_name(DESC_THE)).c_str(),
                               number_in_words(limit).c_str(),
                               limit > 1 ? "s" : "");
        }

        // only display this if the player exists (not in the main menu)
        if (crawl_state.need_save && (get_spell_flags(spell) & spflag::WL_check)
#ifndef DEBUG_DIAGNOSTICS
            && mon_owner->attitude != ATT_FRIENDLY
#endif
            )
        {
            string wiz_info;
#ifdef WIZARD
            if (you.wizard)
                wiz_info += make_stringf(" (pow %d)", _hex_pow(spell, hd));
#endif
            description += you.immune_to_hex(spell)
                ? make_stringf("You cannot be affected by this "
                               "spell right now. %s\n",
                               wiz_info.c_str())
                : make_stringf("Chance to defeat your Will: %d%%%s\n",
                               hex_chance(spell, hd),
                               wiz_info.c_str());
        }

    }
    else
        description += player_spell_desc(spell);

<<<<<<< HEAD
    // Don't allow memorisation after death.
    // (In the post-game inventory screen.)
    if (crawl_state.player_is_dead())
        return false;

=======
>>>>>>> baef9634
    const string quote = getQuoteString(string(spell_title(spell)) + " spell");
    if (!quote.empty())
        description += "\n" + quote;
}

/**
 * Provide the text description of a given spell.
 *
 * @param spell     The spell in question.
 * @param inf[out]  The spell's description is concatenated onto the end of
 *                  inf.body.
 */
void get_spell_desc(const spell_type spell, describe_info &inf)
{
    string desc;
    _get_spell_description(spell, nullptr, desc);
    inf.body << desc;
}

/**
 * Examine a given spell. List its description and details, and handle
 * memorising the spell in question, if the player is able & chooses to do so.
 *
 * @param spelled   The spell in question.
 * @param mon_owner If this spell is being examined from a monster's
 *                  description, 'mon_owner' is that monster. Else, null.
 */
void describe_spell(spell_type spell, const monster_info *mon_owner,
                    const item_def* item)
{
    UNUSED(item);

    string desc;
    _get_spell_description(spell, mon_owner, desc);

    auto vbox = make_shared<Box>(Widget::VERT);
#ifdef USE_TILE_LOCAL
    vbox->max_size().width = tiles.get_crt_font()->char_width()*80;
#endif

    auto title_hbox = make_shared<Box>(Widget::HORZ);
#ifdef USE_TILE
    auto spell_icon = make_shared<Image>();
    spell_icon->set_tile(tile_def(tileidx_spell(spell)));
    title_hbox->add_child(move(spell_icon));
#endif

    string spl_title = spell_title(spell);
    trim_string(desc);

    auto title = make_shared<Text>();
    title->set_text(spl_title);
    title->set_margin_for_sdl(0, 0, 0, 10);
    title_hbox->add_child(move(title));

    title_hbox->set_cross_alignment(Widget::CENTER);
    title_hbox->set_margin_for_crt(0, 0, 1, 0);
    title_hbox->set_margin_for_sdl(0, 0, 20, 0);
    vbox->add_child(move(title_hbox));

    auto scroller = make_shared<Scroller>();
    auto text = make_shared<Text>();
    text->set_text(formatted_string::parse_string(desc));
    text->set_wrap_text(true);
    scroller->set_child(move(text));
    vbox->add_child(scroller);

    auto popup = make_shared<ui::Popup>(move(vbox));

    bool done = false;
    int lastch;
    popup->on_keydown_event([&](const KeyEvent& ev) {
        lastch = ev.key();
        done = (lastch == CK_ESCAPE || lastch == CK_ENTER || lastch == ' ');
        if (scroller->on_event(ev))
            return true;
        return done;
    });

#ifdef USE_TILE_WEB
    tiles.json_open_object();
    auto tile = tile_def(tileidx_spell(spell));
    tiles.json_open_object("tile");
    tiles.json_write_int("t", tile.tile);
    tiles.json_write_int("tex", get_tile_texture(tile.tile));
    if (tile.ymax != TILE_Y)
        tiles.json_write_int("ymax", tile.ymax);
    tiles.json_close_object();
    tiles.json_write_string("title", spl_title);
    tiles.json_write_string("desc", desc);
    tiles.push_ui_layout("describe-spell", 0);
    popup->on_layout_pop([](){ tiles.pop_ui_layout(); });
#endif

    ui::run_layout(move(popup), done);
}

/**
 * Examine a given ability. List its description and details.
 *
 * @param ability   The ability in question.
 */
void describe_ability(ability_type ability)
{
    describe_info inf;
    inf.title = ability_name(ability);
    inf.body << get_ability_desc(ability, false);
    tile_def tile = tile_def(tileidx_ability(ability));
    show_description(inf, &tile);
}

/**
 * Examine a given deck.
 */
void describe_deck(deck_type deck)
{
    describe_info inf;

    if (deck == DECK_STACK)
        inf.title = "A stacked deck";
    else
        inf.title = "The " + deck_name(deck);

    inf.body << deck_description(deck);

    show_description(inf);
}

static string _describe_draconian(const monster_info& mi)
{
    string description;
    const int subsp = mi.draconian_subspecies();

    if (subsp != mi.type)
    {
        description += "It has ";

        switch (subsp)
        {
        case MONS_BLACK_DRACONIAN:      description += "black ";   break;
        case MONS_YELLOW_DRACONIAN:     description += "yellow ";  break;
        case MONS_GREEN_DRACONIAN:      description += "green ";   break;
        case MONS_PURPLE_DRACONIAN:     description += "purple ";  break;
        case MONS_RED_DRACONIAN:        description += "red ";     break;
        case MONS_WHITE_DRACONIAN:      description += "white ";   break;
        case MONS_GREY_DRACONIAN:       description += "grey ";    break;
        case MONS_PALE_DRACONIAN:       description += "pale ";    break;
        default:
            break;
        }

        description += "scales. ";
    }

    switch (subsp)
    {
    case MONS_BLACK_DRACONIAN:
        description += "Sparks flare out of its mouth and nostrils.";
        break;
    case MONS_YELLOW_DRACONIAN:
        description += "Acidic fumes swirl around it.";
        break;
    case MONS_GREEN_DRACONIAN:
        description += "Venom drips from its jaws.";
        break;
    case MONS_PURPLE_DRACONIAN:
        description += "Its outline shimmers with magical energy.";
        break;
    case MONS_RED_DRACONIAN:
        description += "Smoke pours from its nostrils.";
        break;
    case MONS_WHITE_DRACONIAN:
        description += "Frost pours from its nostrils.";
        break;
    case MONS_GREY_DRACONIAN:
        description += "Its scales and tail are adapted to the water.";
        break;
    case MONS_PALE_DRACONIAN:
        description += "It is cloaked in a pall of superheated steam.";
        break;
    default:
        break;
    }

    return description;
}

static const char* _get_resist_name(mon_resist_flags res_type)
{
    switch (res_type)
    {
    case MR_RES_ELEC:
        return "electricity";
    case MR_RES_POISON:
        return "poison";
    case MR_RES_FIRE:
        return "fire";
    case MR_RES_STEAM:
        return "steam";
    case MR_RES_COLD:
        return "cold";
    case MR_RES_ACID:
        return "acid";
    case MR_RES_MIASMA:
        return "miasma";
    case MR_RES_NEG:
        return "negative energy";
    case MR_RES_DAMNATION:
        return "damnation";
    case MR_RES_VORTEX:
        return "polar vortices";
    case MR_RES_TORMENT:
        return "torment";
    default:
        return "buggy resistance";
    }
}

static const char* _get_threat_desc(mon_threat_level_type threat)
{
    switch (threat)
    {
    case MTHRT_TRIVIAL: return "harmless";
    case MTHRT_EASY:    return "easy";
    case MTHRT_TOUGH:   return "dangerous";
    case MTHRT_NASTY:   return "extremely dangerous";
    case MTHRT_UNDEF:
    default:            return "buggily threatening";
    }
}

/**
 * Describe monster attack 'flavours' that trigger before the attack.
 *
 * @param flavour   The flavour in question; e.g. AF_SWOOP.
 * @return          A description of anything that happens 'before' an attack
 *                  with the given flavour;
 *                  e.g. "swoop behind its target and ".
 */
static const char* _special_flavour_prefix(attack_flavour flavour)
{
    switch (flavour)
    {
        case AF_KITE:
            return "retreat from adjacent foes and ";
        case AF_SWOOP:
            return "swoop behind its foe and ";
        default:
            return "";
    }
}

/**
 * Describe monster attack 'flavours' that have extra range.
 *
 * @param flavour   The flavour in question; e.g. AF_REACH_STING.
 * @return          If the flavour has extra-long range, say so. E.g.,
 *                  " from a distance". (Else "").
 */
static const char* _flavour_range_desc(attack_flavour flavour)
{
    if (flavour_has_reach(flavour))
        return " from a distance";
    return "";
}

static string _flavour_base_desc(attack_flavour flavour)
{
    static const map<attack_flavour, string> base_descs = {
        { AF_ACID,              "deal extra acid damage"},
        { AF_BLINK,             "blink self" },
        { AF_BLINK_WITH,        "blink together with the defender" },
        { AF_COLD,              "deal up to %d extra cold damage" },
        { AF_CONFUSE,           "cause confusion" },
        { AF_DRAIN_STR,         "drain strength" },
        { AF_DRAIN_INT,         "drain intelligence" },
        { AF_DRAIN_DEX,         "drain dexterity" },
        { AF_DRAIN_STAT,        "drain strength, intelligence or dexterity" },
        { AF_DRAIN,             "drain life" },
        { AF_ELEC,              "deal up to %d extra electric damage" },
        { AF_FIRE,              "deal up to %d extra fire damage" },
        { AF_SEAR,              "remove fire resistance" },
        { AF_MUTATE,            "cause mutations" },
        { AF_POISON_PARALYSE,   "poison and cause paralysis or slowing" },
        { AF_POISON,            "cause poisoning" },
        { AF_POISON_STRONG,     "cause strong poisoning" },
        { AF_VAMPIRIC,          "drain health from the living" },
        { AF_DISTORT,           "cause wild translocation effects" },
        { AF_RAGE,              "cause berserking" },
        { AF_STICKY_FLAME,      "apply sticky flame" },
        { AF_CHAOTIC,           "cause unpredictable effects" },
        { AF_STEAL,             "steal items" },
        { AF_CRUSH,             "begin ongoing constriction" },
        { AF_REACH,             "" },
        { AF_HOLY,              "deal extra damage to undead and demons" },
        { AF_ANTIMAGIC,         "drain magic" },
        { AF_PAIN,              "cause pain to the living" },
        { AF_ENSNARE,           "ensnare with webbing" },
        { AF_ENGULF,            "engulf" },
        { AF_PURE_FIRE,         "" },
        { AF_DRAIN_SPEED,       "drain speed" },
        { AF_VULN,              "reduce willpower" },
        { AF_SHADOWSTAB,        "deal increased damage when unseen" },
        { AF_DROWN,             "deal drowning damage" },
        { AF_CORRODE,           "cause corrosion" },
        { AF_SCARAB,            "drain speed and drain health" },
        { AF_TRAMPLE,           "knock back the defender" },
        { AF_REACH_STING,       "cause poisoning" },
        { AF_REACH_TONGUE,      "deal extra acid damage" },
        { AF_WEAKNESS,          "cause weakness" },
        { AF_BARBS,             "embed barbs" },
        { AF_KITE,              "" },
        { AF_SWOOP,             "" },
        { AF_PLAIN,             "" },
    };

    const string* desc = map_find(base_descs, flavour);
    ASSERT(desc);
    return *desc;
}

/**
 * Provide a short, and-prefixed flavour description of the given attack
 * flavour, if any.
 *
 * @param flavour  E.g. AF_COLD, AF_PLAIN.
 * @param HD       The hit dice of the monster using the flavour.
 * @return         "" if AF_PLAIN; else " <desc>", e.g.
 *                 " to deal up to 27 extra cold damage if any damage is dealt".
 */
static string _flavour_effect(attack_flavour flavour, int HD)
{
    const string base_desc = _flavour_base_desc(flavour);
    if (base_desc.empty())
        return base_desc;

    const int flavour_dam = flavour_damage(flavour, HD, false);
    const string flavour_desc = make_stringf(base_desc.c_str(), flavour_dam);

    if (!flavour_triggers_damageless(flavour)
        && flavour != AF_KITE && flavour != AF_SWOOP)
    {
        return " to " + flavour_desc + " if any damage is dealt";
    }

    return " to " + flavour_desc;
}

struct mon_attack_info
{
    mon_attack_def definition;
    const item_def* weapon;
    bool operator < (const mon_attack_info &other) const
    {
        return std::tie(definition.type, definition.flavour,
                        definition.damage, weapon)
             < std::tie(other.definition.type, other.definition.flavour,
                        other.definition.damage, other.weapon);
    }
};

/**
 * What weapon is the given monster using for the given attack, if any?
 *
 * @param mi        The monster in question.
 * @param atk       The attack number. (E.g. 0, 1, 2...)
 * @return          The melee weapon being used by the monster for the given
 *                  attack, if any.
 */
static const item_def* _weapon_for_attack(const monster_info& mi, int atk)
{
    const item_def* weapon
       = atk == 0 ? mi.inv[MSLOT_WEAPON].get() :
         atk == 1 && mi.wields_two_weapons() ? mi.inv[MSLOT_ALT_WEAPON].get() :
         nullptr;

    if (weapon && is_weapon(*weapon))
        return weapon;
    return nullptr;
}

static string _monster_attacks_description(const monster_info& mi)
{
    ostringstream result;
    map<mon_attack_info, int> attack_counts;
    brand_type special_flavour = SPWPN_NORMAL;

    if (mi.props.exists(SPECIAL_WEAPON_KEY))
    {
        ASSERT(mi.type == MONS_PANDEMONIUM_LORD || mons_is_pghost(mi.type));
        special_flavour = (brand_type) mi.props[SPECIAL_WEAPON_KEY].get_int();
    }

    for (int i = 0; i < MAX_NUM_ATTACKS; ++i)
    {
        const mon_attack_def &attack = mi.attack[i];
        if (attack.type == AT_NONE)
            break; // assumes there are no gaps in attack arrays

        const item_def* weapon = _weapon_for_attack(mi, i);
        mon_attack_info attack_info = { attack, weapon };

        ++attack_counts[attack_info];
    }

    // Hydrae have only one explicit attack, which is repeated for each head.
    if (mons_genus(mi.base_type) == MONS_HYDRA)
        for (auto &attack_count : attack_counts)
            attack_count.second = mi.num_heads;

    vector<string> attack_descs;
    for (const auto &attack_count : attack_counts)
    {
        const mon_attack_info &info = attack_count.first;
        const mon_attack_def &attack = info.definition;

        const string weapon_name =
              info.weapon ? info.weapon->name(DESC_PLAIN).c_str()
            : ghost_brand_name(special_flavour, mi.type).c_str();
        const string weapon_note = weapon_name.size() ?
            make_stringf(" plus %s %s",
                        mi.pronoun(PRONOUN_POSSESSIVE), weapon_name.c_str())
            : "";

        const string count_desc =
              attack_count.second == 1 ? "" :
              attack_count.second == 2 ? " twice" :
              " " + number_in_words(attack_count.second) + " times";

        // XXX: hack alert
        if (attack.flavour == AF_PURE_FIRE)
        {
            attack_descs.push_back(
                make_stringf("%s for up to %d fire damage",
                             mon_attack_name(attack.type, false).c_str(),
                             flavour_damage(attack.flavour, mi.hd, false)));
            continue;
        }

        int dam = attack.damage;

        // Damage is listed in parentheses for attacks with a flavour
        // description, but not for plain attacks.
        bool has_flavour = !_flavour_base_desc(attack.flavour).empty();
        const string damage_desc =
            make_stringf("%sfor up to %d damage%s%s%s",
                         has_flavour ? "(" : "",
                         dam,
                         attack_count.second > 1 ? " each" : "",
                         weapon_note.c_str(),
                         has_flavour ? ")" : "");

        attack_descs.push_back(
            make_stringf("%s%s%s%s %s%s",
                         _special_flavour_prefix(attack.flavour),
                         mon_attack_name(attack.type, false).c_str(),
                         _flavour_range_desc(attack.flavour),
                         count_desc.c_str(),
                         damage_desc.c_str(),
                         _flavour_effect(attack.flavour, mi.hd).c_str()));
    }

    if (!attack_descs.empty())
    {
        result << uppercase_first(mi.pronoun(PRONOUN_SUBJECTIVE));
        result << " can " << comma_separated_line(attack_descs.begin(),
                                                  attack_descs.end(),
                                                  "; and ", "; ");
        _describe_mons_to_hit(mi, result);
        result << ".\n";
    }

    if (mons_class_flag(mi.type, M_ARCHER))
    {
        result << make_stringf("It can deal up to %d extra damage when attacking with ranged weaponry.\n",
                                archer_bonus_damage(mi.hd));
    }

    if (mi.type == MONS_ROYAL_JELLY)
    {
        result << "It will release varied jellies when damaged or killed, with"
            " the number of jellies proportional to the amount of damage.\n";
        result << "It will release all of its jellies when polymorphed.\n";
    }

    return result.str();
}

static string _monster_missiles_description(const monster_info& mi)
{
    item_def *missile = mi.inv[MSLOT_MISSILE].get();
    if (!missile)
        return "";

    string desc;
    desc += uppercase_first(mi.pronoun(PRONOUN_SUBJECTIVE));
    desc += mi.pronoun_plurality() ? " are quivering " : " is quivering ";
    if (missile->is_type(OBJ_MISSILES, MI_THROWING_NET))
        desc += missile->name(DESC_A, false, false, true, false);
    else
        desc += pluralise(missile->name(DESC_PLAIN, false, false, true, false));
    desc += ".\n";
    return desc;
}

static string _monster_spells_description(const monster_info& mi)
{
    // Show monster spells and spell-like abilities.
    if (!mi.has_spells())
        return "";

    formatted_string description;
    describe_spellset(monster_spellset(mi), nullptr, description, &mi);
    description.cprintf("\nTo read a description, press the key listed above. "
        "(AdB) indicates damage (the sum of A B-sided dice), "
        "(x%%) indicates the chance to defeat your Will, "
        "and (y) indicates the spell range");
    description.cprintf(crawl_state.need_save
        ? "; shown in red if you are in range.\n"
        : ".\n");

    return description.to_colour_string();
}

static const char *_speed_description(int speed)
{
    // These thresholds correspond to the player mutations for fast and slow.
    if (speed < 7)
        return "extremely slowly";
    else if (speed < 8)
        return "very slowly";
    else if (speed < 10)
        return "slowly";
    else if (speed > 15)
        return "extremely quickly";
    else if (speed > 13)
        return "very quickly";
    else if (speed > 10)
        return "quickly";

    return "normally";
}

static void _add_energy_to_string(int speed, int energy, string what,
                                  vector<string> &fast, vector<string> &slow)
{
    if (energy == 10)
        return;

    const int act_speed = (speed * 10) / energy;
    if (act_speed > 10 || (act_speed == 10 && speed < 10))
        fast.push_back(what + " " + _speed_description(act_speed));
    if (act_speed < 10 || (act_speed == 10 && speed > 10))
        slow.push_back(what + " " + _speed_description(act_speed));
}

/**
 * Display the % chance of a player hitting the given monster.
 *
 * @param mi[in]            Player-visible info about the monster in question.
 * @param result[in,out]    The stringstream to append to.
 */
void describe_to_hit(const monster_info& mi, ostringstream &result,
                     bool parenthesize)
{
    // TODO: don't do this if the player doesn't exist (main menu)

    const item_def* weapon = you.weapon();
    if (weapon != nullptr && !is_weapon(*weapon))
        return; // breadwielding

    const bool melee = weapon == nullptr || !is_range_weapon(*weapon);
    int acc_pct;
    if (melee)
    {
        melee_attack attk(&you, nullptr);
        acc_pct = to_hit_pct(mi, attk, true);
    }
    else
    {
        // TODO: handle throwing to-hit somehow?
        const int missile = quiver::find_action_from_launcher(you.weapon())->get_item();
        if (missile < 0)
            return; // failure to launch
        ranged_attack attk(&you, nullptr, &you.inv[missile], is_pproj_active());
        acc_pct = to_hit_pct(mi, attk, false);
    }

    if (parenthesize)
        result << " (";
    result << "about " << (100 - acc_pct) << "% to evade ";
    if (weapon == nullptr)
        result << "your " << you.hand_name(true);
    else
        result << weapon->name(DESC_YOUR, false, false, false);
    if (parenthesize)
        result << ")";
}

static bool _visible_to(const monster_info& mi)
{
    // XXX: this duplicates player::visible_to
    const bool invis_to = you.invisible() && !mi.can_see_invisible()
                          && !you.in_water();
    return mi.attitude == ATT_FRIENDLY || (!mi.is(MB_BLIND) && !invis_to);
}

/**
 * Display the % chance of a the given monster hitting the player.
 *
 * @param mi[in]            Player-visible info about the monster in question.
 * @param result[in,out]    The stringstream to append to.
 */
static void _describe_mons_to_hit(const monster_info& mi, ostringstream &result)
{
    if (crawl_state.game_is_arena() || !crawl_state.need_save)
        return;

    const item_def* weapon = mi.inv[MSLOT_WEAPON].get();
    const bool melee = weapon == nullptr || !is_range_weapon(*weapon);
    const bool skilled = mons_class_flag(mi.type, melee ? M_FIGHTER : M_ARCHER);
    const int base_to_hit = mon_to_hit_base(mi.hd, skilled, !melee);
    const int weapon_to_hit = weapon ? weapon->plus + property(*weapon, PWPN_HIT) : 0;
    const int total_base_hit = base_to_hit + weapon_to_hit;

    int post_roll_modifiers = 0;
    if (mi.is(MB_CONFUSED))
        post_roll_modifiers += CONFUSION_TO_HIT_MALUS;

    const bool invisible = !_visible_to(mi);
    if (invisible)
        post_roll_modifiers -= total_base_hit * 35 / 100;
    else
    {
        post_roll_modifiers += TRANSLUCENT_SKIN_TO_HIT_MALUS
                               * you.get_mutation_level(MUT_TRANSLUCENT_SKIN);
        if (you.backlit(false))
            post_roll_modifiers += BACKLIGHT_TO_HIT_BONUS;
        if (you.umbra() && !mi.nightvision())
            post_roll_modifiers += UMBRA_TO_HIT_MALUS;
    }
    // We ignore pproj because monsters never have it passively.

    // We ignore the EV penalty for not being able to see an enemy because, if you
    // can't see an enemy, you can't get a monster description for them. (Except through
    // ?/M, but let's neglect that for now.)
    const int ev = you.evasion();

    const int to_land = weapon && is_unrandom_artefact(*weapon, UNRAND_SNIPER) ? AUTOMATIC_HIT :
                                                                total_base_hit + post_roll_modifiers;
    const int beat_ev_chance = mon_to_hit_pct(to_land, ev);

    const int shield_class = player_shield_class();
    const int shield_bypass = mon_shield_bypass(mi.hd);
    // ignore penalty for unseen attacker, as with EV above
    const int beat_sh_chance = mon_beat_sh_pct(shield_bypass, shield_class);

    const int hit_chance = beat_ev_chance * beat_sh_chance / 100;
    result << " (about " << hit_chance << "% to hit you)";
}

/**
 * Print a bar of +s and .s representing a given stat to a provided stream.
 *
 * @param value[in]         The current value represented by the bar.
 * @param scale[in]         The value that each + and . represents.
 * @param name              The name of the bar.
 * @param result[in,out]    The stringstream to append to.
 * @param base_value[in]    The 'base' value represented by the bar. If
 *                          INT_MAX, is ignored.
 */
static void _print_bar(int value, int scale, string name,
                       ostringstream &result, int base_value)
{
    if (base_value == INT_MAX)
        base_value = value;

    if (name.size())
        result << name << " ";

    const int display_max = value ? value : base_value;
    const bool currently_disabled = !value && base_value;

    if (currently_disabled)
      result << "none (normally ";

    if (display_max == 0)
        result <<  "none";
    else
    {
        for (int i = 0; i * scale < display_max; i++)
        {
            result << "+";
            if (i % 5 == 4)
                result << " ";
        }
    }

    if (currently_disabled)
        result << ")";

#ifdef DEBUG_DIAGNOSTICS
    if (!you.suppress_wizard)
        result << " (" << value << ")";
#endif

#ifdef DEBUG_DIAGNOSTICS
    if (currently_disabled)
        if (!you.suppress_wizard)
            result << " (base: " << base_value << ")";
#endif
}

/**
 * Append information about a given monster's HP to the provided stream.
 *
 * @param mi[in]            Player-visible info about the monster in question.
 * @param result[in,out]    The stringstream to append to.
 */
static void _describe_monster_hp(const monster_info& mi, ostringstream &result)
{
    result << "Max HP: " << mi.get_max_hp_desc() << "\n";
}

/**
 * Append information about a given monster's AC to the provided stream.
 *
 * @param mi[in]            Player-visible info about the monster in question.
 * @param result[in,out]    The stringstream to append to.
 */
static void _describe_monster_ac(const monster_info& mi, ostringstream &result)
{
    // MAX_GHOST_EVASION + two pips (so with EV in parens it's the same)
    _print_bar(mi.ac, 5, "    AC:", result);
    result << "\n";
}

/**
 * Append information about a given monster's EV to the provided stream.
 *
 * @param mi[in]            Player-visible info about the monster in question.
 * @param result[in,out]    The stringstream to append to.
 */
static void _describe_monster_ev(const monster_info& mi, ostringstream &result)
{
    _print_bar(mi.ev, 5, "    EV:", result, mi.base_ev);
    describe_to_hit(mi, result, true);
    result << "\n";
}

/**
 * Append information about a given monster's WL to the provided stream.
 *
 * @param mi[in]            Player-visible info about the monster in question.
 * @param result[in,out]    The stringstream to append to.
 */
static void _describe_monster_wl(const monster_info& mi, ostringstream &result)
{
    if (mi.willpower() == WILL_INVULN)
    {
        result << "  Will: ∞\n";
        return;
    }

    const int bar_scale = WL_PIP;
    _print_bar(mi.willpower(), bar_scale, "  Will:", result);
    result << "\n";
}

/**
 * Returns a string describing a given monster's habitat.
 *
 * @param mi[in]            Player-visible info about the monster in question.
 * @return                  The habitat description.
 */
string _monster_habitat_description(const monster_info& mi)
{
    const monster_type type = mons_is_draconian_job(mi.type)
                              ? mi.draconian_subspecies()
                              : mi.type;
    if (mons_class_is_stationary(type))
        return "";

    switch (mons_habitat_type(type, mi.base_type))
    {
    case HT_AMPHIBIOUS:
        return uppercase_first(make_stringf("%s can travel through water.\n",
                               mi.pronoun(PRONOUN_SUBJECTIVE)));
    case HT_AMPHIBIOUS_LAVA:
        return uppercase_first(make_stringf("%s can travel through lava.\n",
                               mi.pronoun(PRONOUN_SUBJECTIVE)));
    default:
        return "";
    }
}

// Size adjectives
const char* const size_adj[] =
{
    "tiny",
    "very small",
    "small",
    "medium",
    "large",
    "giant",
};
COMPILE_CHECK(ARRAYSZ(size_adj) == NUM_SIZE_LEVELS);

// This is used in monster description and on '%' screen for player size
const char* get_size_adj(const size_type size, bool ignore_medium)
{
    ASSERT_RANGE(size, 0, ARRAYSZ(size_adj));
    if (ignore_medium && size == SIZE_MEDIUM)
        return nullptr; // don't mention medium size
    return size_adj[size];
}

static string _monster_current_target_description(const monster_info &mi)
{
    // is it morally wrong to use pos to get the actual monster? Possibly...
    if (!in_bounds(mi.pos) || !monster_at(mi.pos))
        return "";
    const monster *m = monster_at(mi.pos);

    const char* pronoun = mi.pronoun(PRONOUN_SUBJECTIVE);
    const bool plural = mi.pronoun_plurality();

    ostringstream result;
    if (mi.is(MB_ALLY_TARGET))
    {
        auto allies = find_allies_targeting(*m);
        if (allies.size() == 1)
        {
            result << uppercase_first(pronoun) << " "
                   << conjugate_verb("are", plural)
                   << " currently targeted by "
                   << allies[0]->name(DESC_YOUR) << ".\n";
        }
        else
        {
            result << uppercase_first(pronoun) << " "
                   << conjugate_verb("are", plural)
                   << " currently targeted by:\n";
            for (auto *a : allies)
                result << "  " << a->name(DESC_YOUR) << "\n";
        }
    }

    // TODO: this might be ambiguous, give a relative position?
    if (mi.attitude == ATT_FRIENDLY && m->get_foe())
    {
        result << uppercase_first(pronoun) << " "
               << conjugate_verb("are", plural)
               << " currently targeting "
               << m->get_foe()->name(DESC_THE) << ".\n";
    }

    return result.str();
}

// Describe a monster's (intrinsic) resistances, speed and a few other
// attributes.
static string _monster_stat_description(const monster_info& mi)
{
    if (mons_is_sensed(mi.type) || mons_is_projectile(mi.type))
        return "";

    ostringstream result;

    _describe_monster_hp(mi, result);
    _describe_monster_ac(mi, result);
    _describe_monster_ev(mi, result);
    _describe_monster_wl(mi, result);

    result << "\n";

    resists_t resist = mi.resists();

    const mon_resist_flags resists[] =
    {
        MR_RES_ELEC,    MR_RES_POISON, MR_RES_FIRE,
        MR_RES_STEAM,   MR_RES_COLD,   MR_RES_ACID,
        MR_RES_MIASMA,  MR_RES_NEG,    MR_RES_DAMNATION,
        MR_RES_VORTEX,  MR_RES_TORMENT,
    };

    vector<string> extreme_resists;
    vector<string> high_resists;
    vector<string> base_resists;
    vector<string> suscept;

    for (mon_resist_flags rflags : resists)
    {
        int level = get_resist(resist, rflags);

        if (level != 0)
        {
            const char* attackname = _get_resist_name(rflags);
            if (rflags == MR_RES_DAMNATION
                || rflags == MR_RES_VORTEX
                || rflags == MR_RES_TORMENT)
            {
                level = 3; // one level is immunity
            }
            level = max(level, -1);
            level = min(level,  3);
            switch (level)
            {
                case -1:
                    suscept.emplace_back(attackname);
                    break;
                case 1:
                    base_resists.emplace_back(attackname);
                    break;
                case 2:
                    high_resists.emplace_back(attackname);
                    break;
                case 3:
                    extreme_resists.emplace_back(attackname);
                    break;
            }
        }
    }

    if (mi.props.exists(CLOUD_IMMUNE_MB_KEY) && mi.props[CLOUD_IMMUNE_MB_KEY])
        extreme_resists.emplace_back("clouds of all kinds");

    vector<string> resist_descriptions;
    if (!extreme_resists.empty())
    {
        const string tmp = "immune to "
            + comma_separated_line(extreme_resists.begin(),
                                   extreme_resists.end());
        resist_descriptions.push_back(tmp);
    }
    if (!high_resists.empty())
    {
        const string tmp = "very resistant to "
            + comma_separated_line(high_resists.begin(), high_resists.end());
        resist_descriptions.push_back(tmp);
    }
    if (!base_resists.empty())
    {
        const string tmp = "resistant to "
            + comma_separated_line(base_resists.begin(), base_resists.end());
        resist_descriptions.push_back(tmp);
    }

    const char* pronoun = mi.pronoun(PRONOUN_SUBJECTIVE);
    const bool plural = mi.pronoun_plurality();

    if (mi.threat != MTHRT_UNDEF)
    {
        result << uppercase_first(pronoun) << " "
               << conjugate_verb("look", plural) << " "
               << _get_threat_desc(mi.threat) << ".\n";
    }

    if (!resist_descriptions.empty())
    {
        result << uppercase_first(pronoun) << " "
               << conjugate_verb("are", plural) << " "
               << comma_separated_line(resist_descriptions.begin(),
                                       resist_descriptions.end(),
                                       "; and ", "; ")
               << ".\n";
    }

    // Is monster susceptible to anything? (On a new line.)
    if (!suscept.empty())
    {
        result << uppercase_first(pronoun) << " "
               << conjugate_verb("are", plural) << " susceptible to "
               << comma_separated_line(suscept.begin(), suscept.end())
               << ".\n";
    }

    if (mi.is(MB_CHAOTIC))
    {
        result << uppercase_first(pronoun) << " "
               << conjugate_verb("are", plural)
               << " vulnerable to silver and hated by Zin.\n";
    }

    if (mons_class_flag(mi.type, M_STATIONARY)
        && !mons_is_tentacle_or_tentacle_segment(mi.type))
    {
        result << uppercase_first(pronoun) << " cannot move.\n";
    }

    if (mons_class_flag(mi.type, M_COLD_BLOOD)
        && get_resist(resist, MR_RES_COLD) <= 0)
    {
        result << uppercase_first(pronoun)
               << " " << conjugate_verb("are", plural)
               << " cold-blooded and may be slowed by cold attacks.\n";
    }

    // Seeing invisible.
    if (mi.can_see_invisible())
        result << uppercase_first(pronoun) << " can see invisible.\n";

    // Echolocation, wolf noses, jellies, etc
    if (!mons_can_be_blinded(mi.type))
    {
        result << uppercase_first(pronoun) << " "
               << conjugate_verb("are", plural)
               << " immune to blinding.\n";
    }
    // XXX: could mention "immune to dazzling" here, but that's spammy, since
    // it's true of such a huge number of monsters. (undead, statues, plants).
    // Might be better to have some place where players can see holiness &
    // information about holiness.......?

    if (mi.intel() <= I_BRAINLESS)
    {
        // Matters for Ely.
        result << uppercase_first(pronoun) << " "
               << conjugate_verb("are", plural) << " mindless.\n";
    }
    else if (mi.intel() >= I_HUMAN)
    {
        // Matters for Yred, Gozag, Zin, TSO, Alistair....
        result << uppercase_first(pronoun) << " "
               << conjugate_verb("are", plural) << " intelligent.\n";
    }

    // Unusual monster speed.
    const int speed = mi.base_speed();
    bool did_speed = false;
    if (speed != 10 && speed != 0)
    {
        did_speed = true;
        result << uppercase_first(pronoun) << " "
               << conjugate_verb("are", plural) << " "
               << mi.speed_description();
    }
    const mon_energy_usage def = DEFAULT_ENERGY;
    if (!(mi.menergy == def))
    {
        const mon_energy_usage me = mi.menergy;
        vector<string> fast, slow;
        if (!did_speed)
            result << uppercase_first(pronoun) << " ";
        _add_energy_to_string(speed, me.move,
                              conjugate_verb("cover", plural) + " ground",
                              fast, slow);
        // since MOVE_ENERGY also sets me.swim
        if (me.swim != me.move)
        {
            _add_energy_to_string(speed, me.swim,
                                  conjugate_verb("swim", plural), fast, slow);
        }
        _add_energy_to_string(speed, me.attack,
                              conjugate_verb("attack", plural), fast, slow);
        if (mons_class_itemuse(mi.type) >= MONUSE_STARTING_EQUIPMENT)
        {
            _add_energy_to_string(speed, me.missile,
                                  conjugate_verb("shoot", plural), fast, slow);
        }
        _add_energy_to_string(
            speed, me.spell,
            mi.is_actual_spellcaster() ? conjugate_verb("cast", plural)
                                         + " spells" :
            mi.is_priest()             ? conjugate_verb("use", plural)
                                         + " invocations"
                                       : conjugate_verb("use", plural)
                                         + " natural abilities", fast, slow);
        _add_energy_to_string(speed, me.special,
                              conjugate_verb("use", plural)
                              + " special abilities",
                              fast, slow);
        if (mons_class_itemuse(mi.type) >= MONUSE_STARTING_EQUIPMENT)
        {
            _add_energy_to_string(speed, me.item,
                                  conjugate_verb("use", plural) + " items",
                                  fast, slow);
        }

        if (speed >= 10)
        {
            if (did_speed && fast.size() == 1)
                result << " and " << fast[0];
            else if (!fast.empty())
            {
                if (did_speed)
                    result << ", ";
                result << comma_separated_line(fast.begin(), fast.end());
            }
            if (!slow.empty())
            {
                if (did_speed || !fast.empty())
                    result << ", but ";
                result << comma_separated_line(slow.begin(), slow.end());
            }
        }
        else if (speed < 10)
        {
            if (did_speed && slow.size() == 1)
                result << " and " << slow[0];
            else if (!slow.empty())
            {
                if (did_speed)
                    result << ", ";
                result << comma_separated_line(slow.begin(), slow.end());
            }
            if (!fast.empty())
            {
                if (did_speed || !slow.empty())
                    result << ", but ";
                result << comma_separated_line(fast.begin(), fast.end());
            }
        }
        result << ".\n";
    }
    else if (did_speed)
        result << ".\n";

    if (mi.type == MONS_SHADOW)
    {
        // Cf. monster::action_energy() in monster.cc.
        result << uppercase_first(pronoun) << " "
               << conjugate_verb("cover", plural)
               << " ground more quickly when invisible.\n";
    }

    if (mi.airborne())
        result << uppercase_first(pronoun) << " can fly.\n";

    // Unusual regeneration rates.
    if (!mi.can_regenerate())
        result << uppercase_first(pronoun) << " cannot regenerate.\n";
    else if (mons_class_fast_regen(mi.type))
        result << uppercase_first(pronoun) << " "
               << conjugate_verb("regenerate", plural)
               << " quickly.\n";

    const char* mon_size = get_size_adj(mi.body_size(), true);
    if (mon_size)
    {
        result << uppercase_first(pronoun) << " "
               << conjugate_verb("are", plural) << " "
               << mon_size << ".\n";
    }

    if (in_good_standing(GOD_ZIN, 0) && !mi.pos.origin() && monster_at(mi.pos))
    {
        recite_counts retval;
        monster *m = monster_at(mi.pos);
        auto eligibility = zin_check_recite_to_single_monster(m, retval);
        if (eligibility == RE_INELIGIBLE)
        {
            result << uppercase_first(pronoun) <<
                    " cannot be affected by reciting Zin's laws.";
        }
        else if (eligibility == RE_TOO_STRONG)
        {
            result << uppercase_first(pronoun) << " "
                   << conjugate_verb("are", plural)
                   << " too strong to be affected by reciting Zin's laws.";
        }
        else // RE_ELIGIBLE || RE_RECITE_TIMER
        {
            result << uppercase_first(pronoun) <<
                            " can be affected by reciting Zin's laws.";
        }

        if (you.wizard)
        {
            result << " (Recite power:" << zin_recite_power()
                   << ", Hit dice:" << mi.hd << ")";
        }
        result << "\n";
    }

    result << _monster_attacks_description(mi);
    result << _monster_missiles_description(mi);
    result << _monster_habitat_description(mi);
    result << _monster_spells_description(mi);

    return result.str();
}

branch_type serpent_of_hell_branch(monster_type m)
{
    switch (m)
    {
    case MONS_SERPENT_OF_HELL_COCYTUS:
        return BRANCH_COCYTUS;
    case MONS_SERPENT_OF_HELL_DIS:
        return BRANCH_DIS;
    case MONS_SERPENT_OF_HELL_TARTARUS:
        return BRANCH_TARTARUS;
    case MONS_SERPENT_OF_HELL:
        return BRANCH_GEHENNA;
    default:
        die("bad serpent of hell monster_type");
    }
}

string serpent_of_hell_flavour(monster_type m)
{
    return lowercase_string(branches[serpent_of_hell_branch(m)].shortname);
}

// Fetches the monster's database description and reads it into inf.
void get_monster_db_desc(const monster_info& mi, describe_info &inf,
                         bool &has_stat_desc)
{
    if (inf.title.empty())
        inf.title = getMiscString(mi.common_name(DESC_DBNAME) + " title");
    if (inf.title.empty())
        inf.title = uppercase_first(mi.full_name(DESC_A)) + ".";

    string db_name;

    if (mi.props.exists(DBNAME_KEY))
        db_name = mi.props[DBNAME_KEY].get_string();
    else if (mi.mname.empty())
        db_name = mi.db_name();
    else
        db_name = mi.full_name(DESC_PLAIN);

    if (mons_species(mi.type) == MONS_SERPENT_OF_HELL)
        db_name += " " + serpent_of_hell_flavour(mi.type);

    // This is somewhat hackish, but it's a good way of over-riding monsters'
    // descriptions in Lua vaults by using MonPropsMarker. This is also the
    // method used by set_feature_desc_long, etc. {due}
    if (!mi.description.empty())
        inf.body << mi.description;
    // Don't get description for player ghosts.
    else if (mi.type != MONS_PLAYER_GHOST
             && mi.type != MONS_PLAYER_ILLUSION)
    {
        inf.body << getLongDescription(db_name);
    }

    // And quotes {due}
    if (!mi.quote.empty())
        inf.quote = mi.quote;
    else
        inf.quote = getQuoteString(db_name);

    string symbol;
    symbol += get_monster_data(mi.type)->basechar;
    if (isaupper(symbol[0]))
        symbol = "cap-" + symbol;

    string quote2;
    if (!mons_is_unique(mi.type))
    {
        string symbol_prefix = "__" + symbol + "_prefix";
        inf.prefix = getLongDescription(symbol_prefix);

        string symbol_suffix = "__" + symbol + "_suffix";
        quote2 = getQuoteString(symbol_suffix);
    }

    if (!inf.quote.empty() && !quote2.empty())
        inf.quote += "\n";
    inf.quote += quote2;

    const string it = mi.pronoun(PRONOUN_SUBJECTIVE);
    const string it_o = mi.pronoun(PRONOUN_OBJECTIVE);
    const string It = uppercase_first(it);
    const string is = conjugate_verb("are", mi.pronoun_plurality());

    switch (mi.type)
    {
    case MONS_RED_DRACONIAN:
    case MONS_WHITE_DRACONIAN:
    case MONS_GREEN_DRACONIAN:
    case MONS_PALE_DRACONIAN:
    case MONS_BLACK_DRACONIAN:
    case MONS_YELLOW_DRACONIAN:
    case MONS_PURPLE_DRACONIAN:
    case MONS_GREY_DRACONIAN:
    case MONS_DRACONIAN_SHIFTER:
    case MONS_DRACONIAN_SCORCHER:
    case MONS_DRACONIAN_ANNIHILATOR:
    case MONS_DRACONIAN_STORMCALLER:
    case MONS_DRACONIAN_MONK:
    case MONS_DRACONIAN_KNIGHT:
    {
        inf.body << "\n" << _describe_draconian(mi) << "\n";
        break;
    }

    case MONS_PLAYER_GHOST:
        inf.body << "The apparition of " << get_ghost_description(mi) << ".\n";
        if (mi.props.exists(MIRRORED_GHOST_KEY))
            inf.body << "It looks just like you...spooky!\n";
        break;

    case MONS_PLAYER_ILLUSION:
        inf.body << "An illusion of " << get_ghost_description(mi) << ".\n";
        break;

    case MONS_PANDEMONIUM_LORD:
        inf.body << _describe_demon(mi.mname, mi.airborne()) << "\n";
        break;

    case MONS_MUTANT_BEAST:
        // vault renames get their own descriptions
        if (mi.mname.empty() || !mi.is(MB_NAME_REPLACE))
            inf.body << _describe_mutant_beast(mi) << "\n";
        break;

    case MONS_BLOCK_OF_ICE:
        if (mi.is(MB_SLOWLY_DYING))
            inf.body << "\nIt is quickly melting away.\n";
        break;

    case MONS_BRIAR_PATCH: // death msg uses "crumbling"
    case MONS_PILLAR_OF_SALT:
        // XX why are these "quick" here but "slow" elsewhere??
        if (mi.is(MB_SLOWLY_DYING))
            inf.body << "\nIt is quickly crumbling away.\n";
        break;

    case MONS_PROGRAM_BUG:
        inf.body << "If this monster is a \"program bug\", then it's "
                "recommended that you save your game and reload. Please report "
                "monsters who masquerade as program bugs or run around the "
                "dungeon without a proper description to the authorities.\n";
        break;

    default:
        break;
    }

    if (mons_class_is_fragile(mi.type))
    {
        if (mi.is(MB_CRUMBLING))
            inf.body << "\nIt is quickly crumbling away.\n";
        else if (mi.is(MB_WITHERING))
            inf.body << "\nIt is quickly withering away.\n";
        else
            inf.body << "\nIf struck, it will die soon after.\n";
    }

    if (!mons_is_unique(mi.type))
    {
        string symbol_suffix = "__";
        symbol_suffix += symbol;
        symbol_suffix += "_suffix";

        string suffix = getLongDescription(symbol_suffix)
                      + getLongDescription(symbol_suffix + "_examine");

        if (!suffix.empty())
            inf.body << "\n" << suffix;
    }

    const int curse_power = mummy_curse_power(mi.type);
    if (curse_power && !mi.is(MB_SUMMONED))
    {
        inf.body << "\n" << It << " will inflict a ";
        if (curse_power > 10)
            inf.body << "powerful ";
        inf.body << "necromantic curse on "
                 << mi.pronoun(PRONOUN_POSSESSIVE) << " foe when destroyed.\n";
    }

    // Get information on resistances, speed, etc.
    string result = _monster_stat_description(mi);
    if (!result.empty())
    {
        inf.body << "\n" << result;
        has_stat_desc = true;
    }

    bool did_stair_use = false;
    if (!mons_class_can_use_stairs(mi.type))
    {
        inf.body << It << " " << is << " incapable of using stairs.\n";
        did_stair_use = true;
    }

    result = _monster_current_target_description(mi);
    if (!result.empty())
        inf.body << "\n" << result;

    if (mi.is(MB_SUMMONED) || mi.is(MB_PERM_SUMMON))
    {
        inf.body << "\nThis monster has been summoned"
                 << (mi.is(MB_SUMMONED) ? ", and is thus only temporary. "
                                        : " in a durable way. ");
        // TODO: hacks; convert angered_by_attacks to a monster_info check
        // (but on the other hand, it is really limiting to not have access
        // to the monster...)
        if (!mi.pos.origin() && monster_at(mi.pos)
                                && monster_at(mi.pos)->angered_by_attacks()
                                && mi.attitude == ATT_FRIENDLY)
        {
            inf.body << "If angered " << it
                                      << " will immediately vanish, yielding ";
        }
        else
            inf.body << "Killing " << it_o << " yields ";
        inf.body << "no experience or items";

        if (!did_stair_use && !mi.is(MB_PERM_SUMMON))
            inf.body << "; " << it << " " << is << " incapable of using stairs";

        if (mi.is(MB_PERM_SUMMON))
            inf.body << " and " << it << " cannot be abjured";

        inf.body << ".\n";
    }
    else if (mi.is(MB_NO_REWARD))
        inf.body << "\nKilling this monster yields no experience or items.";
    else if (mons_class_leaves_hide(mi.type))
    {
        inf.body << "\nIf " << it << " " << is <<
                    " slain, it may be possible to recover "
                 << mi.pronoun(PRONOUN_POSSESSIVE)
                 << " hide, which can be used as armour.\n";
    }

    if (mi.is(MB_SUMMONED_CAPPED))
    {
        inf.body << "\nYou have summoned too many monsters of this kind to "
                    "sustain them all, and thus this one will shortly "
                    "expire.\n";
    }

    if (!inf.quote.empty())
        inf.quote += "\n";

#ifdef DEBUG_DIAGNOSTICS
    if (you.suppress_wizard)
        return;
    if (mi.pos.origin() || !monster_at(mi.pos))
        return; // not a real monster
    monster& mons = *monster_at(mi.pos);

    if (mons.has_originating_map())
    {
        inf.body << make_stringf("\nPlaced by map: %s",
                                 mons.originating_map().c_str());
    }

    inf.body << "\nMonster health: "
             << mons.hit_points << "/" << mons.max_hit_points << "\n";

    const actor *mfoe = mons.get_foe();
    inf.body << "Monster foe: "
             << (mfoe? mfoe->name(DESC_PLAIN, true)
                 : "(none)");

    vector<string> attitude;
    if (mons.friendly())
        attitude.emplace_back("friendly");
    if (mons.neutral())
        attitude.emplace_back("neutral");
    if (mons.good_neutral())
        attitude.emplace_back("good_neutral");
    if (mons.strict_neutral())
        attitude.emplace_back("strict_neutral");
    if (mons.pacified())
        attitude.emplace_back("pacified");
    if (mons.wont_attack())
        attitude.emplace_back("wont_attack");
    if (!attitude.empty())
    {
        string att = comma_separated_line(attitude.begin(), attitude.end(),
                                          "; ", "; ");
        if (mons.has_ench(ENCH_INSANE))
            inf.body << "; frenzied and insane (otherwise " << att << ")";
        else
            inf.body << "; " << att;
    }
    else if (mons.has_ench(ENCH_INSANE))
        inf.body << "; frenzied and insane";

    inf.body << "\n\nHas holiness: ";
    inf.body << holiness_description(mi.holi);
    inf.body << ".";

    const monster_spells &hspell_pass = mons.spells;
    bool found_spell = false;

    for (unsigned int i = 0; i < hspell_pass.size(); ++i)
    {
        if (!found_spell)
        {
            inf.body << "\n\nMonster Spells:\n";
            found_spell = true;
        }

        inf.body << "    " << i << ": "
                 << spell_title(hspell_pass[i].spell)
                 << " (";
        if (hspell_pass[i].flags & MON_SPELL_EMERGENCY)
            inf.body << "emergency, ";
        if (hspell_pass[i].flags & MON_SPELL_NATURAL)
            inf.body << "natural, ";
        if (hspell_pass[i].flags & MON_SPELL_MAGICAL)
            inf.body << "magical, ";
        if (hspell_pass[i].flags & MON_SPELL_WIZARD)
            inf.body << "wizard, ";
        if (hspell_pass[i].flags & MON_SPELL_PRIEST)
            inf.body << "priest, ";
        if (hspell_pass[i].flags & MON_SPELL_VOCAL)
            inf.body << "vocal, ";
        if (hspell_pass[i].flags & MON_SPELL_BREATH)
            inf.body << "breath, ";
        inf.body << (int) hspell_pass[i].freq << ")";
    }

    bool has_item = false;
    for (mon_inv_iterator ii(mons); ii; ++ii)
    {
        if (!has_item)
        {
            inf.body << "\n\nMonster Inventory:\n";
            has_item = true;
        }
        inf.body << "    " << ii.slot() << ": "
                 << ii->name(DESC_A, false, true);
    }

    if (mons.props.exists(BLAME_KEY))
    {
        inf.body << "\n\nMonster blame chain:\n";

        const CrawlVector& blame = mons.props[BLAME_KEY].get_vector();

        for (const auto &entry : blame)
            inf.body << "    " << entry.get_string() << "\n";
    }
    inf.body << "\n\n" << debug_constriction_string(&mons);
#endif
}

int describe_monsters(const monster_info &mi, const string& /*footer*/)
{
    bool has_stat_desc = false;
    describe_info inf;
    formatted_string desc;

    get_monster_db_desc(mi, inf, has_stat_desc);

    spellset spells = monster_spellset(mi);

    auto vbox = make_shared<Box>(Widget::VERT);
    auto title_hbox = make_shared<Box>(Widget::HORZ);

#ifdef USE_TILE_LOCAL
    auto dgn = make_shared<Dungeon>();
    dgn->width = dgn->height = 1;
    dgn->buf().add_monster(mi, 0, 0);
    title_hbox->add_child(move(dgn));
#endif

    auto title = make_shared<Text>();
    title->set_text(inf.title);
    title->set_margin_for_sdl(0, 0, 0, 10);
    title_hbox->add_child(move(title));

    title_hbox->set_cross_alignment(Widget::CENTER);
    title_hbox->set_margin_for_crt(0, 0, 1, 0);
    title_hbox->set_margin_for_sdl(0, 0, 20, 0);
    vbox->add_child(move(title_hbox));

    desc += inf.body.str();
    if (crawl_state.game_is_hints())
        desc += formatted_string(hints_describe_monster(mi, has_stat_desc));
    desc += inf.footer;
    desc = formatted_string::parse_string(trimmed_string(desc));

    const formatted_string quote = formatted_string(trimmed_string(inf.quote));

    auto desc_sw = make_shared<Switcher>();
    auto more_sw = make_shared<Switcher>();
    desc_sw->current() = 0;
    more_sw->current() = 0;

#ifdef USE_TILE_LOCAL
# define MORE_PREFIX "[<w>!</w>" "|<w>Right-click</w>" "]: "
#else
# define MORE_PREFIX "[<w>!</w>" "]: "
#endif

    const char* mores[2] = {
        MORE_PREFIX "<w>Description</w>|Quote",
        MORE_PREFIX "Description|<w>Quote</w>",
    };

    for (int i = 0; i < (inf.quote.empty() ? 1 : 2); i++)
    {
        const formatted_string *content[2] = { &desc, &quote };
        auto scroller = make_shared<Scroller>();
        auto text = make_shared<Text>(content[i]->trim());
        text->set_wrap_text(true);
        scroller->set_child(text);
        desc_sw->add_child(move(scroller));

        more_sw->add_child(make_shared<Text>(
                formatted_string::parse_string(mores[i])));
    }

    more_sw->set_margin_for_sdl(20, 0, 0, 0);
    more_sw->set_margin_for_crt(1, 0, 0, 0);
    desc_sw->expand_h = false;
    desc_sw->align_x = Widget::STRETCH;
    vbox->add_child(desc_sw);
    if (!inf.quote.empty())
        vbox->add_child(more_sw);

#ifdef USE_TILE_LOCAL
    vbox->max_size().width = tiles.get_crt_font()->char_width()*80;
#endif

    auto popup = make_shared<ui::Popup>(move(vbox));

    bool done = false;
    int lastch;
    popup->on_keydown_event([&](const KeyEvent& ev) {
        const auto key = ev.key();
        lastch = key;
        done = key == CK_ESCAPE;
        if (!inf.quote.empty() && (key == '!' || key == CK_MOUSE_CMD))
        {
            int n = (desc_sw->current() + 1) % 2;
            desc_sw->current() = more_sw->current() = n;
#ifdef USE_TILE_WEB
            tiles.json_open_object();
            tiles.json_write_int("pane", n);
            tiles.ui_state_change("describe-monster", 0);
#endif
        }
        if (desc_sw->current_widget()->on_event(ev))
            return true;
        const vector<pair<spell_type,char>> spell_map = map_chars_to_spells(spells, nullptr);
        auto entry = find_if(spell_map.begin(), spell_map.end(),
                [key](const pair<spell_type,char>& e) { return e.second == key; });
        if (entry == spell_map.end())
            return false;
        describe_spell(entry->first, &mi, nullptr);
        return true;
    });

#ifdef USE_TILE_WEB
    tiles.json_open_object();
    tiles.json_write_string("title", inf.title);
    formatted_string needle;
    describe_spellset(spells, nullptr, needle, &mi);
    string desc_without_spells = desc.to_colour_string();
    if (!needle.empty())
    {
        desc_without_spells = replace_all(desc_without_spells,
                needle.to_colour_string(), "SPELLSET_PLACEHOLDER");
    }
    tiles.json_write_string("body", desc_without_spells);
    tiles.json_write_string("quote", quote);
    write_spellset(spells, nullptr, &mi);

    {
        tileidx_t t    = tileidx_monster(mi);
        tileidx_t t0   = t & TILE_FLAG_MASK;
        tileidx_t flag = t & (~TILE_FLAG_MASK);

        if (!mons_class_is_stationary(mi.type) || mi.type == MONS_TRAINING_DUMMY)
        {
            tileidx_t mcache_idx = mcache.register_monster(mi);
            t = flag | (mcache_idx ? mcache_idx : t0);
            t0 = t & TILE_FLAG_MASK;
        }

        tiles.json_write_int("fg_idx", t0);
        tiles.json_write_name("flag");
        tiles.write_tileidx(flag);

        if (t0 >= TILEP_MCACHE_START)
        {
            mcache_entry *entry = mcache.get(t0);
            if (entry)
                tiles.send_mcache(entry, false);
            else
            {
                tiles.json_write_comma();
                tiles.write_message("\"doll\":[[%d,%d]]", TILEP_MONS_UNKNOWN, TILE_Y);
                tiles.json_write_null("mcache");
            }
        }
        else if (get_tile_texture(t0) == TEX_PLAYER)
        {
            tiles.json_write_comma();
            tiles.write_message("\"doll\":[[%u,%d]]", (unsigned int) t0, TILE_Y);
            tiles.json_write_null("mcache");
        }
    }
    tiles.push_ui_layout("describe-monster", 1);
    popup->on_layout_pop([](){ tiles.pop_ui_layout(); });
#endif

    ui::run_layout(move(popup), done);

    return lastch;
}

static const char* xl_rank_names[] =
{
    "weakling",
    "amateur",
    "novice",
    "journeyman",
    "adept",
    "veteran",
    "master",
    "legendary"
};

static string _xl_rank_name(const int xl_rank)
{
    const string rank = xl_rank_names[xl_rank];

    return article_a(rank);
}

string short_ghost_description(const monster *mon, bool abbrev)
{
    ASSERT(mons_is_pghost(mon->type));

    const ghost_demon &ghost = *(mon->ghost);
    const char* rank = xl_rank_names[ghost_level_to_rank(ghost.xl)];

    string desc = make_stringf("%s %s %s", rank,
                               species::name(ghost.species).c_str(),
                               get_job_name(ghost.job));

    if (abbrev || strwidth(desc) > 40)
    {
        desc = make_stringf("%s %s%s",
                            rank,
                            species::get_abbrev(ghost.species),
                            get_job_abbrev(ghost.job));
    }

    return desc;
}

// Describes the current ghost's previous owner. The caller must
// prepend "The apparition of" or whatever and append any trailing
// punctuation that's wanted.
string get_ghost_description(const monster_info &mi, bool concise)
{
    ostringstream gstr;

    const species_type gspecies = mi.i_ghost.species;

    gstr << mi.mname << " the "
         << skill_title_by_rank(mi.i_ghost.best_skill,
                        mi.i_ghost.best_skill_rank,
                        gspecies,
                        species::has_low_str(gspecies), mi.i_ghost.religion)
         << ", " << _xl_rank_name(mi.i_ghost.xl_rank) << " ";

    if (concise)
    {
        gstr << species::get_abbrev(gspecies)
             << get_job_abbrev(mi.i_ghost.job);
    }
    else
    {
        gstr << species::name(gspecies)
             << " "
             << get_job_name(mi.i_ghost.job);
    }

    if (mi.i_ghost.religion != GOD_NO_GOD)
    {
        gstr << " of "
             << god_name(mi.i_ghost.religion);
    }

    return gstr.str();
}

void describe_skill(skill_type skill)
{
    describe_info inf;
    inf.title = skill_name(skill);
    inf.body << get_skill_description(skill, false);
    tile_def tile = tile_def(tileidx_skill(skill, TRAINING_ENABLED));
    show_description(inf, &tile);
}

// only used in tiles
string get_command_description(const command_type cmd, bool terse)
{
    string lookup = command_to_name(cmd);

    if (!terse)
        lookup += " verbose";

    string result = getLongDescription(lookup);
    if (result.empty())
    {
        if (!terse)
        {
            // Try for the terse description.
            result = get_command_description(cmd, true);
            if (!result.empty())
                return result + ".";
        }
        return command_to_name(cmd);
    }

    return result.substr(0, result.length() - 1);
}

/**
 * Provide auto-generated information about the given cloud type. Describe
 * opacity & related factors.
 *
 * @param cloud_type        The cloud_type in question.
 * @return e.g. "\nThis cloud is opaque; one tile will not block vision, but
 *      multiple will. \n\nClouds of this kind the player makes will vanish very
 *      quickly once outside the player's sight."
 */
string extra_cloud_info(cloud_type cloud_type)
{
    const bool opaque = is_opaque_cloud(cloud_type);
    const string opacity_info = !opaque ? "" :
        "\nThis cloud is opaque; one tile will not block vision, but "
        "multiple will.";
    const string vanish_info
        = make_stringf("\n\nClouds of this kind an adventurer makes will vanish"
                       " %s once outside their sight.",
                       opaque ? "quickly" : "almost instantly");
    return opacity_info + vanish_info;
}<|MERGE_RESOLUTION|>--- conflicted
+++ resolved
@@ -3000,17 +3000,6 @@
 
     ui::run_layout(move(popup), done);
 
-<<<<<<< HEAD
-    if (action != CMD_NO_CMD)
-        return _do_action(item, actions, lastch);
-    else if (item.has_spells())
-    {
-        // only continue the inventory loop if we didn't start memorising a
-        // spell & didn't destroy the item for amnesia.
-        return !already_learning_spell();
-    }
-    return true;
-=======
     return action;
 }
 
@@ -3035,7 +3024,6 @@
     command_type action = describe_item_popup(item, fixup_desc, do_actions);
 
     return _do_action(item, action);
->>>>>>> baef9634
 }
 
 void inscribe_item(item_def &item)
@@ -3442,14 +3430,6 @@
     else
         description += player_spell_desc(spell);
 
-<<<<<<< HEAD
-    // Don't allow memorisation after death.
-    // (In the post-game inventory screen.)
-    if (crawl_state.player_is_dead())
-        return false;
-
-=======
->>>>>>> baef9634
     const string quote = getQuoteString(string(spell_title(spell)) + " spell");
     if (!quote.empty())
         description += "\n" + quote;
