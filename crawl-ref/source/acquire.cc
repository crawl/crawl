/**
 * @file
 * @brief Acquirement and Trog/Oka/Sif gifts.
**/

#include "AppHdr.h"

#include "acquire.h"

#include <algorithm>
#include <cmath>
#include <cstdio>
#include <cstdlib>
#include <cstring>
#include <queue>
#include <set>

#include "artefact.h"
#include "art-enum.h"
#include "colour.h"
#include "describe.h"
#include "dungeon.h"
#include "food.h"
#include "god-item.h"
#include "god-passive.h"
#include "item-name.h"
#include "item-prop.h"
#include "item-status-flag-type.h"
#include "items.h"
#include "item-use.h"
#include "invent.h"
#include "libutil.h"
#include "macro.h"
#include "message.h"
#include "output.h"
#include "options.h"
#include "prompt.h"
#include "randbook.h"
#include "random.h"
#include "religion.h"
#include "shopping.h"
#include "skills.h"
#include "spl-book.h"
#include "spl-util.h"
#include "state.h"
#include "stringutil.h"
#include "terrain.h"
#include "unwind.h"
#include "ui.h"

static equipment_type _acquirement_armour_slot(bool);
static armour_type _acquirement_armour_for_slot(equipment_type, bool);
static armour_type _acquirement_shield_type();
static armour_type _acquirement_body_armour(bool);
static armour_type _useless_armour_type();
static void _make_acquirement_items(vector<object_class_type>&);
static void _make_artefact_acquirement_items(vector<object_class_type>&);

static jewellery_type octoring_types[8] =
{
    RING_SEE_INVISIBLE, RING_PROTECTION_FROM_FIRE, RING_PROTECTION_FROM_COLD,
    RING_RESIST_CORROSION, RING_STEALTH, RING_WIZARDRY, RING_MAGICAL_POWER,
    RING_LIFE_PROTECTION
};
/**
 * Get a randomly rounded value for the player's specified skill, unmodified
 * by crosstraining, draining, etc.
 *
 * @param skill     The skill in question; e.g. SK_ARMOUR.
 * @param mult      A multiplier to the skill, for higher precision.
 * @return          A rounded value of that skill; e.g. _skill_rdiv(SK_ARMOUR)
 *                  for a value of 10.1 will return 11 90% of the time &
 *                  10 the remainder.
 */
static int _skill_rdiv(skill_type skill, int mult = 1)
{
    const int scale = 256;
    return div_rand_round(you.skill(skill, mult * scale, true), scale);
}

/**
 * Choose a random subtype of armour to generate through acquirement/divine
 * gifts.
 *
 * Guaranteed to be wearable, in principle.
 *
 * @param divine    Lowers the odds of high-tier body armours being chosen.
 * @return          The armour_type of the armour to be generated.
 */
static int _acquirement_armour_subtype(bool divine, int & /*quantity*/)
{
    const equipment_type slot_type = _acquirement_armour_slot(divine);
    return _acquirement_armour_for_slot(slot_type, divine);
}

/**
 * Take a set of weighted elements and a filter, and return a random element
 * from those elements that fulfills the filter condition.
 *
 * @param weights       The elements to choose from.
 * @param filter        An optional filter; if present, only elements for which
 *                      the filter returns true may be chosen.
 * @return              A random element from the given list.
 */
template<class M>
M filtered_vector_select(vector<pair<M, int>> weights, function<bool(M)> filter)
{
    for (auto &weight : weights)
    {
        if (filter && !filter(weight.first))
            weight.second = 0;
        else
            weight.second = max(weight.second, 0); // cleanup
    }

    M *chosen_elem = random_choose_weighted(weights);
    ASSERT(chosen_elem);
    return *chosen_elem;
}

/**
 * Choose a random slot to acquire armour for.
 *
 * For most races, even odds for all armour slots when acquiring, or 50-50
 * split between body armour/aux armour when getting god gifts.
 *
 * Centaurs & nagas get a high extra chance for bardings, especially if they
 * haven't seen any yet.
 *
 * Guaranteed to be wearable, in principle.
 *
 * @param divine    Whether the item is a god gift.
 * @return          A random equipment slot; e.g. EQ_SHIELD, EQ_BODY_ARMOUR...
 */
static equipment_type _acquirement_armour_slot(bool divine)
{
    if (you.species == SP_NAGA || you.species == SP_CENTAUR)
    {
        const armour_type bard =
            (you.species == SP_NAGA) ? ARM_NAGA_BARDING
                                     : ARM_CENTAUR_BARDING;
        if (one_chance_in(you.seen_armour[bard] ? 4 : 2))
            return EQ_BOOTS;
    }

    vector<pair<equipment_type, int>> weights = {
        { EQ_BODY_ARMOUR,   divine ? 5 : 1 },
        { EQ_SHIELD,        1 },
        { EQ_CLOAK,         1 },
        { EQ_HELMET,        1 },
        { EQ_GLOVES,        1 },
        { EQ_BOOTS,         1 },
    };

    return filtered_vector_select<equipment_type>(weights,
        [] (equipment_type etyp) {
            return you_can_wear(etyp); // evading template nonsense
        });
}


/**
 * Choose a random subtype of armour that will fit in the given equipment slot,
 * to generate through acquirement/divine gifts.
 *
 * Guaranteed to be usable by the player & weighted weakly by their skills;
 * heavy investment in armour skill, relative to dodging & spellcasting, makes
 * heavier armours more likely to be generated.
 *
 * @param divine    Whether the armour is a god gift.
 * @return          The armour_type of the armour to be generated.
 */
static armour_type _acquirement_armour_for_slot(equipment_type slot_type,
                                                bool divine)
{
    switch (slot_type)
    {
        case EQ_CLOAK:
            if (you_can_wear(EQ_CLOAK) == MB_TRUE)
                return random_choose(ARM_CLOAK, ARM_SCARF);
            return ARM_SCARF;
        case EQ_GLOVES:
            return ARM_GLOVES;
        case EQ_BOOTS:
            switch (you.species)
            {
                case SP_NAGA:
                    return ARM_NAGA_BARDING;
                case SP_CENTAUR:
                    return ARM_CENTAUR_BARDING;
                default:
                    return ARM_BOOTS;
            }
        case EQ_HELMET:
            if (you_can_wear(EQ_HELMET) == MB_TRUE)
                return random_choose(ARM_HELMET, ARM_HAT);
            return ARM_HAT;
        case EQ_SHIELD:
            return _acquirement_shield_type();
        case EQ_BODY_ARMOUR:
            return _acquirement_body_armour(divine);
        default:
            die("Unknown armour slot %d!", slot_type);
    }
}

/**
 * Choose a random type of shield to be generated via acquirement or god gifts.
 *
 * Weighted by Shields skill & the secret racial shield bonus.
 *
 * Ratios by shields skill & player size (B = buckler, S = shield, L = lg. sh.)
 *
 *     Shields    0           5         10          15        20
 * Large:   {6B}/5S/4L  ~{1B}/1S/1L  ~{1B}/5S/7L  ~2S/3L     1S/2L
 * Med.:        2B/1S    6B/4S/1L      2B/2S/1L   4B/8S/3L   1S/1L
 * Small:      ~3B/1S     ~5B/2S      ~2B/1S     ~3B/2S     ~1B/1S
 *
 * XXX: possibly shield skill should count for more for non-med races?
 *
 * @return A potentially wearable type of shield.
 */
static armour_type _acquirement_shield_type()
{
    const int scale = 256;
    vector<pair<armour_type, int>> weights = {
        { ARM_BUCKLER,       player_shield_racial_factor() * 4 * scale
                                - _skill_rdiv(SK_SHIELDS, scale) },
        { ARM_SHIELD,        10 * scale },
        { ARM_LARGE_SHIELD,  20 * scale
                             - player_shield_racial_factor() * 4 * scale
                             + _skill_rdiv(SK_SHIELDS, scale / 2) },
    };

    return filtered_vector_select<armour_type>(weights, [] (armour_type shtyp) {
        return check_armour_size(shtyp,  you.body_size(PSIZE_TORSO, true));
    });
}

/**
 * Determine the weight (likelihood) to acquire a specific type of body armour.
 *
 * If divine is set, returns the base weight for the armour type.
 * Otherwise, if warrior is set, multiplies the base weight by the base ac^2.
 * Otherwise, uses the player's Armour skill to crudely guess how likely they
 * are to want the armour, based on its EVP.
 *
 * @param armour    The type of armour in question. (E.g. ARM_ROBE.)
 * @param divine    Whether the 'acquirement' is actually a god gift.
 * @param warrior   Whether we think the player only cares about AC.
 * @return          A weight for the armour.
 */
static int _body_acquirement_weight(armour_type armour,
                                    bool divine, bool warrior)
{
    const int base_weight = armour_acq_weight(armour);
    if (divine)
        return base_weight; // gods don't care about your skills, apparently

    if (warrior)
    {
        const int ac = armour_prop(armour, PARM_AC);
        return base_weight * ac * ac;
    }

    // highest chance when armour skill = (displayed) evp - 3
    const int evp = armour_prop(armour, PARM_EVASION);
    const int skill = min(27, _skill_rdiv(SK_ARMOUR) + 3);
    const int sk_diff = skill + evp / 10;
    const int inv_diff = max(1, 27 - sk_diff);
    // armour closest to ideal evp is 27^3 times as likely as the furthest away
    return base_weight * inv_diff * inv_diff * inv_diff;
}

/**
 * Choose a random type of body armour to be generated via acquirement or
 * god gifts.
 *
 * @param divine      Whether the armour is a god gift.
 * @return A potentially wearable type of body armour..
 */
static armour_type _acquirement_body_armour(bool divine)
{
    // Using an arbitrary legacy formula, do we think the player doesn't care
    // about armour EVP?
    int light_pref = _skill_rdiv(SK_SPELLCASTING, 3);
    light_pref += _skill_rdiv(SK_DODGING);
    light_pref = random2(light_pref);
    const bool warrior = light_pref < random2(_skill_rdiv(SK_ARMOUR, 2));

    vector<pair<armour_type, int>> weights;
    for (int i = ARM_FIRST_MUNDANE_BODY; i < NUM_ARMOURS; ++i)
    {
        const armour_type armour = (armour_type)i;
        if (get_armour_slot(armour) != EQ_BODY_ARMOUR)
            continue;

        if (!check_armour_size(armour, you.body_size(PSIZE_TORSO, true)))
            continue;

        const int weight = _body_acquirement_weight(armour, divine, warrior);

        if (weight)
        {
            const pair<armour_type, int> weight_pair = { armour, weight };
            weights.push_back(weight_pair);
        }
    }

    const armour_type* armour_ptr = random_choose_weighted(weights);
    ASSERT(armour_ptr);
    return *armour_ptr;
}

/**
 * Choose a random type of armour that the player cannot wear, for Xom to spite
 * the player with.
 *
 * @return  A random useless armour_type.
 */
static armour_type _useless_armour_type()
{
    vector<pair<equipment_type, int>> weights = {
        { EQ_BODY_ARMOUR, 1 }, { EQ_SHIELD, 1 }, { EQ_CLOAK, 1 },
        { EQ_HELMET, 1 }, { EQ_GLOVES, 1 }, { EQ_BOOTS, 1 },
    };

    // everyone has some kind of boot-slot item they can't wear, regardless
    // of what you_can_wear() claims
    for (auto &weight : weights)
        if (you_can_wear(weight.first) == MB_TRUE && weight.first != EQ_BOOTS)
            weight.second = 0;

    const equipment_type* slot_ptr = random_choose_weighted(weights);
    const equipment_type slot = slot_ptr ? *slot_ptr : EQ_BOOTS;

    switch (slot)
    {
        case EQ_BOOTS:
            // Boots-wearers get bardings, bardings-wearers get the wrong
            // barding, everyone else gets boots.
            if (you_can_wear(EQ_BOOTS) == MB_TRUE)
                return random_choose(ARM_CENTAUR_BARDING, ARM_NAGA_BARDING);
            if (you.species == SP_NAGA)
                return ARM_CENTAUR_BARDING;
            if (you.species == SP_CENTAUR)
                return ARM_NAGA_BARDING;
            return ARM_BOOTS;
        case EQ_GLOVES:
            return ARM_GLOVES;
        case EQ_HELMET:
            if (you_can_wear(EQ_HELMET))
                return ARM_HELMET;
            return random_choose(ARM_HELMET, ARM_HAT);
        case EQ_CLOAK:
            return ARM_CLOAK;
        case EQ_SHIELD:
        {
            vector<pair<armour_type, int>> shield_weights = {
                { ARM_BUCKLER,       1 },
                { ARM_SHIELD,        1 },
                { ARM_LARGE_SHIELD,  1 },
            };

            return filtered_vector_select<armour_type>(shield_weights,
                                          [] (armour_type shtyp) {
                return !check_armour_size(shtyp,
                                          you.body_size(PSIZE_TORSO, true));
            });
        }
        case EQ_BODY_ARMOUR:
            // only the rarest & most precious of unwearable armours for Xom
            if (you_can_wear(EQ_BODY_ARMOUR))
                return ARM_CRYSTAL_PLATE_ARMOUR;
            // arbitrary selection of [unwearable] dragon armours
            return random_choose(ARM_FIRE_DRAGON_ARMOUR,
                                 ARM_ICE_DRAGON_ARMOUR,
                                 ARM_PEARL_DRAGON_ARMOUR,
                                 ARM_GOLD_DRAGON_ARMOUR,
                                 ARM_SHADOW_DRAGON_ARMOUR,
                                 ARM_STORM_DRAGON_ARMOUR);
        default:
            die("Unknown slot type selected for Xom bad-armour-acq!");
    }
}

static armour_type _pick_unseen_armour()
{
    // Consider shields uninteresting always, since unlike with other slots
    // players might well prefer an empty slot to wearing one. We don't
    // want to try to guess at this by looking at their weapon's handedness
    // because this would encourage switching weapons or putting on a
    // shield right before reading acquirement in some cases. --elliptic
    // This affects only the "unfilled slot" special-case, not regular
    // acquirement which can always produce (wearable) shields.
    static const equipment_type armour_slots[] =
        {  EQ_CLOAK, EQ_HELMET, EQ_GLOVES, EQ_BOOTS  };

    armour_type picked = NUM_ARMOURS;
    int count = 0;
    for (auto &slot : armour_slots)
    {
        if (!you_can_wear(slot))
            continue;

        const armour_type sub_type = _acquirement_armour_for_slot(slot, false);
        ASSERT(sub_type != NUM_ARMOURS);

        if (!you.seen_armour[sub_type] && one_chance_in(++count))
            picked = sub_type;
    }

    return picked;
}

static int _acquirement_food_subtype(bool /*divine*/, int& quantity)
{
    int type_wanted;
    // Food is a little less predictable now. - bwr
    if (you.species == SP_GHOUL)
        type_wanted = FOOD_CHUNK;
    else
        type_wanted = FOOD_RATION;

    quantity = 3 + random2(5);

    // giving more of the lower food value items
    if (type_wanted == FOOD_CHUNK)
        quantity += 2 + random2avg(10, 2);

    return type_wanted;
}

/**
 * Randomly choose a class of weapons (those using a specific weapon skill)
 * for acquirement to give the player. Weight toward the player's skills.
 *
 * @param divine    Whether this is a god gift, which are less strongly
 *                  tailored to the player's skills.
 * @return          An appropriate weapon skill; e.g. SK_LONG_BLADES.
 */
static skill_type _acquirement_weapon_skill(bool divine)
{
    // reservoir sample.
    int count = 0;
    skill_type skill = SK_FIGHTING;
    for (skill_type sk = SK_FIRST_WEAPON; sk <= SK_LAST_WEAPON; ++sk)
    {
        // Adding a small constant allows for the occasional
        // weapon in an untrained skill.
        int weight = _skill_rdiv(sk) + 1;
        // Exaggerate the weighting if it's a scroll acquirement.
        if (!divine)
            weight = (weight + 1) * (weight + 2);
        count += weight;

        if (x_chance_in_y(weight, count))
            skill = sk;
    }

    return skill;
}

static int _acquirement_weapon_subtype(bool divine, int & /*quantity*/)
{
    const skill_type skill = _acquirement_weapon_skill(divine);

    int best_sk = 0;
    for (int i = SK_FIRST_WEAPON; i <= SK_LAST_WEAPON; i++)
        best_sk = max(best_sk, _skill_rdiv((skill_type)i));
    best_sk = max(best_sk, _skill_rdiv(SK_UNARMED_COMBAT));

    // Now choose a subtype which uses that skill.
    int result = OBJ_RANDOM;
    int count = 0;
    item_def item_considered;
    item_considered.base_type = OBJ_WEAPONS;
    // Let's guess the percentage of shield use the player did, this is
    // based on empirical data where pure-shield MDs get skills like 17 sh
    // 25 m&f and pure-shield Spriggans 7 sh 18 m&f. Pretend formicid
    // shield skill is 0 so they always weight towards 2H.
    const int shield_sk = you.species == SP_FORMICID
        ? 0
        : _skill_rdiv(SK_SHIELDS) * species_apt_factor(SK_SHIELDS);
    const int want_shield = min(2 * shield_sk, best_sk) + 10;
    const int dont_shield = max(best_sk - shield_sk, 0) + 10;
    // At XL 10, weapons of the handedness you want get weight *2, those of
    // opposite handedness 1/2, assuming your shields usage is respectively
    // 0% or 100% in the above formula. At skill 25 that's *3.5 .
    for (int i = 0; i < NUM_WEAPONS; ++i)
    {
        const int wskill = item_attack_skill(OBJ_WEAPONS, i);

        if (wskill != skill)
            continue;
        item_considered.sub_type = i;

        int acqweight = property(item_considered, PWPN_ACQ_WEIGHT) * 100;

        if (!acqweight)
            continue;

        const bool two_handed = you.hands_reqd(item_considered) == HANDS_TWO;

        if (two_handed && you.get_mutation_level(MUT_MISSING_HAND))
            continue;

        // For non-Trog/Okawaru acquirements, give a boost to high-end items.
        if (!divine && !is_range_weapon(item_considered))
        {
            if (acqweight < 500)
                acqweight = 500;
            // Quick blades get unproportionately hit by damage weighting.
            if (i == WPN_QUICK_BLADE)
                acqweight = acqweight * 25 / 9;
            int damage = property(item_considered, PWPN_DAMAGE);
            if (!two_handed)
                damage = damage * 3 / 2;
            damage *= damage * damage;
            acqweight *= damage / property(item_considered, PWPN_SPEED);
        }

        if (two_handed)
            acqweight = acqweight * dont_shield / want_shield;
        else
            acqweight = acqweight * want_shield / dont_shield;

        if (!you.seen_weapon[i])
            acqweight *= 5; // strong emphasis on type variety, brands go only second

        // reservoir sampling
        if (x_chance_in_y(acqweight, count += acqweight))
            result = i;
    }
    return result;
}

static int _acquirement_missile_subtype(bool /*divine*/, int & /*quantity*/)
{
    int count = 0;
    int skill = SK_THROWING;

    for (int i = SK_SLINGS; i <= SK_THROWING; i++)
    {
        const int sk = _skill_rdiv((skill_type)i);
        count += sk;
        if (x_chance_in_y(sk, count))
            skill = i;
    }

    missile_type result = MI_BOOMERANG;

    switch (skill)
    {
    case SK_SLINGS:    result = MI_SLING_BULLET; break;
    case SK_BOWS:      result = MI_ARROW; break;
    case SK_CROSSBOWS: result = MI_BOLT; break;

    case SK_THROWING:
        {
            // Choose from among all usable missile types.
            vector<pair<missile_type, int> > missile_weights;

            missile_weights.emplace_back(MI_BOOMERANG, 50);
            missile_weights.emplace_back(MI_DART, 75);

            if (you.body_size() >= SIZE_MEDIUM)
                missile_weights.emplace_back(MI_JAVELIN, 100);

            if (you.can_throw_large_rocks())
                missile_weights.emplace_back(MI_LARGE_ROCK, 100);

            result = *random_choose_weighted(missile_weights);
        }
        break;

    default:
        break;
    }
    return result;
}

static int _acquirement_jewellery_subtype(bool /*divine*/, int & /*quantity*/)
{
    int result = 0;

    // Rings are (number of usable rings) times as common as amulets.
    // XXX: unify this with the actual check for ring slots
    const int ring_num = (you.species == SP_OCTOPODE ? 8 : 2)
                       - (you.get_mutation_level(MUT_MISSING_HAND) ? 1 : 0);

    // Try ten times to give something the player hasn't seen.
    for (int i = 0; i < 10; i++)
    {
        result = you.species == SP_HYDRA     ? get_random_amulet_type() :
                 one_chance_in(ring_num + 1) ? get_random_amulet_type() :
                                               get_random_ring_type();

        // If we haven't seen this yet, we're done.
        if (!get_ident_type(OBJ_JEWELLERY, result))
            break;
    }

    return result;
}


static int _acquirement_staff_subtype(bool /*divine*/, int & /*quantity*/)
{
    // Try to pick an enhancer staff matching the player's best skill.
    skill_type best_spell_skill = best_skill(SK_FIRST_MAGIC_SCHOOL,
                                             SK_LAST_MAGIC);
    bool found_enhancer = false;
    int result = 0;
    do
    {
        result = random2(NUM_STAVES);
    }
    while (item_type_removed(OBJ_STAVES, result));

    switch (best_spell_skill)
    {
#define TRY_GIVE(x) { if (!you.type_ids[OBJ_STAVES][x]) \
                      {result = x; found_enhancer = true;} }
    case SK_FIRE_MAGIC:   TRY_GIVE(STAFF_FIRE);        break;
    case SK_ICE_MAGIC:    TRY_GIVE(STAFF_COLD);        break;
    case SK_AIR_MAGIC:    TRY_GIVE(STAFF_AIR);         break;
    case SK_EARTH_MAGIC:  TRY_GIVE(STAFF_EARTH);       break;
    case SK_POISON_MAGIC: TRY_GIVE(STAFF_POISON);      break;
    case SK_NECROMANCY:   TRY_GIVE(STAFF_DEATH);       break;
    case SK_CONJURATIONS: TRY_GIVE(STAFF_CONJURATION); break;
    case SK_SUMMONINGS:   TRY_GIVE(STAFF_SUMMONING);   break;
#undef TRY_GIVE
    default:                                           break;
    }
    if (one_chance_in(found_enhancer ? 2 : 3))
        return result;

    // Otherwise pick a non-enhancer staff.
    switch (random2(5))
    {
    case 0: case 1: result = STAFF_WIZARDRY;   break;
    case 2: case 3: result = STAFF_ENERGY;     break;
    case 4: result = STAFF_POWER;              break;
    }
    return result;
}

static int _acquirement_rod_subtype(bool /*divine*/, int& /*quantity*/)
{
    int result;
    do
    {
        result = random2(NUM_RODS);
    } while (you.get_mutation_level(MUT_NO_LOVE) && result == ROD_SHADOWS
        || item_type_removed(OBJ_RODS, result)
        || result == ROD_PAKELLAS);
    return result;
}

/**
 * Return a miscellaneous evokable item for acquirement.
 * @return   The item type chosen.
 */
static int _acquirement_misc_subtype(bool /*divine*/, int & /*quantity*/)
{
    // Give a crystal ball based on both evocations and either spellcasting or
    // invocations if we haven't seen one.
    int skills = _skill_rdiv(SK_EVOCATIONS)
        * max(_skill_rdiv(SK_SPELLCASTING), _skill_rdiv(SK_INVOCATIONS));
    if (x_chance_in_y(skills, MAX_SKILL_LEVEL * MAX_SKILL_LEVEL)
        && !you.seen_misc[MISC_CRYSTAL_BALL_OF_ENERGY])
    {
        return MISC_CRYSTAL_BALL_OF_ENERGY;
    }

    const bool NO_LOVE = you.get_mutation_level(MUT_NO_LOVE);

    const vector<pair<int, int> > choices =
    {
        // These have charges, so give them a constant weight.
        {MISC_BOX_OF_BEASTS,
                                       (NO_LOVE ?     0 :  7)},
        {MISC_SACK_OF_SPIDERS,
                                       (NO_LOVE ?     0 :  7)},
        {MISC_PHANTOM_MIRROR,
                                       (NO_LOVE ?     0 :  7)},
        // The player never needs more than one of the rest.
        // Tremorstones are better for heavily armoured characters.
        {MISC_TIN_OF_TREMORSTONES, 
                            (you.seen_misc[MISC_TIN_OF_TREMORSTONES]
                                                ? 0 : 5 + _skill_rdiv(SK_ARMOUR) / 3)},
        // The player never needs more than one.
        {MISC_LIGHTNING_ROD,
            (you.seen_misc[MISC_LIGHTNING_ROD] ?      0 : 17)},
    {MISC_DISC_OF_STORMS,
            (you.seen_misc[MISC_DISC_OF_STORMS] ?     0 : 17)},
        {MISC_LAMP_OF_FIRE,
            (you.seen_misc[MISC_LAMP_OF_FIRE] ?       0 : 17)},
        {MISC_PHIAL_OF_FLOODS,
            (you.seen_misc[MISC_PHIAL_OF_FLOODS] ?    0 : 17)},
        {MISC_FAN_OF_GALES,
            (you.seen_misc[MISC_FAN_OF_GALES] ?       0 : 17)},
    };

    const int * const choice = random_choose_weighted(choices);

    // Possible for everything to be 0 weight - if so just give a random spare.
    if (choice == nullptr)
    {
        return random_choose(MISC_TIN_OF_TREMORSTONES,
                             MISC_LIGHTNING_ROD,
                             MISC_PHIAL_OF_FLOODS);
    }

    // Could be nullptr if all the weights were 0.
    return choice ? *choice : MISC_CRYSTAL_BALL_OF_ENERGY;
}

static int _tele_wand_weight()
{
    if ( you.species == SP_FORMICID || crawl_state.game_is_sprint() )
        return 1; // do not need wand of teleportation
    return 20; // previous 15. 
}

/**
 * What weight should wands of Heal Wounds be given in wand acquirement, based
 * on their utility to the player? (More utile -> higher weight -> more likely)
 */
static int _hw_wand_weight()
{
    if (you.get_mutation_level(MUT_NO_DEVICE_HEAL) != 3)
        return 25; // quite powerful
    if (!you.get_mutation_level(MUT_NO_LOVE))
        return 5; // can be used on allies...? XXX: should be weight 1?
    return 0; // with no allies, totally useless
}

/**
 * What weight should wands of Haste be given in wand acquirement, based on
 * their utility to the player? (More utile -> higher weight -> more likely)
 */
static int _haste_wand_weight()
{
    if (you.species != SP_FORMICID)
        return 25; // quite powerful
    if (!you.get_mutation_level(MUT_NO_LOVE))
        return 5; // can be used on allies...? XXX: should be weight 1?
    return 0; // with no allies, totally useless
}

/**
 * Choose a random type of wand to be generated via acquirement or god gifts.
 *
 * Heavily weighted toward more useful wands and wands the player hasn't yet
 * seen.
 *
 * @return          A random wand type.
 */
static int _acquirement_wand_subtype(bool /*divine*/, int & /*quantity*/)
{
    // basic total: 120
    vector<pair<wand_type, int>> weights = {
        { WAND_SCATTERSHOT,     25 },
        { WAND_CLOUDS,          25 },
        // normally 20
        { WAND_TELEPORTATION,   _tele_wand_weight() },
        { WAND_HEAL_WOUNDS,     _hw_wand_weight() },
        { WAND_HASTING,         _haste_wand_weight() },
        { WAND_ACID,            18 },
        { WAND_ICEBLAST,        18 },
        { WAND_ENSLAVEMENT,     you.get_mutation_level(MUT_NO_LOVE) ? 0 : 8 },
        { WAND_PARALYSIS,       8 },
        { WAND_DISINTEGRATION,  5 },
        { WAND_POLYMORPH,       5 },
        { WAND_DIGGING,         5 },
        { WAND_RANDOM_EFFECTS,  2 },
        { WAND_FLAME,           1 },
    };

    // Unknown wands get a huge weight bonus.
    for (auto &weight : weights)
        if (!get_ident_type(OBJ_WANDS, weight.first))
            weight.second *= 2;

    const wand_type* wand = random_choose_weighted(weights);
    ASSERT(wand);
    return *wand;
}

static int _acquirement_book_subtype(bool /*divine*/, int & /*quantity*/)
{
    return BOOK_MINOR_MAGIC;
    //this gets overwritten later, but needs to be a sane value
    //or asserts will get set off
}

typedef int (*acquirement_subtype_finder)(bool divine, int &quantity);
static const acquirement_subtype_finder _subtype_finders[] =
{
    _acquirement_weapon_subtype,
    _acquirement_missile_subtype,
    _acquirement_armour_subtype,
    _acquirement_wand_subtype,
    _acquirement_food_subtype,
    0, // no scrolls
    _acquirement_jewellery_subtype,
    _acquirement_food_subtype, // potion acquirement = food for vampires
    _acquirement_book_subtype,
    _acquirement_staff_subtype,
    0, // no, you can't acquire the orb
    _acquirement_misc_subtype,
    0, // no corpses
    0, // gold handled elsewhere, and doesn't have subtypes anyway
    _acquirement_rod_subtype,
    0, // no runes either
};

static int _find_acquirement_subtype(object_class_type &class_wanted,
                                     int &quantity, bool divine,
                                     int agent)
{
    COMPILE_CHECK(ARRAYSZ(_subtype_finders) == NUM_OBJECT_CLASSES);
    ASSERT(class_wanted != OBJ_RANDOM);

    if (class_wanted == OBJ_ARMOUR && (you.species == SP_FELID || you.species == SP_CRUSTACEAN))
        return OBJ_RANDOM;

    int type_wanted = OBJ_RANDOM;

    int useless_count = 0;

    do
    {
        // Wands, rods, and misc have a common acquirement class.
        if (class_wanted == OBJ_MISCELLANY)
        {
            if (one_chance_in(8) && you.species != SP_FELID)
                class_wanted = OBJ_RODS;
            else
                class_wanted = random_choose(OBJ_WANDS, OBJ_MISCELLANY);
        }

        if (_subtype_finders[class_wanted])
            type_wanted = (*_subtype_finders[class_wanted])(divine, quantity);

        item_def dummy;
        dummy.base_type = class_wanted;
        dummy.sub_type = type_wanted;
        dummy.plus = 1; // empty wands would be useless
        dummy.flags |= ISFLAG_IDENT_MASK;

        if (!is_useless_item(dummy, false) && !god_hates_item(dummy)
            && (agent >= NUM_GODS || god_likes_item_type(dummy,
                                                         (god_type)agent)))
        {
            break;
        }
    }
    while (useless_count++ < 200);

    return type_wanted;
}

// The weight of a spell takes into account its disciplines' skill levels
// and the spell difficulty.
static int _spell_weight(spell_type spell)
{
    ASSERT(spell != SPELL_NO_SPELL);

    int weight = 0;
    spschools_type disciplines = get_spell_disciplines(spell);
    int count = 0;
    for (const auto disc : spschools_type::range())
    {
        if (disciplines & disc)
        {
            weight += _skill_rdiv(spell_type2skill(disc));
            count++;
        }
    }
    ASSERT(count > 0);

    // Particularly difficult spells _reduce_ the overall weight.
    int leveldiff = 5 - spell_difficulty(spell);

    return max(0, 2 * weight/count + leveldiff);
}

// When randomly picking a book for acquirement, use the sum of the
// weights of all unknown spells in the book.
static int _book_weight(book_type book)
{
    ASSERT_RANGE(book, 0, MAX_FIXED_BOOK + 1);

    int total_weight = 0;
    for (spell_type stype : spellbook_template(book))
    {
        // Skip over spells already in library.
        if (you.spell_library[stype])
            continue;
        if (god_hates_spell(stype, you.religion))
            continue;

        total_weight += _spell_weight(stype);
    }

    return total_weight;
}

static bool _is_magic_skill(int skill)
{
    return skill >= SK_SPELLCASTING && skill < SK_INVOCATIONS;
}

static bool _skill_useless_with_god(int skill)
{
    switch (you.religion)
    {
    case GOD_TROG:
        return _is_magic_skill(skill) || skill == SK_INVOCATIONS;
    case GOD_ZIN:
    case GOD_SHINING_ONE:
    case GOD_ELYVILON:
        return skill == SK_NECROMANCY;
    case GOD_XOM:
    case GOD_RU:
    case GOD_KIKUBAAQUDGHA:
    case GOD_VEHUMET:
    case GOD_ASHENZARI:
    case GOD_JIYVA:
    case GOD_GOZAG:
    case GOD_WYRM:
    case GOD_NO_GOD:
        return skill == SK_INVOCATIONS;
    default:
        return false;
    }
}

/**
 * Randomly decide whether the player should get a manual from a given instance
 * of book acquirement.
 *
 * @param agent     The source of the acquirement (e.g. a god)
 * @return          Whether the player should get a manual from this book
 *                  acquirement.
 */
static bool _should_acquire_manual(int agent)
{
    // Manuals are too useful for Xom, and useless when gifted from Sif Muna.
    if (agent == GOD_XOM || agent == GOD_SIF_MUNA)
        return false;

    int magic_weights = 0;
    int other_weights = 0;

    for (skill_type sk = SK_FIRST_SKILL; sk < NUM_SKILLS; ++sk)
    {
        const int weight = _skill_rdiv(sk);

        if (_is_magic_skill(sk))
            magic_weights += weight;
        else
            other_weights += weight;
    }

    if (you_worship(GOD_TROG))
        magic_weights = 0;

    // If someone has 25% or more magic skills, never give manuals.
    // Otherwise, count magic skills double to bias against manuals
    // for magic users.
    return magic_weights * 3 < other_weights
           && x_chance_in_y(other_weights, 2*magic_weights + other_weights);
}

/**
 * Turn a given book into an acquirement-quality manual.
 *
 * @param book[out]     The book to be turned into a manual.
 * @return              Whether a manual was successfully created.
 */
static bool _acquire_manual(item_def &book)
{
    int weights[NUM_SKILLS] = { 0 };
    int total_weights = 0;

    for (skill_type sk = SK_FIRST_SKILL; sk < NUM_SKILLS; ++sk)
    {
        const int skl = _skill_rdiv(sk);

        if (skl == 27 || is_useless_skill(sk))
            continue;

        int w = (skl < 12) ? skl + 3 : max(0, 25 - skl);

        // Greatly reduce the chances of getting a manual for a skill
        // you couldn't use unless you switched your religion.
        if (_skill_useless_with_god(sk))
            w /= 2;

        weights[sk] = w;
        total_weights += w;
    }

    // Are we too skilled to get any manuals?
    if (total_weights == 0)
        return false;

    book.sub_type = BOOK_MANUAL;
    book.skill = static_cast<skill_type>(
                    choose_random_weighted(weights, end(weights)));
    // Set number of bonus skill points.
    book.skill_points = random_range(2000, 3000);
    return true;
}

static bool _do_book_acquirement(item_def &book, int agent)
{
    // items() shouldn't make book a randart for acquirement items.
    ASSERT(!is_random_artefact(book));

    if (_should_acquire_manual(agent))
        return _acquire_manual(book);
    const int choice = random_choose_weighted(
                                    30, BOOK_RANDART_THEME,
       agent == GOD_SIF_MUNA ? 10 : 40, NUM_BOOKS, // normal books
                                     1, BOOK_RANDART_LEVEL);

    switch (choice)
    {
    default:
    case NUM_BOOKS:
    {
        int total_weights = 0;

        // Pick a random spellbook according to unknown spells contained.
        int weights[MAX_FIXED_BOOK + 1] = { 0 };
        for (int bk = 0; bk <= MAX_FIXED_BOOK; bk++)
        {
            const auto bkt = static_cast<book_type>(bk);

            if (is_rare_book(bkt) && agent == GOD_SIF_MUNA
                || item_type_removed(OBJ_BOOKS, bk))
            {
                continue;
            }

            weights[bk]    = _book_weight(bkt);
            total_weights += weights[bk];
        }

        if (total_weights > 0)
        {
            book.sub_type = choose_random_weighted(weights, end(weights));
            break;
        }
        acquire_themed_randbook(book, agent);
        break;
    }

    case BOOK_RANDART_THEME:
        acquire_themed_randbook(book, agent);
        break;

    case BOOK_RANDART_LEVEL:
    {
        const int level = agent == GOD_XOM ?
            random_range(1, 9) :
            max(1, (_skill_rdiv(SK_SPELLCASTING) + 2) / 3);

        book.sub_type  = BOOK_RANDART_LEVEL;
        if (!make_book_level_randart(book, level))
            return false;
        break;
    }
    } // switch book choice

    // If we couldn't make a useful book, try to make a manual instead.
    // We have to temporarily identify the book for this.
    if (agent != GOD_XOM && agent != GOD_SIF_MUNA)
    {
        bool useless = false;
        {
            unwind_var<iflags_t> oldflags{book.flags};
            book.flags |= ISFLAG_KNOW_TYPE;
            useless = is_useless_item(book);
        }
        if (useless)
        {
            destroy_item(book);
            book.base_type = OBJ_BOOKS;
            book.quantity = 1;
            return _acquire_manual(book);
        }
    }

    return true;
}

static int _failed_acquirement(bool quiet)
{
    if (!quiet)
        mpr("The demon of the infinite void smiles upon you.");
    return NON_ITEM;
}

static int _weapon_brand_quality(int brand, bool range)
{
    switch (brand)
    {
    case SPWPN_SPEED:
        return range ? 3 : 5;
    case SPWPN_PENETRATION:
        return 4;
    case SPWPN_ELECTROCUTION:
    case SPWPN_DISTORTION:
    case SPWPN_HOLY_WRATH:
    case SPWPN_REAPING:
        return 3;
    case SPWPN_CHAOS:
        return 2;
    default:
        return 1;
    case SPWPN_NORMAL:
        return 0;
    case SPWPN_PAIN:
        return _skill_rdiv(SK_NECROMANCY) / 2;
    case SPWPN_VORPAL:
        return range ? 5 : 1;
    }
}

static bool _armour_slot_seen(armour_type arm)
{
    item_def item;
    item.base_type = OBJ_ARMOUR;
    item.quantity = 1;

    for (int i = 0; i < NUM_ARMOURS; i++)
    {
        if (get_armour_slot(arm) != get_armour_slot((armour_type)i))
            continue;
        item.sub_type = i;

        // having seen a helmet means nothing about your decision to go
        // bare-headed if you have horns
        if (!can_wear_armour(item, false, true))
            continue;

        if (you.seen_armour[i])
            return true;
    }
    return false;
}

static bool _is_armour_plain(const item_def &item)
{
    ASSERT(item.base_type == OBJ_ARMOUR);
    if (is_artefact(item))
        return false;

    if (armour_is_special(item))
    {
        // These are always interesting, even with no brand.
        // May still be redundant, but that has another check.
        return false;
    }

    return get_armour_ego_type(item) == SPARM_NORMAL;
}

/**
 * Has the player already encountered an item with this brand?
 *
 * Only supports weapons & armour.
 *
 * @param item      The item in question.
 * @param           Whether the player has encountered another weapon or
 *                  piece of armour with the same ego.
 */
static bool _brand_already_seen(const item_def &item)
{
    switch (item.base_type)
    {
        case OBJ_WEAPONS:
            return you.seen_weapon[item.sub_type]
                   & (1<<get_weapon_brand(item));
        case OBJ_ARMOUR:
            return you.seen_armour[item.sub_type]
                   & (1<<get_armour_ego_type(item));
        default:
            die("Unsupported item type!");
    }
}

// ugh
#define ITEM_LEVEL (divine ? ISPEC_GIFT : ISPEC_GOOD_ITEM)

/**
 * Take a newly-generated acquirement item, and adjust its brand if we don't
 * like it.
 *
 * Specifically, if we think the brand is too weak (for non-divine gifts), or
 * sometimes if we've seen the brand before.
 *
 * @param item      The item which may have its brand adjusted. Not necessarily
 *                  a weapon or piece of armour.
 * @param divine    Whether the item is a god gift, rather than from
 *                  acquirement proper.
 */
static void _adjust_brand(item_def &item, bool divine)
{
    if (item.base_type != OBJ_WEAPONS && item.base_type != OBJ_ARMOUR)
        return; // don't reroll missile brands, I guess

    if (is_artefact(item))
        return; // their own kettle of fish

    // Not from a god, so we should prefer better brands.
    if (!divine && item.base_type == OBJ_WEAPONS)
    {
        while (_weapon_brand_quality(get_weapon_brand(item),
                                     is_range_weapon(item)) < random2(6))
        {
            reroll_brand(item, ITEM_LEVEL);
        }
    }

    // Try to not generate brands that were already seen, although unlike
    // jewellery and books, this is not absolute.
    while (_brand_already_seen(item) && !one_chance_in(5))
        reroll_brand(item, ITEM_LEVEL);
}

/**
 * Should the given item be rejected as an acquirement/god gift result &
 * rerolled? If so, why?
 *
 * @param item      The item in question.
 * @param agent     The entity creating the item; possibly a god.
 * @return          A reason why the item should be rejected, if it should be;
 *                  otherwise, the empty string.
 */
static string _why_reject(const item_def &item, int agent)
{
    if (agent != GOD_XOM
        && (item.base_type == OBJ_WEAPONS
                && !can_wield(&item, false, true)
            || item.base_type == OBJ_ARMOUR
                && !can_wear_armour(item, false, true)))
    {
        return "Destroying unusable weapon or armour!";
    }

    // Trog does not gift the Wrath of Trog, nor weapons of pain
    // (which work together with Necromantic magic).
    // nor fancy magic staffs (wucad mu, majin-bo)
    if (agent == GOD_TROG
        && (get_weapon_brand(item) == SPWPN_PAIN
            || is_unrandom_artefact(item, UNRAND_TROG)
            || is_unrandom_artefact(item, UNRAND_WUCAD_MU)
            || is_unrandom_artefact(item, UNRAND_MAJIN)))
    {
        return "Destroying a weapon Trog hates!";
    }

    // Pain brand is useless if you've sacrificed Necromacy.
    if (you.get_mutation_level(MUT_NO_NECROMANCY_MAGIC)
        && get_weapon_brand(item) == SPWPN_PAIN)
    {
        return "Destroying pain weapon after Necro sac!";
    }

    // Sif Muna shouldn't gift special books.
    // (The spells therein are still fair game for randart books.)
    if (agent == GOD_SIF_MUNA
        && is_rare_book(static_cast<book_type>(item.sub_type)))
    {
        ASSERT(item.base_type == OBJ_BOOKS);
        return "Destroying sif-gifted rarebook!";
    }

    return ""; // all OK
}

int acquirement_create_item(object_class_type class_wanted,
                            int agent, bool quiet,
                            const coord_def &pos)
{
    ASSERT(class_wanted != OBJ_RANDOM);

    const bool divine = (agent == GOD_OKAWARU || agent == GOD_XOM
                         || agent == GOD_TROG
                         || agent == GOD_PAKELLAS
                        );
    int thing_created = NON_ITEM;
    int quant = 1;
#define MAX_ACQ_TRIES 40
    for (int item_tries = 0; item_tries < MAX_ACQ_TRIES; item_tries++)
    {
        int type_wanted = -1;
        if (agent == GOD_XOM && class_wanted == OBJ_ARMOUR && one_chance_in(20))
            type_wanted = _useless_armour_type();
        else
        {
            // This may clobber class_wanted (e.g. staves/rods, or vampire food)
            type_wanted = _find_acquirement_subtype(class_wanted, quant,
                                                    divine, agent);
        }
        ASSERT(type_wanted != -1);

        // Don't generate randart books in items(), we do that
        // ourselves.
        bool want_arts = (class_wanted != OBJ_BOOKS);
        if (agent == GOD_TROG && !one_chance_in(3))
            want_arts = false;

        thing_created = items(want_arts, class_wanted, type_wanted,
                              ITEM_LEVEL, 0, agent);

        if (thing_created == NON_ITEM)
        {
            if (!quiet)
                dprf("Failed to make thing!");
            continue;
        }

        item_def &acq_item(mitm[thing_created]);
        _adjust_brand(acq_item, divine);

        // For plain armour, try to change the subtype to something
        // matching a currently unfilled equipment slot.
        if (acq_item.base_type == OBJ_ARMOUR && !is_artefact(acq_item))
        {
            const special_armour_type sparm = get_armour_ego_type(acq_item);

            if (agent != GOD_XOM
                && you.seen_armour[acq_item.sub_type] & (1 << sparm)
                && x_chance_in_y(MAX_ACQ_TRIES - item_tries, MAX_ACQ_TRIES + 5)
                || !divine
                && you.seen_armour[acq_item.sub_type]
                && !one_chance_in(3)
                && item_tries < 20)
            {
                // We have seen the exact item already, it's very unlikely
                // extras will do any good.
                // For scroll acquirement, prefer base items not seen before
                // as well, even if you didn't see the exact brand yet.
                destroy_item(thing_created, true);
                thing_created = NON_ITEM;
                if (!quiet)
                    dprf("Destroying already-seen item!");
                continue;
            }

            // Try to fill empty slots.
            if ((_is_armour_plain(acq_item)
                 || get_armour_slot(acq_item) == EQ_BODY_ARMOUR && coinflip())
                && _armour_slot_seen((armour_type)acq_item.sub_type))
            {
                armour_type at = _pick_unseen_armour();
                if (at != NUM_ARMOURS)
                {
                    destroy_item(thing_created, true);
                    thing_created = items(true, OBJ_ARMOUR, at,
                                          ITEM_LEVEL, 0, agent);
                }
                else if (agent != GOD_XOM && one_chance_in(3))
                {
                    // If the item is plain and there aren't any
                    // unfilled slots, we might want to roll again.
                    destroy_item(thing_created, true);
                    thing_created = NON_ITEM;
                    if (!quiet)
                        dprf("Destroying plain item!");
                    continue;
                }
            }
        }

        if (agent == GOD_TROG && coinflip()
            && acq_item.base_type == OBJ_WEAPONS && !is_range_weapon(acq_item)
            && !is_unrandom_artefact(acq_item))
        {
            // ... but Trog loves the antimagic brand specially.
            set_item_ego_type(acq_item, OBJ_WEAPONS, SPWPN_ANTIMAGIC);
        }

        const string rejection_reason = _why_reject(acq_item, agent);
        if (!rejection_reason.empty())
        {
            if (!quiet)
                dprf("%s", rejection_reason.c_str());
            destroy_item(acq_item);
            thing_created = NON_ITEM;
            continue;
        }

        ASSERT(acq_item.is_valid());

        if (class_wanted == OBJ_WANDS)
            acq_item.plus = max(static_cast<int>(acq_item.plus), 3 + random2(3));
        else if (class_wanted == OBJ_GOLD)
        {
            // New gold acquirement formula from dpeg.
            // Min=220, Max=5520, Mean=1218, Std=911
            int quantity_rnd = roll_dice(1, 8); // ensure rnd sequence points
            quantity_rnd *= roll_dice(1, 8);
            quantity_rnd *= roll_dice(1, 8);
            acq_item.quantity = 10 * (20
                                    + roll_dice(1, 20)
                                    + quantity_rnd);
        }
        else if (class_wanted == OBJ_MISSILES && !divine)
            acq_item.quantity *= 5;
        else if (quant > 1)
            acq_item.quantity = quant;

        // Remove curse flag from item, unless worshipping Ashenzari.
        if (have_passive(passive_t::want_curses))
            do_curse_item(acq_item, true);
        else
            do_uncurse_item(acq_item);

        if (acq_item.base_type == OBJ_BOOKS)
        {
            if (!_do_book_acquirement(acq_item, agent))
            {
                destroy_item(acq_item, true);
                return _failed_acquirement(quiet);
            }
            // That might have changed the item's subtype.
            item_colour(acq_item);
        }
        else if (acq_item.base_type == OBJ_JEWELLERY)
        {
            switch (acq_item.sub_type)
            {
            case RING_PROTECTION:
            case RING_STRENGTH:
            case RING_INTELLIGENCE:
            case RING_DEXTERITY:
            case RING_EVASION:
            case RING_SLAYING:
                // Make sure plus is >= 1.
                acq_item.plus = max(abs((int) acq_item.plus), 1);
                break;

            case RING_ATTENTION:
            case RING_TELEPORTATION:
            case AMU_INACCURACY:
                // These are the only truly bad pieces of jewellery.
                if (!one_chance_in(9))
                    make_item_randart(acq_item);
                break;

            default:
                break;
            }

            // bump jewel acq power up a bit
            if (one_chance_in(2) && !is_artefact(acq_item))
                make_item_randart(acq_item);
        }
        else if (acq_item.base_type == OBJ_WEAPONS
                 && !is_unrandom_artefact(acq_item))
        {
            // These can never get egos, and mundane versions are quite common,
            // so guarantee artefact status. Rarity is a bit low to compensate.
            // ...except actually, trog can give them antimagic brand, so...
            if (is_giant_club_type(acq_item.sub_type)
                && get_weapon_brand(acq_item) == SPWPN_NORMAL
                && !one_chance_in(25))
            {
                make_item_randart(acq_item, true);
            }

            if (agent == GOD_TROG || agent == GOD_OKAWARU)
            {
                if (agent == GOD_TROG)
                    acq_item.plus += random2(3);

                // On a weapon, an enchantment of less than 0 is never viable.
                acq_item.plus = max(static_cast<int>(acq_item.plus), random2(2));
            }
        }

        // Last check: don't acquire items your god hates.
        // Temporarily mark the type as ID'd for the purpose of checking if
        // it is a hated brand (this addresses, e.g., Elyvilon followers
        // immediately identifying evil weapons).
        // Note that Xom will happily give useless items!
        int oldflags = acq_item.flags;
        acq_item.flags |= ISFLAG_KNOW_TYPE;
        if ((is_useless_item(acq_item, false) && agent != GOD_XOM)
            || god_hates_item(acq_item))
        {
            if (!quiet)
                dprf("destroying useless item");
            destroy_item(thing_created);
            thing_created = NON_ITEM;
            continue;
        }
        acq_item.flags = oldflags;
        break;
    }

    if (thing_created == NON_ITEM)
        return _failed_acquirement(quiet);

    item_set_appearance(mitm[thing_created]); // cleanup

    if (thing_created != NON_ITEM)
    {
        ASSERT(mitm[thing_created].is_valid());
        mitm[thing_created].props[ACQUIRE_KEY].get_int() = agent;
    }

    ASSERT(!is_useless_item(mitm[thing_created], false) || agent == GOD_XOM);
    ASSERT(!god_hates_item(mitm[thing_created]));

    // If we have a zero coord_def, don't move the item to the grid. Used for
    // generating scroll of acquirement items.
    if (pos.origin())
        return thing_created;

    // Moving this above the move since it might not exist after falling.
    if (thing_created != NON_ITEM && !quiet)
        canned_msg(MSG_SOMETHING_APPEARS);

    // If a god wants to give you something but the floor doesn't want it,
    // it counts as a failed acquirement - no piety, etc cost.
    if (feat_destroys_items(grd(pos))
        && agent > GOD_NO_GOD
        && agent < NUM_GODS)
    {
        if (agent == GOD_XOM)
            simple_god_message(" snickers.", GOD_XOM);
        else
            return _failed_acquirement(quiet);
    }

    move_item_to_grid(&thing_created, pos);

    return thing_created;
}

int acquirement_artefact(object_class_type class_wanted, 
                          bool randart,
                          const coord_def &pos)
{
    ASSERT(class_wanted != OBJ_RANDOM);
    int thing_created = NON_ITEM;
    int quant = 1;
    bool quiet = true;
    bool divine = false;

    // MAX_ACQ_TRIES was already defiend
    for (int item_tries = 0; item_tries < MAX_ACQ_TRIES; item_tries++)
    {
        int type_wanted = -1;

        type_wanted = _find_acquirement_subtype(class_wanted, quant,
                                                    false, AQ_SCROLL);
        ASSERT(type_wanted != -1);

        bool want_arts = (class_wanted != OBJ_BOOKS);

        thing_created = items(want_arts, class_wanted, type_wanted,
                              ITEM_LEVEL, 0, AQ_SCROLL);

        if (thing_created == NON_ITEM)
        {
            if (!quiet)
                dprf("Failed to make thing!");
            continue;
        }

        item_def &acq_item(mitm[thing_created]);

        const string rejection_reason = _why_reject(acq_item, AQ_SCROLL);
        if (!rejection_reason.empty())
        {
            if (!quiet)
                dprf("%s", rejection_reason.c_str());
            destroy_item(acq_item);
            thing_created = NON_ITEM;
            continue;
        }

        ASSERT(acq_item.is_valid());

        if (!is_artefact(acq_item))
        {
            if (randart)
                make_item_randart(acq_item);
            else
            {
                if (player_in_branch(BRANCH_PANDEMONIUM)
                        || player_in_branch(BRANCH_ABYSS) )
                    randart = true;

                int idx = find_okay_unrandart( class_wanted, OBJ_RANDOM,
                                               player_in_branch(BRANCH_ABYSS) );
                
                if (idx != -1 && !randart)
                    make_item_unrandart(acq_item, idx);
                else
                    make_item_randart(acq_item);
            }
        }

        if (is_unrandom_artefact(acq_item) && ( player_in_branch(BRANCH_ABYSS) 
                || player_in_branch(BRANCH_PANDEMONIUM) ) )
        {
            set_unique_item_status(acq_item, UNIQ_NOT_EXISTS);

            if (!quiet)
                dprf("can't generated artefact in abyss(or pande)");
            destroy_item(thing_created);
            thing_created = NON_ITEM;
            continue;
        }

        // Remove curse flag from item, unless worshipping Ashenzari.
        if (have_passive(passive_t::want_curses))
            do_curse_item(acq_item, true);
        else
            do_uncurse_item(acq_item);

        //Last check: same to acquirement_create_item
        int oldflags = acq_item.flags;
        acq_item.flags |= ISFLAG_KNOW_TYPE;
        if ( is_useless_item(acq_item, false || god_hates_item(acq_item) ) )
        {
            if (!quiet)
                dprf("destroying useless item");
            destroy_item(thing_created);
            thing_created = NON_ITEM;
            continue;
        }
        acq_item.flags = oldflags;
        break;
    }

    if (thing_created == NON_ITEM)
        return _failed_acquirement(quiet);
    
    item_set_appearance(mitm[thing_created]);

    if (thing_created != NON_ITEM)
    {
        ASSERT(mitm[thing_created].is_valid());
        mitm[thing_created].props[ACQUIRE_KEY].get_int() = AQ_SCROLL;
    }

    if (pos.origin())
        return thing_created;

    if (thing_created != NON_ITEM && !quiet)
        canned_msg(MSG_SOMETHING_APPEARS);

    move_item_to_grid(&thing_created, pos);
    
    return thing_created;
}

class AcquireMenu : public InvMenu
{
    friend class AcquireEntry;

    CrawlVector& acq_items;

    void init_entries();
    void update_help();
    bool acquire_selected();

    virtual bool process_key(int keyin) override;

public:
    AcquireMenu(CrawlVector& aitems);
};

class AcquireEntry : public InvEntry
{
    string get_text(bool need_cursor = false) const override
    {
        need_cursor = need_cursor && show_cursor;
        const colour_t keycol = LIGHTCYAN;
        const string keystr = colour_to_str(keycol);
        const string itemstr =
            colour_to_str(menu_colour(text, item_prefix(*item), tag));
        const string gold_text = item->base_type == OBJ_GOLD
            ? make_stringf(" (you have %d gold)", you.gold) : "";
        return make_stringf(" <%s>%c%c%c%c</%s><%s>%s%s</%s>",
            keystr.c_str(),
            hotkeys[0],
            need_cursor ? '[' : ' ',
            selected() ? '+' : '-',
            need_cursor ? ']' : ' ',
            keystr.c_str(),
            itemstr.c_str(),
            text.c_str(),
            gold_text.c_str(),
            itemstr.c_str());
    }

public:
    AcquireEntry(const item_def& i) : InvEntry(i)
    {
        show_background = false;
    }
};

AcquireMenu::AcquireMenu(CrawlVector& aitems)
    : InvMenu(MF_SINGLESELECT | MF_NO_SELECT_QTY | MF_QUIET_SELECT
        | MF_ALWAYS_SHOW_MORE | MF_ALLOW_FORMATTING),
    acq_items(aitems)
{
    menu_action = ACT_EXECUTE;
    set_flags(get_flags() & ~MF_USE_TWO_COLUMNS);

    set_tag("acquirement");

    init_entries();

    update_help();

    set_title("Choose an item to acquire.");
}

void AcquireMenu::init_entries()
{
    menu_letter ckey = 'a';
    for (item_def& item : acq_items)
    {
        auto newentry = make_unique<AcquireEntry>(item);
        newentry->hotkeys.clear();
        newentry->add_hotkey(ckey++);
        add_entry(move(newentry));
    }
}

static string _hyphenated_letters(int how_many, char first)
{
    string s = "<w>";
    s += first;
    s += "</w>";
    if (how_many > 1)
    {
        s += "-<w>";
        s += first + how_many - 1;
        s += "</w>";
    }
    return s;
}

void AcquireMenu::update_help()
{
    string top_line = string(80, ' ') + '\n';

    set_more(formatted_string::parse_string(top_line + make_stringf(
        //[!] acquire|examine item  [a-i] select item to acquire
        //[Esc/R-Click] exit
        "%s  [%s] %s\n"
        "[Esc/R-Click] exit",
        menu_action == ACT_EXECUTE ? "[<w>!</w>] <w>acquire</w>|examine items" :
        "[<w>!</w>] acquire|<w>examine</w> items",
        _hyphenated_letters(item_count(), 'a').c_str(),
        menu_action == ACT_EXECUTE ? "select item for acquirement"
        : "examine item")));
}

static void _create_acquirement_item(item_def& item)
{
    auto& acq_items = you.props[ACQUIRE_ITEMS_KEY].get_vector();

    // Now that we have a selection, mark any generated unrands as not having
    // been generated, so they go back in circulation. Exclude the selected
    // item from this, if it's an unrand.
    for (auto aitem : acq_items)
    {
        if (is_unrandom_artefact(aitem)
            && (!is_unrandom_artefact(item)
                || !is_unrandom_artefact(aitem, item.unrand_idx)))
        {
            set_unique_item_status(aitem, UNIQ_NOT_EXISTS);

            if (is_unrandom_artefact(aitem, UNRAND_OCTOPUS_KING_RING) )
            {
                for (int which = 0; which < 8; which++)
                {
                    if (aitem.get_item().sub_type == octoring_types[which])
                    {
                        you.octopus_king_rings |= 1 << which;
                        break;
                    }
                }
            }
                        
        }
    }

    // We're now safe to make any notes about finding the item.
    unset_ident_flags(item, ISFLAG_NOTED_ID | ISFLAG_NOTED_GET);
    set_ident_type(item, true);

    if (copy_item_to_grid(item, you.pos()))
        canned_msg(MSG_SOMETHING_APPEARS);
    else
        canned_msg(MSG_NOTHING_HAPPENS);

    acq_items.clear();
    you.props.erase(ACQUIRE_ITEMS_KEY);
}

bool AcquireMenu::acquire_selected()
{
    vector<MenuEntry*> selected = selected_entries();
    ASSERT(selected.size() == 1);
    auto& entry = *selected[0];

    const string col = colour_to_str(channel_to_colour(MSGCH_PROMPT));
    update_help();
    const formatted_string old_more = more;
    more = formatted_string::parse_string(make_stringf(
        "<%s>Acquire %s? (%s/N)</%s>\n",
        col.c_str(),
        entry.text.c_str(),
        Options.easy_confirm == easy_confirm_type::none ? "Y" : "y",
        col.c_str()));
    more += old_more;
    update_more();

    if (!yesno(nullptr, true, 'n', false, false, true))
    {
        deselect_all();
        more = old_more;
        update_more();
        return true;
    }

    item_def& acq_item = *static_cast<item_def*>(entry.data);
    _create_acquirement_item(acq_item);

    return false;
}

bool AcquireMenu::process_key(int keyin)
{
    switch (keyin)
    {
    case '!':
    case '?':
        if (menu_action == ACT_EXECUTE)
            menu_action = ACT_EXAMINE;
        else
            menu_action = ACT_EXECUTE;
        update_help();
        update_more();
        return true;
    default:
        break;
    }

    if (keyin - 'a' >= 0 && keyin - 'a' < (int)items.size())
    {
        if (menu_action == ACT_EXAMINE)
        {
            item_def& item(*const_cast<item_def*>(dynamic_cast<AcquireEntry*>(
                items[letter_to_index(keyin)])->item));

            unwind_var<iflags_t> old_flags(item.flags);
            item.flags |= (ISFLAG_IDENT_MASK | ISFLAG_NOTED_ID
                | ISFLAG_NOTED_GET);
            describe_item(item);

            return true;
        }
        else
        {
            const unsigned int i = keyin - 'a';
            select_item_index(i, 1, false);
            return acquire_selected();
        }
    }

    const bool ret = InvMenu::process_key(keyin);
    auto selected = selected_entries();
    if (selected.size() == 1)
        return acquire_selected();
    else
        return ret;
}

static item_def _acquirement_item_def(object_class_type item_type)
{
    item_def item;

    const int item_index = acquirement_create_item(item_type, AQ_SCROLL, true);

    if (item_index != NON_ITEM)
    {
        ASSERT(!god_hates_item(mitm[item_index]));

        // We make a copy of the item def, but we don't keep the real item.
        item = mitm[item_index];
        set_ident_flags(item,
            // Act as if we've recieved this item already to prevent notes.
            ISFLAG_IDENT_MASK | ISFLAG_NOTED_ID | ISFLAG_NOTED_GET);
        destroy_item(item_index);
    }

    return item;
}

static item_def _acquirement_artefact_def(object_class_type item_type, bool randart)
{
    item_def item;

    const int item_index = acquirement_artefact(item_type, randart);

    if (item_index != NON_ITEM)
    {
        // We make a copy of the item def, but we don't keep the real item.
        item = mitm[item_index];
        set_ident_flags(item,
            // Act as if we've recieved this item already to prevent notes.
            ISFLAG_IDENT_MASK | ISFLAG_NOTED_ID | ISFLAG_NOTED_GET);
        destroy_item(item_index);
    }

    return item;
}

static void _set_acquirement_items(bool make_artefact)
{
    vector<object_class_type> rand_classes;

    if (you.species != SP_FELID && you.species != SP_CRUSTACEAN && you.species != SP_HYDRA)
    {
        rand_classes.emplace_back(OBJ_WEAPONS);
        rand_classes.emplace_back(OBJ_ARMOUR);

        // don't exist (un)random artefact
        if (!make_artefact) {
            rand_classes.emplace_back(OBJ_RODS);
            rand_classes.emplace_back(OBJ_STAVES);
        }
    }
    else if (you.species == SP_CRUSTACEAN) {
        //SP_CRUSTACEAN
        rand_classes.emplace_back(OBJ_WEAPONS);
<<<<<<< HEAD
        rand_classes.emplace_back(OBJ_MISSILES);
=======
>>>>>>> 1d7fbc37
    }
    else if (you.species == SP_HYDRA) {
        //SP_CRUSTACEAN
        rand_classes.emplace_back(OBJ_ARMOUR);
    }

    rand_classes.emplace_back(OBJ_JEWELLERY);

    if (!make_artefact) {
        rand_classes.emplace_back(OBJ_BOOKS);
        rand_classes.emplace_back(OBJ_MISSILES);

        _make_acquirement_items(rand_classes);
    }
    else
        _make_artefact_acquirement_items(rand_classes);
    // artefact book is very powerful. furthermore no funny
}

static void _make_acquirement_items(vector<object_class_type>& rand_classes)
{
    const int num_wanted = min(3, (int)rand_classes.size());
    shuffle_array(rand_classes);

    CrawlVector& acq_items = you.props[ACQUIRE_ITEMS_KEY].get_vector();
    acq_items.empty();

    // Generate item defs until we have enough, skipping any random classes
    // that fail to generate an item.
    for (auto obj_type : rand_classes)
    {
        if (acq_items.size() == num_wanted)
            break;

        auto item = _acquirement_item_def(obj_type);
        if (item.defined())
            acq_items.push_back(item);
    }

    // Gold and food (for characters that eat) are guaranteed.
    auto gold_item = _acquirement_item_def(OBJ_GOLD);
    if (gold_item.defined())
        acq_items.push_back(gold_item);

    if (!you_foodless(false))
    {
        auto food_item = _acquirement_item_def(OBJ_FOOD);
        if (food_item.defined())
            acq_items.push_back(food_item);
    }
}

static void _make_artefact_acquirement_items(vector<object_class_type>& rand_classes)
{

    const int wanted_randart_num = min(2, (int)rand_classes.size());
    const int wanted_unrandart_num = 9;
    shuffle_array(rand_classes);

    CrawlVector& acq_items = you.props[ACQUIRE_ITEMS_KEY].get_vector();
    acq_items.empty();

    // Generate item defs until we have enough, skipping any random classes
    // that fail to generate an item.
    for (auto obj_type : rand_classes)
    {
        if (acq_items.size() >= wanted_randart_num)
            break;

        // make randart
        auto item = _acquirement_artefact_def(obj_type, true);
        if (item.defined())
            acq_items.push_back(item);
    }

    do
    {
        auto obj_type = rand_classes[random2((int)rand_classes.size())];

        // make unrandart
        auto item = _acquirement_artefact_def(obj_type, false);
        if (item.defined())
            acq_items.push_back(item);

    }
    while(acq_items.size() < wanted_randart_num + wanted_unrandart_num);
}
/*
 * Handle scroll of acquirement.
 *
 * Generate acquirement choices as items in a prop if these don't already exist
 * (because a scroll was read and canceled. Then either get the acquirement
 * choice from the c_choose_acquirement lua handler if one exists or present a
 * menu for the player to choose an item.
 *
 * returns True if the scroll was used, false if it was canceled.
*/
bool acquirement_menu()
{
    ASSERT(!crawl_state.game_is_arena());

    if (!you.props.exists(ACQUIRE_ITEMS_KEY))
        _set_acquirement_items(false);

    auto& acq_items = you.props[ACQUIRE_ITEMS_KEY].get_vector();

#ifdef CLUA_BINDINGS
    int index = 0;
    if (!clua.callfn("c_choose_acquirement", ">d", &index))
    {
        if (!clua.error.empty())
            mprf(MSGCH_ERROR, "Lua error: %s", clua.error.c_str());
    }
    else if (index >= 1 && index <= acq_items.size())
    {
        _create_acquirement_item(acq_items[index - 1]);
        return true;
    }
#endif

    AcquireMenu acq_menu(acq_items);
    acq_menu.show();

    return !you.props.exists(ACQUIRE_ITEMS_KEY);
}

/*
 * Handle scroll of get artefact.
 *
 * Generate artefacts choices as items in a prop if these don't already exist
 * Then either get the acquirement choice from the c_choose_acquirement lua handler
 * if one exists or present a menu for the player to choose an artefact.
 * returns True if the scroll was used, false if it was canceled.
 
 don't modify part of lua handle. It can be occuring error
*/
bool artefact_acquirement_menu()
{
    ASSERT(!crawl_state.game_is_arena());

    if (!you.props.exists(ACQUIRE_ITEMS_KEY))
        _set_acquirement_items(true);

    auto& acq_items = you.props[ACQUIRE_ITEMS_KEY].get_vector();

#ifdef CLUA_BINDINGS
    int index = 0;
    if (!clua.callfn("c_choose_acquirement", ">d", &index))
    {
        if (!clua.error.empty())
            mprf(MSGCH_ERROR, "Lua error: %s", clua.error.c_str());
    }
    else if (index >= 1 && index <= acq_items.size())
    {
        _create_acquirement_item(acq_items[index - 1]);
        return true;
    }
#endif

    AcquireMenu acq_menu(acq_items);
    acq_menu.show();

    return !you.props.exists(ACQUIRE_ITEMS_KEY);
}<|MERGE_RESOLUTION|>--- conflicted
+++ resolved
@@ -1954,10 +1954,6 @@
     else if (you.species == SP_CRUSTACEAN) {
         //SP_CRUSTACEAN
         rand_classes.emplace_back(OBJ_WEAPONS);
-<<<<<<< HEAD
-        rand_classes.emplace_back(OBJ_MISSILES);
-=======
->>>>>>> 1d7fbc37
     }
     else if (you.species == SP_HYDRA) {
         //SP_CRUSTACEAN
