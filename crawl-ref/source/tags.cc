/**
 * @file
 * @brief Auxiliary functions to make savefile versioning simpler.
**/

/*
   The marshalling and unmarshalling of data is done in big endian and
   is meant to keep savefiles cross-platform. Note also that the marshalling
   sizes are 1, 2, and 4 for byte, short, and int. If a strange platform
   with different sizes of these basic types pops up, please sed it to fixed-
   width ones. For now, that wasn't done in order to keep things convenient.
*/

#include "AppHdr.h"

#include "tags.h"

#include <algorithm>
#include <cstdio>
#include <cstdlib>
#include <cstring>
#include <iterator>
#include <vector>
#ifdef UNIX
#include <fcntl.h>
#include <sys/stat.h>
#include <sys/types.h>
#include <unistd.h>
#endif

#include "abyss.h"
#include "act-iter.h"
#include "artefact.h"
#include "art-enum.h"
#include "branch.h"
#include "butcher.h"
#if TAG_MAJOR_VERSION == 34
 #include "cloud.h"
 #include "decks.h"
 #include "food.h"
 #include "hunger-state-t.h"
#endif
#include "colour.h"
#include "coordit.h"
#include "dbg-scan.h"
#include "dbg-util.h"
#include "describe.h"
#include "dgn-overview.h"
#include "dungeon.h"
#include "end.h"
#include "errors.h"
#include "ghost.h"
#include "god-abil.h" // just for the Ru sac penalty key
#include "god-companions.h"
#include "item-name.h"
#include "item-prop.h"
#include "item-status-flag-type.h"
#include "item-type-id-state-type.h"
#include "items.h"
#include "jobs.h"
#include "mapmark.h"
#include "misc.h"
#include "mon-death.h"
#if TAG_MAJOR_VERSION == 34
 #include "mon-place.h"
 #include "mon-poly.h"
 #include "mon-tentacle.h"
 #include "mon-util.h"
#endif
#include "place.h"
#include "player-stats.h"
#include "prompt.h" // index_to_letter
#include "religion.h"
#include "skills.h"
#include "species.h"
#include "spl-wpnench.h"
#include "state.h"
#include "stringutil.h"
#include "syscalls.h"
#include "terrain.h"
#include "tiledef-dngn.h"
#include "tiledef-player.h"
#include "tilepick.h"
#include "tileview.h"
#ifdef USE_TILE
 #include "tilemcache.h"
#endif
#include "transform.h"
#include "unwind.h"
#include "version.h"

vector<ghost_demon> global_ghosts; // only for reading/writing

// defined in dgn-overview.cc
extern map<branch_type, set<level_id> > stair_level;
extern map<level_pos, shop_type> shops_present;
extern map<level_pos, god_type> altars_present;
extern map<level_pos, branch_type> portals_present;
extern map<level_pos, string> portal_notes;
extern map<level_id, string> level_annotations;
extern map<level_id, string> level_exclusions;
extern map<level_id, string> level_uniques;
extern set<pair<string, level_id> > auto_unique_annotations;

// defined in abyss.cc
extern abyss_state abyssal_state;

reader::reader(const string &_read_filename, int minorVersion)
    : _filename(_read_filename), _chunk(0), _pbuf(nullptr), _read_offset(0),
      _minorVersion(minorVersion), _safe_read(false)
{
    _file       = fopen_u(_filename.c_str(), "rb");
    opened_file = !!_file;
}

reader::reader(package *save, const string &chunkname, int minorVersion)
    : _file(0), _chunk(0), opened_file(false), _pbuf(0), _read_offset(0),
     _minorVersion(minorVersion), _safe_read(false)
{
    ASSERT(save);
    _chunk = new chunk_reader(save, chunkname);
}

reader::~reader()
{
    if (_chunk)
        delete _chunk;
    close();
}

void reader::close()
{
    if (opened_file && _file)
        fclose(_file);
    _file = nullptr;
}

void reader::advance(size_t offset)
{
    char junk[128];

    while (offset)
    {
        const size_t junklen = min(sizeof(junk), offset);
        offset -= junklen;
        read(junk, junklen);
    }
}

bool reader::valid() const
{
    return (_file && !feof(_file)) ||
           (_pbuf && _read_offset < _pbuf->size());
}

static NORETURN void _short_read(bool safe_read)
{
    if (!crawl_state.need_save || safe_read)
        throw short_read_exception();
    // Would be nice to name the save chunk here, but in interesting cases
    // we're reading a copy from memory (why?).
    die_noline("short read while reading save");
}

// Reads input in network byte order, from a file or buffer.
unsigned char reader::readByte()
{
    if (_file)
    {
        int b = fgetc(_file);
        if (b == EOF)
            _short_read(_safe_read);
        return b;
    }
    else if (_chunk)
    {
        unsigned char buf;
        if (_chunk->read(&buf, 1) != 1)
            _short_read(_safe_read);
        return buf;
    }
    else
    {
        if (_read_offset >= _pbuf->size())
            _short_read(_safe_read);
        return (*_pbuf)[_read_offset++];
    }
}

void reader::read(void *data, size_t size)
{
    if (_file)
    {
        if (data)
        {
            if (fread(data, 1, size, _file) != size)
                _short_read(_safe_read);
        }
        else
            fseek(_file, (long)size, SEEK_CUR);
    }
    else if (_chunk)
    {
        if (_chunk->read(data, size) != size)
            _short_read(_safe_read);
    }
    else
    {
        if (_read_offset+size > _pbuf->size())
            _short_read(_safe_read);
        if (data && size)
            memcpy(data, &(*_pbuf)[_read_offset], size);

        _read_offset += size;
    }
}

int reader::getMinorVersion() const
{
    ASSERT(_minorVersion != TAG_MINOR_INVALID);
    return _minorVersion;
}

void reader::setMinorVersion(int minorVersion)
{
    _minorVersion = minorVersion;
}

void reader::fail_if_not_eof(const string &name)
{
    char dummy;
    if (_chunk ? _chunk->read(&dummy, 1) :
        _file ? (fgetc(_file) != EOF) :
        _read_offset >= _pbuf->size())
    {
        fail("Incomplete read of \"%s\" - aborting.", name.c_str());
    }
}

void writer::check_ok(bool ok)
{
    if (!ok && !failed)
    {
        failed = true;
        if (!_ignore_errors)
            end(1, true, "Error writing to %s", _filename.c_str());
    }
}

void writer::writeByte(unsigned char ch)
{
    if (failed)
        return;

    if (_chunk)
        _chunk->write(&ch, 1);
    else if (_file)
        check_ok(fputc(ch, _file) != EOF);
    else
        _pbuf->push_back(ch);
}

void writer::write(const void *data, size_t size)
{
    if (failed)
        return;

    if (_chunk)
        _chunk->write(data, size);
    else if (_file)
        check_ok(fwrite(data, 1, size, _file) == size);
    else
    {
        const unsigned char* cdata = static_cast<const unsigned char*>(data);
        _pbuf->insert(_pbuf->end(), cdata, cdata+size);
    }
}

long writer::tell()
{
    ASSERT(!_chunk);
    return _file? ftell(_file) : _pbuf->size();
}

#ifdef DEBUG_GLOBALS
// Force a conditional jump valgrind may pick up, no matter the optimizations.
static volatile uint32_t hashroll;
static void CHECK_INITIALIZED(uint32_t x)
{
    hashroll = 0;
    if ((hashroll += x) & 1)
        hashroll += 2;
}
#else
#define CHECK_INITIALIZED(x)
#endif

// static helpers
static void tag_construct_char(writer &th);
static void tag_construct_you(writer &th);
static void tag_construct_you_items(writer &th);
static void tag_construct_you_dungeon(writer &th);
static void tag_construct_lost_monsters(writer &th);
static void tag_construct_companions(writer &th);
static void tag_read_you(reader &th);
static void tag_read_you_items(reader &th);
static void tag_read_you_dungeon(reader &th);
static void tag_read_lost_monsters(reader &th);
#if TAG_MAJOR_VERSION == 34
static void tag_read_lost_items(reader &th);
#endif
static void tag_read_companions(reader &th);

static void tag_construct_level(writer &th);
static void tag_construct_level_items(writer &th);
static void tag_construct_level_monsters(writer &th);
static void tag_construct_level_tiles(writer &th);
static void tag_read_level(reader &th);
static void tag_read_level_items(reader &th);
static void tag_read_level_monsters(reader &th);
static void tag_read_level_tiles(reader &th);
static void _regenerate_tile_flavour();
static void _draw_tiles();

static void tag_construct_ghost(writer &th, vector<ghost_demon> &);
static vector<ghost_demon> tag_read_ghost(reader &th);

static void marshallGhost(writer &th, const ghost_demon &ghost);
static ghost_demon unmarshallGhost(reader &th);

static void marshallSpells(writer &, const monster_spells &);
static void unmarshallSpells(reader &, monster_spells &
#if TAG_MAJOR_VERSION == 34
                             , unsigned hd
#endif
);

static void marshallMonsterInfo (writer &, const monster_info &);
static void unmarshallMonsterInfo (reader &, monster_info &mi);
static void marshallMapCell (writer &, const map_cell &);
static void unmarshallMapCell (reader &, map_cell& cell);

template<typename T, typename T_iter, typename T_marshal>
static void marshall_iterator(writer &th, T_iter beg, T_iter end,
                              T_marshal marshal);
template<typename T, typename U>
static void unmarshall_vector(reader& th, vector<T>& vec, U T_unmarshall);

template<int SIZE>
void marshallFixedBitVector(writer& th, const FixedBitVector<SIZE>& arr);
template<int SIZE>
void unmarshallFixedBitVector(reader& th, FixedBitVector<SIZE>& arr);

void marshallByte(writer &th, int8_t data)
{
    CHECK_INITIALIZED(data);
    th.writeByte(data);
}

int8_t unmarshallByte(reader &th)
{
    return th.readByte();
}

void marshallUByte(writer &th, uint8_t data)
{
    CHECK_INITIALIZED(data);
    th.writeByte(data);
}

uint8_t unmarshallUByte(reader &th)
{
    return th.readByte();
}

// Marshall 2 byte short in network order.
void marshallShort(writer &th, short data)
{
    // TODO: why does this use `short` and `char` when unmarshall uses int16_t??
    CHECK_INITIALIZED(data);
    const char b2 = (char)(data & 0x00FF);
    const char b1 = (char)((data & 0xFF00) >> 8);
    th.writeByte(b1);
    th.writeByte(b2);
}

// Unmarshall 2 byte short in network order.
int16_t unmarshallShort(reader &th)
{
    int16_t b1 = th.readByte();
    int16_t b2 = th.readByte();
    int16_t data = (b1 << 8) | (b2 & 0x00FF);
    return data;
}

// Marshall 4 byte int in network order.
void marshallInt(writer &th, int32_t data)
{
    CHECK_INITIALIZED(data);
    char b4 = (char) (data & 0x000000FF);
    char b3 = (char)((data & 0x0000FF00) >> 8);
    char b2 = (char)((data & 0x00FF0000) >> 16);
    char b1 = (char)((data & 0xFF000000) >> 24);

    th.writeByte(b1);
    th.writeByte(b2);
    th.writeByte(b3);
    th.writeByte(b4);
}

// Unmarshall 4 byte signed int in network order.
int32_t unmarshallInt(reader &th)
{
    int32_t b1 = th.readByte();
    int32_t b2 = th.readByte();
    int32_t b3 = th.readByte();
    int32_t b4 = th.readByte();

    int32_t data = (b1 << 24) | ((b2 & 0x000000FF) << 16);
    data |= ((b3 & 0x000000FF) << 8) | (b4 & 0x000000FF);
    return data;
}

void marshallUnsigned(writer& th, uint64_t v)
{
    do
    {
        unsigned char b = (unsigned char)(v & 0x7f);
        v >>= 7;
        if (v)
            b |= 0x80;
        th.writeByte(b);
    }
    while (v);
}

uint64_t unmarshallUnsigned(reader& th)
{
    unsigned i = 0;
    uint64_t v = 0;
    for (;;)
    {
        unsigned char b = th.readByte();
        v |= (uint64_t)(b & 0x7f) << i;
        i += 7;
        if (!(b & 0x80))
            break;
    }
    return v;
}

void marshallSigned(writer& th, int64_t v)
{
    if (v < 0)
        marshallUnsigned(th, (uint64_t)((-v - 1) << 1) | 1);
    else
        marshallUnsigned(th, (uint64_t)(v << 1));
}

int64_t unmarshallSigned(reader& th)
{
    uint64_t u;
    unmarshallUnsigned(th, u);
    if (u & 1)
        return (int64_t)(-(u >> 1) - 1);
    else
        return (int64_t)(u >> 1);
}

// Optimized for short vectors that have only the first few bits set, and
// can have invalid length. For long ones you might want to do this
// differently to not lose 1/8 bits and speed.
template<int SIZE>
void marshallFixedBitVector(writer& th, const FixedBitVector<SIZE>& arr)
{
    int last_bit;
    for (last_bit = SIZE - 1; last_bit > 0; last_bit--)
        if (arr[last_bit])
            break;

    int i = 0;
    while (1)
    {
        uint8_t byte = 0;
        for (int j = 0; j < 7; j++)
            if (i < SIZE && arr[i++])
                byte |= 1 << j;
        if (i <= last_bit)
            marshallUByte(th, byte);
        else
        {
            marshallUByte(th, byte | 0x80);
            break;
        }
    }
}

template<int SIZE>
void unmarshallFixedBitVector(reader& th, FixedBitVector<SIZE>& arr)
{
    arr.reset();

    int i = 0;
    while (1)
    {
        uint8_t byte = unmarshallUByte(th);
        for (int j = 0; j < 7; j++)
            if (i < SIZE)
                arr.set(i++, !!(byte & (1 << j)));
        if (byte & 0x80)
            break;
    }
}

// FIXME: Kill this abomination - it will break!
template<typename T>
static void _marshall_as_int(writer& th, const T& t)
{
    marshallInt(th, static_cast<int>(t));
}

template <typename data>
void marshallSet(writer &th, const set<data> &s,
                 void (*marshall)(writer &, const data &))
{
    marshallInt(th, s.size());
    for (const data &elt : s)
        marshall(th, elt);
}

template<typename key, typename value>
void marshallMap(writer &th, const map<key,value>& data,
                 void (*key_marshall)(writer&, const key&),
                 void (*value_marshall)(writer&, const value&))
{
    marshallInt(th, data.size());
    for (const auto &entry : data)
    {
        key_marshall(th, entry.first);
        value_marshall(th, entry.second);
    }
}

template<typename T_iter, typename T_marshall_t>
static void marshall_iterator(writer &th, T_iter beg, T_iter end,
                              T_marshall_t T_marshall)
{
    marshallInt(th, distance(beg, end));
    while (beg != end)
    {
        T_marshall(th, *beg);
        ++beg;
    }
}

template<typename T, typename U>
static void unmarshall_vector(reader& th, vector<T>& vec, U T_unmarshall)
{
    vec.clear();
    const int num_to_read = unmarshallInt(th);
    for (int i = 0; i < num_to_read; ++i)
        vec.push_back(T_unmarshall(th));
}

template <typename T_container, typename T_inserter, typename T_unmarshall>
static void unmarshall_container(reader &th, T_container &container,
                                 T_inserter inserter, T_unmarshall unmarshal)
{
    container.clear();
    const int num_to_read = unmarshallInt(th);
    for (int i = 0; i < num_to_read; ++i)
        (container.*inserter)(unmarshal(th));
}

static unsigned short _pack(const level_id& id)
{
    return (static_cast<int>(id.branch) << 8) | (id.depth & 0xFF);
}

void marshall_level_id(writer& th, const level_id& id)
{
    marshallShort(th, _pack(id));
}

static void _marshall_level_id_set(writer& th, const set<level_id>& id)
{
    marshallSet(th, id, marshall_level_id);
}

// XXX: Redundant with level_pos.save()/load().
static void _marshall_level_pos(writer& th, const level_pos& lpos)
{
    marshallInt(th, lpos.pos.x);
    marshallInt(th, lpos.pos.y);
    marshall_level_id(th, lpos.id);
}

template <typename data, typename set>
void unmarshallSet(reader &th, set &dset,
                   data (*data_unmarshall)(reader &))
{
    dset.clear();
    int len = unmarshallInt(th);
    for (int i = 0; i < len; ++i)
        dset.insert(data_unmarshall(th));
}

template<typename key, typename value, typename map>
void unmarshallMap(reader& th, map& data,
                   key   (*key_unmarshall)  (reader&),
                   value (*value_unmarshall)(reader&))
{
    const int len = unmarshallInt(th);
    key k;
    for (int i = 0; i < len; ++i)
    {
        k = key_unmarshall(th);
        pair<key, value> p(k, value_unmarshall(th));
        data.insert(p);
    }
}

template<typename T>
static T unmarshall_int_as(reader& th)
{
    return static_cast<T>(unmarshallInt(th));
}

#if TAG_MAJOR_VERSION == 34
level_id level_id::from_packed_place(unsigned short place)
#else
level_id _unpack(unsigned short place)
#endif
{
    level_id id;

    id.branch     = static_cast<branch_type>((place >> 8) & 0xFF);
    id.depth      = (int8_t)(place & 0xFF);

    return id;
}

level_id unmarshall_level_id(reader& th)
{
#if TAG_MAJOR_VERSION == 34
    return level_id::from_packed_place(unmarshallShort(th));
#else
    return _unpack(unmarshallShort(th));
#endif
}

static set<level_id> _unmarshall_level_id_set(reader& th)
{
    set<level_id> id;
    unmarshallSet(th, id, unmarshall_level_id);
    return id;
}

static level_pos _unmarshall_level_pos(reader& th)
{
    level_pos lpos;
    lpos.pos.x = unmarshallInt(th);
    lpos.pos.y = unmarshallInt(th);
    lpos.id    = unmarshall_level_id(th);
    return lpos;
}

void marshallCoord(writer &th, const coord_def &c)
{
    marshallInt(th, c.x);
    marshallInt(th, c.y);
}

coord_def unmarshallCoord(reader &th)
{
    coord_def c;
#if TAG_MAJOR_VERSION == 34
    if (th.getMinorVersion() >= TAG_MINOR_COORD_SERIALIZER
        && th.getMinorVersion() != TAG_MINOR_0_11)
    {
#endif
        c.x = unmarshallInt(th);
        c.y = unmarshallInt(th);
#if TAG_MAJOR_VERSION == 34
    }
    else
    {
        c.x = unmarshallShort(th);
        c.y = unmarshallShort(th);
    }
#endif
    return c;
}

#if TAG_MAJOR_VERSION == 34
// Between TAG_MINOR_OPTIONAL_PARTS and TAG_MINOR_FIXED_CONSTRICTION
// we neglected to marshall the constricting[] map of monsters. Fix
// those up.
static void _fix_missing_constrictions()
{
    for (int i = -1; i < MAX_MONSTERS; ++i)
    {
        const actor* m = i < 0 ? (actor*)&you : (actor*)&menv[i];
        if (!m->alive())
            continue;
        if (!m->constricted_by)
            continue;
        actor *h = actor_by_mid(m->constricted_by);
        // Not a known bug, so don't fix this up.
        if (!h)
            continue;

        if (!h->constricting)
            h->constricting = new actor::constricting_t;
        if (h->constricting->find(m->mid) == h->constricting->end())
        {
            dprf("Fixing missing constriction for %s (mindex=%d mid=%d)"
                 " of %s (mindex=%d mid=%d)",
                 h->name(DESC_PLAIN, true).c_str(), h->mindex(), h->mid,
                 m->name(DESC_PLAIN, true).c_str(), m->mindex(), m->mid);

            (*h->constricting)[m->mid] = 0;
        }
    }
}
#endif

static void _marshall_constriction(writer &th, const actor *who)
{
    marshallInt(th, who->constricted_by);
    marshallInt(th, who->escape_attempts);

    // Assumes an empty map is marshalled as just the int 0.
    const actor::constricting_t * const cmap = who->constricting;
    if (cmap)
        marshallMap(th, *cmap, _marshall_as_int<mid_t>, _marshall_as_int<int>);
    else
        marshallInt(th, 0);
}

static void _unmarshall_constriction(reader &th, actor *who)
{
#if TAG_MAJOR_VERSION == 34
    if (th.getMinorVersion() < TAG_MINOR_NO_ACTOR_HELD)
        unmarshallInt(th);
#endif
    who->constricted_by = unmarshallInt(th);
    who->escape_attempts = unmarshallInt(th);

    actor::constricting_t cmap;
    unmarshallMap(th, cmap, unmarshall_int_as<mid_t>, unmarshallInt);

    if (cmap.size() == 0)
        who->constricting = 0;
    else
        who->constricting = new actor::constricting_t(cmap);
}

template <typename marshall, typename grid>
static void _run_length_encode(writer &th, marshall m, const grid &g,
                               int width, int height)
{
    int last = 0, nlast = 0;
    for (int y = 0; y < height; ++y)
        for (int x = 0; x < width; ++x)
        {
            if (!nlast)
                last = g[x][y];
            if (last == g[x][y] && nlast < 255)
            {
                nlast++;
                continue;
            }

            marshallByte(th, nlast);
            m(th, last);

            last = g[x][y];
            nlast = 1;
        }

    marshallByte(th, nlast);
    m(th, last);
}

template <typename unmarshall, typename grid>
static void _run_length_decode(reader &th, unmarshall um, grid &g,
                               int width, int height)
{
    const int end = width * height;
    int offset = 0;
    while (offset < end)
    {
        const int run = unmarshallUByte(th);
        const int value = um(th);

        for (int i = 0; i < run; ++i)
        {
            const int y = offset / width;
            const int x = offset % width;
            g[x][y] = value;
            ++offset;
        }
    }
}

union float_marshall_kludge
{
    float    f_num;
    int32_t  l_num;
};
COMPILE_CHECK(sizeof(float) == sizeof(int32_t));

// single precision float -- marshall in network order.
void marshallFloat(writer &th, float data)
{
    float_marshall_kludge k;
    k.f_num = data;
    marshallInt(th, k.l_num);
}

// single precision float -- unmarshall in network order.
float unmarshallFloat(reader &th)
{
    float_marshall_kludge k;
    k.l_num = unmarshallInt(th);
    return k.f_num;
}

// string -- 2 byte length, string data
void marshallString(writer &th, const string &data)
{
    size_t len = data.length();
    // A limit of 32K. TODO: why doesn't this use int16_t?
    if (len > SHRT_MAX)
        die("trying to marshall too long a string (len=%ld)", (long int)len);
    marshallShort(th, len);

    th.write(data.c_str(), len);
}

string unmarshallString(reader &th)
{
    char buffer[SHRT_MAX]; // TODO: why doesn't this use int16_t?

    short len = unmarshallShort(th);
    ASSERT(len >= 0);
    ASSERT(len <= (ssize_t)sizeof(buffer));

    th.read(buffer, len);

    return string(buffer, len);
}

// This one must stay with a 16 bit signed big-endian length tag, to allow
// older versions to browse and list newer saves.
static void marshallString2(writer &th, const string &data)
{
    marshallString(th, data);
}

static string unmarshallString2(reader &th)
{
    return unmarshallString(th);
}

// string -- 4 byte length, non-terminated string data.
void marshallString4(writer &th, const string &data)
{
    const size_t len = data.length();
    if (len > static_cast<size_t>(numeric_limits<int32_t>::max()))
        die("trying to marshall too long a string (len=%ld)", (long int) len);
    marshallInt(th, len);
    th.write(data.c_str(), len);
}

void unmarshallString4(reader &th, string& s)
{
    const int len = unmarshallInt(th);
    ASSERT(len >= 0);
    s.resize(len);
    if (len)
        th.read(&s.at(0), len);
}

// boolean (to avoid system-dependent bool implementations)
void marshallBoolean(writer &th, bool data)
{
    th.writeByte(data ? 1 : 0);
}

// boolean (to avoid system-dependent bool implementations)
bool unmarshallBoolean(reader &th)
{
    return th.readByte() != 0;
}

// Saving the date as a string so we're not reliant on a particular epoch.
string make_date_string(time_t in_date)
{
    if (in_date <= 0)
        return "";

    struct tm *date = TIME_FN(&in_date);

    return make_stringf(
              "%4d%02d%02d%02d%02d%02d%s",
              date->tm_year + 1900, date->tm_mon, date->tm_mday,
              date->tm_hour, date->tm_min, date->tm_sec,
              ((date->tm_isdst > 0) ? "D" : "S"));
}

static void marshallStringVector(writer &th, const vector<string> &vec)
{
    marshall_iterator(th, vec.begin(), vec.end(), marshallString);
}

static vector<string> unmarshallStringVector(reader &th)
{
    vector<string> vec;
    unmarshall_vector(th, vec, unmarshallString);
    return vec;
}

static monster_type unmarshallMonType(reader &th)
{
    monster_type x = static_cast<monster_type>(unmarshallShort(th));

    if (x >= MONS_NO_MONSTER)
        return x;

#if TAG_MAJOR_VERSION == 34
# define AXED(a) if (x > a) --x
    if (th.getMinorVersion() == TAG_MINOR_0_11)
    {
        AXED(MONS_KILLER_BEE); // killer bee larva
        AXED(MONS_SHADOW_IMP); // midge
        AXED(MONS_AGNES);      // Jozef
    }
#endif

    return x;
}

#if TAG_MAJOR_VERSION == 34
// yay marshalling inconsistencies
static monster_type unmarshallMonType_Info(reader &th)
{
    monster_type x = static_cast<monster_type>(unmarshallUnsigned(th));

    if (x >= MONS_NO_MONSTER)
        return x;

    if (th.getMinorVersion() == TAG_MINOR_0_11)
    {
        AXED(MONS_KILLER_BEE); // killer bee larva
        AXED(MONS_SHADOW_IMP); // midge
        AXED(MONS_AGNES);      // Jozef
    }

    return x;
}
#endif

static spell_type unmarshallSpellType(reader &th
#if TAG_MAJOR_VERSION == 34
                                      , bool mons = false
#endif
                                      )
{
    spell_type x = SPELL_NO_SPELL;
#if TAG_MAJOR_VERSION == 34
    if (!mons && th.getMinorVersion() < TAG_MINOR_SHORT_SPELL_TYPE)
        x = static_cast<spell_type>(unmarshallUByte(th));
    else
#endif
        x = static_cast<spell_type>(unmarshallShort(th));

#if TAG_MAJOR_VERSION == 34
    if (th.getMinorVersion() == TAG_MINOR_0_11)
    {
        AXED(SPELL_DEBUGGING_RAY); // projected noise
        AXED(SPELL_HEAL_OTHER);    // summon greater holy
    }
#endif

    return x;
}

static dungeon_feature_type rewrite_feature(dungeon_feature_type x,
                                            int minor_version)
{
#if TAG_MAJOR_VERSION == 34
    if (minor_version == TAG_MINOR_0_11)
    {
        // turn old trees into...trees
        if (x == DNGN_OPEN_SEA)
            x = DNGN_TREE;
        else if (x >= DNGN_LAVA_SEA && x < 30)
            x = (dungeon_feature_type)(x - 1);
    }
    // turn mangroves into trees
    else if (minor_version < TAG_MINOR_MANGROVES && x == DNGN_OPEN_SEA)
        x = DNGN_TREE;
    else if (minor_version < TAG_MINOR_FIX_FEAT_SHIFT
             && x > DNGN_OPEN_SEA && x < DNGN_LAVA)
    {
        x = static_cast<dungeon_feature_type>(x - 1);
    }

    if (x >= DNGN_DRY_FOUNTAIN_BLUE && x <= DNGN_DRY_FOUNTAIN_BLOOD)
        x = DNGN_DRY_FOUNTAIN;

    if (x == DNGN_SEALED_DOOR && minor_version < TAG_MINOR_0_12)
        x = DNGN_CLOSED_DOOR;
    if (x == DNGN_BADLY_SEALED_DOOR)
        x = DNGN_SEALED_DOOR;
    if (x == DNGN_ESCAPE_HATCH_UP && player_in_branch(BRANCH_LABYRINTH))
        x = DNGN_EXIT_LABYRINTH;
    if (x == DNGN_DEEP_WATER && player_in_branch(BRANCH_SHOALS)
        && minor_version < TAG_MINOR_SHOALS_LITE)
    {
        x = DNGN_SHALLOW_WATER;
    }

    // ensure that killing TRJ opens the slime:$ vaults
    if (you.where_are_you == BRANCH_SLIME && you.depth == brdepth[BRANCH_SLIME]
        && minor_version < TAG_MINOR_SLIME_WALL_CLEAR
        && x == DNGN_STONE_WALL)
    {
        x = DNGN_CLEAR_STONE_WALL;
    }

    if (x == DNGN_ENTER_LABYRINTH)
        x = DNGN_ENTER_GAUNTLET;
#endif

    return x;
}

dungeon_feature_type unmarshallFeatureType(reader &th)
{
    dungeon_feature_type x = static_cast<dungeon_feature_type>(unmarshallUByte(th));
    return rewrite_feature(x, th.getMinorVersion());
}

#if TAG_MAJOR_VERSION == 34
// yay marshalling inconsistencies
static dungeon_feature_type unmarshallFeatureType_Info(reader &th)
{
    dungeon_feature_type x = static_cast<dungeon_feature_type>(unmarshallUnsigned(th));
    x = rewrite_feature(x, th.getMinorVersion());

    // There was a period of time when this function (only this one, not
    // unmarshallFeatureType) lacked some of the conversions now done by
    // rewrite_feature. In case any saves were transferred through those
    // versions, replace bad features with DNGN_UNSEEN. Questionable, but
    // this is just map_knowledge so the impact should be low.
    return is_valid_feature_type(x) ? x : DNGN_UNSEEN;
}
#endif

#define CANARY     marshallUByte(th, 171)
#if TAG_MAJOR_VERSION == 34
#define EAT_CANARY do if (th.getMinorVersion() >= TAG_MINOR_CANARIES    \
                          && unmarshallUByte(th) != 171)                \
                   {                                                    \
                       die("save corrupted: canary gone");              \
                   } while (0)
#else
#define EAT_CANARY do if ( unmarshallUByte(th) != 171)                  \
                   {                                                    \
                       die("save corrupted: canary gone");              \
                   } while (0)
#endif

#if TAG_MAJOR_VERSION == 34
static void _ensure_entry(branch_type br)
{
    dungeon_feature_type entry = branches[br].entry_stairs;
    for (rectangle_iterator ri(1); ri; ++ri)
        if (orig_terrain(*ri) == entry)
            return;

    // Find primary upstairs.
    for (rectangle_iterator ri(1); ri; ++ri)
        if (orig_terrain(*ri) == DNGN_STONE_STAIRS_UP_I)
        {
            for (distance_iterator di(*ri); di; ++di)
                if (in_bounds(*di) && grd(*di) == DNGN_FLOOR)
                {
                    grd(*di) = entry; // No need to update LOS, etc.
                    // Announce the repair even in non-debug builds.
                    mprf(MSGCH_ERROR, "Placing missing branch entry: %s.",
                         dungeon_feature_name(entry));
                    return;
                }
            die("no floor to place a branch entrance");
        }
    die("no upstairs on %s???", level_id::current().describe().c_str());
}

static void _add_missing_branches()
{
    const level_id lc = level_id::current();

    // Could do all just in case, but this seems safer:
    if (brentry[BRANCH_VAULTS] == lc)
        _ensure_entry(BRANCH_VAULTS);
    if (brentry[BRANCH_ZOT] == lc)
        _ensure_entry(BRANCH_ZOT);
    if (lc == level_id(BRANCH_DEPTHS, 2) || lc == level_id(BRANCH_DUNGEON, 21))
        _ensure_entry(BRANCH_VESTIBULE);
    if (lc == level_id(BRANCH_DEPTHS, 3) || lc == level_id(BRANCH_DUNGEON, 24))
        _ensure_entry(BRANCH_PANDEMONIUM);
    if (lc == level_id(BRANCH_DEPTHS, 4) || lc == level_id(BRANCH_DUNGEON, 25))
        _ensure_entry(BRANCH_ABYSS);
    if (player_in_branch(BRANCH_VESTIBULE))
    {
        for (rectangle_iterator ri(0); ri; ++ri)
        {
            if (grd(*ri) == DNGN_STONE_ARCH)
            {
                map_marker *marker = env.markers.find(*ri, MAT_FEATURE);
                if (marker)
                {
                    map_feature_marker *featm =
                        dynamic_cast<map_feature_marker*>(marker);
                    // [ds] Ensure we're activating the correct feature
                    // markers. Feature markers are also used for other things,
                    // notably to indicate the return point from a portal
                    // vault.
                    switch (featm->feat)
                    {
                    case DNGN_ENTER_COCYTUS:
                    case DNGN_ENTER_DIS:
                    case DNGN_ENTER_GEHENNA:
                    case DNGN_ENTER_TARTARUS:
                        grd(*ri) = featm->feat;
                        dprf("opened %s", dungeon_feature_name(featm->feat));
                        env.markers.remove(marker);
                        break;
                    default:
                        break;
                    }
                }
            }
        }
    }
}
#endif


// Write a tagged chunk of data to the FILE*.
// tagId specifies what to write.
void tag_write(tag_type tagID, writer &outf)
{
    vector<unsigned char> buf;
    writer th(&buf);
    switch (tagID)
    {
    case TAG_CHR:
        tag_construct_char(th);
        break;
    case TAG_YOU:
        tag_construct_you(th);
        CANARY;
        tag_construct_you_items(th);
        CANARY;
        tag_construct_you_dungeon(th);
        CANARY;
        tag_construct_lost_monsters(th);
        CANARY;
        tag_construct_companions(th);
        break;
    case TAG_LEVEL:
        tag_construct_level(th);
        CANARY;
        tag_construct_level_items(th);
        CANARY;
        tag_construct_level_monsters(th);
        CANARY;
        tag_construct_level_tiles(th);
        break;
    case TAG_GHOST:
        tag_construct_ghost(th, global_ghosts);
        break;
    default:
        // I don't know how to make that!
        break;
    }

    // make sure there is some data to write!
    if (buf.empty())
        return;

    // Write tag header.
    marshallInt(outf, buf.size());

    // Write tag data.
    outf.write(&buf[0], buf.size());
}

static void _shunt_monsters_out_of_walls()
{
    for (int i = 0; i < MAX_MONSTERS; ++i)
    {
        monster &m(menv[i]);
        if (m.alive() && in_bounds(m.pos()) && cell_is_solid(m.pos())
            && (grd(m.pos()) != DNGN_MALIGN_GATEWAY
                || mons_genus(m.type) != MONS_ELDRITCH_TENTACLE))
        {
            for (distance_iterator di(m.pos()); di; ++di)
                if (!actor_at(*di) && !cell_is_solid(*di))
                {
#if TAG_MAJOR_VERSION == 34
                    // Could have been a rock worm or a dryad.
                    if (m.type != MONS_GHOST)
#endif
                    mprf(MSGCH_ERROR, "Error: monster %s in %s at (%d,%d)",
                         m.name(DESC_PLAIN, true).c_str(),
                         dungeon_feature_name(grd(m.pos())),
                         m.pos().x, m.pos().y);
                    env.mgrid(m.pos()) = NON_MONSTER;
                    m.position = *di;
                    env.mgrid(*di) = i;
                    break;
                }
        }
    }
}

// Read a piece of data from inf into memory, then run the appropriate reader.
//
// minorVersion is available for any sub-readers that need it
void tag_read(reader &inf, tag_type tag_id)
{
    // Read header info and data
    vector<unsigned char> buf;
    const int data_size = unmarshallInt(inf);
    ASSERT(data_size >= 0);

    // Fetch data in one go
    buf.resize(data_size);
    inf.read(&buf[0], buf.size());

    // Ok, we have data now.
    reader th(buf, inf.getMinorVersion());
    switch (tag_id)
    {
    case TAG_YOU:
        tag_read_you(th);
        EAT_CANARY;
        tag_read_you_items(th);
        EAT_CANARY;
        tag_read_you_dungeon(th);
        EAT_CANARY;
        tag_read_lost_monsters(th);
        EAT_CANARY;
#if TAG_MAJOR_VERSION == 34
        if (th.getMinorVersion() < TAG_MINOR_NO_ITEM_TRANSIT)
        {
            tag_read_lost_items(th);
            EAT_CANARY;
        }
        if (th.getMinorVersion() >= TAG_MINOR_COMPANION_LIST)
#endif
        tag_read_companions(th);

        // If somebody SIGHUP'ed out of the skill menu with every skill
        // disabled. Doing this here rather in tag_read_you() because
        // you.can_currently_train() requires the player's equipment be loaded.
        init_can_currently_train();
        check_selected_skills();
        break;
    case TAG_LEVEL:
        tag_read_level(th);
        EAT_CANARY;
        tag_read_level_items(th);
        // We have to do this here because tag_read_level_monsters()
        // might kill an elsewhere Ilsuiw follower, which ends up calling
        // terrain.cc:_dgn_check_terrain_items, which checks mitm.
        link_items();
        EAT_CANARY;
        tag_read_level_monsters(th);
        EAT_CANARY;
#if TAG_MAJOR_VERSION == 34
        _add_missing_branches();
#endif
        _shunt_monsters_out_of_walls();
        // The Abyss needs to visit other levels during level gen, before
        // all cells have been filled. We mustn't crash when it returns
        // from those excursions, and generate_abyss will check_map_validity
        // itself after the grid is fully populated.
        if (!player_in_branch(BRANCH_ABYSS))
        {
            unwind_var<coord_def> you_pos(you.position, coord_def());
            check_map_validity();
        }
        tag_read_level_tiles(th);
#if TAG_MAJOR_VERSION == 34
        if (you.where_are_you == BRANCH_GAUNTLET
            && th.getMinorVersion() < TAG_MINOR_GAUNTLET_TRAPPED)
        {
            vault_placement *place = dgn_vault_at(you.pos());
            if (place && place->map.desc_or_name()
                         == "gammafunk_gauntlet_branching")
            {
                auto exit = DNGN_EXIT_GAUNTLET;
                grd(you.pos()) = exit;
                // Announce the repair even in non-debug builds.
                mprf(MSGCH_ERROR, "Placing emergency exit: %s.",
                     dungeon_feature_name(exit));
            }
        }

        // We can't do this when we unmarshall shops, since we haven't
        // unmarshalled items yet...
        if (th.getMinorVersion() < TAG_MINOR_SHOP_HACK)
            for (auto& entry : env.shop)
            {
                // Shop items were heaped up at this cell.
                for (stack_iterator si(coord_def(0, entry.second.num+5)); si; ++si)
                {
                    entry.second.stock.push_back(*si);
                    dec_mitm_item_quantity(si.index(), si->quantity);
                }
            }
#endif
        break;
    case TAG_GHOST:
        global_ghosts = tag_read_ghost(th);
        break;
    default:
        // I don't know how to read that!
        die("unknown tag type");
    }
}

static void tag_construct_char(writer &th)
{
    marshallByte(th, TAG_CHR_FORMAT);
    // Important: you may never remove or alter a field without bumping
    // CHR_FORMAT. Bumping it makes all saves invisible when browsed in an
    // older version.
    // Please keep this compatible even over major version breaks!

    // Appending fields is fine, but inserting new fields anywhere other than
    // the end of this function is not!

    marshallString2(th, you.your_name);
    marshallString2(th, Version::Long);

    marshallByte(th, you.species);
    marshallByte(th, you.char_class);
    marshallByte(th, you.experience_level);
    marshallString2(th, string(get_job_name(you.char_class)));
    marshallByte(th, you.religion);
    marshallString2(th, you.jiyva_second_name);

    // don't save wizmode suppression
    marshallByte(th, you.wizard || you.suppress_wizard);

    marshallByte(th, crawl_state.type);
    if (crawl_state.game_is_tutorial())
        marshallString2(th, crawl_state.map);

    marshallString2(th, species_name(you.species));
    marshallString2(th, you.religion ? god_name(you.religion) : "");

    // separate from the tutorial so we don't have to bump TAG_CHR_FORMAT
    marshallString2(th, crawl_state.map);

    marshallByte(th, you.explore);
}

/// is a custom scoring mechanism being stored?
static bool _calc_score_exists()
{
    lua_stack_cleaner clean(dlua);
    dlua.pushglobal("dgn.persist.calc_score");
    return !lua_isnil(dlua, -1);
}

static void tag_construct_you(writer &th)
{
    marshallInt(th, you.last_mid);
    marshallByte(th, you.piety);
    marshallShort(th, you.pet_target);

    marshallByte(th, you.max_level);
    marshallByte(th, you.where_are_you);
    marshallByte(th, you.depth);
    marshallByte(th, you.chapter);
    marshallByte(th, you.royal_jelly_dead);
    marshallByte(th, you.transform_uncancellable);
    marshallByte(th, you.berserk_penalty);
    marshallInt(th, you.abyss_speed);

    marshallInt(th, you.disease);
    ASSERT(you.hp > 0 || you.pending_revival);
    marshallShort(th, you.pending_revival ? 0 : you.hp);

    marshallShort(th, you.hunger);
    marshallBoolean(th, you.fishtail);
    marshallBoolean(th, you.vampire_alive);
    _marshall_as_int(th, you.form);
    CANARY;

    int sage_size = min<int>(you.sage_skills.size(), 32767);
    marshallShort(th, sage_size);
    for (int i = 0; i < sage_size; ++i)
    {
        marshallByte(th, you.sage_skills[i]);
        marshallInt(th, you.sage_xp[i]);
        marshallInt(th, you.sage_bonus[i]);
    }

    // how many you.equip?
    marshallByte(th, NUM_EQUIP - EQ_FIRST_EQUIP);
    for (int i = EQ_FIRST_EQUIP; i < NUM_EQUIP; ++i)
        marshallByte(th, you.equip[i]);
    for (int i = EQ_FIRST_EQUIP; i < NUM_EQUIP; ++i)
        marshallBoolean(th, you.melded[i]);

    ASSERT_RANGE(you.magic_points, 0, you.max_magic_points + 1);
    marshallUByte(th, you.magic_points);
    marshallByte(th, you.max_magic_points);

    COMPILE_CHECK(NUM_STATS == 3);
    for (int i = 0; i < NUM_STATS; ++i)
        marshallByte(th, you.base_stats[i]);
    for (int i = 0; i < NUM_STATS; ++i)
        marshallByte(th, you.stat_loss[i]);

    CANARY;

    marshallInt(th, you.hit_points_regeneration);
    marshallInt(th, you.magic_points_regeneration);

    marshallInt(th, you.experience);
    marshallInt(th, you.total_experience);
    marshallInt(th, you.gold);

    marshallInt(th, you.exp_available);

    marshallInt(th, you.zigs_completed);
    marshallByte(th, you.zig_max);

    marshallString(th, you.banished_by);

    marshallShort(th, you.hp_max_adj_temp);
    marshallShort(th, you.hp_max_adj_perm);
    marshallShort(th, you.mp_max_adj);

    marshallShort(th, you.pos().x);
    marshallShort(th, you.pos().y);

    marshallFixedBitVector<NUM_SPELLS>(th, you.spell_library);
    marshallFixedBitVector<NUM_SPELLS>(th, you.hidden_spells);

    // how many spells?
    marshallUByte(th, MAX_KNOWN_SPELLS);
    for (int i = 0; i < MAX_KNOWN_SPELLS; ++i)
        marshallShort(th, you.spells[i]);

    marshallByte(th, 52);
    for (int i = 0; i < 52; i++)
        marshallByte(th, you.spell_letter_table[i]);

    marshallByte(th, 52);
    for (int i = 0; i < 52; i++)
        marshallShort(th, you.ability_letter_table[i]);

    marshallUByte(th, you.old_vehumet_gifts.size());
    for (auto spell : you.old_vehumet_gifts)
        marshallShort(th, spell);

    marshallUByte(th, you.vehumet_gifts.size());
    for (auto spell : you.vehumet_gifts)
        marshallShort(th, spell);

    CANARY;

    // how many skills?
    marshallByte(th, NUM_SKILLS);
    for (int j = 0; j < NUM_SKILLS; ++j)
    {
        marshallUByte(th, you.skills[j]);
        marshallByte(th, you.train[j]);
        marshallByte(th, you.train_alt[j]);
        marshallInt(th, you.training[j]);
        marshallInt(th, you.skill_points[j]);
        marshallInt(th, you.ct_skill_points[j]);
        marshallByte(th, you.skill_order[j]);   // skills ordering
        marshallInt(th, you.training_targets[j]);
    }

    marshallBoolean(th, you.auto_training);
    marshallByte(th, you.exercises.size());
    for (auto sk : you.exercises)
        marshallInt(th, sk);

    marshallByte(th, you.exercises_all.size());
    for (auto sk : you.exercises_all)
        marshallInt(th, sk);

    marshallByte(th, you.skill_menu_do);
    marshallByte(th, you.skill_menu_view);

    marshallInt(th, you.transfer_from_skill);
    marshallInt(th, you.transfer_to_skill);
    marshallInt(th, you.transfer_skill_points);
    marshallInt(th, you.transfer_total_skill_points);

    CANARY;

    // how many durations?
    marshallUByte(th, NUM_DURATIONS);
    for (int j = 0; j < NUM_DURATIONS; ++j)
        marshallInt(th, you.duration[j]);

    // how many attributes?
    marshallByte(th, NUM_ATTRIBUTES);
    for (int j = 0; j < NUM_ATTRIBUTES; ++j)
        marshallInt(th, you.attribute[j]);

    // Sacrifice values.
    marshallByte(th, NUM_OBJECT_CLASSES);
    for (int j = 0; j < NUM_OBJECT_CLASSES; ++j)
        marshallInt(th, you.sacrifice_value[j]);

    // Event timers.
    marshallByte(th, NUM_TIMERS);
    for (int j = 0; j < NUM_TIMERS; ++j)
    {
        marshallInt(th, you.last_timer_effect[j]);
        marshallInt(th, you.next_timer_effect[j]);
    }

    // how many mutations/demon powers?
    marshallShort(th, NUM_MUTATIONS);
    for (int j = 0; j < NUM_MUTATIONS; ++j)
    {
        marshallByte(th, you.mutation[j]);
        marshallByte(th, you.innate_mutation[j]);
        marshallByte(th, you.temp_mutation[j]);
        marshallByte(th, you.sacrifices[j]);
    }

    marshallByte(th, you.demonic_traits.size());
    for (int j = 0; j < int(you.demonic_traits.size()); ++j)
    {
        marshallByte(th, you.demonic_traits[j].level_gained);
        marshallShort(th, you.demonic_traits[j].mutation);
    }

    // set up sacrifice piety by ability
    marshallShort(th, 1 + ABIL_FINAL_SACRIFICE - ABIL_FIRST_SACRIFICE);
    for (int j = ABIL_FIRST_SACRIFICE; j <= ABIL_FINAL_SACRIFICE; ++j)
        marshallByte(th, you.sacrifice_piety[j]);

    CANARY;

    // how many penances?
    marshallByte(th, NUM_GODS);
    for (god_iterator it; it; ++it)
        marshallByte(th, you.penance[*it]);

    // which gods have been worshipped by this character?
    for (god_iterator it; it; ++it)
        marshallByte(th, you.worshipped[*it]);

    // what is the extent of divine generosity?
    for (god_iterator it; it; ++it)
        marshallShort(th, you.num_current_gifts[*it]);
    for (god_iterator it; it; ++it)
        marshallShort(th, you.num_total_gifts[*it]);
    for (god_iterator it; it; ++it)
        marshallBoolean(th, you.one_time_ability_used[*it]);

    // how much piety have you achieved at highest with each god?
    for (god_iterator it; it; ++it)
        marshallByte(th, you.piety_max[*it]);

    marshallByte(th, you.gift_timeout);
    marshallUByte(th, you.saved_good_god_piety);
    marshallByte(th, you.previous_good_god);

    for (god_iterator it; it; ++it)
        marshallInt(th, you.exp_docked[*it]);
    for (god_iterator it; it; ++it)
        marshallInt(th, you.exp_docked_total[*it]);

    // elapsed time
    marshallInt(th, you.elapsed_time);

    // time of game start
    marshallInt(th, you.birth_time);

    handle_real_time();

    // TODO: maybe switch to marshalling real_time_ms.
    marshallInt(th, you.real_time());
    marshallInt(th, you.num_turns);
    marshallInt(th, you.exploration);

    marshallInt(th, you.magic_contamination);

#if TAG_MAJOR_VERSION == 34
    marshallUByte(th, 0);
#endif
    marshallUByte(th, you.transit_stair);
    marshallByte(th, you.entering_level);
    marshallBoolean(th, you.travel_ally_pace);

    marshallByte(th, you.deaths);
    marshallByte(th, you.lives);

    marshallFloat(th, you.temperature);
    marshallFloat(th, you.temperature_last);

    CANARY;

    marshallInt(th, you.dactions.size());
    for (daction_type da : you.dactions)
        marshallByte(th, da);

    marshallInt(th, you.level_stack.size());
    for (const level_pos &lvl : you.level_stack)
        lvl.save(th);

    // List of currently beholding monsters (usually empty).
    marshallShort(th, you.beholders.size());
    for (mid_t beh : you.beholders)
         _marshall_as_int(th, beh);

    marshallShort(th, you.fearmongers.size());
    for (mid_t monger : you.fearmongers)
        _marshall_as_int(th, monger);

    marshallByte(th, you.piety_hysteresis);

    you.m_quiver.save(th);

    CANARY;

    // Action counts.
    marshallShort(th, you.action_count.size());
    for (const auto &ac : you.action_count)
    {
        marshallShort(th, ac.first.first);
        marshallInt(th, ac.first.second);
        for (int k = 0; k < 27; k++)
            marshallInt(th, ac.second[k]);
    }

    marshallByte(th, NUM_BRANCHES);
    for (int i = 0; i < NUM_BRANCHES; i++)
        marshallBoolean(th, you.branches_left[i]);

    marshallCoord(th, abyssal_state.major_coord);
    marshallInt(th, abyssal_state.seed);
    marshallInt(th, abyssal_state.depth);
    marshallFloat(th, abyssal_state.phase);
    marshall_level_id(th, abyssal_state.level);

#if TAG_MAJOR_VERSION == 34
    if (abyssal_state.level.branch == BRANCH_DWARF || !abyssal_state.level.is_valid())
        abyssal_state.level = level_id(static_cast<branch_type>(BRANCH_DUNGEON), 19);
#endif

    _marshall_constriction(th, &you);

    marshallUByte(th, you.octopus_king_rings);

    marshallUnsigned(th, you.uncancel.size());
    for (const pair<uncancellable_type, int>& unc : you.uncancel)
    {
        marshallUByte(th, unc.first);
        marshallInt(th, unc.second);
    }

    marshallUnsigned(th, you.recall_list.size());
    for (mid_t recallee : you.recall_list)
        _marshall_as_int(th, recallee);

    marshallUByte(th, 1); // number of seeds, for historical reasons: always 1
    marshallUnsigned(th, you.game_seed);
    marshallBoolean(th, you.fully_seeded); // TODO: remove on major version inc?
    marshallBoolean(th, you.deterministic_levelgen);
    CrawlVector rng_states = rng::generators_to_vector();
    rng_states.write(th);

    CANARY;

    // don't let vault caching errors leave a normal game with sprint scoring
    if (!crawl_state.game_is_sprint())
        ASSERT(!_calc_score_exists());

    if (!dlua.callfn("dgn_save_data", "u", &th))
        mprf(MSGCH_ERROR, "Failed to save Lua data: %s", dlua.error.c_str());

    CANARY;

    // Write a human-readable string out on the off chance that
    // we fail to be able to read this file back in using some later version.
    string revision = "Git:";
    revision += Version::Long;
    marshallString(th, revision);

    you.props.write(th);
}

static void tag_construct_you_items(writer &th)
{
    // how many inventory slots?
    marshallByte(th, ENDOFPACK);
    for (const auto &item : you.inv)
        marshallItem(th, item);

    marshallFixedBitVector<NUM_RUNE_TYPES>(th, you.runes);
    marshallByte(th, you.obtainable_runes);

    // Item descrip for each type & subtype.
    // how many types?
    marshallUByte(th, NUM_IDESC);
    // how many subtypes?
    marshallUByte(th, MAX_SUBTYPES);
    for (int i = 0; i < NUM_IDESC; ++i)
        for (int j = 0; j < MAX_SUBTYPES; ++j)
            marshallInt(th, you.item_description[i][j]);

    marshallUByte(th, NUM_OBJECT_CLASSES);
    for (int i = 0; i < NUM_OBJECT_CLASSES; ++i)
    {
        if (!item_type_has_ids((object_class_type)i))
            continue;
        for (int j = 0; j < MAX_SUBTYPES; ++j)
            marshallBoolean(th, you.type_ids[i][j]);
    }

    CANARY;

    // how many unique items?
    marshallUByte(th, MAX_UNRANDARTS);
    for (int j = 0; j < MAX_UNRANDARTS; ++j)
        marshallByte(th,you.unique_items[j]);

    marshallShort(th, NUM_WEAPONS);
    for (int j = 0; j < NUM_WEAPONS; ++j)
        marshallInt(th,you.seen_weapon[j]);

    marshallShort(th, NUM_ARMOURS);
    for (int j = 0; j < NUM_ARMOURS; ++j)
        marshallInt(th,you.seen_armour[j]);

    marshallFixedBitVector<NUM_MISCELLANY>(th, you.seen_misc);

    for (int i = 0; i < NUM_OBJECT_CLASSES; i++)
        for (int j = 0; j < MAX_SUBTYPES; j++)
            marshallInt(th, you.force_autopickup[i][j]);
}

static void marshallPlaceInfo(writer &th, PlaceInfo place_info)
{
    marshallInt(th, place_info.branch);

    marshallInt(th, place_info.num_visits);
    marshallInt(th, place_info.levels_seen);

    marshallInt(th, place_info.mon_kill_exp);

    for (int i = 0; i < KC_NCATEGORIES; i++)
        marshallInt(th, place_info.mon_kill_num[i]);

    marshallInt(th, place_info.turns_total);
    marshallInt(th, place_info.turns_explore);
    marshallInt(th, place_info.turns_travel);
    marshallInt(th, place_info.turns_interlevel);
    marshallInt(th, place_info.turns_resting);
    marshallInt(th, place_info.turns_other);

    marshallInt(th, place_info.elapsed_total);
    marshallInt(th, place_info.elapsed_explore);
    marshallInt(th, place_info.elapsed_travel);
    marshallInt(th, place_info.elapsed_interlevel);
    marshallInt(th, place_info.elapsed_resting);
    marshallInt(th, place_info.elapsed_other);
}

static void marshallLevelXPInfo(writer &th, LevelXPInfo xp_info)
{
    marshall_level_id(th, xp_info.level);

    marshallInt(th, xp_info.non_vault_xp);
    marshallInt(th, xp_info.non_vault_count);
    marshallInt(th, xp_info.vault_xp);
    marshallInt(th, xp_info.vault_count);
}

static void tag_construct_you_dungeon(writer &th)
{
    // how many unique creatures?
    marshallShort(th, NUM_MONSTERS);
    for (int j = 0; j < NUM_MONSTERS; ++j)
        marshallByte(th,you.unique_creatures[j]); // unique beasties

    // how many branches?
    marshallByte(th, NUM_BRANCHES);
    for (int j = 0; j < NUM_BRANCHES; ++j)
    {
        marshallInt(th, brdepth[j]);
        marshall_level_id(th, brentry[j]);
        marshallInt(th, branch_bribe[j]);
    }

    // Root of the dungeon; usually BRANCH_DUNGEON.
    marshallInt(th, root_branch);

    marshallMap(th, stair_level,
                _marshall_as_int<branch_type>, _marshall_level_id_set);
    marshallMap(th, shops_present,
                _marshall_level_pos, _marshall_as_int<shop_type>);
    marshallMap(th, altars_present,
                _marshall_level_pos, _marshall_as_int<god_type>);
    marshallMap(th, portals_present,
                _marshall_level_pos, _marshall_as_int<branch_type>);
    marshallMap(th, portal_notes,
                _marshall_level_pos, marshallString);
    marshallMap(th, level_annotations,
                marshall_level_id, marshallString);
    marshallMap(th, level_exclusions,
                marshall_level_id, marshallString);
    marshallMap(th, level_uniques,
            marshall_level_id, marshallString);
    marshallUniqueAnnotations(th);

    marshallPlaceInfo(th, you.global_info);
    vector<PlaceInfo> list = you.get_all_place_info();
    // How many different places we have info on?
    marshallShort(th, list.size());

    for (const PlaceInfo &place : list)
        marshallPlaceInfo(th, place);

    marshallLevelXPInfo(th, you.global_xp_info);

    vector<LevelXPInfo> xp_info_list = you.get_all_xp_info();
    // How many different levels do we have info on?
    marshallShort(th, xp_info_list.size());
    for (const auto info: xp_info_list)
        marshallLevelXPInfo(th, info);

    marshall_iterator(th, you.uniq_map_tags.begin(), you.uniq_map_tags.end(),
                      marshallString);
    marshall_iterator(th, you.uniq_map_names.begin(), you.uniq_map_names.end(),
                      marshallString);
    marshall_iterator(th, you.uniq_map_tags_abyss.begin(),
                        you.uniq_map_tags_abyss.end(), marshallString);
    marshall_iterator(th, you.uniq_map_names_abyss.begin(),
                        you.uniq_map_names_abyss.end(), marshallString);
    marshallMap(th, you.vault_list, marshall_level_id, marshallStringVector);

    write_level_connectivity(th);
}

static void marshall_follower(writer &th, const follower &f)
{
    ASSERT(!invalid_monster_type(f.mons.type));
    ASSERT(f.mons.alive());
    marshallMonster(th, f.mons);
    marshallInt(th, f.transit_start_time);
    for (int i = 0; i < NUM_MONSTER_SLOTS; ++i)
        marshallItem(th, f.items[i]);
}

static follower unmarshall_follower(reader &th)
{
    follower f;
    unmarshallMonster(th, f.mons);
#if TAG_MAJOR_VERSION == 34
    if (th.getMinorVersion() >= TAG_MINOR_FOLLOWER_TRANSIT_TIME)
#endif
        f.transit_start_time = unmarshallInt(th);
#if TAG_MAJOR_VERSION == 34
    else
    {
        //Set transit_start_time to 0 and let follower heal completely
        f.transit_start_time = 0;
    }
#endif
    for (int i = 0; i < NUM_MONSTER_SLOTS; ++i)
        unmarshallItem(th, f.items[i]);
    return f;
}

static void marshall_companion(writer &th, const companion &c)
{
    marshall_follower(th, c.mons);
    marshall_level_id(th, c.level);
    marshallInt(th, c.timestamp);
}

static companion unmarshall_companion(reader &th)
{
    companion c;
    c.mons = unmarshall_follower(th);
    c.level = unmarshall_level_id(th);
    c.timestamp = unmarshallInt(th);
    return c;
}

static void marshall_follower_list(writer &th, const m_transit_list &mlist)
{
    marshallShort(th, mlist.size());

    for (const auto &follower : mlist)
        marshall_follower(th, follower);
}

static m_transit_list unmarshall_follower_list(reader &th)
{
    m_transit_list mlist;

    const int size = unmarshallShort(th);

    for (int i = 0; i < size; ++i)
    {
        follower f = unmarshall_follower(th);
        if (!f.mons.alive())
        {
            mprf(MSGCH_ERROR,
                 "Dead monster %s in transit list in saved game, ignoring.",
                 f.mons.name(DESC_PLAIN, true).c_str());
        }
        else
            mlist.push_back(f);
    }

    return mlist;
}

#if TAG_MAJOR_VERSION == 34
static i_transit_list unmarshall_item_list(reader &th)
{
    i_transit_list ilist;

    const int size = unmarshallShort(th);

    for (int i = 0; i < size; ++i)
    {
        item_def item;
        unmarshallItem(th, item);
        ilist.push_back(item);
    }

    return ilist;
}
#endif

static void marshall_level_map_masks(writer &th)
{
    for (rectangle_iterator ri(0); ri; ++ri)
    {
        marshallInt(th, env.level_map_mask(*ri));
        marshallInt(th, env.level_map_ids(*ri));
    }
}

static void unmarshall_level_map_masks(reader &th)
{
    for (rectangle_iterator ri(0); ri; ++ri)
    {
        env.level_map_mask(*ri) = unmarshallInt(th);
        env.level_map_ids(*ri)  = unmarshallInt(th);
    }
}

static void marshall_level_map_unique_ids(writer &th)
{
    marshallSet(th, env.level_uniq_maps, marshallString);
    marshallSet(th, env.level_uniq_map_tags, marshallString);
}

static void unmarshall_level_map_unique_ids(reader &th)
{
    unmarshallSet(th, env.level_uniq_maps, unmarshallString);
    unmarshallSet(th, env.level_uniq_map_tags, unmarshallString);
}

static void marshall_subvault_place(writer &th,
                                    const subvault_place &subvault_place);

static void marshall_mapdef(writer &th, const map_def &map)
{
    marshallString(th, map.name);
    map.write_index(th);
    map.write_maplines(th);
    marshallString(th, map.description);
    marshallMap(th, map.feat_renames,
                _marshall_as_int<dungeon_feature_type>, marshallString);
    marshall_iterator(th,
                      map.subvault_places.begin(),
                      map.subvault_places.end(),
                      marshall_subvault_place);
}

static void marshall_subvault_place(writer &th,
                                    const subvault_place &subvault_place)
{
    marshallCoord(th, subvault_place.tl);
    marshallCoord(th, subvault_place.br);
    marshall_mapdef(th, *subvault_place.subvault);
}

static subvault_place unmarshall_subvault_place(reader &th);
static map_def unmarshall_mapdef(reader &th)
{
    map_def map;
    map.name = unmarshallString(th);
    map.read_index(th);
    map.read_maplines(th);
    map.description = unmarshallString(th);
    unmarshallMap(th, map.feat_renames,
                  unmarshall_int_as<dungeon_feature_type>,
                  unmarshallString);
#if TAG_MAJOR_VERSION == 34
    if (th.getMinorVersion() >= TAG_MINOR_REIFY_SUBVAULTS
        && th.getMinorVersion() != TAG_MINOR_0_11)
#endif
        unmarshall_vector(th, map.subvault_places, unmarshall_subvault_place);
    return map;
}

static subvault_place unmarshall_subvault_place(reader &th)
{
    subvault_place subvault;
    subvault.tl = unmarshallCoord(th);
    subvault.br = unmarshallCoord(th);
    subvault.set_subvault(unmarshall_mapdef(th));
    return subvault;
}

static void marshall_vault_placement(writer &th, const vault_placement &vp)
{
    marshallCoord(th, vp.pos);
    marshallCoord(th, vp.size);
    marshallShort(th, vp.orient);
    marshall_mapdef(th, vp.map);
    marshall_iterator(th, vp.exits.begin(), vp.exits.end(), marshallCoord);
#if TAG_MAJOR_VERSION == 34
    marshallShort(th, -1);
#endif
    marshallByte(th, vp.seen);
}

static vault_placement unmarshall_vault_placement(reader &th)
{
    vault_placement vp;
    vp.pos = unmarshallCoord(th);
    vp.size = unmarshallCoord(th);
    vp.orient = static_cast<map_section_type>(unmarshallShort(th));
    vp.map = unmarshall_mapdef(th);
    unmarshall_vector(th, vp.exits, unmarshallCoord);
#if TAG_MAJOR_VERSION == 34
    unmarshallShort(th);
#endif
    vp.seen = !!unmarshallByte(th);

    return vp;
}

static void marshall_level_vault_placements(writer &th)
{
    marshallShort(th, env.level_vaults.size());
    for (unique_ptr<vault_placement> &vp : env.level_vaults)
        marshall_vault_placement(th, *vp);
}

static void unmarshall_level_vault_placements(reader &th)
{
    const int nvaults = unmarshallShort(th);
    ASSERT(nvaults >= 0);
    dgn_clear_vault_placements();
    for (int i = 0; i < nvaults; ++i)
    {
        env.level_vaults.emplace_back(
            new vault_placement(unmarshall_vault_placement(th)));
    }
}

static void marshall_level_vault_data(writer &th)
{
    marshallString(th, env.level_build_method);
    marshallSet(th, env.level_layout_types, marshallString);

    marshall_level_map_masks(th);
    marshall_level_map_unique_ids(th);
#if TAG_MAJOR_VERSION == 34
    marshallInt(th, 0);
#endif
    marshall_level_vault_placements(th);
}

static void unmarshall_level_vault_data(reader &th)
{
    env.level_build_method = unmarshallString(th);
    unmarshallSet(th, env.level_layout_types, unmarshallString);

    unmarshall_level_map_masks(th);
    unmarshall_level_map_unique_ids(th);
#if TAG_MAJOR_VERSION == 34
    if (th.getMinorVersion() >= TAG_MINOR_VAULT_LIST) // 33:17 has it
        unmarshallStringVector(th);
#endif
    unmarshall_level_vault_placements(th);
}

static void marshall_shop(writer &th, const shop_struct& shop)
{
    marshallByte(th, shop.type);
    marshallByte(th, shop.keeper_name[0]);
    marshallByte(th, shop.keeper_name[1]);
    marshallByte(th, shop.keeper_name[2]);
    marshallByte(th, shop.pos.x);
    marshallByte(th, shop.pos.y);
    marshallByte(th, shop.greed);
    marshallByte(th, shop.level);
    marshallString(th, shop.shop_name);
    marshallString(th, shop.shop_type_name);
    marshallString(th, shop.shop_suffix_name);
    marshall_iterator(th, shop.stock.begin(), shop.stock.end(),
                          bind(marshallItem, placeholders::_1, placeholders::_2, false));
}

static void unmarshall_shop(reader &th, shop_struct& shop)
{
    shop.type  = static_cast<shop_type>(unmarshallByte(th));
#if TAG_MAJOR_VERSION == 34
    if (shop.type == SHOP_UNASSIGNED)
        return;
    if (th.getMinorVersion() < TAG_MINOR_MISC_SHOP_CHANGE
        && shop.type == NUM_SHOPS)
    {
        // This was SHOP_MISCELLANY, which is now part of SHOP_EVOKABLES.
        shop.type = SHOP_EVOKABLES;
    }
#else
    ASSERT(shop.type != SHOP_UNASSIGNED);
#endif
    shop.keeper_name[0] = unmarshallUByte(th);
    shop.keeper_name[1] = unmarshallUByte(th);
    shop.keeper_name[2] = unmarshallUByte(th);
    shop.pos.x = unmarshallByte(th);
    shop.pos.y = unmarshallByte(th);
    shop.greed = unmarshallByte(th);
    shop.level = unmarshallByte(th);
    shop.shop_name = unmarshallString(th);
    shop.shop_type_name = unmarshallString(th);
    shop.shop_suffix_name = unmarshallString(th);
#if TAG_MAJOR_VERSION == 34
    if (th.getMinorVersion() < TAG_MINOR_SHOP_HACK)
        shop.stock.clear();
    else
#endif
    unmarshall_vector(th, shop.stock, [] (reader& r) -> item_def
                                      {
                                          item_def ret;
                                          unmarshallItem(r, ret);
                                          return ret;
                                      });
}

void ShopInfo::save(writer& outf) const
{
    marshall_shop(outf, shop);
}

void ShopInfo::load(reader& inf)
{
#if TAG_MAJOR_VERSION == 34
    if (inf.getMinorVersion() < TAG_MINOR_SHOPINFO
        || inf.getMinorVersion() == TAG_MINOR_UNSHOPINFO)
    {
        shop.type = static_cast<shop_type>(unmarshallShort(inf));

        shop.pos.x = unmarshallShort(inf);
        shop.pos.x &= 0xFF;

        shop.pos.y = unmarshallShort(inf);

        int itemcount = unmarshallShort(inf);

        // xref hack in shopping.cc:shop_name()
        shop.shop_name = " ";
        unmarshallString4(inf, shop.shop_type_name);
        for (int i = 0; i < itemcount; ++i)
        {
            shop.stock.emplace_back();
            unmarshallItem(inf, shop.stock.back());
            int cost = unmarshallShort(inf);
            shop.greed = cost * 10 / item_value(shop.stock.back(),
                shoptype_identifies_stock(shop.type));
        }
    }
    else
#endif
    unmarshall_shop(inf, shop);
}

static void tag_construct_lost_monsters(writer &th)
{
    marshallMap(th, the_lost_ones, marshall_level_id,
                 marshall_follower_list);
}

static void tag_construct_companions(writer &th)
{
#if TAG_MAJOR_VERSION == 34
    fixup_bad_companions();
#endif
    marshallMap(th, companion_list, _marshall_as_int<mid_t>,
                 marshall_companion);
}

// Save versions 30-32.26 are readable but don't store the names.
static const char* old_species[]=
{
    "Human", "High Elf", "Deep Elf", "Sludge Elf", "Mountain Dwarf", "Halfling",
    "Hill Orc", "Kobold", "Mummy", "Naga", "Ogre", "Troll",
    "Red Draconian", "White Draconian", "Green Draconian", "Yellow Draconian",
    "Grey Draconian", "Black Draconian", "Purple Draconian", "Mottled Draconian",
    "Pale Draconian", "Draconian", "Centaur", "Demigod", "Spriggan", "Minotaur",
    "Demonspawn", "Ghoul", "Tengu", "Merfolk", "Vampire", "Deep Dwarf", "Felid",
    "Octopode",
};

static const char* old_gods[]=
{
    "", "Zin", "The Shining One", "Kikubaaqudgha", "Yredelemnul", "Xom",
    "Vehumet", "Okawaru", "Makhleb", "Sif Muna", "Trog", "Nemelex Xobeh",
    "Elyvilon", "Lugonu", "Beogh", "Jiyva", "Fedhas", "Cheibriados",
    "Ashenzari",
};

void tag_read_char(reader &th, uint8_t /*format*/, uint8_t major, uint8_t minor)
{
    // Important: values out of bounds are good here, the save browser needs to
    // be forward-compatible. We validate them only on an actual restore.
    you.your_name         = unmarshallString2(th);
    you.prev_save_version = unmarshallString2(th);
    dprf("Saved character %s, version: %s", you.your_name.c_str(),
                                            you.prev_save_version.c_str());

    you.species           = static_cast<species_type>(unmarshallUByte(th));
    you.char_class        = static_cast<job_type>(unmarshallUByte(th));
    you.experience_level  = unmarshallByte(th);
    you.chr_class_name    = unmarshallString2(th);
    you.religion          = static_cast<god_type>(unmarshallUByte(th));
    you.jiyva_second_name = unmarshallString2(th);

    you.wizard            = unmarshallBoolean(th);

    // this was mistakenly inserted in the middle for a few tag versions - this
    // just makes sure that games generated in that time period are still
    // readable, but should not be used for new games
#if TAG_CHR_FORMAT == 0
    // TAG_MINOR_EXPLORE_MODE and TAG_MINOR_FIX_EXPLORE_MODE
    if (major == 34 && (minor >= 121 && minor < 130))
        you.explore = unmarshallBoolean(th);
#endif

    crawl_state.type = (game_type) unmarshallUByte(th);
    // normalize invalid game types so they can be treated uniformly elsewhere
    if (crawl_state.type > NUM_GAME_TYPE)
        crawl_state.type = NUM_GAME_TYPE;

    // prevent an ASSERT in game_is_tutorial on game types from the future
    if (crawl_state.game_is_valid_type() && crawl_state.game_is_tutorial())
        crawl_state.map = unmarshallString2(th);
    else
        crawl_state.map = "";

    if (major > 32 || major == 32 && minor > 26)
    {
        you.chr_species_name = unmarshallString2(th);
        you.chr_god_name     = unmarshallString2(th);
    }
    else
    {
        if (you.species >= 0 && you.species < (int)ARRAYSZ(old_species))
            you.chr_species_name = old_species[you.species];
        else
            you.chr_species_name = "Yak";
        if (you.religion >= 0 && you.religion < (int)ARRAYSZ(old_gods))
            you.chr_god_name = old_gods[you.religion];
        else
            you.chr_god_name = "Marduk";
    }

    if (major > 34 || major == 34 && minor >= 29)
        crawl_state.map = unmarshallString2(th);

    if (major > 34 || major == 34 && minor >= 130)
        you.explore = unmarshallBoolean(th);
}

#if TAG_MAJOR_VERSION == 34
static void _cap_mutation_at(mutation_type mut, int cap)
{
    if (you.mutation[mut] > cap)
    {
        // Don't convert real mutation levels to temporary.
        int real_levels = you.get_base_mutation_level(mut, true, false, true);
        you.temp_mutation[mut] = max(cap - real_levels, 0);

        you.mutation[mut] = cap;
    }
    if (you.innate_mutation[mut] > cap)
        you.innate_mutation[mut] = cap;
}
#endif

static void tag_read_you(reader &th)
{
    int count;

    ASSERT_RANGE(you.species, 0, NUM_SPECIES);
    ASSERT_RANGE(you.char_class, 0, NUM_JOBS);
    ASSERT_RANGE(you.experience_level, 1, 28);
    ASSERT(you.religion < NUM_GODS);
    ASSERT_RANGE(crawl_state.type, GAME_TYPE_UNSPECIFIED + 1, NUM_GAME_TYPE);
    you.last_mid          = unmarshallInt(th);
    you.piety             = unmarshallUByte(th);
    ASSERT(you.piety <= MAX_PIETY);
#if TAG_MAJOR_VERSION == 34
    if (th.getMinorVersion() < TAG_MINOR_ROTTING)
        unmarshallUByte(th);
#endif
    you.pet_target        = unmarshallShort(th);

    you.max_level         = unmarshallByte(th);
    you.where_are_you     = static_cast<branch_type>(unmarshallUByte(th));
    ASSERT(you.where_are_you < NUM_BRANCHES);
    you.depth             = unmarshallByte(th);
    ASSERT(you.depth > 0);
    you.chapter           = static_cast<game_chapter>(unmarshallUByte(th));
    ASSERT(you.chapter < NUM_CHAPTERS);

#if TAG_MAJOR_VERSION == 34
    if (th.getMinorVersion() < TAG_MINOR_ZOT_OPEN)
        unmarshallBoolean(th);
#endif
    you.royal_jelly_dead = unmarshallBoolean(th);
    you.transform_uncancellable = unmarshallBoolean(th);

#if TAG_MAJOR_VERSION == 34
    if (th.getMinorVersion() < TAG_MINOR_IS_UNDEAD)
        unmarshallUByte(th);
    if (th.getMinorVersion() < TAG_MINOR_CALC_UNRAND_REACTS)
        unmarshallShort(th);
#endif
    you.berserk_penalty   = unmarshallByte(th);
#if TAG_MAJOR_VERSION == 34
    if (th.getMinorVersion() >= TAG_MINOR_GARGOYLE_DR
      && th.getMinorVersion() < TAG_MINOR_RM_GARGOYLE_DR)
    {
        unmarshallInt(th); // Slough an integer.
    }

    if (th.getMinorVersion() < TAG_MINOR_AUTOMATIC_MANUALS)
    {
        unmarshallShort(th);
        unmarshallInt(th);
    }
#endif

    you.abyss_speed = unmarshallInt(th);

    you.disease         = unmarshallInt(th);
    you.hp              = unmarshallShort(th);
    you.hunger          = unmarshallShort(th);
    you.fishtail        = unmarshallBoolean(th);
#if TAG_MAJOR_VERSION == 34
    if (th.getMinorVersion() >= TAG_MINOR_VAMPIRE_NO_EAT)
        you.vampire_alive = unmarshallBoolean(th);
    else
        you.vampire_alive = calc_hunger_state() > HS_STARVING;
#else
    you.vampire_alive   = unmarshallBoolean(th);
#endif
#if TAG_MAJOR_VERSION == 34
    if (th.getMinorVersion() < TAG_MINOR_NOME_NO_MORE)
        unmarshallInt(th);
#endif
    you.form            = unmarshall_int_as<transformation>(th);
    ASSERT_RANGE(static_cast<int>(you.form), 0, NUM_TRANSFORMS);
#if TAG_MAJOR_VERSION == 34
    // Fix the effects of #7668 (Vampire lose undead trait once coming back
    // from lich form).
    if (you.form == transformation::none)
        you.transform_uncancellable = false;
#else
    ASSERT(you.form != transformation::none || !you.transform_uncancellable);
#endif
    EAT_CANARY;

    if (th.getMinorVersion() < TAG_MINOR_SAGE_REMOVAL 
        || th.getMinorVersion() >= TAG_MINOR_SAGE_ROLLBACK)
    {
        count = unmarshallShort(th);
        ASSERT_RANGE(count, 0, 32768);
        you.sage_skills.resize(count, SK_NONE);
        you.sage_xp.resize(count, 0);
        you.sage_bonus.resize(count, 0);
        for (int i = 0; i < count; ++i)
        {
            you.sage_skills[i] = static_cast<skill_type>(unmarshallByte(th));
            if (you.sage_skills[i] == SK_STABBING || you.sage_skills[i] == SK_TRAPS)
                you.sage_skills[i] = SK_STEALTH;
            ASSERT(!is_invalid_skill(you.sage_skills[i]));
            ASSERT(!is_useless_skill(you.sage_skills[i]));
            you.sage_xp[i] = unmarshallInt(th);
            you.sage_bonus[i] = unmarshallInt(th);
        }
    }

    // How many you.equip?
    count = unmarshallByte(th);
    ASSERT(count <= NUM_EQUIP);
    for (int i = EQ_FIRST_EQUIP; i < count; ++i)
    {
        you.equip[i] = unmarshallByte(th);
        ASSERT_RANGE(you.equip[i], -1, ENDOFPACK);
    }
    for (int i = count; i < NUM_EQUIP; ++i)
        you.equip[i] = -1;
    for (int i = 0; i < count; ++i)
        you.melded.set(i, unmarshallBoolean(th));
    for (int i = count; i < NUM_EQUIP; ++i)
        you.melded.set(i, false);

    you.magic_points              = unmarshallUByte(th);
    you.max_magic_points          = unmarshallByte(th);

    for (int i = 0; i < NUM_STATS; ++i)
        you.base_stats[i] = unmarshallByte(th);
#if TAG_MAJOR_VERSION == 34
    // Gnolls previously had stats fixed at 7/7/7, so randomly award them stats
    // based on the points they'd have gotten from XL/3 selection and XL/4
    // random SID.
    if (th.getMinorVersion() >= TAG_MINOR_STATLOCKED_GNOLLS
        && th.getMinorVersion() < TAG_MINOR_GNOLLS_REDUX
        && you.species == SP_GNOLL)
    {
        const species_def& sd = get_species_def(you.species);

        // Give base stat points.
        species_stat_init(you.species);

        const set<stat_type> all_stats = {STAT_STR, STAT_INT, STAT_DEX};
        int num_points = you.experience_level / 3;
        for (int i = 0; i < num_points; ++i)
            modify_stat(*random_iterator(all_stats), 1, false);

        num_points = you.experience_level / sd.how_often;
        for (int i = 0; i < num_points; ++i)
            modify_stat(*random_iterator(sd.level_stats), 1, false);
    }
#endif

    for (int i = 0; i < NUM_STATS; ++i)
        you.stat_loss[i] = unmarshallByte(th);

#if TAG_MAJOR_VERSION == 34
    if (th.getMinorVersion() < TAG_MINOR_STAT_ZERO_DURATION)
    {
        for (int i = 0; i < NUM_STATS; ++i)
            unmarshallUByte(th);
    }
    if (th.getMinorVersion() < TAG_MINOR_STAT_ZERO)
    {
        for (int i = 0; i < NUM_STATS; ++i)
            unmarshallString(th);
    }
#endif
    EAT_CANARY;

#if TAG_MAJOR_VERSION == 34
    if (th.getMinorVersion() < TAG_MINOR_INT_REGEN)
    {
        you.hit_points_regeneration   = unmarshallByte(th);
        you.magic_points_regeneration = unmarshallByte(th);
        unmarshallShort(th);
    }
    else
    {
#endif
    you.hit_points_regeneration   = unmarshallInt(th);
    you.magic_points_regeneration = unmarshallInt(th);
#if TAG_MAJOR_VERSION == 34
    }
#endif

    you.experience                = unmarshallInt(th);
    you.total_experience = unmarshallInt(th);
    you.gold                      = unmarshallInt(th);
    you.exp_available             = unmarshallInt(th);
#if TAG_MAJOR_VERSION == 34
    if (th.getMinorVersion() < TAG_MINOR_XP_SCALING)
    {
        you.total_experience *= 10;
        you.exp_available *= 10;
    }
    if (th.getMinorVersion() < TAG_MINOR_NO_ZOTDEF)
        unmarshallInt(th);
#endif
    you.zigs_completed            = unmarshallInt(th);
    you.zig_max                   = unmarshallByte(th);
#if TAG_MAJOR_VERSION == 34
    if (th.getMinorVersion() < TAG_MINOR_TRACK_BANISHER)
        you.banished_by = "";
    else
#endif
        you.banished_by           = unmarshallString(th);

    you.hp_max_adj_temp           = unmarshallShort(th);
    you.hp_max_adj_perm           = unmarshallShort(th);
    you.mp_max_adj                = unmarshallShort(th);
#if TAG_MAJOR_VERSION == 34
    if (th.getMinorVersion() < TAG_MINOR_REMOVE_BASE_MP)
    {
        int baseadj = unmarshallShort(th);
        you.mp_max_adj += baseadj;
    }
    if (th.getMinorVersion() < TAG_MINOR_CLASS_HP_0)
        you.hp_max_adj_perm -= 8;
#endif

    const int x = unmarshallShort(th);
    const int y = unmarshallShort(th);
    // SIGHUP during Step from Time/etc is ok.
    ASSERT(!x && !y || in_bounds(x, y));
    you.moveto(coord_def(x, y));

#if TAG_MAJOR_VERSION == 34
    if (th.getMinorVersion() < TAG_MINOR_WEIGHTLESS)
        unmarshallShort(th);
#endif

#if TAG_MAJOR_VERSION == 34
    if (th.getMinorVersion() >= TAG_MINOR_GOLDIFY_BOOKS)
    {
#endif
    unmarshallFixedBitVector<NUM_SPELLS>(th, you.spell_library);
    unmarshallFixedBitVector<NUM_SPELLS>(th, you.hidden_spells);
#if TAG_MAJOR_VERSION == 34
    }
#endif
    // how many spells?
    you.spell_no = 0;
    count = unmarshallUByte(th);
    ASSERT(count >= 0);
    for (int i = 0; i < count && i < MAX_KNOWN_SPELLS; ++i)
    {
        you.spells[i] = unmarshallSpellType(th);
        if (you.spells[i] != SPELL_NO_SPELL)
            you.spell_no++;
    }
    for (int i = MAX_KNOWN_SPELLS; i < count; ++i)
    {
#if TAG_MAJOR_VERSION == 34
        if (th.getMinorVersion() < TAG_MINOR_SHORT_SPELL_TYPE)
            unmarshallUByte(th);
        else
#endif
            unmarshallShort(th);
    }

    count = unmarshallByte(th);
    ASSERT(count == (int)you.spell_letter_table.size());
    for (int i = 0; i < count; i++)
    {
        int s = unmarshallByte(th);
        ASSERT_RANGE(s, -1, MAX_KNOWN_SPELLS);
        you.spell_letter_table[i] = s;
    }

    count = unmarshallByte(th);
    ASSERT(count == (int)you.ability_letter_table.size());
#if TAG_MAJOR_VERSION == 34
    bool found_fly = false;
    bool found_stop_flying = false;
#endif
    for (int i = 0; i < count; i++)
    {
        int a = unmarshallShort(th);
#if TAG_MAJOR_VERSION == 34
        if (th.getMinorVersion() < TAG_MINOR_ABIL_1000)
        {
            if (a >= 230)
                a += 2000 - 230;
            else if (a >= 50)
                a += 1000 - 50;
        }
        if (th.getMinorVersion() < TAG_MINOR_ABIL_GOD_FIXUP)
        {
            if (a >= ABIL_ASHENZARI_END_TRANSFER + 1
                && a <= ABIL_ASHENZARI_END_TRANSFER + 3)
            {
                a += ABIL_STOP_RECALL - ABIL_ASHENZARI_END_TRANSFER - 1;
            }
        }
        if (a == ABIL_FLY
            || a == ABIL_WISP_BLINK // was ABIL_FLY_II
               && th.getMinorVersion() < TAG_MINOR_0_12)
        {
            if (found_fly)
                a = ABIL_NON_ABILITY;
            else
                a = ABIL_FLY;
            found_fly = true;
        }
        if (a == ABIL_EVOKE_STOP_LEVITATING
            || a == ABIL_STOP_FLYING)
        {
            if (found_stop_flying)
                a = ABIL_NON_ABILITY;
            else
                a = ABIL_STOP_FLYING;
            found_stop_flying = true;
        }

        if (th.getMinorVersion() < TAG_MINOR_NO_JUMP)
        {
            // ABIL_JUMP deleted (ABIL_DIG has its old spot), map it
            // away and shift following intrinsic abilities down.
            // ABIL_EVOKE_JUMP was also deleted, but was the last
            // evocable ability, so just map it away.
            if (a == ABIL_DIG || a == ABIL_EVOKE_TELEPORT_CONTROL + 1)
                a = ABIL_NON_ABILITY;
            else if (a > ABIL_DIG && a < ABIL_MIN_EVOKE)
                a -= 1;
        }

        if (th.getMinorVersion() < TAG_MINOR_MOTTLED_REMOVAL)
        {
            if (a == ABIL_BREATHE_STICKY_FLAME)
                a = ABIL_BREATHE_FIRE;
        }

        // Bad offset from games transferred prior to 0.17-a0-2121-g4af814f.
        if (a == NUM_ABILITIES)
            a = ABIL_NON_ABILITY;
#endif
        ASSERT_RANGE(a, ABIL_NON_ABILITY, NUM_ABILITIES);
        ASSERT(a != 0);
        you.ability_letter_table[i] = static_cast<ability_type>(a);
    }

#if TAG_MAJOR_VERSION == 34
    if (th.getMinorVersion() >= TAG_MINOR_VEHUMET_SPELL_GIFT
        && th.getMinorVersion() != TAG_MINOR_0_11)
    {
#endif
        count = unmarshallUByte(th);
        for (int i = 0; i < count; ++i)
            you.old_vehumet_gifts.insert(unmarshallSpellType(th));

#if TAG_MAJOR_VERSION == 34
        if (th.getMinorVersion() < TAG_MINOR_VEHUMET_MULTI_GIFTS)
            you.vehumet_gifts.insert(unmarshallSpellType(th));
        else
        {
#endif
            count = unmarshallUByte(th);
            for (int i = 0; i < count; ++i)
                you.vehumet_gifts.insert(unmarshallSpellType(th));
#if TAG_MAJOR_VERSION == 34
        }
    }
#endif
    EAT_CANARY;

    // how many skills?
    count = unmarshallUByte(th);
    ASSERT(count <= NUM_SKILLS);
    for (int j = 0; j < count; ++j)
    {
        you.skills[j]          = unmarshallUByte(th);
        ASSERT(you.skills[j] <= 27 || you.wizard);

        you.train[j]    = (training_status)unmarshallByte(th);
        you.train_alt[j]    = (training_status)unmarshallByte(th);
#if TAG_MAJOR_VERSION == 34
        // Gnolls always train all skills.
        if (th.getMinorVersion() < TAG_MINOR_GNOLLS_REDUX
            && you.species == SP_GNOLL)
        {
            you.train[j] = you.train_alt[j] = TRAINING_ENABLED;
        }
#endif
        you.training[j] = unmarshallInt(th);
        you.skill_points[j]    = unmarshallInt(th);
        you.ct_skill_points[j] = unmarshallInt(th);
        you.skill_order[j]     = unmarshallByte(th);
#if TAG_MAJOR_VERSION == 34
        if (th.getMinorVersion() >= TAG_MINOR_TRAINING_TARGETS)
        {
#endif
            you.training_targets[j] = unmarshallInt(th);
#if TAG_MAJOR_VERSION == 34
        }
        else
            you.training_targets[j] = 0;
#endif
    }

    you.auto_training = unmarshallBoolean(th);

    count = unmarshallByte(th);
    for (int i = 0; i < count; i++)
        you.exercises.push_back((skill_type)unmarshallInt(th));

    count = unmarshallByte(th);
    for (int i = 0; i < count; i++)
        you.exercises_all.push_back((skill_type)unmarshallInt(th));

    you.skill_menu_do = static_cast<skill_menu_state>(unmarshallByte(th));
    you.skill_menu_view = static_cast<skill_menu_state>(unmarshallByte(th));
    you.transfer_from_skill = static_cast<skill_type>(unmarshallInt(th));
    ASSERT(you.transfer_from_skill == SK_NONE || you.transfer_from_skill < NUM_SKILLS);
    you.transfer_to_skill = static_cast<skill_type>(unmarshallInt(th));
    ASSERT(you.transfer_to_skill == SK_NONE || you.transfer_to_skill < NUM_SKILLS);
    you.transfer_skill_points = unmarshallInt(th);
    you.transfer_total_skill_points = unmarshallInt(th);

    // Set up you.skill_cost_level.
    you.skill_cost_level = 0;
    check_skill_cost_change();

    EAT_CANARY;

    // how many durations?
    count = unmarshallUByte(th);
    COMPILE_CHECK(NUM_DURATIONS < 256);
    for (int j = 0; j < count && j < NUM_DURATIONS; ++j)
        you.duration[j] = unmarshallInt(th);
    for (int j = NUM_DURATIONS; j < count; ++j)
        unmarshallInt(th);
    if (you.species == SP_LAVA_ORC)
        you.duration[DUR_MAGIC_ARMOUR] = 0;

    if (th.getMinorVersion() < TAG_MINOR_FUNGUS_FORM
        && you.form == transformation::fungus)
    {
        you.duration[DUR_CONFUSING_TOUCH] = 0;
    }

    you.duration[DUR_JELLY_PRAYER] = 0;

    // how many attributes?
    count = unmarshallUByte(th);
    COMPILE_CHECK(NUM_ATTRIBUTES < 256);
    for (int j = 0; j < count && j < NUM_ATTRIBUTES; ++j)
    {
#if TAG_MAJOR_VERSION == 34
        if (j == ATTR_BANISHMENT_IMMUNITY && th.getMinorVersion() == TAG_MINOR_0_11)
        {
            unmarshallInt(th); // ATTR_UNUSED_1
            count--;
        }
        if (j == ATTR_NOISES && th.getMinorVersion() == TAG_MINOR_CLASS_HP_0
            && count == 40)
        {
            dprf("recovering ATTR_NOISES");
            j++, count++;
        }
#endif
        you.attribute[j] = unmarshallInt(th);
    }
    if (count == ATTR_PAKELLAS_EXTRA_MP && you_worship(GOD_PAKELLAS))
        you.attribute[ATTR_PAKELLAS_EXTRA_MP] = POT_MAGIC_MP;
    for (int j = count; j < NUM_ATTRIBUTES; ++j)
        you.attribute[j] = 0;
    for (int j = NUM_ATTRIBUTES; j < count; ++j)
        unmarshallInt(th);

#if TAG_MAJOR_VERSION == 34
    if (you.attribute[ATTR_DIVINE_REGENERATION])
    {
        you.attribute[ATTR_DIVINE_REGENERATION] = 0;
        you.duration[DUR_TROGS_HAND] = max(you.duration[DUR_TROGS_HAND],
                                           you.duration[DUR_REGENERATION]);
        you.duration[DUR_REGENERATION] = 0;
    }
    if (you.attribute[ATTR_SEARING_RAY] > 3)
        you.attribute[ATTR_SEARING_RAY] = 0;

    if (you.attribute[ATTR_DELAYED_FIREBALL])
        you.attribute[ATTR_DELAYED_FIREBALL] = 0;

    if (th.getMinorVersion() < TAG_MINOR_STAT_LOSS_XP)
    {
        for (int i = 0; i < NUM_STATS; ++i)
        {
            if (you.stat_loss[i] > 0)
            {
                you.attribute[ATTR_STAT_LOSS_XP] = stat_loss_roll();
                break;
            }
        }
    }

#endif

#if TAG_MAJOR_VERSION == 34
    // Nemelex item type sacrifice toggles.
    if (th.getMinorVersion() < TAG_MINOR_NEMELEX_WEIGHTS
        || th.getMinorVersion()  >= TAG_MINOR_NEMELEX_WEIGHTS_ROLLBACK
        )
    {
        count = unmarshallByte(th);
        ASSERT(count <= NUM_OBJECT_CLASSES);
        for (int j = 0; j < count; ++j)
            you.sacrifice_value[j] = unmarshallInt(th);
        for (int j = count; j < NUM_OBJECT_CLASSES; ++j)
            you.sacrifice_value[j] = 0;
    }
#endif

    int timer_count = 0;
#if TAG_MAJOR_VERSION == 34
    if (th.getMinorVersion() >= TAG_MINOR_EVENT_TIMERS)
    {
#endif
    timer_count = unmarshallByte(th);
    ASSERT(timer_count <= NUM_TIMERS);
    for (int j = 0; j < timer_count; ++j)
    {
        you.last_timer_effect[j] = unmarshallInt(th);
        you.next_timer_effect[j] = unmarshallInt(th);
    }
#if TAG_MAJOR_VERSION == 34
    }
    else
        timer_count = 0;
#endif
    // We'll have to fix up missing/broken timer entries after
    // we unmarshall you.elapsed_time.

    // how many mutations/demon powers?
    count = unmarshallShort(th);
    ASSERT_RANGE(count, 0, NUM_MUTATIONS + 1);
    for (int j = 0; j < count; ++j)
    {
        you.mutation[j]         = unmarshallUByte(th);
        you.innate_mutation[j]  = unmarshallUByte(th);
#if TAG_MAJOR_VERSION == 34
        if (th.getMinorVersion() >= TAG_MINOR_TEMP_MUTATIONS
            && th.getMinorVersion() != TAG_MINOR_0_11)
        {
#endif
        you.temp_mutation[j]    = unmarshallUByte(th);
#if TAG_MAJOR_VERSION == 34
        }
        if (th.getMinorVersion() < TAG_MINOR_RU_SACRIFICES)
            you.sacrifices[j]   = 0;
        else
        {
#endif
        you.sacrifices[j]       = unmarshallUByte(th);
#if TAG_MAJOR_VERSION == 34
        }

        if (you.innate_mutation[j] + you.temp_mutation[j] > you.mutation[j])
        {
            if (th.getMinorVersion() >= TAG_MINOR_SPIT_POISON_AGAIN
                && th.getMinorVersion() < TAG_MINOR_SPIT_POISON_AGAIN_AGAIN
                && j == MUT_SPIT_POISON)
            {
                // this special case needs to be handled diferently or
                // the level will be set too high; innate is what's corrupted.
                you.mutation[j] = you.innate_mutation[j] = 1;
                you.temp_mutation[j] = 0;
            }
            else
            {
                mprf(MSGCH_ERROR, "Mutation #%d out of sync, fixing up.", j);
                you.mutation[j] = you.innate_mutation[j] + you.temp_mutation[j];
            }
        }
#endif
    }


    // mutation fixups happen below here.
    // *REMINDER*: if you fix up an innate mutation, remember to adjust both
    // `you.mutation` and `you.innate_mutation`.

#if TAG_MAJOR_VERSION == 34
    if (th.getMinorVersion() < TAG_MINOR_STAT_MUT)
    {
        // Convert excess mutational stats into base stats.
        mutation_type stat_mutations[] = { MUT_STRONG, MUT_CLEVER, MUT_AGILE };
        stat_type stat_types[] = { STAT_STR, STAT_INT, STAT_DEX };
        for (int j = 0; j < 3; ++j)
        {
            mutation_type mut = stat_mutations[j];
            stat_type stat = stat_types[j];
            int total_mutation_level = you.temp_mutation[mut] + you.mutation[mut];
            if (total_mutation_level > 2)
            {
                int new_level = max(0, min(you.temp_mutation[mut] - you.mutation[mut], 2));
                you.temp_mutation[mut] = new_level;
            }
            if (you.mutation[mut] > 2)
            {
                int excess = you.mutation[mut] - 4;
                if (excess > 0)
                    you.base_stats[stat] += excess;
                you.mutation[mut] = 2;
            }
        }
        mutation_type bad_stat_mutations[] = { MUT_WEAK, MUT_DOPEY, MUT_CLUMSY };
        for (int j = 0; j < 3; ++j)
        {
            mutation_type mut = bad_stat_mutations[j];
            int level = you.mutation[mut];
            switch (level)
            {
            case 0:
            case 1:
                you.mutation[mut] = 0;
                break;
            case 2:
            case 3:
                you.mutation[mut] = 1;
                break;
            default:
                you.mutation[mut] = 2;
                break;
            };
            if (you.temp_mutation[mut] > 2 && you.mutation[mut] < 2)
                you.temp_mutation[mut] = 1;
            else
                you.temp_mutation[mut] = 0;
        }
    }
    you.mutation[MUT_FAST] = you.innate_mutation[MUT_FAST];
    you.mutation[MUT_SLOW] = you.innate_mutation[MUT_SLOW];
    you.mutation[MUT_BREATHE_FLAMES] = 0;
    if (you.species != SP_NAGA)
        you.mutation[MUT_SPIT_POISON] = 0;
#endif

    for (int j = count; j < NUM_MUTATIONS; ++j)
        you.mutation[j] = you.innate_mutation[j] = you.sacrifices[j];

#if TAG_MAJOR_VERSION == 34
    if (th.getMinorVersion() < TAG_MINOR_NO_DEVICE_HEAL)
    {   // These use to apply no matter what the minor tag
        // was, so when TAG_MINOR_NO_POTION_HEAL was added
        // these were all moved to only apply to previous
        // tags.
        if (you.mutation[MUT_TELEPORT_CONTROL] == 1)
            you.mutation[MUT_TELEPORT_CONTROL] = 0;
        if (you.mutation[MUT_TRAMPLE_RESISTANCE] > 0
            || you.innate_mutation[MUT_TRAMPLE_RESISTANCE] > 0)
        {
            you.mutation[MUT_TRAMPLE_RESISTANCE] = 0;
            you.innate_mutation[MUT_TRAMPLE_RESISTANCE] = 0;
        }
        if (you.mutation[MUT_CLING] == 1)
            you.mutation[MUT_CLING] = 0;
        if (you.species == SP_GARGOYLE)
        {
            you.mutation[MUT_POISON_RESISTANCE] =
            you.innate_mutation[MUT_POISON_RESISTANCE] = 0;
        }
        if (you.species == SP_FORMICID)
        {
            you.mutation[MUT_ANTENNAE] = you.innate_mutation[MUT_ANTENNAE] = 3;
            you.mutation[MUT_EXOSKELETON] =
            you.innate_mutation[MUT_EXOSKELETON] = 0;
        }
    }

    if (th.getMinorVersion() < TAG_MINOR_DIET_MUT)
    {
        you.mutation[MUT_CARNIVOROUS] = you.innate_mutation[MUT_CARNIVOROUS];
        you.mutation[MUT_HERBIVOROUS] = you.innate_mutation[MUT_HERBIVOROUS];
    }

    if (th.getMinorVersion() < TAG_MINOR_SAPROVOROUS
        && you.species == SP_OGRE)
    {
        // Remove the innate level of fast metabolism
        you.mutation[MUT_FAST_METABOLISM] -= 1;
        you.innate_mutation[MUT_FAST_METABOLISM] -= 1;
    }

    if (th.getMinorVersion() < TAG_MINOR_CE_HA_DIET)
    {
        if (you.species == SP_CENTAUR)
        {
            you.mutation[MUT_FAST_METABOLISM] -= 1;
            you.innate_mutation[MUT_FAST_METABOLISM] -= 1;

            you.mutation[MUT_HERBIVOROUS] = 1;
            you.innate_mutation[MUT_HERBIVOROUS] = 1;
        }
        else if (you.species == SP_HALFLING)
        {
            you.mutation[MUT_SLOW_METABOLISM] -= 1;
            you.innate_mutation[MUT_SLOW_METABOLISM] -= 1;
        }
    }

    if (th.getMinorVersion() < TAG_MINOR_ROT_IMMUNITY)
    {
        if (you.species == SP_VINE_STALKER)
        {
            you.mutation[MUT_NO_DEVICE_HEAL] =
            you.innate_mutation[MUT_NO_DEVICE_HEAL] = 3;
        }

        if (you.species == SP_VINE_STALKER
            || you.species == SP_GARGOYLE)
        {
            you.mutation[MUT_ROT_IMMUNITY] =
            you.innate_mutation[MUT_ROT_IMMUNITY] = 1;
        }
    }

    if (th.getMinorVersion() < TAG_MINOR_FOUL_STENCH
        && you.species == SP_DEMONSPAWN
        && you.innate_mutation[MUT_SAPROVOROUS])
    {
        you.mutation[MUT_ROT_IMMUNITY] =
        you.innate_mutation[MUT_ROT_IMMUNITY] = 1;
    }

    you.mutation[MUT_SAPROVOROUS] =
    you.innate_mutation[MUT_SAPROVOROUS] = 0;

    if (th.getMinorVersion() < TAG_MINOR_DS_CLOUD_MUTATIONS
        && you.species == SP_DEMONSPAWN)
    {
        if (you.innate_mutation[MUT_CONSERVE_POTIONS])
        {
            you.mutation[MUT_CONSERVE_POTIONS] =
            you.innate_mutation[MUT_CONSERVE_POTIONS] = 0;

            you.mutation[MUT_FREEZING_CLOUD_IMMUNITY] =
            you.innate_mutation[MUT_FREEZING_CLOUD_IMMUNITY] = 1;
        }
        if (you.innate_mutation[MUT_CONSERVE_SCROLLS])
        {
            you.mutation[MUT_CONSERVE_SCROLLS] =
            you.innate_mutation[MUT_CONSERVE_SCROLLS] = 0;

            you.mutation[MUT_FLAME_CLOUD_IMMUNITY] =
            you.innate_mutation[MUT_FLAME_CLOUD_IMMUNITY] = 1;
        }
    }

    if (th.getMinorVersion() < TAG_MINOR_METABOLISM)
    {
        you.mutation[MUT_FAST_METABOLISM] =
        you.innate_mutation[MUT_FAST_METABOLISM];

        you.mutation[MUT_SLOW_METABOLISM] =
        you.innate_mutation[MUT_SLOW_METABOLISM];
    }

    if (th.getMinorVersion() < TAG_MINOR_NO_JUMP
        && you.species == SP_FELID && you.innate_mutation[MUT_JUMP] != 0)
    {
        you.mutation[MUT_JUMP] = 0;
    }

    // No minor version needed: all old felids should get MUT_PAWS.
    if (you.species == SP_FELID && you.innate_mutation[MUT_PAWS] < 1)
        you.mutation[MUT_PAWS] = you.innate_mutation[MUT_PAWS] = 1;

    if (th.getMinorVersion() < TAG_MINOR_SPIT_POISON
        && you.species == SP_NAGA)
    {
        if (you.innate_mutation[MUT_SPIT_POISON] < 2)
        {
            you.mutation[MUT_SPIT_POISON] =
            you.innate_mutation[MUT_SPIT_POISON] = 2;
        }
        if (you.mutation[MUT_BREATHE_POISON])
        {
            you.mutation[MUT_BREATHE_POISON] = 0;
            you.mutation[MUT_SPIT_POISON] = 3;
        }
    }

    // Give nagas constrict, tengu flight, and mummies restoration/enhancers.
    if (th.getMinorVersion() < TAG_MINOR_REAL_MUTS
        && (you.species == SP_NAGA
            || you.species == SP_TENGU
            || you.species == SP_MUMMY))
    {
        for (int xl = 2; xl <= you.experience_level; ++xl)
            give_level_mutations(you.species, xl);
    }

    if (th.getMinorVersion() < TAG_MINOR_NO_FORLORN)
    {
        if (you.mutation[MUT_FORLORN])
            you.mutation[MUT_FORLORN] = 0;
    }

    if (th.getMinorVersion() < TAG_MINOR_MP_WANDS)
    {
        if (you.mutation[MUT_MP_WANDS] > 1)
            you.mutation[MUT_MP_WANDS] = 1;
    }

    if (th.getMinorVersion() < TAG_MINOR_NAGA_METABOLISM)
    {
        if (you.species == SP_NAGA)
        {
            you.mutation[MUT_SLOW_METABOLISM] =
                you.innate_mutation[MUT_SLOW_METABOLISM] = 1;
        }
    }

    if (th.getMinorVersion() < TAG_MINOR_DETERIORATION)
    {
        if (you.mutation[MUT_DETERIORATION] > 2)
            you.mutation[MUT_DETERIORATION] = 2;
    }

    if (th.getMinorVersion() < TAG_MINOR_BLINK_MUT)
    {
        if (you.mutation[MUT_BLINK] > 1)
            you.mutation[MUT_BLINK] = 1;
    }

    if (th.getMinorVersion() < TAG_MINOR_MUMMY_RESTORATION)
    {
        if (you.mutation[MUT_MUMMY_RESTORATION])
        {
            you.mutation[MUT_MUMMY_RESTORATION] = 0;
            you.innate_mutation[MUT_MUMMY_RESTORATION] = 0;
        }
        if (you.mutation[MUT_SUSTAIN_ATTRIBUTES])
        {
            you.mutation[MUT_SUSTAIN_ATTRIBUTES] = 0;
            you.innate_mutation[MUT_SUSTAIN_ATTRIBUTES] = 0;
        }
    }
    else
    {
        // need another fixup due to save compat issues; the first version
        // above forgot to deal with innate mutations. The mutation might
        // have been readded in the generic fixup code.
        if (you.innate_mutation[MUT_MUMMY_RESTORATION])
        {
            you.mutation[MUT_MUMMY_RESTORATION] = 0;
            you.innate_mutation[MUT_MUMMY_RESTORATION] = 0;
        }
        if (you.innate_mutation[MUT_SUSTAIN_ATTRIBUTES])
        {
            you.mutation[MUT_SUSTAIN_ATTRIBUTES] = 0;
            you.innate_mutation[MUT_SUSTAIN_ATTRIBUTES] = 0;
        }
    }

    if (th.getMinorVersion() < TAG_MINOR_SPIT_POISON_AGAIN)
    {
        if (you.mutation[MUT_SPIT_POISON] > 1)
            you.mutation[MUT_SPIT_POISON] -= 1;
        // Before TAG_MINOR_SPIT_POISON_AGAIN_AGAIN this second if was missing.
        if (you.innate_mutation[MUT_SPIT_POISON] > 1)
            you.innate_mutation[MUT_SPIT_POISON] -= 1;
    }
    else if (th.getMinorVersion() < TAG_MINOR_SPIT_POISON_AGAIN_AGAIN)
    {
        // Between these two tags the value for you.innate_mutation could get
        // corrupted. No valid save after TAG_MINOR_SPIT_POISON_AGAIN should
        // have innate set to 2 for this for this mutation.

        // this doesn't correct you.mutation, because the 2,2 configuration
        // can result from two cases: (i) a save was upgraded across
        // TAG_MINOR_SPIT_POISON_AGAIN, had its mutations corrupted, and
        // then was fixed up to 2,2 on load, or (ii) a save-pre-
        // TAG_MINOR_SPIT_POISON_AGAIN had exhale poison, had 1 subtracted
        // from mutation, and ends up as 2,2. So, some lucky upgrades will get
        // exhale poison.

        if (you.innate_mutation[MUT_SPIT_POISON] == 2)
            you.innate_mutation[MUT_SPIT_POISON] = 1;
    }

    // Carnivore and herbivore used to be 3-level mutations.
    _cap_mutation_at(MUT_HERBIVOROUS, 1);
    _cap_mutation_at(MUT_CARNIVOROUS, 1);


    if (th.getMinorVersion() < TAG_MINOR_YELLOW_DRACONIAN_RACID
        && you.species == SP_YELLOW_DRACONIAN)
    {
        you.mutation[MUT_ACID_RESISTANCE] = 1;
        you.innate_mutation[MUT_ACID_RESISTANCE] = 1;
    }

    if (th.getMinorVersion() < TAG_MINOR_SACRIFICE_NECK
        && you.species == SP_HYDRA
        && you.mutation[MUT_MISSING_HAND])
    {
        you.mutation[MUT_MISSING_HAND] =
        you.innate_mutation[MUT_MISSING_HAND] = 0;

        you.mutation[MUT_MISSING_NECK] =
        you.innate_mutation[MUT_MISSING_NECK] = 1;
    }

    if (th.getMinorVersion() < TAG_MINOR_JIYVA_MUTATION_REWORK) {
        //MUT_GELATINOUS_BODY is octopod mutation
        //if (you.mutation[MUT_GELATINOUS_BODY] > 1) {
        //     you.mutation[MUT_GELATINOUS_BODY] = 1;
        //}
        if (you.mutation[MUT_EYEBALLS] > 1) {
            you.mutation[MUT_EYEBALLS] = 1;
        }
        if (you.mutation[MUT_TRANSLUCENT_SKIN] > 1) {
            you.mutation[MUT_TRANSLUCENT_SKIN] = 1;
        }
        if (you.mutation[MUT_PSEUDOPODS] > 1) {
            you.mutation[MUT_PSEUDOPODS] = 0;
        }
    }


    // Fixup for Sacrifice XP from XL 27 (#9895). No minor tag, but this
    // should still be removed on a major bump.
    const int xl_remaining = you.get_max_xl() - you.experience_level;
    if (xl_remaining < 0)
        adjust_level(xl_remaining);
#endif

    count = unmarshallUByte(th);
    you.demonic_traits.clear();
    for (int j = 0; j < count; ++j)
    {
        player::demon_trait dt;
        dt.level_gained = unmarshallByte(th);
        ASSERT_RANGE(dt.level_gained, 1, 28);
        dt.mutation = static_cast<mutation_type>(unmarshallShort(th));
#if TAG_MAJOR_VERSION == 34
        if (dt.mutation == MUT_CONSERVE_POTIONS)
            dt.mutation = MUT_FREEZING_CLOUD_IMMUNITY;
        else if (dt.mutation == MUT_CONSERVE_SCROLLS)
            dt.mutation = MUT_FLAME_CLOUD_IMMUNITY;
#endif
        ASSERT_RANGE(dt.mutation, 0, NUM_MUTATIONS);
        you.demonic_traits.push_back(dt);
    }

#if TAG_MAJOR_VERSION == 34
    if (th.getMinorVersion() < TAG_MINOR_SAC_PIETY_LEN)
    {
        const int OLD_NUM_ABILITIES = 1503;

        // set up sacrifice piety by abilities
        for (int j = 0; j < NUM_ABILITIES; ++j)
        {
            if (th.getMinorVersion() < TAG_MINOR_RU_PIETY_CONSISTENCY
                || j >= OLD_NUM_ABILITIES) // NUM_ABILITIES may have increased
            {
                you.sacrifice_piety[j] = 0;
            }
            else
                you.sacrifice_piety[j] = unmarshallUByte(th);
        }

        // If NUM_ABILITIES decreased, discard the extras.
        if (th.getMinorVersion() >= TAG_MINOR_RU_PIETY_CONSISTENCY)
        {
            for (int j = NUM_ABILITIES; j < OLD_NUM_ABILITIES; ++j)
                (void) unmarshallUByte(th);
        }
    }
    else
#endif
    {
        const int num_saved = unmarshallShort(th);

        you.sacrifice_piety.init(0);
        for (int j = 0; j < num_saved; ++j)
        {
            const int idx = ABIL_FIRST_SACRIFICE + j;
            const uint8_t val = unmarshallUByte(th);
            if (idx <= ABIL_FINAL_SACRIFICE)
                you.sacrifice_piety[idx] = val;
        }
    }

    EAT_CANARY;

    // how many penances?
    count = unmarshallUByte(th);
    ASSERT(count <= NUM_GODS);
    for (int i = 0; i < count; i++)
    {
#if TAG_MAJOR_VERSION == 34
        if (th.getMinorVersion() < TAG_MINOR_XP_PENANCE && i == GOD_GOZAG)
        {
            unmarshallUByte(th);
            you.penance[i] = 0;
            continue;
        }
#endif
        you.penance[i] = unmarshallUByte(th);
#if TAG_MAJOR_VERSION == 34
        if (th.getMinorVersion() < TAG_MINOR_NEMELEX_WRATH
            && player_under_penance(GOD_NEMELEX_XOBEH)
            && i == GOD_NEMELEX_XOBEH)
        {
            you.penance[i] = max(you.penance[i] - 100, 0);
        }
#endif
        if (you.species != SP_ANGEL) {
            ASSERT(you.penance[i] <= MAX_PENANCE);
        }
    }

#if TAG_MAJOR_VERSION == 34
    // Fix invalid ATTR_GOD_WRATH_XP if no god is giving penance.
    // cf. 0.14-a0-2640-g5c5a558
    if (you.attribute[ATTR_GOD_WRATH_XP] != 0
        || you.attribute[ATTR_GOD_WRATH_COUNT] != 0)
    {
        god_iterator it;
        for (; it; ++it)
        {
            if (player_under_penance(*it))
                break;
        }
        if (!it)
        {
            you.attribute[ATTR_GOD_WRATH_XP] = 0;
            you.attribute[ATTR_GOD_WRATH_COUNT] = 0;
        }
    }
#endif

    for (int i = 0; i < count; i++)
        you.worshipped[i] = unmarshallByte(th);

    for (int i = 0; i < count; i++)
        you.num_current_gifts[i] = unmarshallShort(th);
    for (int i = 0; i < count; i++)
        you.num_total_gifts[i] = unmarshallShort(th);
    for (int i = 0; i < count; i++)
        you.one_time_ability_used.set(i, unmarshallBoolean(th));
    for (int i = 0; i < count; i++)
        you.piety_max[i] = unmarshallByte(th);
#if TAG_MAJOR_VERSION == 34
    if (th.getMinorVersion() < TAG_MINOR_NEMELEX_DUNGEONS)
    {
        unmarshallByte(th);
        for (int i = 0; i < NEM_GIFT_SUMMONING; i++)
            unmarshallBoolean(th);
        unmarshallBoolean(th); // dungeons weight
        for (int i = NEM_GIFT_SUMMONING; i < NUM_NEMELEX_GIFT_TYPES; i++)
            unmarshallBoolean(th);
    }
    else if (th.getMinorVersion() < TAG_MINOR_NEMELEX_WEIGHTS)
    {
        count = unmarshallByte(th);
        ASSERT(count == NUM_NEMELEX_GIFT_TYPES);
        for (int i = 0; i < count; i++)
            unmarshallBoolean(th);
    }
#endif

    you.gift_timeout   = unmarshallByte(th);
#if TAG_MAJOR_VERSION == 34
    if (th.getMinorVersion() < TAG_MINOR_SAVED_PIETY)
    {
        you.saved_good_god_piety = 0;
        you.previous_good_god = GOD_NO_GOD;
    }
    else
    {
#endif
    you.saved_good_god_piety = unmarshallUByte(th);
    you.previous_good_god = static_cast<god_type>(unmarshallByte(th));
#if TAG_MAJOR_VERSION == 34
    }
#endif

#if TAG_MAJOR_VERSION == 34
    if (th.getMinorVersion() < TAG_MINOR_BRANCH_ENTRY)
    {
        int depth = unmarshallByte(th);
        branch_type br = static_cast<branch_type>(unmarshallByte(th));
        ASSERT(br < NUM_BRANCHES);
        brentry[BRANCH_VESTIBULE] = level_id(br, depth);
    }
#endif

#if TAG_MAJOR_VERSION == 34
    if (th.getMinorVersion() < TAG_MINOR_XP_PENANCE)
    {
        for (god_iterator it; it; ++it)
        {
            if (*it == GOD_ASHENZARI)
                you.exp_docked[*it] = unmarshallInt(th);
            else
                you.exp_docked[*it] = 0;
        }
        for (god_iterator it; it; ++it)
        {
            if (*it == GOD_ASHENZARI)
                you.exp_docked_total[*it] = unmarshallInt(th);
            else
                you.exp_docked_total[*it] = 0;
        }
    }
    else
    {
#endif
    for (int i = 0; i < count; i++)
        you.exp_docked[i] = unmarshallInt(th);
    for (int i = 0; i < count; i++)
        you.exp_docked_total[i] = unmarshallInt(th);
    }
    if (th.getMinorVersion() < TAG_MINOR_PAKELLAS_WRATH
        && player_under_penance(GOD_PAKELLAS))
    {
        you.exp_docked[GOD_PAKELLAS] = exp_needed(min<int>(you.max_level, 27) + 1)
                                  - exp_needed(min<int>(you.max_level, 27));
        you.exp_docked_total[GOD_PAKELLAS] = you.exp_docked[GOD_PAKELLAS];
    }
    if (th.getMinorVersion() < TAG_MINOR_ELYVILON_WRATH
        && player_under_penance(GOD_ELYVILON))
    {
        you.exp_docked[GOD_ELYVILON] = exp_needed(min<int>(you.max_level, 27) + 1)
                                  - exp_needed(min<int>(you.max_level, 27));
        you.exp_docked_total[GOD_ELYVILON] = you.exp_docked[GOD_ELYVILON];
    }

    // elapsed time
    you.elapsed_time   = unmarshallInt(th);
    you.elapsed_time_at_last_input = you.elapsed_time;

    // Initialize new timers now that we know the time.
    const int last_20_turns = you.elapsed_time - (you.elapsed_time % 200);
    for (int j = timer_count; j < NUM_TIMERS; ++j)
    {
        you.last_timer_effect[j] = last_20_turns;
        you.next_timer_effect[j] = last_20_turns + 200;
    }

    // Verify that timers aren't scheduled for the past.
    for (int j = 0; j < NUM_TIMERS; ++j)
    {
        if (you.next_timer_effect[j] < you.elapsed_time)
        {
#if TAG_MAJOR_VERSION == 34
            if (th.getMinorVersion() >= TAG_MINOR_EVENT_TIMERS
                && th.getMinorVersion() < TAG_MINOR_EVENT_TIMER_FIX)
            {
                dprf("Fixing up timer %d from %d to %d",
                     j, you.next_timer_effect[j], last_20_turns + 200);
                you.last_timer_effect[j] = last_20_turns;
                you.next_timer_effect[j] = last_20_turns + 200;
            }
            else
#endif
            die("Timer %d next trigger in the past [%d < %d]",
                j, you.next_timer_effect[j], you.elapsed_time);
        }
    }

    // time of character creation
    you.birth_time = unmarshallInt(th);

    const int real_time  = unmarshallInt(th);
    you.real_time_ms = chrono::milliseconds(real_time * 1000);
    you.num_turns  = unmarshallInt(th);
    you.exploration = unmarshallInt(th);

#if TAG_MAJOR_VERSION == 34
    if (th.getMinorVersion() < TAG_MINOR_CONTAM_SCALE)
        you.magic_contamination = unmarshallShort(th) * 1000;
    else
#endif
        you.magic_contamination = unmarshallInt(th);

#if TAG_MAJOR_VERSION == 34
    unmarshallUByte(th);
#endif
    you.transit_stair  = unmarshallFeatureType(th);
    you.entering_level = unmarshallByte(th);
#if TAG_MAJOR_VERSION == 34
    if (th.getMinorVersion() >= TAG_MINOR_TRAVEL_ALLY_PACE)
    {
#endif
        you.travel_ally_pace = unmarshallBoolean(th);
#if TAG_MAJOR_VERSION == 34
    }
#endif

    you.deaths = unmarshallByte(th);
    you.lives = unmarshallByte(th);

    //I *think* this is needed for Lava Orcs? Guessing here
    you.temperature = unmarshallFloat(th);
    you.temperature_last = unmarshallFloat(th);

    you.pending_revival = !you.hp;

    EAT_CANARY;

    int n_dact = unmarshallInt(th);
    ASSERT_RANGE(n_dact, 0, 100000); // arbitrary, sanity check
    you.dactions.resize(n_dact, NUM_DACTIONS);
    for (int i = 0; i < n_dact; i++)
    {
        int a = unmarshallUByte(th);
        ASSERT(a < NUM_DACTIONS);
        you.dactions[i] = static_cast<daction_type>(a);
    }

    you.level_stack.clear();
    int n_levs = unmarshallInt(th);
    for (int k = 0; k < n_levs; k++)
    {
        level_pos pos;
        pos.load(th);
        you.level_stack.push_back(pos);
    }

    // List of currently beholding monsters (usually empty).
    count = unmarshallShort(th);
    ASSERT(count >= 0);
    for (int i = 0; i < count; i++)
    {
#if TAG_MAJOR_VERSION == 34
    if (th.getMinorVersion() < TAG_MINOR_MID_BEHOLDERS)
    {
        unmarshallShort(th);
        you.duration[DUR_MESMERISED] = 0;
    }
    else
#endif
        you.beholders.push_back(unmarshall_int_as<mid_t>(th));
    }

    // Also usually empty.
    count = unmarshallShort(th);
    ASSERT(count >= 0);
    for (int i = 0; i < count; i++)
    {
#if TAG_MAJOR_VERSION == 34
    if (th.getMinorVersion() < TAG_MINOR_MID_BEHOLDERS)
    {
        unmarshallShort(th);
        you.duration[DUR_AFRAID] = 0;
    }
    else
#endif
        you.fearmongers.push_back(unmarshall_int_as<mid_t>(th));
    }

    you.piety_hysteresis = unmarshallByte(th);

    you.m_quiver.load(th);

#if TAG_MAJOR_VERSION == 34
    if (th.getMinorVersion() < TAG_MINOR_FRIENDLY_PICKUP)
        unmarshallByte(th);
    if (th.getMinorVersion() < TAG_MINOR_NO_ZOTDEF)
        unmarshallString(th);
#endif

    EAT_CANARY;

#if TAG_MAJOR_VERSION == 34
    if (th.getMinorVersion() == TAG_MINOR_0_11)
    {
        for (unsigned int k = 0; k < 5; k++)
            unmarshallInt(th);
    }
#endif

    // Counts of actions made, by type.
    count = unmarshallShort(th);
    for (int i = 0; i < count; i++)
    {
        caction_type caction = (caction_type)unmarshallShort(th);
        int subtype = unmarshallInt(th);
#if TAG_MAJOR_VERSION == 34
        if ((th.getMinorVersion() < TAG_MINOR_ACTION_THROW
             || th.getMinorVersion() == TAG_MINOR_0_11) && caction == CACT_THROW)
        {
            subtype = subtype | (OBJ_MISSILES << 16);
        }
#endif
        for (int j = 0; j < 27; j++)
            you.action_count[make_pair(caction, subtype)][j] = unmarshallInt(th);
    }

#if TAG_MAJOR_VERSION == 34
    if (th.getMinorVersion() >= TAG_MINOR_BRANCHES_LEFT) // 33:17 has it
    {
#endif
    count = unmarshallByte(th);
    for (int i = 0; i < count; i++)
        you.branches_left.set(i, unmarshallBoolean(th));
#if TAG_MAJOR_VERSION == 34
    }
    else
    {
        // Assume all branches already exited in transferred games.
        you.branches_left.init(true);
    }
#endif

    abyssal_state.major_coord = unmarshallCoord(th);
#if TAG_MAJOR_VERSION == 34
    if (th.getMinorVersion() >= TAG_MINOR_DEEP_ABYSS
        && th.getMinorVersion() != TAG_MINOR_0_11)
    {
        if (th.getMinorVersion() >= TAG_MINOR_REMOVE_ABYSS_SEED
            && th.getMinorVersion() < TAG_MINOR_ADD_ABYSS_SEED)
        {
            abyssal_state.seed = rng::get_uint32();
        }
        else
#endif
            abyssal_state.seed = unmarshallInt(th);
        abyssal_state.depth = unmarshallInt(th);
        abyssal_state.destroy_all_terrain = false;
#if TAG_MAJOR_VERSION == 34
    }
    else
    {
        unmarshallFloat(th); // converted abyssal_state.depth to int.
        abyssal_state.depth = 0;
        abyssal_state.destroy_all_terrain = true;
        abyssal_state.seed = rng::get_uint32();
    }
#endif
    abyssal_state.phase = unmarshallFloat(th);

#if TAG_MAJOR_VERSION == 34
    if (th.getMinorVersion() >= TAG_MINOR_ABYSS_BRANCHES)
        abyssal_state.level = unmarshall_level_id(th);
    if (!abyssal_state.level.is_valid())
    {
        abyssal_state.level.branch = BRANCH_DEPTHS;
        abyssal_state.level.depth = 1;
    }
#else
    abyssal_state.level = unmarshall_level_id(th);
#endif

    _unmarshall_constriction(th, &you);

    you.octopus_king_rings = unmarshallUByte(th);

#if TAG_MAJOR_VERSION == 34
    if (th.getMinorVersion() >= TAG_MINOR_UNCANCELLABLES
        && th.getMinorVersion() != TAG_MINOR_0_11)
    {
#endif
    count = unmarshallUnsigned(th);
    ASSERT_RANGE(count, 0, 16); // sanity check
    you.uncancel.resize(count);
    for (int i = 0; i < count; i++)
    {
        you.uncancel[i].first = (uncancellable_type)unmarshallUByte(th);
        you.uncancel[i].second = unmarshallInt(th);
    }
#if TAG_MAJOR_VERSION == 34
    // Cancel any item-based deck manipulations
    if (th.getMinorVersion() < TAG_MINOR_REMOVE_DECKS)
    {
        erase_if(you.uncancel,
                 [](const pair<uncancellable_type, int> uc) {
                    return uc.first == UNC_DRAW_THREE
                           || uc.first == UNC_STACK_FIVE;
                });
    }
    }

    if (th.getMinorVersion() >= TAG_MINOR_INCREMENTAL_RECALL)
    {
#endif
    count = unmarshallUnsigned(th);
    you.recall_list.resize(count);
    for (int i = 0; i < count; i++)
        you.recall_list[i] = unmarshall_int_as<mid_t>(th);
#if TAG_MAJOR_VERSION == 34
    }

    if (th.getMinorVersion() >= TAG_MINOR_SEEDS)
    {
#endif
    count = unmarshallUByte(th);

#if TAG_MAJOR_VERSION == 34
    ASSERT(th.getMinorVersion() < TAG_MINOR_GAMESEEDS || count == 1);
    if (th.getMinorVersion() < TAG_MINOR_GAMESEEDS)
    {
        you.game_seed = count > 0 ? unmarshallInt(th) : rng::get_uint64();
        dprf("Upgrading from unseeded game.");
        crawl_state.seed = you.game_seed;
        you.fully_seeded = false;
        for (int i = 1; i < count; i++)
            unmarshallInt(th);
    }
    else
    {
#endif
        // RNG block: game seed (uint64), whether the game is properly seeded,
        // and then internal RNG states stored as a vector.
        ASSERT(count == 1);
        you.game_seed = unmarshallUnsigned(th);
        dprf("Unmarshalling seed %" PRIu64, you.game_seed);
        crawl_state.seed = you.game_seed;
        you.fully_seeded = unmarshallBoolean(th);
#if TAG_MAJOR_VERSION == 34
        // there is no way to tell the levelgen method for games before this
        // tag, unfortunately. Though if there are unvisited generated levels,
        // that guarantees some form of deterministic pregen.
        if (th.getMinorVersion() < TAG_MINOR_INCREMENTAL_PREGEN)
            you.deterministic_levelgen = false;
        else
#endif
        you.deterministic_levelgen = unmarshallBoolean(th);
        CrawlVector rng_states;
        rng_states.read(th);
        rng::load_generators(rng_states);
#if TAG_MAJOR_VERSION == 34
    }
#endif

#if TAG_MAJOR_VERSION == 34
    }
#endif

    EAT_CANARY;

    if (!dlua.callfn("dgn_load_data", "u", &th))
    {
        mprf(MSGCH_ERROR, "Failed to load Lua persist table: %s",
             dlua.error.c_str());
    }

    EAT_CANARY;

    crawl_state.save_rcs_version = unmarshallString(th);

    you.props.clear();
    you.props.read(th);
#if TAG_MAJOR_VERSION == 34
    if (th.getMinorVersion() < TAG_MINOR_STICKY_FLAME)
    {
        if (you.props.exists("napalmer"))
            you.props["sticky_flame_source"] = you.props["napalmer"];
        if (you.props.exists("napalm_aux"))
            you.props["sticky_flame_aux"] = you.props["napalm_aux"];
    }

    if (you.duration[DUR_EXCRUCIATING_WOUNDS] && !you.props.exists(ORIGINAL_BRAND_KEY))
        you.props[ORIGINAL_BRAND_KEY] = SPWPN_NORMAL;

    // Both saves prior to TAG_MINOR_RU_DELAY_STACKING, and saves transferred
    // from before that tag to a version where this minor tag was backwards.
    if (!you.props.exists(RU_SACRIFICE_PENALTY_KEY))
        you.props[RU_SACRIFICE_PENALTY_KEY] = 0;
    if (th.getMinorVersion() < TAG_MINOR_ZIGFIGS)
        you.props["zig-fixup"] = true;

    // For partially used lightning rods, set the XP debt based on charges.
    if (th.getMinorVersion() < TAG_MINOR_LIGHTNING_ROD_XP_FIX
        && you.props.exists(THUNDERBOLT_CHARGES_KEY)
        && evoker_debt(MISC_LIGHTNING_ROD) == 0)
    {
        for (int i = 0; i < you.props[THUNDERBOLT_CHARGES_KEY].get_int(); i++)
            expend_xp_evoker(MISC_LIGHTNING_ROD);
    }
    if (th.getMinorVersion() < TAG_MINOR_SINGULAR_THEY
        && you.props.exists(HEPLIAKLQANA_ALLY_GENDER_KEY))
    {
        if (you.props[HEPLIAKLQANA_ALLY_GENDER_KEY].get_int() == GENDER_NEUTER)
            you.props[HEPLIAKLQANA_ALLY_GENDER_KEY] = GENDER_NEUTRAL;
    }
#endif

    //no minor version need
    if (you.religion == GOD_NEMELEX_XOBEH &&
        !you.props.exists(NEMELEX_SACRIFICING_KEY)) {
        for (int i = 0; i < NUM_NEMELEX_GIFT_TYPES; ++i)
        {
            you.props[NEMELEX_SACRIFICING_KEY].get_vector().push_back(true);
        }
    }

}

static void tag_read_you_items(reader &th)
{
    int count, count2;

    // how many inventory slots?
    count = unmarshallByte(th);
    ASSERT(count == ENDOFPACK); // not supposed to change
#if TAG_MAJOR_VERSION == 34
    string bad_slots;
#endif
    for (int i = 0; i < count; ++i)
    {
        item_def &it = you.inv[i];
        unmarshallItem(th, it);
#if TAG_MAJOR_VERSION == 34
        // Fixups for actual items.
        if (it.defined())
        {
            // From 0.18-a0-273-gf174401 to 0.18-a0-290-gf199c8b, stash
            // search would change the position of items in inventory.
            if (it.pos != ITEM_IN_INVENTORY)
            {
                bad_slots += index_to_letter(i);
                it.pos = ITEM_IN_INVENTORY;
            }

            // Items in inventory have already been handled.
            if (th.getMinorVersion() < TAG_MINOR_ISFLAG_HANDLED)
                it.flags |= ISFLAG_HANDLED;
        }
#endif
    }
#if TAG_MAJOR_VERSION == 34
    if (!bad_slots.empty())
    {
        mprf(MSGCH_ERROR, "Fixed bad positions for inventory slots %s",
                          bad_slots.c_str());
    }
#endif

    // Initialize cache of equipped unrand functions
    for (int i = EQ_FIRST_EQUIP; i < NUM_EQUIP; ++i)
    {
        const item_def *item = you.slot_item(static_cast<equipment_type>(i));

        if (item && is_unrandom_artefact(*item))
        {
#if TAG_MAJOR_VERSION == 34
            // save-compat: if the player was wearing the Ring of Vitality before
            // it turned into an amulet, take it off safely
            if (is_unrandom_artefact(*item, UNRAND_VITALITY) && i != EQ_AMULET)
            {
                you.equip[i] = -1;
                you.melded.set(i, false);
                // XXX: need to update ash bondage, or is this too early?
                continue;
            }
#endif

            const unrandart_entry *entry = get_unrand_entry(item->unrand_idx);

            if (entry->world_reacts_func)
                you.unrand_reacts.set(i);
        }
    }

    unmarshallFixedBitVector<NUM_RUNE_TYPES>(th, you.runes);
    you.obtainable_runes = unmarshallByte(th);

    // Item descrip for each type & subtype.
    // how many types?
    count = unmarshallUByte(th);
    ASSERT(count <= NUM_IDESC);
    // how many subtypes?
    count2 = unmarshallUByte(th);
    ASSERT(count2 <= MAX_SUBTYPES);
    for (int i = 0; i < count; ++i)
        for (int j = 0; j < count2; ++j)
#if TAG_MAJOR_VERSION == 34
        {
            if (th.getMinorVersion() < TAG_MINOR_CONSUM_APPEARANCE)
                you.item_description[i][j] = unmarshallUByte(th);
            else
#endif
                you.item_description[i][j] = unmarshallInt(th);
#if TAG_MAJOR_VERSION == 34
            // We briefly had a problem where we sign-extended the old
            // 8-bit item_descriptions on conversion. Fix those up.
            if (th.getMinorVersion() < TAG_MINOR_NEG_IDESC
                && (int)you.item_description[i][j] < 0)
            {
                you.item_description[i][j] &= 0xff;
            }
        }
#endif
    for (int i = 0; i < count; ++i)
        for (int j = count2; j < MAX_SUBTYPES; ++j)
            you.item_description[i][j] = 0;
    int iclasses = unmarshallUByte(th);
    ASSERT(iclasses <= NUM_OBJECT_CLASSES);

    // Identification status.
    for (int i = 0; i < iclasses; ++i)
    {
        if (!item_type_has_ids((object_class_type)i))
            continue;
        for (int j = 0; j < count2; ++j)
        {
#if TAG_MAJOR_VERSION == 34
            if (th.getMinorVersion() < TAG_MINOR_ID_STATES)
            {
                uint8_t x;

                if (th.getMinorVersion() < TAG_MINOR_BOOK_ID && i == OBJ_BOOKS)
                    x = ID_UNKNOWN_TYPE;
                else
                    x = unmarshallUByte(th);

                ASSERT(x < NUM_ID_STATE_TYPES);
                if (x > ID_UNKNOWN_TYPE)
                    you.type_ids[i][j] = true;
                else
                    you.type_ids[i][j] = false;
            }
            else
#endif
            you.type_ids[i][j] = unmarshallBoolean(th);
        }
        for (int j = count2; j < MAX_SUBTYPES; ++j)
            you.type_ids[i][j] = false;
    }

#if TAG_MAJOR_VERSION == 34
    if (th.getMinorVersion() < TAG_MINOR_ID_STATES)
    {
        CrawlHashTable old_type_id_props;
        old_type_id_props.read(th);
    }
#endif

    EAT_CANARY;

    // how many unique items?
    count = unmarshallUByte(th);
    COMPILE_CHECK(NUM_UNRANDARTS <= 256);
    for (int j = 0; j < count && j < NUM_UNRANDARTS; ++j)
    {
        you.unique_items[j] =
            static_cast<unique_item_status_type>(unmarshallByte(th));
    }
    // # of unrandarts could certainly change.
    // If it does, the new ones won't exist yet - zero them out.
    for (int j = count; j < NUM_UNRANDARTS; j++)
        you.unique_items[j] = UNIQ_NOT_EXISTS;
    for (int j = NUM_UNRANDARTS; j < count; j++)
        unmarshallByte(th);

#if TAG_MAJOR_VERSION == 34
    if (th.getMinorVersion() < TAG_MINOR_GOLDIFY_BOOKS)
    {
        // how many books?
        count = unmarshallUByte(th);
        COMPILE_CHECK(NUM_FIXED_BOOKS <= 256);
        for (int j = 0; j < count && j < NUM_FIXED_BOOKS; ++j)
            unmarshallByte(th);
        for (int j = NUM_FIXED_BOOKS; j < count; ++j)
            unmarshallByte(th);

        // how many spells?
        count = unmarshallShort(th);
        ASSERT(count >= 0);
        for (int j = 0; j < count && j < NUM_SPELLS; ++j)
            unmarshallByte(th);
        for (int j = NUM_SPELLS; j < count; ++j)
            unmarshallByte(th);
    }
#endif

    count = unmarshallShort(th);
    ASSERT(count >= 0);
    for (int j = 0; j < count && j < NUM_WEAPONS; ++j)
        you.seen_weapon[j] = unmarshallInt(th);
    for (int j = count; j < NUM_WEAPONS; ++j)
        you.seen_weapon[j] = 0;
    for (int j = NUM_WEAPONS; j < count; ++j)
        unmarshallInt(th);

    count = unmarshallShort(th);
    ASSERT(count >= 0);
    for (int j = 0; j < count && j < NUM_ARMOURS; ++j)
        you.seen_armour[j] = unmarshallInt(th);
    for (int j = count; j < NUM_ARMOURS; ++j)
        you.seen_armour[j] = 0;
    for (int j = NUM_ARMOURS; j < count; ++j)
        unmarshallInt(th);
    unmarshallFixedBitVector<NUM_MISCELLANY>(th, you.seen_misc);

    for (int i = 0; i < iclasses; i++)
        for (int j = 0; j < count2; j++)
            you.force_autopickup[i][j] = unmarshallInt(th);
#if TAG_MAJOR_VERSION == 34
    if (th.getMinorVersion() < TAG_MINOR_FOOD_AUTOPICKUP)
    {
        const int oldstate = you.force_autopickup[OBJ_FOOD][NUM_FOODS];
        you.force_autopickup[OBJ_FOOD][FOOD_RATION] = oldstate;

        you.force_autopickup[OBJ_BOOKS][BOOK_MANUAL] =
            you.force_autopickup[OBJ_BOOKS][NUM_BOOKS];
    }
    if (th.getMinorVersion() < TAG_MINOR_FOOD_PURGE_AP_FIX)
    {
        FixedVector<int, MAX_SUBTYPES> &food_pickups =
            you.force_autopickup[OBJ_FOOD];

        // If fruit pickup was not set explicitly during the time between
        // FOOD_PURGE and FOOD_PURGE_AP_FIX, copy the old exemplar FOOD_PEAR.
        if (food_pickups[FOOD_FRUIT] == AP_FORCE_NONE)
            food_pickups[FOOD_FRUIT] = food_pickups[FOOD_PEAR];
    }
    if (you.species == SP_FORMICID)
        remove_one_equip(EQ_HELMET, false, true);

    if (th.getMinorVersion() < TAG_MINOR_CONSUM_APPEARANCE)
    {
        // merge scroll seeds
        for (int subtype = 0; subtype < MAX_SUBTYPES; subtype++)
        {
            const int seed1 = you.item_description[IDESC_SCROLLS][subtype]
                              & 0xff;
            const int seed2 = you.item_description[IDESC_SCROLLS_II][subtype]
                              & 0xff;
            const int seed3 = OBJ_SCROLLS & 0xff;
            you.item_description[IDESC_SCROLLS][subtype] =    seed1
                                                           | (seed2 << 8)
                                                           | (seed3 << 16);
        }
    }

    // Remove any decks now that items have been loaded.
    if (th.getMinorVersion() < TAG_MINOR_REMOVE_DECKS)
        reclaim_decks();

    // Reset training arrays for transfered gnolls that didn't train all skills.
    if (th.getMinorVersion() < TAG_MINOR_GNOLLS_REDUX)
        reset_training();

    // Move any books from inventory into the player's library.
    if (th.getMinorVersion() < TAG_MINOR_GOLDIFY_BOOKS)
        add_held_books_to_library();
#endif
}

static PlaceInfo unmarshallPlaceInfo(reader &th)
{
    PlaceInfo place_info;

#if TAG_MAJOR_VERSION == 34
    int br = unmarshallInt(th);
    // This is for extremely old saves that predate NUM_BRANCHES, probably only
    // a very small window of time in the 34 major version.
    if (br == -1)
        br = GLOBAL_BRANCH_INFO;
    ASSERT(br >= 0);
    // at the time NUM_BRANCHES was one above BRANCH_DEPTHS, so we check that
    if (th.getMinorVersion() < TAG_MINOR_GLOBAL_BR_INFO && br == BRANCH_DEPTHS+1)
        br = GLOBAL_BRANCH_INFO;
    place_info.branch      = static_cast<branch_type>(br);
#else
    place_info.branch      = static_cast<branch_type>(unmarshallInt(th));
#endif

    place_info.num_visits  = unmarshallInt(th);
    place_info.levels_seen = unmarshallInt(th);

    place_info.mon_kill_exp       = unmarshallInt(th);

    for (int i = 0; i < KC_NCATEGORIES; i++)
        place_info.mon_kill_num[i] = unmarshallInt(th);

    place_info.turns_total      = unmarshallInt(th);
    place_info.turns_explore    = unmarshallInt(th);
    place_info.turns_travel     = unmarshallInt(th);
    place_info.turns_interlevel = unmarshallInt(th);
    place_info.turns_resting    = unmarshallInt(th);
    place_info.turns_other      = unmarshallInt(th);

    place_info.elapsed_total      = unmarshallInt(th);
    place_info.elapsed_explore    = unmarshallInt(th);
    place_info.elapsed_travel     = unmarshallInt(th);
    place_info.elapsed_interlevel = unmarshallInt(th);
    place_info.elapsed_resting    = unmarshallInt(th);
    place_info.elapsed_other      = unmarshallInt(th);

    return place_info;
}

static LevelXPInfo unmarshallLevelXPInfo(reader &th)
{
    LevelXPInfo xp_info;

    xp_info.level = unmarshall_level_id(th);

#if TAG_MAJOR_VERSION == 34
    // Track monster placement from vaults instead of tracking spawns.
    if (th.getMinorVersion() < TAG_MINOR_LEVEL_XP_VAULTS)
    {
        // Spawned/generated xp and counts have to be combined as non-vault
        // info. We have no vault info on dead monsters, so this is the best we
        // can do.
        xp_info.non_vault_xp     = unmarshallInt(th);
        xp_info.non_vault_xp    += unmarshallInt(th);
        xp_info.non_vault_count  = unmarshallInt(th);
        xp_info.non_vault_count += unmarshallInt(th);
        // turns spent on level, which we don't need.
        unmarshallInt(th);
    }
    else
    {
#endif
    xp_info.non_vault_xp    = unmarshallInt(th);
    xp_info.non_vault_count = unmarshallInt(th);
    xp_info.vault_xp        = unmarshallInt(th);
    xp_info.vault_count     = unmarshallInt(th);
#if TAG_MAJOR_VERSION == 34
    }
#endif

    return xp_info;
}

#if TAG_MAJOR_VERSION == 34
static branch_type old_entries[] =
{
    /* D */      NUM_BRANCHES,
    /* Temple */ BRANCH_DUNGEON,
    /* Orc */    BRANCH_DUNGEON,
    /* Elf */    BRANCH_ORC,
    /* Dwarf */  BRANCH_ELF,
    /* Lair */   BRANCH_DUNGEON,
    /* Swamp */  BRANCH_LAIR,
    /* Shoals */ BRANCH_LAIR,
    /* Snake */  BRANCH_LAIR,
    /* Spider */ BRANCH_LAIR,
    /* Slime */  BRANCH_LAIR,
    /* Vaults */ BRANCH_DUNGEON,
    /* Blade */  BRANCH_VAULTS,
    /* Crypt */  BRANCH_VAULTS,
    /* Tomb */   BRANCH_CRYPT, // or Forest
    /* Hell */   NUM_BRANCHES,
    /* Dis */    BRANCH_VESTIBULE,
    /* Geh */    BRANCH_VESTIBULE,
    /* Coc */    BRANCH_VESTIBULE,
    /* Tar */    BRANCH_VESTIBULE,
    /* Zot */    BRANCH_DUNGEON,
    /* Forest */ BRANCH_VAULTS,
    /* Abyss */  NUM_BRANCHES,
    /* Pan */    NUM_BRANCHES,
    /* various portal branches */ NUM_BRANCHES,
    NUM_BRANCHES, NUM_BRANCHES, NUM_BRANCHES, NUM_BRANCHES, NUM_BRANCHES,
    NUM_BRANCHES, NUM_BRANCHES, NUM_BRANCHES, NUM_BRANCHES, NUM_BRANCHES,
    NUM_BRANCHES,
};
#endif

static void tag_read_you_dungeon(reader &th)
{
    // how many unique creatures?
    int count = unmarshallShort(th);
    you.unique_creatures.reset();
    for (int j = 0; j < count; ++j)
    {
        const bool created = unmarshallBoolean(th);

        if (j < NUM_MONSTERS)
            you.unique_creatures.set(j, created);
    }

    // how many branches?
    count = unmarshallUByte(th);
    ASSERT(count <= NUM_BRANCHES);
    for (int j = 0; j < count; ++j)
    {
        brdepth[j]    = unmarshallInt(th);
        ASSERT_RANGE(brdepth[j], -1, MAX_BRANCH_DEPTH + 1);
#if TAG_MAJOR_VERSION == 34
        if (th.getMinorVersion() < TAG_MINOR_BRANCH_ENTRY)
        {
            int depth = unmarshallInt(th);
            if (j != BRANCH_VESTIBULE)
                brentry[j] = level_id(old_entries[j], depth);
        }
        else
#endif
        brentry[j]    = unmarshall_level_id(th);
#if TAG_MAJOR_VERSION == 34
        if (th.getMinorVersion() < TAG_MINOR_BRIBE_BRANCH)
            branch_bribe[j] = 0;
        else
#endif
        branch_bribe[j] = unmarshallInt(th);
    }
    // Initialize data for any branches added after this save version.
    for (int j = count; j < NUM_BRANCHES; ++j)
    {
        brdepth[j] = branches[j].numlevels;
        brentry[j] = level_id(branches[j].parent_branch, branches[j].mindepth);
        branch_bribe[j] = 0;
    }

#if TAG_MAJOR_VERSION == 34
    // Deepen the Abyss; this is okay since new abyssal stairs will be
    // generated as the place shifts.
    if (crawl_state.game_is_normal() && th.getMinorVersion() <= TAG_MINOR_ORIG_MONNUM)
        brdepth[BRANCH_ABYSS] = 5;
#endif

    ASSERT(you.depth <= brdepth[you.where_are_you]);

    // Root of the dungeon; usually BRANCH_DUNGEON.
    root_branch = static_cast<branch_type>(unmarshallInt(th));
#if TAG_MAJOR_VERSION == 34
    if (th.getMinorVersion() < TAG_MINOR_BRANCH_ENTRY)
    {
        brentry[root_branch].clear();
        if (brentry[BRANCH_FOREST].is_valid())
            brentry[BRANCH_TOMB].branch = BRANCH_FOREST;
    }
#endif

    unmarshallMap(th, stair_level,
                  unmarshall_int_as<branch_type>,
                  _unmarshall_level_id_set);
    unmarshallMap(th, shops_present,
                  _unmarshall_level_pos, unmarshall_int_as<shop_type>);
    unmarshallMap(th, altars_present,
                  _unmarshall_level_pos, unmarshall_int_as<god_type>);
    unmarshallMap(th, portals_present,
                  _unmarshall_level_pos, unmarshall_int_as<branch_type>);
    unmarshallMap(th, portal_notes,
                  _unmarshall_level_pos, unmarshallString);
    unmarshallMap(th, level_annotations,
                  unmarshall_level_id, unmarshallString);
    unmarshallMap(th, level_exclusions,
                  unmarshall_level_id, unmarshallString);
    unmarshallMap(th, level_uniques,
                  unmarshall_level_id, unmarshallString);
    unmarshallUniqueAnnotations(th);

    PlaceInfo place_info = unmarshallPlaceInfo(th);
    ASSERT(place_info.is_global());
    you.set_place_info(place_info);

    unsigned short count_p = (unsigned short) unmarshallShort(th);

    auto places = you.get_all_place_info();
    // Use "<=" so that adding more branches or non-dungeon places
    // won't break save-file compatibility.
    ASSERT(count_p <= places.size());

    for (int i = 0; i < count_p; i++)
    {
        place_info = unmarshallPlaceInfo(th);
#if TAG_MAJOR_VERSION == 34
        if (place_info.is_global())
        {
            // This is to fix some crashing saves that didn't import
            // correctly, where under certain circumstances upgrading
            // a game to a version with an added branch could fail to
            // initialize the branch number. This has happened at least three
            // times now for slightly different reasons, for depths,
            // desolation, and gauntlet. The depths fixup is old enough that
            // it is handled differently.
            //
            // The basic assumption is that if a place is marked as global, it's
            // not properly initialized. The fixup assumes that logical branch
            // order (used by get_all_place_info) has not changed since the
            // save except at the end.

            const branch_type branch_to_fix = places[i].branch;
            mprf(MSGCH_ERROR,
                "Save file has uninitialized PlaceInfo for branch %s",
                branches[places[i].branch].shortname);
            // these are the known cases where this fix applies. It would
            // probably be possible to drop this ASSERT...
            ASSERT(branch_to_fix == BRANCH_DESOLATION ||
                   branch_to_fix == BRANCH_GAUNTLET);
            place_info.branch = branch_to_fix;
        }
#endif
        ASSERT(!place_info.is_global());
        you.set_place_info(place_info);
    }

#if TAG_MAJOR_VERSION == 34
    if (th.getMinorVersion() < TAG_MINOR_TOMB_HATCHES)
    {
        PlaceInfo pinfo = you.get_place_info(BRANCH_TOMB);
        if (pinfo.levels_seen > 0)
            you.props[TOMB_STONE_STAIRS_KEY] = true;
    }
#endif

#if TAG_MAJOR_VERSION == 34
    if (th.getMinorVersion() >= TAG_MINOR_LEVEL_XP_INFO)
    {
#endif
    auto xp_info = unmarshallLevelXPInfo(th);
    ASSERT(xp_info.is_global());
    you.set_level_xp_info(xp_info);

    count_p = (unsigned short) unmarshallShort(th);
    for (int i = 0; i < count_p; i++)
    {
        xp_info = unmarshallLevelXPInfo(th);
        ASSERT(!xp_info.is_global());
        you.set_level_xp_info(xp_info);
    }
#if TAG_MAJOR_VERSION == 34
    }
#endif

    typedef pair<string_set::iterator, bool> ssipair;
    unmarshall_container(th, you.uniq_map_tags,
                         (ssipair (string_set::*)(const string &))
                         &string_set::insert,
                         unmarshallString);
    unmarshall_container(th, you.uniq_map_names,
                         (ssipair (string_set::*)(const string &))
                         &string_set::insert,
                         unmarshallString);
#if TAG_MAJOR_VERSION == 34
    if (th.getMinorVersion() >= TAG_MINOR_ABYSS_UNIQUE_VAULTS)
    {
#endif
    unmarshall_container(th, you.uniq_map_tags_abyss,
                         (ssipair (string_set::*)(const string &))
                         &string_set::insert,
                         unmarshallString);
    unmarshall_container(th, you.uniq_map_names_abyss,
                         (ssipair (string_set::*)(const string &))
                         &string_set::insert,
                         unmarshallString);
#if TAG_MAJOR_VERSION == 34
    }
    if (th.getMinorVersion() >= TAG_MINOR_VAULT_LIST) // 33:17 has it
#endif
    unmarshallMap(th, you.vault_list, unmarshall_level_id,
                  unmarshallStringVector);

    read_level_connectivity(th);
}

static void tag_read_lost_monsters(reader &th)
{
    the_lost_ones.clear();
    unmarshallMap(th, the_lost_ones,
                  unmarshall_level_id, unmarshall_follower_list);
}

#if TAG_MAJOR_VERSION == 34
static void tag_read_lost_items(reader &th)
{
    items_in_transit transiting_items;

    unmarshallMap(th, transiting_items,
                  unmarshall_level_id, unmarshall_item_list);
}
#endif

static void tag_read_companions(reader &th)
{
    companion_list.clear();

    unmarshallMap(th, companion_list, unmarshall_int_as<mid_t>,
                  unmarshall_companion);
}

template <typename Z>
static int _last_used_index(const Z &thinglist, int max_things)
{
    for (int i = max_things - 1; i >= 0; --i)
        if (thinglist[i].defined())
            return i + 1;
    return 0;
}

// ------------------------------- level tags ---------------------------- //

static void tag_construct_level(writer &th)
{
    marshallByte(th, env.floor_colour);
    marshallByte(th, env.rock_colour);

    marshallInt(th, you.on_current_level ? you.elapsed_time : env.elapsed_time);
    marshallCoord(th, you.pos());

    // Map grids.
    // how many X?
    marshallShort(th, GXM);
    // how many Y?
    marshallShort(th, GYM);

    marshallInt(th, env.turns_on_level);

    CANARY;

    for (int count_x = 0; count_x < GXM; count_x++)
        for (int count_y = 0; count_y < GYM; count_y++)
        {
            marshallByte(th, grd[count_x][count_y]);
            marshallMapCell(th, env.map_knowledge[count_x][count_y]);
            marshallInt(th, env.pgrid[count_x][count_y].flags);
        }

    marshallBoolean(th, !!env.map_forgotten);
    if (env.map_forgotten)
        for (int x = 0; x < GXM; x++)
            for (int y = 0; y < GYM; y++)
                marshallMapCell(th, (*env.map_forgotten)[x][y]);

    _run_length_encode(th, marshallByte, env.grid_colours, GXM, GYM);

    CANARY;

    // how many clouds?
    marshallShort(th, env.cloud.size());
    for (const auto& entry : env.cloud)
    {
        const cloud_struct& cloud = entry.second;
        marshallByte(th, cloud.type);
        ASSERT(cloud.type != CLOUD_NONE);
        ASSERT_IN_BOUNDS(cloud.pos);
        marshallByte(th, cloud.pos.x);
        marshallByte(th, cloud.pos.y);
        marshallShort(th, cloud.decay);
        marshallByte(th, cloud.spread_rate);
        marshallByte(th, cloud.whose);
        marshallByte(th, cloud.killer);
        marshallInt(th, cloud.source);
        marshallInt(th, cloud.excl_rad);
    }

    CANARY;

    // how many shops?
    marshallShort(th, env.shop.size());
    for (const auto& entry : env.shop)
        marshall_shop(th, entry.second);

    CANARY;

    marshallCoord(th, env.sanctuary_pos);
    marshallByte(th, env.sanctuary_time);

    marshallInt(th, env.spawn_random_rate);

    env.markers.write(th);
    env.properties.write(th);

    // number of completed dactions. Assume, apparently, that a level can only
    // be saved if they're complete? TODO: logic is kind of weird.
    marshallInt(th, you.dactions.size());

    // Save heightmap, if present.
    marshallByte(th, !!env.heightmap);
    if (env.heightmap)
    {
        grid_heightmap &heightmap(*env.heightmap);
        for (rectangle_iterator ri(0); ri; ++ri)
            marshallShort(th, heightmap(*ri));
    }

    CANARY;

    marshallInt(th, env.forest_awoken_until);
    marshall_level_vault_data(th);
    marshallInt(th, env.density);
}

void marshallItem(writer &th, const item_def &item, bool iinfo)
{
    marshallByte(th, item.base_type);
    if (item.base_type == OBJ_UNASSIGNED)
        return;

#if TAG_MAJOR_VERSION == 34
    if (!item.is_valid(iinfo))
    {
        string name;
        item_def dummy = item;
        if (!item.quantity)
            name = "(quantity: 0) ", dummy.quantity = 1;
        name += dummy.name(DESC_PLAIN, true);
        die("Invalid item: %s", name.c_str());
    }
#endif
    ASSERT(item.is_valid(iinfo));

    marshallByte(th, item.sub_type);
    marshallShort(th, item.plus);
    marshallShort(th, item.plus2);
    marshallInt(th, item.special);
    marshallShort(th, item.quantity);

    marshallByte(th, item.rnd);
    marshallShort(th, item.pos.x);
    marshallShort(th, item.pos.y);
    marshallInt(th, item.flags);

    marshallShort(th, item.link);
    if (item.pos.x >= 0 && item.pos.y >= 0)
        marshallShort(th, igrd(item.pos));  //  unused
    else
        marshallShort(th, -1); // unused

    marshallByte(th, item.slot);

    item.orig_place.save(th);
    marshallShort(th, item.orig_monnum);
    marshallString(th, item.inscription);

    item.props.write(th);
}

#if TAG_MAJOR_VERSION == 34
static void _trim_god_gift_inscrip(item_def& item)
{
    item.inscription = replace_all(item.inscription, "god gift, ", "");
    item.inscription = replace_all(item.inscription, "god gift", "");
    item.inscription = replace_all(item.inscription, "Psyche", "");
    item.inscription = replace_all(item.inscription, "Sonja", "");
    item.inscription = replace_all(item.inscription, "Donald", "");
}

/// Replace "dragon armour" with "dragon scales" in an artefact's name.
static void _fixup_dragon_artefact_name(item_def &item, string name_key)
{
    if (!item.props.exists(name_key))
        return;

    string &name = item.props[name_key].get_string();
    static const string to_repl = "dragon armour";
    string::size_type found = name.find(to_repl, 0);
    if (found != string::npos)
        name.replace(found, to_repl.length(), "dragon scales");
}
#endif

void unmarshallItem(reader &th, item_def &item)
{
    item.base_type   = static_cast<object_class_type>(unmarshallByte(th));
    if (item.base_type == OBJ_UNASSIGNED)
        return;
    item.sub_type    = unmarshallUByte(th);
    item.plus        = unmarshallShort(th);
#if TAG_MAJOR_VERSION == 34
    if (th.getMinorVersion() < TAG_MINOR_RUNE_TYPE
        && item.is_type(OBJ_MISCELLANY, MISC_RUNE_OF_ZOT))
    {
        item.base_type = OBJ_RUNES;
        item.sub_type = item.plus;
        item.plus = 0;
    }
    if (th.getMinorVersion() < TAG_MINOR_ZIGFIGS
        // enum was accidentally inserted in the middle
        && item.is_type(OBJ_MISCELLANY, MISC_ZIGGURAT))
    {
        item.sub_type = MISC_PHANTOM_MIRROR;
    }
#endif

    if (item.is_type(OBJ_MISCELLANY, MISC_XOMS_CHESSBOARD))
    {
        item.sub_type = MISC_BAG;
    }

    item.plus2       = unmarshallShort(th);
    item.special     = unmarshallInt(th);
    item.quantity    = unmarshallShort(th);
#if TAG_MAJOR_VERSION == 34
    // These used to come in stacks in monster inventory as throwing weapons.
    // Replace said stacks (but not single items) with boomerangs.
    if (item.quantity > 1 && item.base_type == OBJ_WEAPONS
        && (item.sub_type == WPN_CLUB || item.sub_type == WPN_HAND_AXE
            || item.sub_type == WPN_DAGGER || item.sub_type == WPN_SPEAR))
    {
        item.base_type = OBJ_MISSILES;
        item.sub_type = MI_BOOMERANG;
        item.plus = item.plus2 = 0;
        item.brand = SPMSL_NORMAL;
    }

    // Strip vestiges of distracting gold.
    if (item.base_type == OBJ_GOLD)
        item.special = 0;

    if (th.getMinorVersion() < TAG_MINOR_REMOVE_ITEM_COLOUR)
        /* item.colour = */ unmarshallUByte(th);
#endif

    item.rnd          = unmarshallUByte(th);

    item.pos.x       = unmarshallShort(th);
    item.pos.y       = unmarshallShort(th);
    item.flags       = unmarshallInt(th);
    item.link        = unmarshallShort(th);
#if TAG_MAJOR_VERSION == 34
    // ITEM_IN_SHOP was briefly NON_ITEM + NON_ITEM (1e85cf0), but that
    // doesn't fit in a short.
    if (item.link == static_cast<signed short>(54000))
        item.link = ITEM_IN_SHOP;
#endif

    unmarshallShort(th);  // igrd[item.x][item.y] -- unused

    item.slot        = unmarshallByte(th);

#if TAG_MAJOR_VERSION == 34
    if (th.getMinorVersion() < TAG_MINOR_PLACE_UNPACK)
    {
        unsigned short packed = unmarshallShort(th);
        if (packed == 0)
            item.orig_place.clear();
        else if (packed == 0xFFFF)
            item.orig_place = level_id(BRANCH_DUNGEON, 0);
        else
            item.orig_place = level_id::from_packed_place(packed);
    }
    else
#endif
    item.orig_place.load(th);

    item.orig_monnum = unmarshallShort(th);
#if TAG_MAJOR_VERSION == 34
    if (th.getMinorVersion() < TAG_MINOR_ORIG_MONNUM && item.orig_monnum > 0)
        item.orig_monnum--;
#endif
    item.inscription = unmarshallString(th);

    item.props.clear();
    item.props.read(th);
#if TAG_MAJOR_VERSION == 34
    if (th.getMinorVersion() < TAG_MINOR_CORPSE_COLOUR
        && item.base_type == OBJ_CORPSES
        && item.props.exists(FORCED_ITEM_COLOUR_KEY)
        && !item.props[FORCED_ITEM_COLOUR_KEY].get_int())
    {
        item.props[FORCED_ITEM_COLOUR_KEY] = LIGHTRED;
    }

    // If we lost the monster held in an orc corpse because we marshalled
    // it as a dead monster, clear out the prop.
    if (item.props.exists(ORC_CORPSE_KEY)
        && item.props[ORC_CORPSE_KEY].get_monster().type == MONS_NO_MONSTER)
    {
        item.props.erase(ORC_CORPSE_KEY);
    }
#endif
    // Fixup artefact props to handle reloading items when the new version
    // of Crawl has more artefact props.
    if (is_artefact(item))
        artefact_fixup_props(item);

#if TAG_MAJOR_VERSION == 34
    // Remove artefact autoinscriptions from the saved inscription.
    if ((th.getMinorVersion() < TAG_MINOR_AUTOINSCRIPTIONS
         || th.getMinorVersion() == TAG_MINOR_0_11) && is_artefact(item))
    {
        string art_ins = artefact_inscription(item);
        if (!art_ins.empty())
        {
            item.inscription = replace_all(item.inscription, art_ins + ",", "");
            item.inscription = replace_all(item.inscription, art_ins, "");

            // Avoid q - the ring "Foo" {+Fly rF+, +Lev rF+}
            art_ins = replace_all(art_ins, "+Fly", "+Lev");
            item.inscription = replace_all(item.inscription, art_ins + ",", "");
            item.inscription = replace_all(item.inscription, art_ins, "");

            trim_string(item.inscription);
        }
    }

    // Upgrade item knowledge to cope with the fix for #1083
    if (item.base_type == OBJ_JEWELLERY)
    {
        if (item.flags & ISFLAG_KNOW_PROPERTIES)
            item.flags |= ISFLAG_KNOW_TYPE;
    }

    if (item.is_type(OBJ_POTIONS, POT_CURE_MUTATION))
    {
        item.sub_type = POT_MUTATION;
    }

    if (item.is_type(OBJ_STAVES, STAFF_CHANNELING))
        item.sub_type = STAFF_ENERGY;

    if (th.getMinorVersion() < TAG_MINOR_GOD_GIFT)
    {
        _trim_god_gift_inscrip(item);
        if (is_stackable_item(item))
            origin_reset(item);
    }

    if (th.getMinorVersion() < TAG_MINOR_NO_SPLINT
        && item.base_type == OBJ_ARMOUR && item.sub_type > ARM_CHAIN_MAIL)
    {
        --item.sub_type;
    }

    if (th.getMinorVersion() < TAG_MINOR_BOX_OF_BEASTS_CHARGES
        && item.is_type(OBJ_MISCELLANY, MISC_BOX_OF_BEASTS))
    {
        // Give charges to box of beasts. If the player used it
        // already then, well, they got some freebies.
        item.plus = random_range(5, 15, 2);
    }

    if (item.is_type(OBJ_MISCELLANY, MISC_BUGGY_EBONY_CASKET))
    {
        item.sub_type = MISC_BOX_OF_BEASTS;
        item.plus = 1;
    }

    // was spiked flail
    if (item.is_type(OBJ_WEAPONS, WPN_SPIKED_FLAIL)
        && th.getMinorVersion() <= TAG_MINOR_FORGOTTEN_MAP)
    {
        item.sub_type = WPN_FLAIL;
    }

    if (item.base_type == OBJ_WEAPONS
        && (item.brand == SPWPN_RETURNING
            || item.brand == SPWPN_REACHING
            || item.brand == SPWPN_ORC_SLAYING
            || item.brand == SPWPN_EVASION))
    {
        item.brand = SPWPN_NORMAL;
    }

    // Not putting these in a minor tag since it's possible for an old
    // random monster spawn list to place flame/frost weapons.
    if (item.base_type == OBJ_WEAPONS && get_weapon_brand(item) == SPWPN_FROST)
    {
        if (is_artefact(item))
            artefact_set_property(item, ARTP_BRAND, SPWPN_FREEZING);
        else
            item.brand = SPWPN_FREEZING;
    }
    if (item.base_type == OBJ_WEAPONS && get_weapon_brand(item) == SPWPN_FLAME)
    {
        if (is_artefact(item))
            artefact_set_property(item, ARTP_BRAND, SPWPN_FLAMING);
        else
            item.brand = SPWPN_FLAMING;
    }

    // Rescale old MR (range 35-99) to new discrete steps (40/80/120)
    // Negative MR was only supposed to exist for Folly, but paranoia.
    if (th.getMinorVersion() < TAG_MINOR_MR_ITEM_RESCALE
        && is_artefact(item)
        && artefact_property(item, ARTP_MAGIC_RESISTANCE))
    {
        int prop_mr = artefact_property(item, ARTP_MAGIC_RESISTANCE);
        if (prop_mr > 99)
            artefact_set_property(item, ARTP_MAGIC_RESISTANCE, 3);
        else if (prop_mr > 79)
            artefact_set_property(item, ARTP_MAGIC_RESISTANCE, 2);
        else if (prop_mr < -40)
            artefact_set_property(item, ARTP_MAGIC_RESISTANCE, -2);
        else if (prop_mr < 0)
            artefact_set_property(item, ARTP_MAGIC_RESISTANCE, -1);
        else
            artefact_set_property(item, ARTP_MAGIC_RESISTANCE, 1);
    }

    // Rescale stealth (range 10..79 and -10..-98) to discrete steps (+-50/100)
    if (th.getMinorVersion() < TAG_MINOR_STEALTH_RESCALE && is_artefact(item))
    {
        if (artefact_property(item, ARTP_STEALTH))
        {
            int prop_st = artefact_property(item, ARTP_STEALTH);
            if (prop_st > 60)
                artefact_set_property(item, ARTP_STEALTH, 2);
            else if (prop_st < -70)
                artefact_set_property(item, ARTP_STEALTH, -2);
            else if (prop_st < 0)
                artefact_set_property(item, ARTP_STEALTH, -1);
            else
                artefact_set_property(item, ARTP_STEALTH, 1);
        }

        // Remove fast metabolism property
        if (artefact_property(item, ARTP_METABOLISM))
        {
            artefact_set_property(item, ARTP_METABOLISM, 0);
            artefact_set_property(item, ARTP_STEALTH, -1);
        }

        // Make sure no weird fake-rap combinations are produced by the upgrade
        // from rings of sustenance/hunger with {Stlth} to stealth/attention
        if (item.base_type == OBJ_JEWELLERY
            && (item.sub_type == RING_STEALTH
                || item.sub_type == RING_ATTENTION))
        {
            artefact_set_property(item, ARTP_STEALTH, 0);
        }
    }

    if (th.getMinorVersion() < TAG_MINOR_NO_POT_FOOD)
    {
        // Replace War Chants with Battle to avoid empty-book errors.

        // Moved under TAG_MINOR_NO_POT_FOOD because it was formerly
        // not restricted to a particular range of minor tags.
        if (item.is_type(OBJ_BOOKS, BOOK_WAR_CHANTS))
            item.sub_type = BOOK_BATTLE;

        if (item.base_type == OBJ_FOOD && (item.sub_type == FOOD_UNUSED
                                           || item.sub_type == FOOD_AMBROSIA))
        {
            item.sub_type = FOOD_ROYAL_JELLY; // will be fixed up later
        }
    }
    if (th.getMinorVersion() < TAG_MINOR_WAR_CHANT)
    {
        if (item.base_type == OBJ_BOOKS) {
            if (item.sub_type >= BOOK_WAR_CHANTS2) {
                item.sub_type++;
            }
        }
    }

    if (th.getMinorVersion() < TAG_MINOR_FOOD_PURGE)
    {
        if (item.base_type == OBJ_FOOD)
        {
            if (item.sub_type == FOOD_SAUSAGE)
                item.sub_type = FOOD_BEEF_JERKY;
            if (item.sub_type == FOOD_CHEESE)
                item.sub_type = FOOD_PIZZA;
            if (item.sub_type == FOOD_PEAR
                || item.sub_type == FOOD_APPLE
                || item.sub_type == FOOD_CHOKO
                || item.sub_type == FOOD_APRICOT
                || item.sub_type == FOOD_ORANGE
                || item.sub_type == FOOD_BANANA
                || item.sub_type == FOOD_STRAWBERRY
                || item.sub_type == FOOD_RAMBUTAN
                || item.sub_type == FOOD_GRAPE
                || item.sub_type == FOOD_SULTANA
                || item.sub_type == FOOD_LYCHEE
                || item.sub_type == FOOD_LEMON)
            {
                item.sub_type = FOOD_FRUIT; // will be fixed up later
            }
        }
    }
    if (th.getMinorVersion() < TAG_MINOR_FOOD_PURGE_RELOADED)
    {
        if (item.base_type == OBJ_FOOD)
        {
            if (item.sub_type == FOOD_BEEF_JERKY
                || item.sub_type == FOOD_PIZZA)
            {
                item.sub_type = FOOD_ROYAL_JELLY; // will be fixed up later
            }
        }
    }

    // Combine old rings of slaying (Acc/Dam) to new (Dam).
    // Also handle the changes to the respective ARTP_.
    if (th.getMinorVersion() < TAG_MINOR_SLAYRING_PLUSES)
    {
        int acc, dam, slay = 0;

        if (item.props.exists(ARTEFACT_PROPS_KEY))
        {
            acc = artefact_property(item, ARTP_ACCURACY);
            dam = artefact_property(item, ARTP_SLAYING);
            slay = dam < 0 ? dam : max(acc, dam);

            artefact_set_property(item, ARTP_SLAYING, slay);
        }

        if (item.is_type(OBJ_JEWELLERY, RING_SLAYING))
        {
            acc = item.plus;
            dam = item.plus2;
            slay = dam < 0 ? dam : max(acc, dam);

            item.plus = slay;
            item.plus2 = 0; // probably harmless but might as well
        }
    }

    if (th.getMinorVersion() < TAG_MINOR_MERGE_EW)
    {
        // Combine EW1/EW2/EW3 scrolls into single enchant weapon scroll.
        if (item.base_type == OBJ_SCROLLS
            && (item.sub_type == SCR_ENCHANT_WEAPON_II
                || item.sub_type == SCR_ENCHANT_WEAPON_III))
        {
            item.sub_type = SCR_ENCHANT_WEAPON;
        }
    }

    if (th.getMinorVersion() < TAG_MINOR_WEAPON_PLUSES)
    {
        int acc, dam, slay = 0;

        if (item.base_type == OBJ_WEAPONS)
        {
            acc = item.plus;
            dam = item.plus2;
            slay = dam < 0 ? dam : max(acc,dam);

            item.plus = slay;
            item.plus2 = 0; // probably harmless but might as well
        }
    }

    if (th.getMinorVersion() < TAG_MINOR_CUT_CUTLASSES)
    {
        if (item.is_type(OBJ_WEAPONS, WPN_CUTLASS))
            item.sub_type = WPN_RAPIER;
    }

    if (th.getMinorVersion() < TAG_MINOR_INIT_RND)
    {
        // 0 is now reserved to indicate that rnd is uninitialized
        if (item.rnd == 0)
            item.rnd = 1 + random2(255);
    }

    if (th.getMinorVersion() < TAG_MINOR_RING_PLUSSES)
        if (item.base_type == OBJ_JEWELLERY && item.plus > 6)
            item.plus = 6;

    if (th.getMinorVersion() < TAG_MINOR_BLESSED_WPNS
        && item.base_type == OBJ_WEAPONS)
    {
        const int initial_type = item.sub_type;
        switch (item.sub_type)
        {
        case WPN_BLESSED_FALCHION:     item.sub_type = WPN_FALCHION; break;
        case WPN_BLESSED_LONG_SWORD:   item.sub_type = WPN_LONG_SWORD; break;
        case WPN_BLESSED_SCIMITAR:     item.sub_type = WPN_SCIMITAR; break;
        case WPN_BLESSED_DOUBLE_SWORD: item.sub_type = WPN_DOUBLE_SWORD; break;
        case WPN_BLESSED_GREAT_SWORD:  item.sub_type = WPN_GREAT_SWORD; break;
        case WPN_BLESSED_TRIPLE_SWORD: item.sub_type = WPN_TRIPLE_SWORD; break;
        default:                       break;
        }
        if (initial_type != item.sub_type)
            set_item_ego_type(item, OBJ_WEAPONS, SPWPN_HOLY_WRATH);
    }

    if (th.getMinorVersion() < TAG_MINOR_CONSUM_APPEARANCE)
    {
        if (item.base_type == OBJ_POTIONS)
            item.subtype_rnd = item.plus; // was consum_desc
        else if (item.base_type == OBJ_SCROLLS)
        {
            // faithfully preserve weirdness
            item.subtype_rnd = item.subtype_rnd
                               | (item.plus << 8) // was consum_desc
                               | (OBJ_SCROLLS << 16);
        }
    }

    if (th.getMinorVersion() < TAG_MINOR_MANGLE_CORPSES)
        if (item.props.exists("never_hide"))
            item.props.erase("never_hide");

    if (th.getMinorVersion() < TAG_MINOR_ISFLAG_HANDLED
        && item.flags & (ISFLAG_DROPPED | ISFLAG_THROWN))
    {
       // Items we've dropped or thrown have been handled already.
       item.flags |= ISFLAG_HANDLED;
    }

    if (th.getMinorVersion() < TAG_MINOR_UNSTACKABLE_EVOKERS
        && is_xp_evoker(item))
    {
        item.quantity = 1;
    }

    if (th.getMinorVersion() < TAG_MINOR_NO_NEGATIVE_VULN
        && is_artefact(item)
        && artefact_property(item, ARTP_NEGATIVE_ENERGY))
    {
        if (artefact_property(item, ARTP_NEGATIVE_ENERGY) < 0)
            artefact_set_property(item, ARTP_NEGATIVE_ENERGY, 0);
    }

    if (th.getMinorVersion() < TAG_MINOR_NO_RPOIS_MINUS
        && is_artefact(item)
        && artefact_property(item, ARTP_POISON))
    {
        if (artefact_property(item, ARTP_POISON) < 0)
            artefact_set_property(item, ARTP_POISON, 0);
    }

    if (th.getMinorVersion() < TAG_MINOR_TELEPORTITIS
        && is_artefact(item)
        && artefact_property(item, ARTP_CAUSE_TELEPORTATION) > 1)
    {
        artefact_set_property(item, ARTP_CAUSE_TELEPORTATION, 1);
    }

    if (th.getMinorVersion() < TAG_MINOR_NO_TWISTER
        && is_artefact(item)
        && artefact_property(item, ARTP_TWISTER))
    {
        artefact_set_property(item, ARTP_TWISTER, 0);
    }

    // Monsters could zap wands below zero from
    // 0.17-a0-739-g965e8eb to 0.17-a0-912-g3e33c8f.
    if (item.base_type == OBJ_WANDS && item.charges < 0)
        item.charges = 0;

    if (item.base_type == OBJ_RODS && item.cursed())
        do_uncurse_item(item); // rods can't be cursed anymore

    // turn old hides into the corresponding armour
    static const map<int, armour_type> hide_to_armour = {
        { ARM_TROLL_HIDE,               ARM_TROLL_LEATHER_ARMOUR },
        { ARM_FIRE_DRAGON_HIDE,         ARM_FIRE_DRAGON_ARMOUR },
        { ARM_ICE_DRAGON_HIDE,          ARM_ICE_DRAGON_ARMOUR },
        { ARM_STEAM_DRAGON_HIDE,        ARM_STEAM_DRAGON_ARMOUR },
        { ARM_STORM_DRAGON_HIDE,        ARM_STORM_DRAGON_ARMOUR },
        { ARM_GOLD_DRAGON_HIDE,         ARM_GOLD_DRAGON_ARMOUR },
        { ARM_SWAMP_DRAGON_HIDE,        ARM_SWAMP_DRAGON_ARMOUR },
        { ARM_PEARL_DRAGON_HIDE,        ARM_PEARL_DRAGON_ARMOUR },
        { ARM_SHADOW_DRAGON_HIDE,       ARM_SHADOW_DRAGON_ARMOUR },
        { ARM_QUICKSILVER_DRAGON_HIDE,  ARM_QUICKSILVER_DRAGON_ARMOUR },
    };
    // ASSUMPTION: there was no such thing as an artefact hide
    if (item.base_type == OBJ_ARMOUR && hide_to_armour.count(item.sub_type))
    {
        auto subtype_ptr = map_find(hide_to_armour, item.sub_type);
        ASSERT(subtype_ptr);
        item.sub_type = *subtype_ptr;
    }

    if (th.getMinorVersion() < TAG_MINOR_HIDE_TO_SCALE && armour_is_hide(item))
    {
        _fixup_dragon_artefact_name(item, ARTEFACT_NAME_KEY);
        _fixup_dragon_artefact_name(item, ARTEFACT_APPEAR_KEY);
    }

    if (item.is_type(OBJ_FOOD, FOOD_BREAD_RATION))
        item.sub_type = FOOD_RATION;
    else if (item.is_type(OBJ_FOOD, FOOD_ROYAL_JELLY))
    {
        item.sub_type = FOOD_RATION;
        item.quantity = max(1, div_rand_round(item.quantity, 3));
    }
    else if (item.is_type(OBJ_FOOD, FOOD_FRUIT))
    {
        item.sub_type = FOOD_RATION;
        item.quantity = max(1, div_rand_round(item.quantity, 5));
    }
    if (item.is_type(OBJ_FOOD, FOOD_RATION) && item.pos == ITEM_IN_INVENTORY)
    {
        item.props["item_tile_name"] = "food_ration_inventory";
        bind_item_tile(item);
    }

    if (th.getMinorVersion() < TAG_MINOR_THROW_CONSOLIDATION
        && item.base_type == OBJ_MISSILES)
    {
        if (item.sub_type == MI_NEEDLE)
        {
            item.sub_type = MI_DART;

            switch (item.brand)
            {
                case SPMSL_PARALYSIS:
                case SPMSL_SLOW:
                case SPMSL_SLEEP:
                case SPMSL_CONFUSION:
                case SPMSL_SICKNESS:
                    item.brand = SPMSL_BLINDING;
                    break;
                default: break;
            }
        }
        else if (item.sub_type == MI_BOOMERANG || item.sub_type == MI_JAVELIN)
        {
            switch (item.brand)
            {
                case SPMSL_RETURNING:
                case SPMSL_EXPLODING:
                case SPMSL_POISONED:
                case SPMSL_PENETRATION:
                    item.brand = SPMSL_NORMAL;
                    break;
                case SPMSL_STEEL:
                    item.brand = SPMSL_SILVER;
                    break;
            }
        }
    }

#endif

    if (is_unrandom_artefact(item))
        setup_unrandart(item, false);

    bind_item_tile(item);
}

#define MAP_SERIALIZE_FLAGS_MASK 3
#define MAP_SERIALIZE_FLAGS_8 1
#define MAP_SERIALIZE_FLAGS_16 2
#define MAP_SERIALIZE_FLAGS_32 3

#define MAP_SERIALIZE_FEATURE 4
#define MAP_SERIALIZE_FEATURE_COLOUR 8
#define MAP_SERIALIZE_ITEM 0x10
#define MAP_SERIALIZE_CLOUD 0x20
#define MAP_SERIALIZE_MONSTER 0x40

void marshallMapCell(writer &th, const map_cell &cell)
{
    unsigned flags = 0;

    if (cell.flags > 0xffff)
        flags |= MAP_SERIALIZE_FLAGS_32;
    else if (cell.flags > 0xff)
        flags |= MAP_SERIALIZE_FLAGS_16;
    else if (cell.flags)
        flags |= MAP_SERIALIZE_FLAGS_8;

    if (cell.feat() != DNGN_UNSEEN)
        flags |= MAP_SERIALIZE_FEATURE;

    if (cell.feat_colour())
        flags |= MAP_SERIALIZE_FEATURE_COLOUR;

    if (cell.cloud() != CLOUD_NONE)
        flags |= MAP_SERIALIZE_CLOUD;

    if (cell.item())
        flags |= MAP_SERIALIZE_ITEM;

    if (cell.monster() != MONS_NO_MONSTER)
        flags |= MAP_SERIALIZE_MONSTER;

    marshallUnsigned(th, flags);

    switch (flags & MAP_SERIALIZE_FLAGS_MASK)
    {
    case MAP_SERIALIZE_FLAGS_8:
        marshallByte(th, cell.flags);
        break;
    case MAP_SERIALIZE_FLAGS_16:
        marshallShort(th, cell.flags);
        break;
    case MAP_SERIALIZE_FLAGS_32:
        marshallInt(th, cell.flags);
        break;
    }

    if (flags & MAP_SERIALIZE_FEATURE)
#if TAG_MAJOR_VERSION == 34
        marshallUnsigned(th, cell.feat());
#else
        marshallUByte(th, cell.feat());
#endif

    if (flags & MAP_SERIALIZE_FEATURE_COLOUR)
        marshallUnsigned(th, cell.feat_colour());

    if (feat_is_trap(cell.feat()))
        marshallByte(th, cell.trap());

    if (flags & MAP_SERIALIZE_CLOUD)
    {
        cloud_info* ci = cell.cloudinfo();
        marshallUnsigned(th, ci->type);
        marshallUnsigned(th, ci->colour);
        marshallUnsigned(th, ci->duration);
        marshallShort(th, ci->tile);
        marshallUByte(th, ci->killer);
    }

    if (flags & MAP_SERIALIZE_ITEM)
        marshallItem(th, *cell.item(), true);

    if (flags & MAP_SERIALIZE_MONSTER)
        marshallMonsterInfo(th, *cell.monsterinfo());
}

void unmarshallMapCell(reader &th, map_cell& cell)
{
    unsigned flags = unmarshallUnsigned(th);
    unsigned cell_flags = 0;
    trap_type trap = TRAP_UNASSIGNED;

    cell.clear();

    switch (flags & MAP_SERIALIZE_FLAGS_MASK)
    {
    case MAP_SERIALIZE_FLAGS_8:
        cell_flags = unmarshallByte(th);
        break;
    case MAP_SERIALIZE_FLAGS_16:
        cell_flags = unmarshallShort(th);
        break;
    case MAP_SERIALIZE_FLAGS_32:
        cell_flags = unmarshallInt(th);
        break;
    }

    dungeon_feature_type feature = DNGN_UNSEEN;
    unsigned feat_colour = 0;

    if (flags & MAP_SERIALIZE_FEATURE)
#if TAG_MAJOR_VERSION == 34
        feature = unmarshallFeatureType_Info(th);
#else
        feature = unmarshallFeatureType(th);
#endif

    if (flags & MAP_SERIALIZE_FEATURE_COLOUR)
        feat_colour = unmarshallUnsigned(th);

    if (feat_is_trap(feature))
    {
        trap = (trap_type)unmarshallByte(th);
#if TAG_MAJOR_VERSION == 34
        if (th.getMinorVersion() == TAG_MINOR_0_11 && trap >= TRAP_TELEPORT)
            trap = (trap_type)(trap - 1);
        if (trap == TRAP_ALARM)
            feature = DNGN_TRAP_ALARM;
        else if (trap == TRAP_ZOT)
            feature = DNGN_TRAP_ZOT;
        else if (trap == TRAP_GOLUBRIA)
            feature = DNGN_PASSAGE_OF_GOLUBRIA;
#endif
    }

    cell.set_feature(feature, feat_colour, trap);

    if (flags & MAP_SERIALIZE_CLOUD)
    {
        cloud_info ci;
        ci.type = (cloud_type)unmarshallUnsigned(th);
        unmarshallUnsigned(th, ci.colour);
        unmarshallUnsigned(th, ci.duration);
        ci.tile = unmarshallShort(th);
#if TAG_MAJOR_VERSION == 34
        if (th.getMinorVersion() >= TAG_MINOR_CLOUD_OWNER)
#endif
        ci.killer = static_cast<killer_type>(unmarshallUByte(th));
        cell.set_cloud(ci);
    }

    if (flags & MAP_SERIALIZE_ITEM)
    {
        item_def item;
        unmarshallItem(th, item);
        cell.set_item(item, false);
    }

    if (flags & MAP_SERIALIZE_MONSTER)
    {
        monster_info mi;
        unmarshallMonsterInfo(th, mi);
        cell.set_monster(mi);
    }

    // set this last so the other sets don't override this
    cell.flags = cell_flags;
}

static void tag_construct_level_items(writer &th)
{
    // how many traps?
    marshallShort(th, env.trap.size());
    for (const auto& entry : env.trap)
    {
        const trap_def& trap = entry.second;
        marshallByte(th, trap.type);
        marshallCoord(th, trap.pos);
        marshallShort(th, trap.ammo_qty);
        marshallUByte(th, trap.skill_rnd);
    }

    // how many items?
    const int ni = _last_used_index(mitm, MAX_ITEMS);
    marshallShort(th, ni);
    for (int i = 0; i < ni; ++i)
        marshallItem(th, mitm[i]);
}

static void marshall_mon_enchant(writer &th, const mon_enchant &me)
{
    marshallShort(th, me.ench);
    marshallShort(th, me.degree);
    marshallShort(th, me.who);
    marshallInt(th, me.source);
    marshallShort(th, min(me.duration, INFINITE_DURATION));
    marshallShort(th, min(me.maxduration, INFINITE_DURATION));
}

static mon_enchant unmarshall_mon_enchant(reader &th)
{
    mon_enchant me;
    me.ench        = static_cast<enchant_type>(unmarshallShort(th));
    me.degree      = unmarshallShort(th);
    me.who         = static_cast<kill_category>(unmarshallShort(th));
    me.source      = unmarshallInt(th);
    me.duration    = unmarshallShort(th);
    me.maxduration = unmarshallShort(th);
    return me;
}

enum mon_part_t
{
    MP_GHOST_DEMON      = BIT(0),
    MP_CONSTRICTION     = BIT(1),
    MP_ITEMS            = BIT(2),
    MP_SPELLS           = BIT(3),
};

void marshallMonster(writer &th, const monster& m)
{
    if (!m.alive())
    {
        marshallShort(th, MONS_NO_MONSTER);
        return;
    }

    uint32_t parts = 0;
    if (mons_is_ghost_demon(m.type))
        parts |= MP_GHOST_DEMON;
    if (m.is_constricted() || m.is_constricting())
        parts |= MP_CONSTRICTION;
    for (int i = 0; i < NUM_MONSTER_SLOTS; i++)
        if (m.inv[i] != NON_ITEM)
            parts |= MP_ITEMS;
    if (m.spells.size() > 0)
        parts |= MP_SPELLS;

    marshallShort(th, m.type);
    marshallUnsigned(th, parts);
    ASSERT(m.mid > 0);
    marshallInt(th, m.mid);
    marshallString(th, m.mname);
    marshallByte(th, m.xp_tracking);
    marshallByte(th, m.get_experience_level());
    marshallByte(th, m.speed);
    marshallByte(th, m.speed_increment);
    marshallByte(th, m.behaviour);
    marshallByte(th, m.pos().x);
    marshallByte(th, m.pos().y);
    marshallByte(th, m.target.x);
    marshallByte(th, m.target.y);
    marshallCoord(th, m.firing_pos);
    marshallCoord(th, m.patrol_point);
    int help = m.travel_target;
    marshallByte(th, help);

    marshallShort(th, m.travel_path.size());
    for (coord_def pos : m.travel_path)
        marshallCoord(th, pos);

    marshallUnsigned(th, m.flags.flags);
    marshallInt(th, m.experience);

    marshallShort(th, m.enchantments.size());
    for (const auto &entry : m.enchantments)
        marshall_mon_enchant(th, entry.second);
    marshallByte(th, m.ench_countdown);

    marshallShort(th, min(m.hit_points, MAX_MONSTER_HP));
    marshallShort(th, min(m.max_hit_points, MAX_MONSTER_HP));
    marshallInt(th, m.number);
    marshallShort(th, m.base_monster);
    marshallShort(th, m.colour);
    marshallInt(th, m.summoner);

    if (parts & MP_ITEMS)
        for (int j = 0; j < NUM_MONSTER_SLOTS; j++)
            marshallShort(th, m.inv[j]);
    if (parts & MP_SPELLS)
        marshallSpells(th, m.spells);
    marshallByte(th, m.god);
    marshallByte(th, m.attitude);
    marshallShort(th, m.foe);
    marshallInt(th, m.foe_memory);
    marshallShort(th, m.damage_friendly);
    marshallShort(th, m.damage_total);
    marshallByte(th, m.went_unseen_this_turn);
    marshallCoord(th, m.unseen_pos);

    if (parts & MP_GHOST_DEMON)
    {
        // *Must* have ghost field set.
        ASSERT(m.ghost);
        marshallGhost(th, *m.ghost);
    }

    if (parts & MP_CONSTRICTION)
        _marshall_constriction(th, &m);

    m.props.write(th);
}

static void _marshall_mi_attack(writer &th, const mon_attack_def &attk)
{
    marshallInt(th, attk.type);
    marshallInt(th, attk.flavour);
    marshallInt(th, attk.damage);
}

static mon_attack_def _unmarshall_mi_attack(reader &th)
{
    mon_attack_def attk;
    attk.type = static_cast<attack_type>(unmarshallInt(th));
    attk.flavour = static_cast<attack_flavour>(unmarshallInt(th));
    attk.damage = unmarshallInt(th);

    return attk;
}

void marshallMonsterInfo(writer &th, const monster_info& mi)
{
    marshallFixedBitVector<NUM_MB_FLAGS>(th, mi.mb);
    marshallString(th, mi.mname);
#if TAG_MAJOR_VERSION == 34
    marshallUnsigned(th, mi.type);
    marshallUnsigned(th, mi.base_type);
#else
    marshallShort(th, mi.type);
    marshallShort(th, mi.base_type);
#endif
    marshallUnsigned(th, mi.number);
    marshallInt(th, mi._colour);
    marshallUnsigned(th, mi.attitude);
    marshallUnsigned(th, mi.threat);
    marshallUnsigned(th, mi.dam);
    marshallUnsigned(th, mi.fire_blocker);
    marshallString(th, mi.description);
    marshallString(th, mi.quote);
    marshallUnsigned(th, mi.holi.flags);
    marshallUnsigned(th, mi.mintel);
    marshallUnsigned(th, mi.hd);
    marshallUnsigned(th, mi.ac);
    marshallUnsigned(th, mi.ev);
    marshallUnsigned(th, mi.base_ev);
    marshallInt(th, mi.mresists);
    marshallUnsigned(th, mi.mitemuse);
    marshallByte(th, mi.mbase_speed);
    marshallByte(th, mi.menergy.move);
    marshallByte(th, mi.menergy.swim);
    marshallByte(th, mi.menergy.attack);
    marshallByte(th, mi.menergy.missile);
    marshallByte(th, mi.menergy.spell);
    marshallByte(th, mi.menergy.special);
    marshallByte(th, mi.menergy.item);
    marshallByte(th, mi.menergy.pickup_percent);
    for (int i = 0; i < MAX_NUM_ATTACKS; ++i)
        _marshall_mi_attack(th, mi.attack[i]);
    for (unsigned int i = 0; i <= MSLOT_LAST_VISIBLE_SLOT; ++i)
    {
        if (mi.inv[i])
        {
            marshallBoolean(th, true);
            marshallItem(th, *mi.inv[i], true);
        }
        else
            marshallBoolean(th, false);
    }
    if (mons_is_pghost(mi.type))
    {
        marshallUnsigned(th, mi.i_ghost.species);
        marshallUnsigned(th, mi.i_ghost.job);
        marshallUnsigned(th, mi.i_ghost.religion);
        marshallUnsigned(th, mi.i_ghost.best_skill);
        marshallShort(th, mi.i_ghost.best_skill_rank);
        marshallShort(th, mi.i_ghost.xl_rank);
        marshallShort(th, mi.i_ghost.damage);
        marshallShort(th, mi.i_ghost.ac);
    }

    mi.props.write(th);
}

void unmarshallMonsterInfo(reader &th, monster_info& mi)
{
    unmarshallFixedBitVector<NUM_MB_FLAGS>(th, mi.mb);
    mi.mname = unmarshallString(th);
#if TAG_MAJOR_VERSION == 34
    mi.type = unmarshallMonType_Info(th);
    ASSERT(!invalid_monster_type(mi.type));
    mi.base_type = unmarshallMonType_Info(th);
    if ((mons_genus(mi.type) == MONS_DRACONIAN
        || (mons_genus(mi.type) == MONS_DEMONSPAWN
            && th.getMinorVersion() >= TAG_MINOR_DEMONSPAWN))
        && th.getMinorVersion() < TAG_MINOR_NO_DRACO_TYPE)
    {
        unmarshallMonType_Info(th); // was draco_type
    }
#else
    mi.type = unmarshallMonType(th);
    ASSERT(!invalid_monster_type(mi.type));
    mi.base_type = unmarshallMonType(th);
#endif
    unmarshallUnsigned(th, mi.number);
#if TAG_MAJOR_VERSION == 34
    if (th.getMinorVersion() < TAG_MINOR_MON_COLOUR_LOOKUP)
        mi._colour = int(unmarshallUnsigned(th));
    else
#endif
        mi._colour = unmarshallInt(th);
    unmarshallUnsigned(th, mi.attitude);
    unmarshallUnsigned(th, mi.threat);
    unmarshallUnsigned(th, mi.dam);
    unmarshallUnsigned(th, mi.fire_blocker);
    mi.description = unmarshallString(th);
    mi.quote = unmarshallString(th);

    uint64_t holi_flags = unmarshallUnsigned(th);
#if TAG_MAJOR_VERSION == 34
    if (th.getMinorVersion() >= TAG_MINOR_MULTI_HOLI)
    {
#endif
        mi.holi.flags = holi_flags;
#if TAG_MAJOR_VERSION == 34
    }
    else
        mi.holi.flags = 1<<holi_flags;
#endif

#if TAG_MAJOR_VERSION == 34
    // XXX: special case MH_UNDEAD becoming MH_UNDEAD | MH_NATURAL
    // to save MF_FAKE_UNDEAD. Beware if you add a NATURAL bit
    // to an undead monster.
    if (mons_class_holiness(mi.type) & ~mi.holi
        && !(mi.holi & MH_UNDEAD) && !(mons_class_holiness(mi.type) & MH_NATURAL))
    {
        mi.holi |= mons_class_holiness(mi.type);
    }
#endif

    unmarshallUnsigned(th, mi.mintel);

#if TAG_MAJOR_VERSION == 34
    if (th.getMinorVersion() >= TAG_MINOR_MON_HD_INFO)
    {
#endif
        unmarshallUnsigned(th, mi.hd);
#if TAG_MAJOR_VERSION == 34
    }
    else
        mi.hd = mons_class_hit_dice(mi.type);

    if (th.getMinorVersion() >= TAG_MINOR_DISPLAY_MON_AC_EV)
    {
#endif
        unmarshallUnsigned(th, mi.ac);
        unmarshallUnsigned(th, mi.ev);
        unmarshallUnsigned(th, mi.base_ev);
#if TAG_MAJOR_VERSION == 34
    }
    else
    {
        mi.ac = get_mons_class_ac(mi.type);
        mi.ev = mi.base_ev = get_mons_class_ev(mi.type);
    }
#endif

    mi.mr = mons_class_res_magic(mi.type, mi.base_type);
    mi.can_see_invis = mons_class_sees_invis(mi.type, mi.base_type);

    mi.mresists = unmarshallInt(th);
#if TAG_MAJOR_VERSION == 34
    if (mi.mresists & MR_OLD_RES_ACID)
        set_resist(mi.mresists, MR_RES_ACID, 3);
#endif
    unmarshallUnsigned(th, mi.mitemuse);
    mi.mbase_speed = unmarshallByte(th);

#if TAG_MAJOR_VERSION == 34
    // See comment in unmarshallMonster(): this could be an elemental
    // wellspring masquerading as a spectral weapon, or a polymoth
    // masquerading as a wellspring.
    if (th.getMinorVersion() < TAG_MINOR_CANARIES
        && th.getMinorVersion() >= TAG_MINOR_WAR_DOG_REMOVAL
        && mi.type >= MONS_SPECTRAL_WEAPON
        && mi.type <= MONS_POLYMOTH)
    {
        switch (mi.base_speed())
        {
        case 10:
            mi.type = MONS_ELEMENTAL_WELLSPRING;
            break;
        case 12:
            mi.type = MONS_POLYMOTH;
            break;
        case 25:
        case 30:
            mi.type = MONS_SPECTRAL_WEAPON;
            break;
        default:
            die("Unexpected monster_info with type %d and speed %d",
                mi.type, mi.base_speed());
        }
    }

    // As above; this could be one of several monsters.
    if (th.getMinorVersion() < TAG_MINOR_DEMONSPAWN
        && mi.type >= MONS_MONSTROUS_DEMONSPAWN
        && mi.type <= MONS_SALAMANDER_MYSTIC)
    {
        switch (mi.colour(true))
        {
        case BROWN:        // monstrous demonspawn, naga ritualist
            if (mi.spells[0].spell == SPELL_FORCE_LANCE)
                mi.type = MONS_NAGA_RITUALIST;
            else
                mi.type = MONS_MONSTROUS_DEMONSPAWN;
            break;
        case BLUE:         // gelid demonspawn
            mi.type = MONS_GELID_DEMONSPAWN;
            break;
        case RED:          // infernal demonspawn
            mi.type = MONS_INFERNAL_DEMONSPAWN;
            break;
        case LIGHTGRAY:    // torturous demonspawn, naga sharpshooter
            if (mi.spells[0].spell == SPELL_PORTAL_PROJECTILE)
                mi.type = MONS_NAGA_SHARPSHOOTER;
            else
                mi.type = MONS_TORTUROUS_DEMONSPAWN;
            break;
        case LIGHTBLUE:    // blood saint, shock serpent
            if (mi.base_type != MONS_NO_MONSTER)
                mi.type = MONS_BLOOD_SAINT;
            else
                mi.type = MONS_SHOCK_SERPENT;
            break;
        case LIGHTCYAN:    // warmonger, drowned soul
            if (mi.base_type != MONS_NO_MONSTER)
                mi.type = MONS_WARMONGER;
            else
                mi.type = MONS_DROWNED_SOUL;
            break;
        case LIGHTGREEN:   // corrupter
            mi.type = MONS_CORRUPTER;
            break;
        case LIGHTMAGENTA: // black sun
            mi.type = MONS_BLACK_SUN;
            break;
        case CYAN:         // worldbinder
            mi.type = MONS_WORLDBINDER;
            break;
        case MAGENTA:      // vine stalker, mana viper, grand avatar
            if (mi.base_speed() == 30)
                mi.type = MONS_GRAND_AVATAR;
            else
                mi.type = MONS_MANA_VIPER;
            break;
        case WHITE:        // salamander firebrand
            mi.type = MONS_SALAMANDER_FIREBRAND;
            break;
        case YELLOW:       // salamander mystic
            mi.type = MONS_SALAMANDER_MYSTIC;
            break;
        default:
            die("Unexpected monster with type %d and colour %d",
                mi.type, mi.colour(true));
        }
        if (mons_is_demonspawn(mi.type)
            && mons_species(mi.type) == MONS_DEMONSPAWN
            && mi.type != MONS_DEMONSPAWN)
        {
            ASSERT(mi.base_type != MONS_NO_MONSTER);
        }
    }

    if (th.getMinorVersion() < TAG_MINOR_MONINFO_ENERGY)
        mi.menergy = mons_class_energy(mi.type);
    else
    {
#endif
    mi.menergy.move = unmarshallByte(th);
    mi.menergy.swim = unmarshallByte(th);
    mi.menergy.attack = unmarshallByte(th);
    mi.menergy.missile = unmarshallByte(th);
    mi.menergy.spell = unmarshallByte(th);
    mi.menergy.special = unmarshallByte(th);
    mi.menergy.item = unmarshallByte(th);
    mi.menergy.pickup_percent = unmarshallByte(th);
#if TAG_MAJOR_VERSION == 34
    }
#endif

    // Some TAG_MAJOR_VERSION == 34 saves suffered data loss here, beware.
    // Should be harmless, hopefully.
#if TAG_MAJOR_VERSION == 34
    if (th.getMinorVersion() < TAG_MINOR_BOOL_FLIGHT)
        unmarshallUnsigned(th);
#endif
#if TAG_MAJOR_VERSION == 34
    if (th.getMinorVersion() < TAG_MINOR_ATTACK_DESCS)
    {
        for (int i = 0; i < MAX_NUM_ATTACKS; ++i)
        {
            mi.attack[i] = get_monster_data(mi.type)->attack[i];
            mi.attack[i].damage = 0;
        }
    }
    else
#endif
    for (int i = 0; i < MAX_NUM_ATTACKS; ++i)
        mi.attack[i] = _unmarshall_mi_attack(th);

    for (unsigned int i = 0; i <= MSLOT_LAST_VISIBLE_SLOT; ++i)
    {
        if (unmarshallBoolean(th))
        {
            mi.inv[i].reset(new item_def());
            unmarshallItem(th, *mi.inv[i]);
        }
    }

    if (mons_is_pghost(mi.type))
    {
        unmarshallUnsigned(th, mi.i_ghost.species);
        unmarshallUnsigned(th, mi.i_ghost.job);
        unmarshallUnsigned(th, mi.i_ghost.religion);
        unmarshallUnsigned(th, mi.i_ghost.best_skill);
        mi.i_ghost.best_skill_rank = unmarshallShort(th);
        mi.i_ghost.xl_rank = unmarshallShort(th);
        mi.i_ghost.damage = unmarshallShort(th);
        mi.i_ghost.ac = unmarshallShort(th);
    }
#if TAG_MAJOR_VERSION == 34
    if ((mons_is_ghost_demon(mi.type)
         || (mi.type == MONS_LICH || mi.type == MONS_ANCIENT_LICH
             || mi.type == MONS_SPELLFORGED_SERVITOR)
            && th.getMinorVersion() < TAG_MINOR_EXORCISE)
        && th.getMinorVersion() >= TAG_MINOR_GHOST_SINV
        && th.getMinorVersion() < TAG_MINOR_GHOST_NOSINV)
    {
        unmarshallBoolean(th); // was can_sinv
    }
#endif

    mi.props.clear();
    mi.props.read(th);

#if TAG_MAJOR_VERSION == 34
    if (mi.type == MONS_ZOMBIE_SMALL || mi.type == MONS_ZOMBIE_LARGE)
        mi.type = MONS_ZOMBIE;
    if (mi.type == MONS_SKELETON_SMALL || mi.type == MONS_SKELETON_LARGE)
        mi.type = MONS_SKELETON;
    if (mi.type == MONS_SIMULACRUM_SMALL || mi.type == MONS_SIMULACRUM_LARGE)
        mi.type = MONS_SIMULACRUM;
    if (th.getMinorVersion() < TAG_MINOR_WAR_DOG_REMOVAL)
    {
        if (mi.type == MONS_WAR_DOG)
            mi.type = MONS_WOLF;
    }
#endif

    if (mons_is_removed(mi.type))
    {
        mi.type = MONS_GHOST;
        mi.props.clear();
    }
}

static void tag_construct_level_monsters(writer &th)
{
    int nm = 0;
    for (int i = 0; i < MAX_MONS_ALLOC; ++i)
        if (env.mons_alloc[i] != MONS_NO_MONSTER)
            nm = i + 1;

    // how many mons_alloc?
    marshallByte(th, nm);
    for (int i = 0; i < nm; ++i)
        marshallShort(th, env.mons_alloc[i]);

    // how many monsters?
    nm = _last_used_index(menv, MAX_MONSTERS);
    marshallShort(th, nm);

    for (int i = 0; i < nm; i++)
    {
        monster& m(menv[i]);

#if defined(DEBUG) || defined(DEBUG_MONS_SCAN)
        if (m.type != MONS_NO_MONSTER)
        {
            if (invalid_monster_type(m.type))
            {
                mprf(MSGCH_ERROR, "Marshalled monster #%d %s",
                     i, m.name(DESC_PLAIN, true).c_str());
            }
            if (!in_bounds(m.pos()))
            {
                mprf(MSGCH_ERROR,
                     "Marshalled monster #%d %s out of bounds at (%d, %d)",
                     i, m.name(DESC_PLAIN, true).c_str(),
                     m.pos().x, m.pos().y);
            }
        }
#endif
        marshallMonster(th, m);
    }
}

void tag_construct_level_tiles(writer &th)
{
    // Map grids.
    // how many X?
    marshallShort(th, GXM);
    // how many Y?
    marshallShort(th, GYM);

    marshallShort(th, env.tile_names.size());
    for (const string &name : env.tile_names)
    {
        marshallString(th, name);
#ifdef DEBUG_TILE_NAMES
        mprf("Writing '%s' into save.", name.c_str());
#endif
    }

    // flavour
    marshallShort(th, env.tile_default.wall_idx);
    marshallShort(th, env.tile_default.floor_idx);

    marshallShort(th, env.tile_default.wall);
    marshallShort(th, env.tile_default.floor);
    marshallShort(th, env.tile_default.special);

    for (int count_x = 0; count_x < GXM; count_x++)
        for (int count_y = 0; count_y < GYM; count_y++)
        {
            marshallShort(th, env.tile_flv[count_x][count_y].wall_idx);
            marshallShort(th, env.tile_flv[count_x][count_y].floor_idx);
            marshallShort(th, env.tile_flv[count_x][count_y].feat_idx);

            marshallShort(th, env.tile_flv[count_x][count_y].wall);
            marshallShort(th, env.tile_flv[count_x][count_y].floor);
            marshallShort(th, env.tile_flv[count_x][count_y].feat);
            marshallShort(th, env.tile_flv[count_x][count_y].special);
        }

    marshallInt(th, TILE_WALL_MAX);
}

static void tag_read_level(reader &th)
{
    env.floor_colour = unmarshallUByte(th);
    env.rock_colour  = unmarshallUByte(th);

#if TAG_MAJOR_VERSION == 34
    if (th.getMinorVersion() < TAG_MINOR_NO_LEVEL_FLAGS)
        unmarshallInt(th);
#endif

    env.elapsed_time = unmarshallInt(th);
    env.old_player_pos = unmarshallCoord(th);
    env.absdepth0 = absdungeon_depth(you.where_are_you, you.depth);

    // Map grids.
    // how many X?
    const int gx = unmarshallShort(th);
    // how many Y?
    const int gy = unmarshallShort(th);
    ASSERT(gx == GXM);
    ASSERT(gy == GYM);

    env.turns_on_level = unmarshallInt(th);

    EAT_CANARY;

    env.map_seen.reset();
#if TAG_MAJOR_VERSION == 34
    vector<coord_def> transporters;
#endif
    for (int i = 0; i < gx; i++)
        for (int j = 0; j < gy; j++)
        {
            dungeon_feature_type feat = unmarshallFeatureType(th);
            grd[i][j] = feat;
            ASSERT(feat < NUM_FEATURES);

#if TAG_MAJOR_VERSION == 34
            // Save these for potential destination clean up.
            if (grd[i][j] == DNGN_TRANSPORTER)
                transporters.push_back(coord_def(i, j));
#endif
            unmarshallMapCell(th, env.map_knowledge[i][j]);
            // Fixup positions
            if (env.map_knowledge[i][j].monsterinfo())
                env.map_knowledge[i][j].monsterinfo()->pos = coord_def(i, j);
            if (env.map_knowledge[i][j].cloudinfo())
                env.map_knowledge[i][j].cloudinfo()->pos = coord_def(i, j);

            env.map_knowledge[i][j].flags &= ~MAP_VISIBLE_FLAG;
            if (env.map_knowledge[i][j].seen())
                env.map_seen.set(i, j);
            env.pgrid[i][j].flags = unmarshallInt(th);

            mgrd[i][j] = NON_MONSTER;
        }

#if TAG_MAJOR_VERSION == 34
    if (th.getMinorVersion() < TAG_MINOR_FORGOTTEN_MAP)
        env.map_forgotten.reset();
    else
#endif
    if (unmarshallBoolean(th))
    {
        MapKnowledge *f = new MapKnowledge();
        for (int x = 0; x < GXM; x++)
            for (int y = 0; y < GYM; y++)
                unmarshallMapCell(th, (*f)[x][y]);
        env.map_forgotten.reset(f);
    }
    else
        env.map_forgotten.reset();

    env.grid_colours.init(BLACK);
    _run_length_decode(th, unmarshallByte, env.grid_colours, GXM, GYM);

    EAT_CANARY;

    env.cloud.clear();
    // how many clouds?
    const int num_clouds = unmarshallShort(th);
    cloud_struct cloud;
    for (int i = 0; i < num_clouds; i++)
    {
        cloud.type  = static_cast<cloud_type>(unmarshallByte(th));
#if TAG_MAJOR_VERSION == 34
        // old system marshalled empty clouds this way
        if (cloud.type == CLOUD_NONE)
            continue;
#else
        ASSERT(cloud.type != CLOUD_NONE);
#endif
        cloud.pos.x = unmarshallByte(th);
        cloud.pos.y = unmarshallByte(th);
        ASSERT_IN_BOUNDS(cloud.pos);
        cloud.decay = unmarshallShort(th);
        cloud.spread_rate = unmarshallUByte(th);
        cloud.whose = static_cast<kill_category>(unmarshallUByte(th));
        cloud.killer = static_cast<killer_type>(unmarshallUByte(th));
        cloud.source = unmarshallInt(th);
#if TAG_MAJOR_VERSION == 34
        if (th.getMinorVersion() < TAG_MINOR_DECUSTOM_CLOUDS)
        {
            unmarshallShort(th); // was cloud.colour
            unmarshallString(th); // was cloud.name
            unmarshallString(th); // was cloud.tile
        }
#endif
        cloud.excl_rad = unmarshallInt(th);

#if TAG_MAJOR_VERSION == 34
        // Remove clouds stuck in walls, from 0.18-a0-603-g332275c to
        // 0.18-a0-629-g16988c9.
        if (!cell_is_solid(cloud.pos))
#endif
            env.cloud[cloud.pos] = cloud;
    }

    EAT_CANARY;

    // how many shops?
    const int num_shops = unmarshallShort(th);
    shop_struct shop;
    for (int i = 0; i < num_shops; i++)
    {
        unmarshall_shop(th, shop);
        if (shop.type == SHOP_UNASSIGNED)
            continue;
#if TAG_MAJOR_VERSION == 34
        shop.num = i;
#endif
        env.shop[shop.pos] = shop;
    }

    EAT_CANARY;

    env.sanctuary_pos  = unmarshallCoord(th);
    env.sanctuary_time = unmarshallByte(th);

    env.spawn_random_rate = unmarshallInt(th);

    env.markers.read(th);
#if TAG_MAJOR_VERSION == 34
    if (th.getMinorVersion() < TAG_MINOR_TRANSPORTER_LANDING)
    {
        for (auto& tr : transporters)
        {
            if (grd(tr) != DNGN_TRANSPORTER)
                continue;

            const coord_def dest = get_transporter_dest(tr);
            if (dest != INVALID_COORD)
                grd(dest) = DNGN_TRANSPORTER_LANDING;
        }
    }
    if (th.getMinorVersion() < TAG_MINOR_VETO_DISINT)
    {
        for (map_marker *mark : env.markers.get_all(MAT_ANY))
        {
            if (mark->property("veto_disintegrate") == "veto")
            {
                map_wiz_props_marker *marker =
                    new map_wiz_props_marker(mark->pos);
                marker->set_property("veto_dig", "veto");
                env.markers.add(marker);
            }
        }
    }
#endif

    env.properties.clear();
    env.properties.read(th);
#if TAG_MAJOR_VERSION == 34
    if (th.getMinorVersion() < TAG_MINOR_PLACE_UNPACK)
    {
        CrawlHashTable &props = env.properties;
        if (props.exists(VAULT_MON_BASES_KEY))
        {
            ASSERT(!props.exists(VAULT_MON_PLACES_KEY));
            CrawlVector &type_vec = props[VAULT_MON_TYPES_KEY].get_vector();
            CrawlVector &base_vec = props[VAULT_MON_BASES_KEY].get_vector();
            size_t size = type_vec.size();
            props[VAULT_MON_PLACES_KEY].new_vector(SV_LEV_ID).resize(size);
            CrawlVector &place_vec = props[VAULT_MON_PLACES_KEY].get_vector();
            for (size_t i = 0; i < size; i++)
            {
                if (type_vec[i].get_int() == -1)
                   place_vec[i] = level_id::from_packed_place(base_vec[i].get_int());
                else
                   place_vec[i] = level_id();
            }
        }
    }
#endif

    env.dactions_done = unmarshallInt(th);

    // Restore heightmap
    env.heightmap.reset(nullptr);
    const bool have_heightmap = unmarshallBoolean(th);
    if (have_heightmap)
    {
        env.heightmap.reset(new grid_heightmap);
        grid_heightmap &heightmap(*env.heightmap);
        for (rectangle_iterator ri(0); ri; ++ri)
            heightmap(*ri) = unmarshallShort(th);
    }

    EAT_CANARY;

    env.forest_awoken_until = unmarshallInt(th);
    unmarshall_level_vault_data(th);
    env.density = unmarshallInt(th);
#if TAG_MAJOR_VERSION == 34

    if (th.getMinorVersion() < TAG_MINOR_NO_SUNLIGHT)
    {
        int num_lights = unmarshallShort(th);
        ASSERT(num_lights >= 0);
        while (num_lights-- > 0)
        {
            unmarshallCoord(th);
            unmarshallInt(th);
        }
    }
#endif
}

#if TAG_MAJOR_VERSION == 34
static spell_type _fixup_soh_breath(monster_type mtyp)
{
    switch (mtyp)
    {
        case MONS_SERPENT_OF_HELL:
        default:
            return SPELL_SERPENT_OF_HELL_GEH_BREATH;
        case MONS_SERPENT_OF_HELL_COCYTUS:
            return SPELL_SERPENT_OF_HELL_COC_BREATH;
        case MONS_SERPENT_OF_HELL_DIS:
            return SPELL_SERPENT_OF_HELL_DIS_BREATH;
        case MONS_SERPENT_OF_HELL_TARTARUS:
            return SPELL_SERPENT_OF_HELL_TAR_BREATH;
    }
}
#endif

static void tag_read_level_items(reader &th)
{
    unwind_bool dont_scan(crawl_state.crash_debug_scans_safe, false);
    env.trap.clear();
    // how many traps?
    const int trap_count = unmarshallShort(th);
    trap_def trap;
    for (int i = 0; i < trap_count; ++i)
    {
        trap.type = static_cast<trap_type>(unmarshallUByte(th));
#if TAG_MAJOR_VERSION == 34
        if (trap.type == TRAP_UNASSIGNED)
            continue;
#else
        ASSERT(trap.type != TRAP_UNASSIGNED);
#endif
        trap.pos      = unmarshallCoord(th);
        trap.ammo_qty = unmarshallShort(th);
#if TAG_MAJOR_VERSION == 34
        if (th.getMinorVersion() == TAG_MINOR_0_11 && trap.type >= TRAP_TELEPORT)
            trap.type = (trap_type)(trap.type - 1);
        if (th.getMinorVersion() < TAG_MINOR_REVEAL_TRAPS)
            grd(trap.pos) = trap.category();
        if (th.getMinorVersion() < TAG_MINOR_TRAPS_DETERM
            || th.getMinorVersion() == TAG_MINOR_0_11)
        {
            trap.skill_rnd = random2(256);
        }
        else
#endif
        trap.skill_rnd = unmarshallUByte(th);
        env.trap[trap.pos] = trap;
    }

#if TAG_MAJOR_VERSION == 34
    // Fix up floor that trap_def::destroy left as a trap (from
    // 0.18-a0-605-g5e852a4 to 0.18-a0-614-gc92b81f).
    for (int i = 0; i < GXM; i++)
        for (int j = 0; j < GYM; j++)
        {
            coord_def pos(i, j);
            if (feat_is_trap(grd(pos)) && !map_find(env.trap, pos))
                grd(pos) = DNGN_FLOOR;
        }

#endif

    // how many items?
    const int item_count = unmarshallShort(th);
    ASSERT_RANGE(item_count, 0, MAX_ITEMS + 1);
    for (int i = 0; i < item_count; ++i)
        unmarshallItem(th, mitm[i]);
    for (int i = item_count; i < MAX_ITEMS; ++i)
        mitm[i].clear();

#ifdef DEBUG_ITEM_SCAN
    // There's no way to fix this, even with wizard commands, so get
    // rid of it when restoring the game.
    for (int i = 0; i < item_count; ++i)
    {
        if (mitm[i].defined() && mitm[i].pos.origin())
        {
            debug_dump_item(mitm[i].name(DESC_PLAIN).c_str(), i, mitm[i],
                                        "Fixing up unlinked temporary item:");
            mitm[i].clear();
        }
    }
#endif
}

void unmarshallMonster(reader &th, monster& m)
{
    m.reset();

    m.type           = unmarshallMonType(th);
    if (m.type == MONS_NO_MONSTER)
        return;

    ASSERT(!invalid_monster_type(m.type));

#if TAG_MAJOR_VERSION == 34
    uint32_t parts    = 0;
    if (th.getMinorVersion() < TAG_MINOR_MONSTER_PARTS)
    {
        if (mons_is_ghost_demon(m.type))
            parts |= MP_GHOST_DEMON;
    }
    else
        parts         = unmarshallUnsigned(th);
    if (th.getMinorVersion() < TAG_MINOR_OPTIONAL_PARTS)
        parts |= MP_CONSTRICTION | MP_ITEMS | MP_SPELLS;
#else
    uint32_t parts    = unmarshallUnsigned(th);
#endif
    m.mid             = unmarshallInt(th);
    ASSERT(m.mid > 0);
    m.mname           = unmarshallString(th);
#if TAG_MAJOR_VERSION == 34
    if (th.getMinorVersion() >= TAG_MINOR_LEVEL_XP_INFO)
    {
        // This was monster::is_spawn before the level XP info fix.
        if (th.getMinorVersion() < TAG_MINOR_LEVEL_XP_INFO_FIX)
        {
            // We no longer track spawns but instead whether the monster comes
            // from a vault. This gets determined from props below for
            // transferred games.
            unmarshallByte(th);
            m.xp_tracking = XP_NON_VAULT;
        }
        else
#endif
    m.xp_tracking     = static_cast<xp_tracking_type>(unmarshallUByte(th));
#if TAG_MAJOR_VERSION == 34
    }
    // Don't track monsters generated before TAG_MINOR_LEVEL_XP_INFO.
    else
        m.xp_tracking = XP_UNTRACKED;


    if (th.getMinorVersion() < TAG_MINOR_REMOVE_MON_AC_EV)
    {
        unmarshallByte(th);
        unmarshallByte(th);
    }
#endif
    m.set_hit_dice(     unmarshallByte(th));
#if TAG_MAJOR_VERSION == 34
    // Draining used to be able to take a monster to 0 HD, but that
    // caused crashes if they tried to cast spells.
    m.set_hit_dice(max(m.get_experience_level(), 1));
#else
    ASSERT(m.get_experience_level() > 0);
#endif
    m.speed           = unmarshallByte(th);
    // Avoid sign extension when loading files (Elethiomel's hang)
    m.speed_increment = unmarshallUByte(th);
    m.behaviour       = static_cast<beh_type>(unmarshallUByte(th));
    int x             = unmarshallByte(th);
    int y             = unmarshallByte(th);
    m.set_position(coord_def(x,y));
    m.target.x        = unmarshallByte(th);
    m.target.y        = unmarshallByte(th);

    m.firing_pos      = unmarshallCoord(th);
    m.patrol_point    = unmarshallCoord(th);

    int help = unmarshallByte(th);
    m.travel_target = static_cast<montravel_target_type>(help);

    const int len = unmarshallShort(th);
    for (int i = 0; i < len; ++i)
        m.travel_path.push_back(unmarshallCoord(th));

    m.flags.flags = unmarshallUnsigned(th);
    m.experience  = unmarshallInt(th);

    m.enchantments.clear();
    const int nenchs = unmarshallShort(th);
    for (int i = 0; i < nenchs; ++i)
    {
        mon_enchant me = unmarshall_mon_enchant(th);
        m.enchantments[me.ench] = me;
        m.ench_cache.set(me.ench, true);
    }
    m.ench_countdown = unmarshallByte(th);

    m.hit_points     = unmarshallShort(th);
    m.max_hit_points = unmarshallShort(th);
    m.number         = unmarshallInt(th);
    m.base_monster   = unmarshallMonType(th);
    m.colour         = unmarshallShort(th);
#if TAG_MAJOR_VERSION == 34
    if (th.getMinorVersion() < TAG_MINOR_SUMMONER)
        m.summoner = 0;
    else
#endif
    m.summoner       = unmarshallInt(th);

    if (parts & MP_ITEMS)
        for (int j = 0; j < NUM_MONSTER_SLOTS; j++)
            m.inv[j] = unmarshallShort(th);

    if (parts & MP_SPELLS)
    {
        unmarshallSpells(th, m.spells
#if TAG_MAJOR_VERSION == 34
                         , m.get_experience_level()
#endif
                         );
#if TAG_MAJOR_VERSION == 34
    monster_spells oldspells = m.spells;
    m.spells.clear();
    for (mon_spell_slot &slot : oldspells)
    {
        if (mons_is_zombified(m) && !mons_enslaved_soul(m)
            && slot.spell != SPELL_CREATE_TENTACLES)
        {
            // zombies shouldn't have (most) spells
        }
        else if (slot.spell == SPELL_DRACONIAN_BREATH)
        {
            // Replace Draconian Breath with the colour-specific spell,
            // and remove Azrael's bad breath while we're at it.
            if (mons_genus(m.type) == MONS_DRACONIAN)
                m.spells.push_back(drac_breath(draco_or_demonspawn_subspecies(m)));
        }
        // Give Mnoleg back malign gateway in place of tentacles.
        else if (slot.spell == SPELL_CREATE_TENTACLES
                 && m.type == MONS_MNOLEG)
        {
            slot.spell = SPELL_MALIGN_GATEWAY;
            slot.freq = 27;
            m.spells.push_back(slot);
        }
        else if (slot.spell == SPELL_CHANT_FIRE_STORM)
        {
            slot.spell = SPELL_FIRE_STORM;
            m.spells.push_back(slot);
        }
        else if (slot.spell == SPELL_SERPENT_OF_HELL_BREATH_REMOVED)
        {
            slot.spell = _fixup_soh_breath(m.type);
            m.spells.push_back(slot);
        }
#if TAG_MAJOR_VERSION == 34
        else if (slot.spell != SPELL_DELAYED_FIREBALL
                 && slot.spell != SPELL_MELEE)
        {
            m.spells.push_back(slot);
        }
#endif
        else if (slot.spell == SPELL_CORRUPT_BODY)
        {
            slot.spell = SPELL_CORRUPTING_PULSE;
            m.spells.push_back(slot);
        }
    }
#endif
    }

    m.god      = static_cast<god_type>(unmarshallByte(th));
    m.attitude = static_cast<mon_attitude_type>(unmarshallByte(th));
    m.foe      = unmarshallShort(th);
#if TAG_MAJOR_VERSION == 34
    // In 0.16 alpha we briefly allowed YOU_FAULTLESS as a monster's foe.
    if (m.foe == YOU_FAULTLESS)
        m.foe = MHITYOU;
#endif
    m.foe_memory = unmarshallInt(th);

    m.damage_friendly = unmarshallShort(th);
    m.damage_total = unmarshallShort(th);

#if TAG_MAJOR_VERSION == 34
    if (th.getMinorVersion() < TAG_MINOR_UNSEEN_MONSTER)
    {
        m.went_unseen_this_turn = false;
        m.unseen_pos = coord_def(0, 0);
    }
    else
    {
#endif
    m.went_unseen_this_turn = unmarshallByte(th);
    m.unseen_pos = unmarshallCoord(th);
#if TAG_MAJOR_VERSION == 34
    }
#endif

#if TAG_MAJOR_VERSION == 34
    if (m.type == MONS_LABORATORY_RAT)
        unmarshallGhost(th), m.type = MONS_RAT;

    // MONS_SPECTRAL_WEAPON was inserted into the wrong place
    // (0.13-a0-1964-g2fab1c1, merged into trunk in 0.13-a0-1981-g9e80fb2),
    // and then had a ghost_demon structure added (0.13-a0-2055-g6cfaa00).
    // Neither event had an associated tag, but both were between the
    // same two adjacent tags.
    if (th.getMinorVersion() < TAG_MINOR_CANARIES
        && th.getMinorVersion() >= TAG_MINOR_WAR_DOG_REMOVAL
        && m.type >= MONS_SPECTRAL_WEAPON
        && m.type <= MONS_POLYMOTH)
    {
        // But fortunately the three monsters it could be all have different
        // speeds, and none of those speeds are 3/2 or 2/3 any others. We will
        // assume that none of these had the wretched enchantment. Ugh.
        switch (m.speed)
        {
        case 6: case 7: // slowed
        case 10:
        case 15: // hasted/berserked
            m.type = MONS_GHOST; // wellspring
            break;
        case 8: // slowed
        case 12:
        case 18: // hasted/berserked
            m.type = MONS_POLYMOTH;
            break;
        case 16: case 17: case 20: // slowed
        case 25:
        case 30:
        case 37: case 38: case 45: // hasted/berserked
            m.type = MONS_SPECTRAL_WEAPON;
            break;
        default:
            die("Unexpected monster with type %d and speed %d",
                m.type, m.speed);
        }
    }

    // Spectral weapons became speed 30 in the commit immediately preceding
    // the one that added the ghost_demon. Since the commits were in the
    // same batch, no one should have saves where the speed is 30 and the
    // spectral weapon didn't have a ghost_demon, or where the speed is
    // 25 and it did.
    if (th.getMinorVersion() < TAG_MINOR_CANARIES
        && m.type == MONS_SPECTRAL_WEAPON
        // normal, slowed, and hasted, respectively.
        && m.speed != 30 && m.speed != 20 && m.speed != 45)
    {
        // Don't bother trying to fix it up.
        m.type = MONS_WOOD_GOLEM; // anything removed
        m.mid = ++you.last_mid;   // sabotage the bond
        ASSERT(m.mid < MID_FIRST_NON_MONSTER);
        parts &= MP_GHOST_DEMON;
    }
    else if (m.type == MONS_CHIMERA
             && th.getMinorVersion() < TAG_MINOR_CHIMERA_GHOST_DEMON)
    {
        // Don't unmarshall the ghost demon if this is an invalid chimera
    }
    else if (th.getMinorVersion() < TAG_MINOR_DEMONSPAWN
             && m.type >= MONS_MONSTROUS_DEMONSPAWN
             && m.type <= MONS_SALAMANDER_MYSTIC)
    {
        // The demonspawn-enemies branch was merged in such a fashion
        // that it bumped several monster enums (see merge commit:
        // 0.14-a0-2321-gdab6825).
        // Try to figure out what it is.
        switch (m.colour)
        {
        case BROWN:        // monstrous demonspawn, naga ritualist
            if (m.spells[0].spell == SPELL_FORCE_LANCE)
                m.type = MONS_NAGA_RITUALIST;
            else
                m.type = MONS_MONSTROUS_DEMONSPAWN;
            break;
        case BLUE:         // gelid demonspawn
            m.type = MONS_GELID_DEMONSPAWN;
            break;
        case RED:          // infernal demonspawn
            m.type = MONS_INFERNAL_DEMONSPAWN;
            break;
        case LIGHTGRAY:    // torturous demonspawn, naga sharpshooter
            if (m.spells[0].spell == SPELL_PORTAL_PROJECTILE)
                m.type = MONS_NAGA_SHARPSHOOTER;
            else
                m.type = MONS_TORTUROUS_DEMONSPAWN;
            break;
        case LIGHTBLUE:    // blood saint, shock serpent
            if (m.base_monster != MONS_NO_MONSTER)
                m.type = MONS_BLOOD_SAINT;
            else
                m.type = MONS_SHOCK_SERPENT;
            break;
        case LIGHTCYAN:    // warmonger, drowned soul
            if (m.base_monster != MONS_NO_MONSTER)
                m.type = MONS_WARMONGER;
            else
                m.type = MONS_DROWNED_SOUL;
            break;
        case LIGHTGREEN:   // corrupter
            m.type = MONS_CORRUPTER;
            break;
        case LIGHTMAGENTA: // black sun
            m.type = MONS_BLACK_SUN;
            break;
        case CYAN:         // worldbinder
            m.type = MONS_WORLDBINDER;
            break;
        case MAGENTA:      // vine stalker, mana viper, grand avatar
            switch (m.speed)
            {
                case 20:
                case 30:
                case 45:
                    m.type = MONS_GRAND_AVATAR;
                    break;
                case 9:
                case 10:
                case 14:
                case 21:
                    m.type = MONS_MANA_VIPER;
                    break;
                default:
                    die("Unexpected monster with type %d and speed %d",
                        m.type, m.speed);
            }
            break;
        case WHITE:        // salamander firebrand
            m.type = MONS_SALAMANDER_FIREBRAND;
            break;
        case YELLOW:       // salamander mystic
            m.type = MONS_SALAMANDER_MYSTIC;
            break;
        default:
            die("Unexpected monster with type %d and colour %d",
                m.type, m.colour);
        }
        if (mons_is_demonspawn(m.type)
            && mons_species(m.type) == MONS_DEMONSPAWN
            && m.type != MONS_DEMONSPAWN)
        {
            ASSERT(m.base_monster != MONS_NO_MONSTER);
        }
    }
    else if (th.getMinorVersion() < TAG_MINOR_EXORCISE
        && th.getMinorVersion() >= TAG_MINOR_RANDLICHES
        && (m.type == MONS_LICH || m.type == MONS_ANCIENT_LICH
            || m.type == MONS_SPELLFORGED_SERVITOR))
    {
        m.spells = unmarshallGhost(th).spells;
    }
    else
#endif
    if (parts & MP_GHOST_DEMON)
        m.set_ghost(unmarshallGhost(th));

#if TAG_MAJOR_VERSION == 34
    // Turn elephant slugs into ghosts because they are dummies now.
    if (m.type == MONS_ELEPHANT_SLUG)
        m.type = MONS_GHOST;
#endif

    if (parts & MP_CONSTRICTION)
        _unmarshall_constriction(th, &m);

    m.props.clear();
    m.props.read(th);

    if (m.props.exists("monster_tile_name"))
    {
        string tile = m.props["monster_tile_name"].get_string();
        tileidx_t index;
        if (!tile_player_index(tile.c_str(), &index))
        {
            // If invalid tile name, complain and discard the props.
            dprf("bad tile name: \"%s\".", tile.c_str());
            m.props.erase("monster_tile_name");
            if (m.props.exists("monster_tile"))
                m.props.erase("monster_tile");
        }
        else // Update monster tile.
            m.props["monster_tile"] = short(index);
    }

    if (th.getMinorVersion() < TAG_MINOR_MERCENARY_SHOP) {
        if (m.type == MONS_MERC_FIGHTER
            || m.type == MONS_MERC_KNIGHT
            || m.type == MONS_MERC_DEATH_KNIGHT
            || m.type == MONS_MERC_PALADIN
            || m.type == MONS_MERC_SKALD
            || m.type == MONS_MERC_INFUSER
            || m.type == MONS_MERC_TIDEHUNTER
            || m.type == MONS_MERC_WITCH
            || m.type == MONS_MERC_SORCERESS
            || m.type == MONS_MERC_ELEMENTALIST
            || m.type == MONS_MERC_BRIGAND
            || m.type == MONS_MERC_ASSASSIN
            || m.type == MONS_MERC_CLEANER
            || m.type == MONS_MERC_SHAMAN
            || m.type == MONS_MERC_SHAMAN_II
            || m.type == MONS_MERC_SHAMAN_III) {
            m.props[MERCENARY_FLAG].get_bool() = true;
        }
    }
<<<<<<< HEAD
    
=======

>>>>>>> 6bab84d1
#if TAG_MAJOR_VERSION == 34
    // Forget seen spells if the monster doesn't have any, most likely because
    // of a polymorph that happened before polymorph began removing this key.
    if (m.spells.empty())
        m.props.erase(SEEN_SPELLS_KEY);

    // Battlespheres that don't know their creator's mid must have belonged
    // to the player pre-monster-battlesphere.
    if (th.getMinorVersion() < TAG_MINOR_BATTLESPHERE_MID
        && m.type == MONS_BATTLESPHERE && !m.props.exists("bs_mid"))
    {
        // It must have belonged to the player.
        m.summoner = MID_PLAYER;
    }
    else if (m.props.exists("bs_mid"))
    {
        m.summoner = m.props["bs_mid"].get_int();
        m.props.erase("bs_mid");
    }

    if (m.props.exists(IOOD_MID))
        m.summoner = m.props[IOOD_MID].get_int(), m.props.erase(IOOD_MID);

    if (m.props.exists("siren_call"))
    {
        m.props["merfolk_avatar_call"] = m.props["siren_call"].get_bool();
        m.props.erase("siren_call");
    }

    if (m.type == MONS_ZOMBIE_SMALL || m.type == MONS_ZOMBIE_LARGE)
        m.type = MONS_ZOMBIE;
    if (m.type == MONS_SKELETON_SMALL || m.type == MONS_SKELETON_LARGE)
        m.type = MONS_SKELETON;
    if (m.type == MONS_SIMULACRUM_SMALL || m.type == MONS_SIMULACRUM_LARGE)
        m.type = MONS_SIMULACRUM;

    if (th.getMinorVersion() < TAG_MINOR_WAR_DOG_REMOVAL)
    {
        if (m.type == MONS_WAR_DOG)
            m.type = MONS_WOLF;
    }

    if (m.props.exists("no_hide"))
        m.props.erase("no_hide");

    if (m.props.exists("original_name"))
    {
        m.props[ORIGINAL_TYPE_KEY].get_int() =
            get_monster_by_name(m.props["original_name"].get_string());
    }

    if (m.props.exists("given beogh shield"))
    {
        m.props.erase("given beogh shield");
        m.props[BEOGH_SH_GIFT_KEY] = true;
    }

    if (m.props.exists("given beogh armour"))
    {
        m.props.erase("given beogh armour");
        m.props[BEOGH_ARM_GIFT_KEY] = true;
    }

    if (m.props.exists("given beogh weapon"))
    {
        m.props.erase("given beogh weapon");
        m.props[BEOGH_MELEE_WPN_GIFT_KEY] = true;
    }

    if (m.props.exists("given beogh range weapon"))
    {
        m.props.erase("given beogh range weapon");
        m.props[BEOGH_RANGE_WPN_GIFT_KEY] = true;
    }

    if (th.getMinorVersion() < TAG_MINOR_LEVEL_XP_VAULTS
        && m.props.exists("map"))
    {
        m.xp_tracking = XP_VAULT;
    }
#endif

    if (m.type != MONS_PROGRAM_BUG && mons_species(m.type) == MONS_PROGRAM_BUG)
    {
        m.type = MONS_GHOST;
        m.props.clear();
    }

    m.check_speed();
}

static void tag_read_level_monsters(reader &th)
{
    unwind_bool dont_scan(crawl_state.crash_debug_scans_safe, false);
    int count;

    reset_all_monsters();

    // how many mons_alloc?
    count = unmarshallByte(th);
    ASSERT(count >= 0);
    for (int i = 0; i < count && i < MAX_MONS_ALLOC; ++i)
        env.mons_alloc[i] = unmarshallMonType(th);
    for (int i = MAX_MONS_ALLOC; i < count; ++i)
        unmarshallShort(th);
    for (int i = count; i < MAX_MONS_ALLOC; ++i)
        env.mons_alloc[i] = MONS_NO_MONSTER;

    // how many monsters?
    count = unmarshallShort(th);
    ASSERT_RANGE(count, 0, MAX_MONSTERS + 1);

    for (int i = 0; i < count; i++)
    {
        monster& m = menv[i];
        unmarshallMonster(th, m);

        // place monster
        if (!m.alive())
            continue;

        monster *dup_m = monster_by_mid(m.mid);

#if TAG_MAJOR_VERSION == 34
        // clear duplicates of followers who got their god cleared as the result
        // of a bad polymorph prior to e6d7efa92cb0. This only fires on level
        // load *when there are duplicate mids*, because otherwise the clones
        // aren't uniquely identifiable. This fix may still result in duplicate
        // mid errors from time to time, but should never crash; saving and
        // loading will fix up the duplicate errors. A similar check also
        // happens in follower::place (since that runs after the level is
        // loaded).
        if (dup_m)
        {
            if (maybe_bad_priest_monster(*dup_m))
                fixup_bad_priest_monster(*dup_m);
            else if (maybe_bad_priest_monster(m))
            {
                fixup_bad_priest_monster(m);
                env.mid_cache[dup_m->mid] = dup_m->mindex();
                // dup_m should already be placed, so nothing else is needed.
                continue;
            }
            // we could print an error on the else case, but this is already
            // going to be handled by debug_mons_scan.
        }
#endif

        // companion_is_elsewhere checks the mid cache
        env.mid_cache[m.mid] = i;
        if ((m.is_divine_companion() || m.is_mercenery_companion()) && companion_is_elsewhere(m.mid))
        {
            dprf("Killed elsewhere companion %s(%d) on %s",
                    m.name(DESC_PLAIN, true).c_str(), m.mid,
                    level_id::current().describe(false, true).c_str());
            monster_die(m, KILL_RESET, -1, true, false);
            // avoid "mid cache bogosity" if there's an unhandled clone bug
            if (dup_m && dup_m->alive())
            {
                mprf(MSGCH_ERROR, "elsewhere companion has duplicate mid %d: %s",
                    dup_m->mid, dup_m->full_name(DESC_PLAIN).c_str());
                env.mid_cache[dup_m->mid] = dup_m->mindex();
            }
            continue;
        }

#if defined(DEBUG) || defined(DEBUG_MONS_SCAN)
        if (invalid_monster_type(m.type))
        {
            mprf(MSGCH_ERROR, "Unmarshalled monster #%d %s",
                 i, m.name(DESC_PLAIN, true).c_str());
        }
        if (!in_bounds(m.pos()))
        {
            mprf(MSGCH_ERROR,
                 "Unmarshalled monster #%d %s out of bounds at (%d, %d)",
                 i, m.name(DESC_PLAIN, true).c_str(),
                 m.pos().x, m.pos().y);
        }
        int midx = mgrd(m.pos());
        if (midx != NON_MONSTER)
        {
            mprf(MSGCH_ERROR, "(%d, %d) for %s already occupied by %s",
                 m.pos().x, m.pos().y,
                 m.name(DESC_PLAIN, true).c_str(),
                 menv[midx].name(DESC_PLAIN, true).c_str());
        }
#endif
        mgrd(m.pos()) = i;
    }
#if TAG_MAJOR_VERSION == 34
    // This relies on TAG_YOU (including lost monsters) being unmarshalled
    // on game load before the initial level.
    if (th.getMinorVersion() < TAG_MINOR_FIXED_CONSTRICTION
        && th.getMinorVersion() >= TAG_MINOR_OPTIONAL_PARTS)
    {
        _fix_missing_constrictions();
    }
    if (th.getMinorVersion() < TAG_MINOR_TENTACLE_MID)
    {
        for (monster_iterator mi; mi; ++mi)
        {
            if (mi->props.exists("inwards"))
            {
                const int old_midx = mi->props["inwards"].get_int();
                if (invalid_monster_index(old_midx))
                    mi->props["inwards"].get_int() = MID_NOBODY;
                else
                    mi->props["inwards"].get_int() = menv[old_midx].mid;
            }
            if (mi->props.exists("outwards"))
            {
                const int old_midx = mi->props["outwards"].get_int();
                if (invalid_monster_index(old_midx))
                    mi->props["outwards"].get_int() = MID_NOBODY;
                else
                    mi->props["outwards"].get_int() = menv[old_midx].mid;
            }
            if (mons_is_tentacle_or_tentacle_segment(mi->type))
                mi->tentacle_connect = menv[mi->tentacle_connect].mid;
        }
    }
#endif
}

static void _debug_count_tiles()
{
#ifdef DEBUG_DIAGNOSTICS
# ifdef USE_TILE
    map<int,bool> found;
    int t, cnt = 0;
    for (int i = 0; i < GXM; i++)
        for (int j = 0; j < GYM; j++)
        {
            t = env.tile_bk_bg[i][j];
            if (!found.count(t))
                cnt++, found[t] = true;
            t = env.tile_bk_fg[i][j];
            if (!found.count(t))
                cnt++, found[t] = true;
            t = env.tile_bk_cloud[i][j];
            if (!found.count(t))
                cnt++, found[t] = true;
        }
    dprf("Unique tiles found: %d", cnt);
# endif
#endif
}

void tag_read_level_tiles(reader &th)
{
    // Map grids.
    // how many X?
    const int gx = unmarshallShort(th);
    // how many Y?
    const int gy = unmarshallShort(th);

    env.tile_names.clear();
    unsigned int num_tilenames = unmarshallShort(th);
    for (unsigned int i = 0; i < num_tilenames; ++i)
    {
#ifdef DEBUG_TILE_NAMES
        string temp = unmarshallString(th);
        mprf("Reading tile_names[%d] = %s", i, temp.c_str());
        env.tile_names.push_back(temp);
#else
        env.tile_names.push_back(unmarshallString(th));
#endif
    }

    // flavour
    env.tile_default.wall_idx  = unmarshallShort(th);
    env.tile_default.floor_idx = unmarshallShort(th);
    env.tile_default.wall      = unmarshallShort(th);
    env.tile_default.floor     = unmarshallShort(th);
    env.tile_default.special   = unmarshallShort(th);

    for (int x = 0; x < gx; x++)
        for (int y = 0; y < gy; y++)
        {
            env.tile_flv[x][y].wall_idx  = unmarshallShort(th);
            env.tile_flv[x][y].floor_idx = unmarshallShort(th);
            env.tile_flv[x][y].feat_idx  = unmarshallShort(th);

            // These get overwritten by _regenerate_tile_flavour
            env.tile_flv[x][y].wall    = unmarshallShort(th);
            env.tile_flv[x][y].floor   = unmarshallShort(th);
            env.tile_flv[x][y].feat    = unmarshallShort(th);
            env.tile_flv[x][y].special = unmarshallShort(th);
        }

    _debug_count_tiles();

    _regenerate_tile_flavour();

    // Draw remembered map
    _draw_tiles();
}

static tileidx_t _get_tile_from_vector(const unsigned int idx)
{
    if (idx <= 0 || idx > env.tile_names.size())
    {
#ifdef DEBUG_TILE_NAMES
        mprf("Index out of bounds: idx = %d - 1, size(tile_names) = %d",
            idx, env.tile_names.size());
#endif
        return 0;
    }
    string tilename = env.tile_names[idx - 1];

    tileidx_t tile;
    if (!tile_dngn_index(tilename.c_str(), &tile))
    {
#ifdef DEBUG_TILE_NAMES
        mprf("tilename %s (index %d) not found",
             tilename.c_str(), idx - 1);
#endif
        return 0;
    }
#ifdef DEBUG_TILE_NAMES
    mprf("tilename %s (index %d) resolves to tile %d",
         tilename.c_str(), idx - 1, (int) tile);
#endif

    return tile;
}

static void _regenerate_tile_flavour()
{
    /* Remember the wall_idx and floor_idx; tile_init_default_flavour
       sets them to 0 */
    tileidx_t default_wall_idx = env.tile_default.wall_idx;
    tileidx_t default_floor_idx = env.tile_default.floor_idx;
    tile_init_default_flavour();
    if (default_wall_idx)
    {
        tileidx_t new_wall = _get_tile_from_vector(default_wall_idx);
        if (new_wall)
        {
            env.tile_default.wall_idx = default_wall_idx;
            env.tile_default.wall = new_wall;
        }
    }
    if (default_floor_idx)
    {
        tileidx_t new_floor = _get_tile_from_vector(default_floor_idx);
        if (new_floor)
        {
            env.tile_default.floor_idx = default_floor_idx;
            env.tile_default.floor = new_floor;
        }
    }

    for (rectangle_iterator ri(coord_def(0, 0), coord_def(GXM-1, GYM-1));
         ri; ++ri)
    {
        tile_flavour &flv = env.tile_flv(*ri);
        flv.wall = 0;
        flv.floor = 0;
        flv.feat = 0;
        flv.special = 0;

        if (flv.wall_idx)
        {
            tileidx_t new_wall = _get_tile_from_vector(flv.wall_idx);
            if (!new_wall)
                flv.wall_idx = 0;
            else
                flv.wall = new_wall;
        }
        if (flv.floor_idx)
        {
            tileidx_t new_floor = _get_tile_from_vector(flv.floor_idx);
            if (!new_floor)
                flv.floor_idx = 0;
            else
                flv.floor = new_floor;
        }
        if (flv.feat_idx)
        {
            tileidx_t new_feat = _get_tile_from_vector(flv.feat_idx);
            if (!new_feat)
                flv.feat_idx = 0;
            else
                flv.feat = new_feat;
        }
    }

    tile_new_level(true, false);
}

static void _draw_tiles()
{
#ifdef USE_TILE
    for (rectangle_iterator ri(coord_def(0, 0), coord_def(GXM-1, GYM-1));
         ri; ++ri)
    {
        tile_draw_map_cell(*ri);
    }
#endif
}
// ------------------------------- ghost tags ---------------------------- //

static void marshallSpells(writer &th, const monster_spells &spells)
{
    const uint8_t spellsize = spells.size();
    marshallByte(th, spellsize);
    for (int j = 0; j < spellsize; ++j)
    {
        marshallShort(th, spells[j].spell);
        marshallByte(th, spells[j].freq);
        marshallShort(th, spells[j].flags.flags);
    }
}

#if TAG_MAJOR_VERSION == 34
static const int NUM_MONSTER_SPELL_SLOTS = 6;

static void _fixup_spells(monster_spells &spells, int hd)
{
    unsigned count = 0;
    for (size_t i = 0; i < spells.size(); i++)
    {
        if (spells[i].spell == SPELL_NO_SPELL)
            continue;

        count++;

        spells[i].flags |= MON_SPELL_WIZARD;

        if (i == NUM_MONSTER_SPELL_SLOTS - 1)
            spells[i].flags |= MON_SPELL_EMERGENCY;
    }

    if (!count)
    {
        spells.clear();
        return;
    }

    erase_if(spells, [](const mon_spell_slot &t) {
        return t.spell == SPELL_NO_SPELL;
    });

    if (!spells.size())
        return;

    for (auto& slot : spells)
        slot.freq = (hd + 50) / spells.size();

    normalize_spell_freq(spells, hd);
}
#endif

static void unmarshallSpells(reader &th, monster_spells &spells
#if TAG_MAJOR_VERSION == 34
                             , unsigned hd
#endif
                            )
{
    const uint8_t spellsize =
#if TAG_MAJOR_VERSION == 34

        (th.getMinorVersion() < TAG_MINOR_ARB_SPELL_SLOTS)
            ? NUM_MONSTER_SPELL_SLOTS :
#endif
        unmarshallByte(th);
    spells.clear();
    spells.resize(spellsize);
    for (int j = 0; j < spellsize; ++j)
    {
        spells[j].spell = unmarshallSpellType(th

#if TAG_MAJOR_VERSION == 34
            , true
#endif
            );
#if TAG_MAJOR_VERSION == 34
        if (th.getMinorVersion() < TAG_MINOR_MALMUTATE
            && spells[j].spell == SPELL_POLYMORPH)
        {
            spells[j].spell = SPELL_MALMUTATE;
        }

        if (spells[j].spell == SPELL_FAKE_RAKSHASA_SUMMON)
            spells[j].spell = SPELL_PHANTOM_MIRROR;

        if (spells[j].spell == SPELL_SUNRAY)
            spells[j].spell = SPELL_STONE_ARROW;

        if (th.getMinorVersion() >= TAG_MINOR_MONSTER_SPELL_SLOTS)
        {
#endif
        spells[j].freq = unmarshallByte(th);
        spells[j].flags.flags = unmarshallShort(th);
#if TAG_MAJOR_VERSION == 34
            if (th.getMinorVersion() < TAG_MINOR_DEMONIC_SPELLS)
            {
                if (spells[j].flags & MON_SPELL_DEMONIC)
                {
                    spells[j].flags &= ~MON_SPELL_DEMONIC;
                    spells[j].flags |= MON_SPELL_MAGICAL;
                }
            }
        }
#endif
    }

#if TAG_MAJOR_VERSION == 34
    // This will turn all old spells into wizard spells, which
    // isn't right but is the simplest way to do this.
    if (th.getMinorVersion() < TAG_MINOR_MONSTER_SPELL_SLOTS)
        _fixup_spells(spells, hd);
#endif
}

static void marshallGhost(writer &th, const ghost_demon &ghost)
{
    // save compat changes with minor tags here must be added to bones_minor_tags
    marshallString(th, ghost.name);

    marshallShort(th, ghost.species);
    marshallShort(th, ghost.job);
    marshallByte(th, ghost.religion);
    marshallShort(th, ghost.best_skill);
    marshallShort(th, ghost.best_skill_level);
    marshallShort(th, ghost.xl);
    marshallShort(th, ghost.max_hp);
    marshallShort(th, ghost.ev);
    marshallShort(th, ghost.ac);
    marshallShort(th, ghost.damage);
    marshallShort(th, ghost.speed);
    marshallShort(th, ghost.move_energy);
    marshallByte(th, ghost.see_invis);
    marshallShort(th, ghost.brand);
    marshallShort(th, ghost.att_type);
    marshallShort(th, ghost.att_flav);
    marshallInt(th, ghost.resists);
    marshallByte(th, ghost.colour);
    marshallBoolean(th, ghost.flies);

    marshallSpells(th, ghost.spells);
}

static ghost_demon unmarshallGhost(reader &th)
{
    // save compat changes with minor tags here must be added to bones_minor_tags
    ghost_demon ghost;

    ghost.name             = unmarshallString(th);
    ghost.species          = static_cast<species_type>(unmarshallShort(th));
    ghost.job              = static_cast<job_type>(unmarshallShort(th));
    ghost.religion         = static_cast<god_type>(unmarshallByte(th));
    ghost.best_skill       = static_cast<skill_type>(unmarshallShort(th));
    ghost.best_skill_level = unmarshallShort(th);
    ghost.xl               = unmarshallShort(th);
    ghost.max_hp           = unmarshallShort(th);
    ghost.ev               = unmarshallShort(th);
    ghost.ac               = unmarshallShort(th);
    ghost.damage           = unmarshallShort(th);
    ghost.speed            = unmarshallShort(th);
#if TAG_MAJOR_VERSION == 34
    if (th.getMinorVersion() < TAG_MINOR_GHOST_ENERGY)
        ghost.move_energy  = 10;
    else
#endif
    ghost.move_energy      = unmarshallShort(th);
    // fix up ghost_demons that forgot to have move_energy initialized
    if (ghost.move_energy < FASTEST_PLAYER_MOVE_SPEED
        || ghost.move_energy > 15) // Ponderous naga
    {
        ghost.move_energy = 10;
    }
    ghost.see_invis        = unmarshallByte(th);
    ghost.brand            = static_cast<brand_type>(unmarshallShort(th));
    ghost.att_type = static_cast<attack_type>(unmarshallShort(th));
    ghost.att_flav = static_cast<attack_flavour>(unmarshallShort(th));
    ghost.resists          = unmarshallInt(th);
#if TAG_MAJOR_VERSION == 34
    if (ghost.resists & MR_OLD_RES_ACID)
        set_resist(ghost.resists, MR_RES_ACID, 3);
    if (th.getMinorVersion() < TAG_MINOR_NO_GHOST_SPELLCASTER)
        unmarshallByte(th);
    if (th.getMinorVersion() < TAG_MINOR_MON_COLOUR_LOOKUP)
        unmarshallByte(th);
#endif
    ghost.colour           = unmarshallByte(th);

#if TAG_MAJOR_VERSION == 34
    if (th.getMinorVersion() < TAG_MINOR_BOOL_FLIGHT)
        ghost.flies        = unmarshallShort(th);
    else
#endif
    ghost.flies        = unmarshallBoolean(th);

    unmarshallSpells(th, ghost.spells
#if TAG_MAJOR_VERSION == 34
                     , ghost.xl
#endif
                    );

    return ghost;
}

static void tag_construct_ghost(writer &th, vector<ghost_demon> &ghosts)
{
    // How many ghosts?
    marshallShort(th, ghosts.size());

    for (const ghost_demon &ghost : ghosts)
        marshallGhost(th, ghost);
}

static vector<ghost_demon> tag_read_ghost(reader &th)
{
    vector<ghost_demon> result;
    int nghosts = unmarshallShort(th);

    if (nghosts < 1 || nghosts > MAX_GHOSTS)
    {
        string error = "Bones file has an invalid ghost count (" +
                                                    to_string(nghosts) + ")";
        throw corrupted_save(error);
    }

    for (int i = 0; i < nghosts; ++i)
        result.push_back(unmarshallGhost(th));
    return result;
}

vector<ghost_demon> tag_read_ghosts(reader &th)
{
    global_ghosts.clear();
    tag_read(th, TAG_GHOST);
    return global_ghosts; // should use copy semantics?
}

void tag_write_ghosts(writer &th, const vector<ghost_demon> &ghosts)
{
    global_ghosts = ghosts;
    tag_write(TAG_GHOST, th);
}<|MERGE_RESOLUTION|>--- conflicted
+++ resolved
@@ -6593,11 +6593,7 @@
             m.props[MERCENARY_FLAG].get_bool() = true;
         }
     }
-<<<<<<< HEAD
-    
-=======
-
->>>>>>> 6bab84d1
+
 #if TAG_MAJOR_VERSION == 34
     // Forget seen spells if the monster doesn't have any, most likely because
     // of a polymorph that happened before polymorph began removing this key.
