--- conflicted
+++ resolved
@@ -4200,12 +4200,7 @@
     {
         place_info = unmarshallPlaceInfo(th);
 #if TAG_MAJOR_VERSION == 34
-<<<<<<< HEAD
-        if (place_info.is_global()
-            && th.getMinorVersion() <= TAG_MINOR_DESOLATION_GLOBAL)
-=======
         if (place_info.is_global())
->>>>>>> f1ee1cdb
         {
             // This is to fix some crashing saves that didn't import
             // correctly, where under certain circumstances upgrading
@@ -4230,19 +4225,8 @@
                    branch_to_fix == BRANCH_GAUNTLET);
             place_info.branch = branch_to_fix;
         }
-<<<<<<< HEAD
-        else
-        {
-#endif
-            // These should all be branch-specific, not global
-            ASSERT(!place_info.is_global());
-#if TAG_MAJOR_VERSION == 34
-        }
-#endif
-=======
 #endif
         ASSERT(!place_info.is_global());
->>>>>>> f1ee1cdb
         you.set_place_info(place_info);
     }
 
