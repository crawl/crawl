/**
 * @file
 * @brief Collection of startup related functions and objects
**/

#include "AppHdr.h"

#include "startup.h"

#include "abyss.h"
#include "arena.h"
#include "branch.h"
#include "command.h"
#include "coordit.h"
#include "ctest.h"
#include "database.h"
#include "dbg-maps.h"
#include "dbg-objstat.h"
#include "dungeon.h"
#include "end.h"
#include "exclude.h"
#include "files.h"
#include "food.h"
#include "god-abil.h"
#include "god-passive.h"
#include "hints.h"
#include "initfile.h"
#include "item-name.h"
#include "item-prop.h"
#include "items.h"
#include "libutil.h"
#include "loading-screen.h"
#include "macro.h"
#include "maps.h"
#include "menu.h"
#include "message.h"
#include "misc.h"
#include "mon-cast.h"
#include "mon-death.h"
#include "mutation.h"
#include "newgame.h"
#include "ng-input.h"
#include "ng-setup.h"
#include "notes.h"
#include "output.h"
#include "player-save-info.h"
#include "shopping.h"
#include "skills.h"
#include "spl-book.h"
#include "spl-util.h"
#include "stairs.h"
#include "state.h"
#include "status.h"
#include "stringutil.h"
#include "terrain.h"
#ifdef USE_TILE
 #include "tilepick.h"
#endif
#include "tileview.h"
#include "viewchar.h"
#include "view.h"
#ifdef USE_TILE_LOCAL
 #include "windowmanager.h"
#endif
#include "ui.h"

using namespace ui;

static void _loading_message(string m)
{
    mpr(m.c_str());
#ifdef USE_TILE_LOCAL
    if (!crawl_state.tiles_disabled && crawl_state.title_screen)
        loading_screen_update_msg(m.c_str());
#endif
}

// Initialise a whole lot of stuff...
static void _initialize()
{
    Options.fixup_options();

    you.symbol = MONS_PLAYER;
    msg::initialise_mpr_streams();

    seed_rng();

    init_char_table(Options.char_set);
    init_show_table();
    init_monster_symbols();
    init_spell_descs();        // This needs to be way up top. {dlb}
    init_zap_index();
    init_mut_index();
    init_sac_index();
    init_duration_index();
    init_mon_name_cache();
    init_mons_spells();

    // init_item_name_cache() needs to be redone after init_char_table()
    // and init_show_table() have been called, so that the glyphs will
    // be set to use with item_names_by_glyph_cache.
    init_item_name_cache();

    unwind_bool no_more(crawl_state.show_more_prompt, false);

    // Init item array.
    for (int i = 0; i < MAX_ITEMS; ++i)
        init_item(i);

    reset_all_monsters();
    init_anon();

    igrd.init(NON_ITEM);
    mgrd.init(NON_MONSTER);
    env.map_knowledge.init(map_cell());
    env.pgrid.init(terrain_property_t{});

    you.unique_creatures.reset();
    you.unique_items.init(UNIQ_NOT_EXISTS);

    // Set up the Lua interpreter for the dungeon builder.
    init_dungeon_lua();

#ifdef USE_TILE_LOCAL
    // Draw the splash screen before the database gets initialised as that
    // may take awhile and it's better if the player can look at a pretty
    // screen while this happens.
    if (!crawl_state.tiles_disabled && crawl_state.title_screen)
        loading_screen_open();
#endif

    // Initialise internal databases.
    _loading_message("Loading databases...");
    databaseSystemInit();

    _loading_message("Loading spells and features...");
    init_feat_desc_cache();
    init_spell_name_cache();
    init_spell_rarities();

    // Read special levels and vaults.
    _loading_message("Loading maps...");
    read_maps();
    run_map_global_preludes();

    if (crawl_state.build_db)
        end(0);

#ifdef USE_TILE_LOCAL
    if (!crawl_state.tiles_disabled && crawl_state.title_screen)
        loading_screen_close();
#endif

    if (Options.seed)
        seed_rng(Options.seed);

#ifdef DEBUG_STATISTICS
    if (crawl_state.map_stat_gen)
    {
        release_cli_signals();
        mapstat_generate_stats();
        end(0, false);
    }
    else if (crawl_state.obj_stat_gen)
    {
        release_cli_signals();
        objstat_generate_stats();
        end(0, false);
    }
#endif

    if (!crawl_state.test_list)
    {
        if (!crawl_state.io_inited)
            cio_init();
        clrscr();
    }

    if (crawl_state.test)
    {
#if defined(DEBUG_TESTS) && !defined(DEBUG)
#error "DEBUG must be defined if DEBUG_TESTS is defined"
#endif

#if defined(DEBUG_DIAGNOSTICS) || defined(DEBUG_TESTS)
#ifdef USE_TILE
        init_player_doll();
#endif
        dgn_reset_level();
        crawl_state.show_more_prompt = false;
        run_tests();
        // doesn't return
#else
        end(1, false, "Non-debug Crawl cannot run tests. "
            "Please use a debug build (defined FULLDEBUG, DEBUG_DIAGNOSTIC "
            "or DEBUG_TESTS)");
#endif
    }

    mpr(opening_screen().c_str());
}

/** KILL_RESETs all monsters in LOS.
*
*  Doesn't affect monsters behind glass, only those that would
*  immediately have line-of-fire.
*
*  @param items_also whether to zap items as well as monsters.
*/
static void _zap_los_monsters(bool items_also)
{
    for (radius_iterator ri(you.pos(), LOS_SOLID); ri; ++ri)
    {
        if (items_also)
        {
            int item = igrd(*ri);

            if (item != NON_ITEM && mitm[item].defined())
                destroy_item(item);
        }

        // If we ever allow starting with a friendly monster,
        // we'll have to check here.
        monster* mon = monster_at(*ri);
        if (mon == nullptr || !mons_is_threatening(*mon))
            continue;

        dprf("Dismissing %s",
             mon->name(DESC_PLAIN, true).c_str());

        // Do a hard reset so the monster's items will be discarded.
        mon->flags |= MF_HARD_RESET;
        // Do a silent, wizard-mode monster_die() just to be extra sure the
        // player sees nothing.
        monster_die(*mon, KILL_DISMISSED, NON_MONSTER, true, true);
    }
}

static void _post_init(bool newc)
{
    ASSERT(strwidth(you.your_name) <= MAX_NAME_LENGTH);

    clua.load_persist();

    // Load macros
    macro_init();

    crawl_state.need_save = crawl_state.game_started = true;
    crawl_state.last_type = crawl_state.type;
    crawl_state.marked_as_won = false;

    destroy_abyss();

    calc_hp();
    calc_mp();
    if (you.form != transformation::lich)
        food_change(true);
    shopping_list.refresh();

    run_map_local_preludes();

    // Abyssal Knights start out in the Abyss.
    if (newc && you.chapter == CHAPTER_POCKET_ABYSS)
        you.where_are_you = BRANCH_ABYSS;
    else if (newc)
        you.where_are_you = root_branch;

    // XXX: Any invalid level_id should do.
    level_id old_level;
    old_level.branch = NUM_BRANCHES;

    handle_terminal_resize(false); // resize HUD now that we know player
                                   // species and game mode

    load_level(you.entering_level ? you.transit_stair : DNGN_STONE_STAIRS_DOWN_I,
               you.entering_level ? LOAD_ENTER_LEVEL :
               newc               ? LOAD_START_GAME : LOAD_RESTART_GAME,
               old_level);

    if (newc && you.chapter == CHAPTER_POCKET_ABYSS)
        generate_abyss();

#ifdef DEBUG_DIAGNOSTICS
    // Debug compiles display a lot of "hidden" information, so we auto-wiz.
    you.wizard = true;
#endif
#ifdef WIZARD
    // Save-less games are pointless except for tests.
    if (Options.no_save)
        you.wizard = true;
#endif

    init_properties();

    you.redraw_stats.init(true);
    you.redraw_hit_points   = true;
    you.redraw_magic_points = true;
    you.redraw_armour_class = true;
    you.redraw_evasion      = true;
    you.redraw_experience   = true;
    you.redraw_quiver       = true;
    you.wield_change        = true;

    // Start timer on session.
    you.last_keypress_time = chrono::system_clock::now();

#ifdef CLUA_BINDINGS
    clua.runhook("chk_startgame", "b", newc);

    read_init_file(true);
    Options.fixup_options();

    // In case Lua changed the character set.
    init_char_table(Options.char_set);
    init_show_table();
    init_monster_symbols();
#endif

#ifdef USE_TILE
    init_player_doll();

    tiles.resize();
#endif
    update_player_symbol();

    draw_border();
    new_level(!newc);
    update_turn_count();
    update_vision_range();
    you.xray_vision = !!you.duration[DUR_SCRYING];
    init_exclusion_los();
    ash_check_bondage(false);

    trackers_init_new_level(false);
    tile_new_level(newc);

    if (newc) // start a new game
    {
        // For a new game, wipe out monsters in LOS, and
        // for new hints mode games also the items.
        _zap_los_monsters(Hints.hints_events[HINT_SEEN_FIRST_OBJECT]);
    }

    // This just puts the view up for the first turn.
    you.redraw_title = true;
    textcolour(LIGHTGREY);
    you.redraw_status_lights = true;
    print_stats();
    viewwindow();

    activate_notes(true);

    // XXX: And run Lua map postludes for D:1. Kinda hacky, it shouldn't really
    // be here.
    if (newc)
        run_map_epilogues();

    // Sanitize skills, init can_train[].
    fixup_skills();
}

#ifndef DGAMELAUNCH
/**
 * Helper for show_startup_menu()
 * constructs the game modes section
 */
static void _construct_game_modes_menu(MenuScroller* menu)
{
#ifdef USE_TILE_LOCAL
    TextTileItem* tmp = nullptr;
#else
    TextItem* tmp = nullptr;
#endif
    string text;

#ifdef USE_TILE_LOCAL
    tmp = new TextTileItem();
    tmp->add_tile(tile_def(tileidx_gametype(GAME_TYPE_NORMAL), TEX_GUI));
#else
    tmp = new TextItem();
#endif
    text = "Dungeon Crawl";
    tmp->set_text(text);
    tmp->set_fg_colour(WHITE);
    tmp->set_highlight_colour(LIGHTGREY);
    tmp->set_id(GAME_TYPE_NORMAL);
    // Scroller does not care about x-coordinates and only cares about
    // item height obtained from max.y - min.y
    tmp->set_bounds(coord_def(1, 1), coord_def(1, 2));
    tmp->set_description_text("Dungeon Crawl: The main game: full of monsters, "
                              "items, gods and danger!");
    menu->attach_item(tmp);
    tmp->set_visible(true);

#ifdef USE_TILE_LOCAL
    tmp = new TextTileItem();
    tmp->add_tile(tile_def(tileidx_gametype(GAME_TYPE_TUTORIAL), TEX_GUI));
#else
    tmp = new TextItem();
#endif
    text = "Tutorial for Dungeon Crawl";
    tmp->set_text(text);
    tmp->set_fg_colour(WHITE);
    tmp->set_highlight_colour(LIGHTGREY);
    tmp->set_id(GAME_TYPE_TUTORIAL);
    // Scroller does not care about x-coordinates and only cares about
    // item height obtained from max.y - min.y
    tmp->set_bounds(coord_def(1, 1), coord_def(1, 2));
    tmp->set_description_text("Tutorial that covers the basics of "
                              "Dungeon Crawl survival.");
    menu->attach_item(tmp);
    tmp->set_visible(true);

#ifdef USE_TILE_LOCAL
    tmp = new TextTileItem();
    tmp->add_tile(tile_def(tileidx_gametype(GAME_TYPE_HINTS), TEX_GUI));
#else
    tmp = new TextItem();
#endif
    text = "Hints Mode for Dungeon Crawl";
    tmp->set_text(text);
    tmp->set_fg_colour(WHITE);
    tmp->set_highlight_colour(LIGHTGREY);
    tmp->set_id(GAME_TYPE_HINTS);
    // Scroller does not care about x-coordinates and only cares about
    // item height obtained from max.y - min.y
    tmp->set_bounds(coord_def(1, 1), coord_def(1, 2));
    tmp->set_description_text("A mostly normal game that provides more "
                              "advanced hints than the tutorial.");
    menu->attach_item(tmp);
    tmp->set_visible(true);

#ifdef USE_TILE_LOCAL
    tmp = new TextTileItem();
    tmp->add_tile(tile_def(tileidx_gametype(GAME_TYPE_SPRINT), TEX_GUI));
#else
    tmp = new TextItem();
#endif
    text = "Dungeon Sprint";
    tmp->set_text(text);
    tmp->set_fg_colour(WHITE);
    tmp->set_highlight_colour(LIGHTGREY);
    tmp->set_id(GAME_TYPE_SPRINT);
    // Scroller does not care about x-coordinates and only cares about
    // item height obtained from max.y - min.y
    tmp->set_bounds(coord_def(1, 1), coord_def(1, 2));
    tmp->set_description_text("Hard, fixed single level game mode.");
    menu->attach_item(tmp);
    tmp->set_visible(true);

#ifdef USE_TILE_LOCAL
    tmp = new TextTileItem();
    tmp->add_tile(tile_def(tileidx_gametype(GAME_TYPE_INSTRUCTIONS), TEX_GUI));
#else
    tmp = new TextItem();
#endif
    text = "Instructions";
    tmp->set_text(text);
    tmp->set_fg_colour(WHITE);
    tmp->set_highlight_colour(LIGHTGREY);
    tmp->set_id(GAME_TYPE_INSTRUCTIONS);
    // Scroller does not care about x-coordinates and only cares about
    // item height obtained from max.y - min.y
    tmp->set_bounds(coord_def(1, 1), coord_def(1, 2));
    tmp->set_description_text("Help menu.");
    menu->attach_item(tmp);
    tmp->set_visible(true);

#ifdef USE_TILE_LOCAL
    tmp = new TextTileItem();
    tmp->add_tile(tile_def(tileidx_gametype(GAME_TYPE_ARENA), TEX_GUI));
#else
    tmp = new TextItem();
#endif
    text = "The Arena";
    tmp->set_text(text);
    tmp->set_fg_colour(WHITE);
    tmp->set_highlight_colour(LIGHTGREY);
    tmp->set_id(GAME_TYPE_ARENA);
    // Scroller does not care about x-coordinates and only cares about
    // item height obtained from max.y - min.y
    tmp->set_bounds(coord_def(1, 1), coord_def(1, 2));
    tmp->set_description_text("Pit computer controlled teams versus each other!");
    menu->attach_item(tmp);
    tmp->set_visible(true);

#ifdef USE_TILE_LOCAL
    tmp = new TextTileItem();
    tmp->add_tile(tile_def(tileidx_gametype(GAME_TYPE_HIGH_SCORES), TEX_GUI));
#else
    tmp = new TextItem();
#endif
    text = "High Scores";
    tmp->set_text(text);
    tmp->set_fg_colour(WHITE);
    tmp->set_highlight_colour(LIGHTGREY);
    tmp->set_id(GAME_TYPE_HIGH_SCORES);
    // Scroller does not care about x-coordinates and only cares about
    // item height obtained from max.y - min.y
    tmp->set_bounds(coord_def(1, 1), coord_def(1, 2));
    tmp->set_description_text("View the high score list.");
    menu->attach_item(tmp);
    tmp->set_visible(true);
}

static void _add_newgame_button(MenuScroller* menu, int num_chars)
{
    // XXX: duplicates a lot of _construct_save_games_menu code. not ideal.
#ifdef USE_TILE_LOCAL
    SaveMenuItem* tmp = new SaveMenuItem();
#else
    TextItem* tmp = new TextItem();
#endif
    tmp->set_text("New Game");
    tmp->set_bounds(coord_def(1, 1), coord_def(1, 2));
    tmp->set_fg_colour(WHITE);
    tmp->set_highlight_colour(LIGHTGREY);
    // unique id
    tmp->set_id(NUM_GAME_TYPE + num_chars);
    menu->attach_item(tmp);
    tmp->set_visible(true);
}

static void _construct_save_games_menu(MenuScroller* menu,
                                       const vector<player_save_info>& chars)
{
    for (unsigned int i = 0; i < chars.size(); ++i)
    {
#ifdef USE_TILE_LOCAL
        SaveMenuItem* tmp = new SaveMenuItem();
#else
        TextItem* tmp = new TextItem();
#endif
        tmp->set_text(chars.at(i).short_desc());
        tmp->set_bounds(coord_def(1, 1), coord_def(1, 2));
        tmp->set_fg_colour(chars.at(i).save_loadable ? WHITE : RED);
        tmp->set_highlight_colour(LIGHTGREY);
        // unique id
        tmp->set_id(NUM_GAME_TYPE + i);
#ifdef USE_TILE_LOCAL
        tmp->set_doll(chars.at(i).doll);
#endif
        menu->attach_item(tmp);
        tmp->set_visible(true);
    }

    if (!chars.empty())
        _add_newgame_button(menu, chars.size());
}

// Should probably use some find invocation instead.
static int _find_save(const vector<player_save_info>& chars, const string& name)
{
    for (int i = 0; i < static_cast<int>(chars.size()); ++i)
        if (chars[i].name == name)
            return i;
    return -1;
}

static bool _game_defined(const newgame_def& ng)
{
    return ng.type != NUM_GAME_TYPE
           && ng.species != SP_UNKNOWN
           && ng.job != JOB_UNKNOWN;
}

static const int SCROLLER_MARGIN_X  = 18;
static const int NAME_START_Y       = 5;
static const int GAME_MODES_START_Y = 7;
static const int NUM_HELP_LINES     = 3;
static const int NUM_MISC_LINES     = 5;

// TODO: should be game_type. Also, does this really need to be static?
// maybe part of crawl_state?
static int startup_menu_game_type = GAME_TYPE_UNSPECIFIED;

<<<<<<< HEAD
/**
 * Saves game mode and player name to ng_choice.
 */
static void _show_startup_menu(newgame_def& ng_choice,
                               const newgame_def& defaults)
{
    // Initialise before the loop so that ? doesn't forget the typed name.
    string input_string = crawl_state.default_startup_name;
=======
class UIStartupMenu : public Widget
{
public:
    UIStartupMenu(newgame_def& _ng_choice, const newgame_def &_defaults) : done(false), end_game(false), ng_choice(_ng_choice), defaults(_defaults) {
        chars = find_all_saved_characters();
        num_saves = chars.size();
        input_string = crawl_state.default_startup_name;
    };

    virtual void _render() override;
    virtual SizeReq _get_preferred_size(Direction dim, int prosp_width) override;
    virtual void _allocate_region() override;
    virtual bool on_event(const wm_event& event) override;
>>>>>>> 77505739

    PrecisionMenu menu;
    bool done;
    bool end_game;
private:
    newgame_def& ng_choice;
    const newgame_def &defaults;
    string input_string;
    bool full_name;
    TextItem *input_text;
    vector<player_save_info> chars;
    int num_saves;
    MenuScroller *game_modes, *save_games;
    MenuDescriptor *descriptor;
};

SizeReq UIStartupMenu::_get_preferred_size(Direction dim, int prosp_width)
{
#ifdef USE_TILE_LOCAL
    SizeReq ret;
    if (!dim)
        ret = { 80, 90 }; // seems to work well empirically
    else
    {
        // duplicate of calculations below in _allocate_region()
        const int save_lines = num_saves + (num_saves ? 1 : 0); // add 1 for New Game
        const int help_start = GAME_MODES_START_Y + num_to_lines(save_lines + NUM_GAME_TYPE) + 2;
        const int help_end   = help_start + NUM_HELP_LINES + 1;
        ret = { 20, help_end };
    }

    const FontWrapper* font = tiles.get_crt_font();
    const int f = !dim ? font->char_width() : font->char_height();
    ret.min *= f;
    ret.nat *= f;

    return ret;
#else
    if (!dim)
        return { 80, 80 };
    else
        return { 24, 24 };
#endif
<<<<<<< HEAD
    vector<player_save_info> chars = find_all_saved_characters();
    const int num_saves = chars.size();
    const int num_modes = NUM_GAME_TYPE;
=======
}
>>>>>>> 77505739

void UIStartupMenu::_render()
{
#ifdef USE_TILE_LOCAL
    GLW_3VF t = {(float)m_region[0], (float)m_region[1], 0}, s = {1, 1, 1};
    glmanager->set_transform(t, s);
#endif
    ui::push_scissor(m_region);
    menu.draw_menu();
    ui::pop_scissor();
#ifdef USE_TILE_LOCAL
    glmanager->reset_transform();
#endif
}

void UIStartupMenu::_allocate_region()
{
    menu.clear();

#ifdef USE_TILE_LOCAL
    const FontWrapper* font = tiles.get_crt_font();
    const int max_col = m_region[2]/font->char_width();
    const int max_line = m_region[3]/font->char_height();
#else
    const int max_col = m_region[2], max_line = m_region[3];
#endif

    const int num_modes = NUM_GAME_TYPE;

    int save_lines = num_saves + (num_saves ? 1 : 0); // add 1 for New Game
    const int help_start = min(GAME_MODES_START_Y + num_to_lines(save_lines + num_modes) + 2,
                               max_line - NUM_MISC_LINES + 1);
    const int help_end   = help_start + NUM_HELP_LINES + 1;

    const int game_mode_bottom = GAME_MODES_START_Y + num_to_lines(num_modes);
    const int game_save_top = help_start - 2 - num_to_lines(min(2, save_lines));
    const int save_games_start_y = min<int>(game_mode_bottom, game_save_top);

    menu.set_select_type(PrecisionMenu::PRECISION_SINGLESELECT);
    MenuFreeform* freeform = new MenuFreeform();
    freeform->init(coord_def(1, 1), coord_def(max_col, max_line), "freeform");
    // This freeform will only containt unfocusable texts
    freeform->allow_focus(false);
    game_modes = new MenuScroller();
    game_modes->init(coord_def(SCROLLER_MARGIN_X, GAME_MODES_START_Y),
                     coord_def(max_col, save_games_start_y),
                     "game modes");

    save_games = new MenuScroller();
    save_games->init(coord_def(SCROLLER_MARGIN_X, save_games_start_y),
                     coord_def(max_col, help_start - 1),
                     "save games");
    _construct_game_modes_menu(game_modes);
    _construct_save_games_menu(save_games, chars);

    NoSelectTextItem* tmp = new NoSelectTextItem();
    tmp->set_text("Enter your name:");
    tmp->set_bounds(coord_def(1, NAME_START_Y),
                    coord_def(SCROLLER_MARGIN_X, NAME_START_Y + 1));
    freeform->attach_item(tmp);
    tmp->set_visible(true);

    tmp = new NoSelectTextItem();
    tmp->set_text("Choices:");
    tmp->set_bounds(coord_def(1, GAME_MODES_START_Y),
                    coord_def(SCROLLER_MARGIN_X, GAME_MODES_START_Y + 1));
    freeform->attach_item(tmp);
    tmp->set_visible(true);

    if (num_saves)
    {
        tmp = new NoSelectTextItem();
        tmp->set_text("Saved games:");
        tmp->set_bounds(coord_def(1, save_games_start_y),
                        coord_def(SCROLLER_MARGIN_X, save_games_start_y + 1));
        freeform->attach_item(tmp);
        tmp->set_visible(true);
    }

    tmp = new NoSelectTextItem();

    string text = "Use the up/down keys to select the type of game or load a "
                  "character.";
#ifdef USE_TILE_LOCAL
    if (tiles.is_using_small_layout())
        text += " ";
    else
#endif
        text += "\n";
    text +=       "You can type your name; if you leave it blank you will be "
                  "asked later.\n"
                  "Press Enter to start";
    // TODO: this should include a description of that character.
    if (_game_defined(defaults))
        text += ", Tab to repeat the last game's choice";
    text += ".\n";
    tmp->set_text(text);
    tmp->set_bounds(coord_def(1, help_start), coord_def(max_col - 1, help_end));
    freeform->attach_item(tmp);
    tmp->set_visible(true);

    menu.attach_object(freeform);
    menu.attach_object(game_modes);
    menu.attach_object(save_games);

    descriptor = new MenuDescriptor(&menu);
    descriptor->init(coord_def(1, help_end), coord_def(max_col, help_end + 1),
                     "descriptor");
    menu.attach_object(descriptor);

#ifdef USE_TILE_LOCAL
    // Black and White highlighter looks kinda bad on tiles
    BoxMenuHighlighter* highlighter = new BoxMenuHighlighter(&menu);
#else
    BlackWhiteHighlighter* highlighter = new BlackWhiteHighlighter(&menu);
#endif
    highlighter->init(coord_def(-1, -1), coord_def(-1, -1), "highlighter");
    menu.attach_object(highlighter);

    freeform->set_visible(true);
    game_modes->set_visible(true);
    save_games->set_visible(true);
    descriptor->set_visible(true);
    highlighter->set_visible(true);

    // Draw legal info etc
    auto intro_text = new FormattedTextItem();
    intro_text->set_text(opening_screen());
    intro_text->set_bounds(coord_def(1, 1), coord_def(max_col, 5));
    intro_text->set_visible(true);
    freeform->attach_item(intro_text);

    input_text = new TextItem();
    input_text->set_text(input_string);
    input_text->set_fg_colour(WHITE);
    input_text->set_bounds(coord_def(SCROLLER_MARGIN_X, NAME_START_Y),
            coord_def(max_col, NAME_START_Y+1));
    input_text->set_visible(true);
    freeform->attach_item(input_text);

    // If the game filled in a complete name, the user will
    // usually want to enter a new name instead of adding
    // to the current one.
    full_name = !input_string.empty();

    int save = _find_save(chars, input_string);
    // don't use non-enum game_type values across restarts, as the list of
    // saves may have changed on restart.
    if (startup_menu_game_type >= NUM_GAME_TYPE)
        startup_menu_game_type = GAME_TYPE_UNSPECIFIED;

    if (startup_menu_game_type != GAME_TYPE_UNSPECIFIED)
    {
        menu.set_active_object(game_modes);
        game_modes->set_active_item(startup_menu_game_type);
    }
    else if (save != -1)
    {
        menu.set_active_object(save_games);
        // save game id is offset by NUM_GAME_TYPE
        save_games->set_active_item(NUM_GAME_TYPE + save);
    }
    else if (defaults.type != NUM_GAME_TYPE)
    {
        menu.set_active_object(game_modes);
        game_modes->set_active_item(defaults.type);
    }
    else if (!chars.empty())
    {
        menu.set_active_object(save_games);
        save_games->activate_first_item();
    }
    else
    {
        menu.set_active_object(game_modes);
        game_modes->activate_first_item();
    }

    descriptor->render();
<<<<<<< HEAD
    descriptor->override_description(crawl_state.last_game_exit.message);

    while (true)
=======
    if (recent_error_messages())
>>>>>>> 77505739
    {
        descriptor->override_description(
            "Errors during initialization; press ctrl-p to view the full log.");
    }
    else
        descriptor->override_description(crawl_state.last_game_exit.message);

}

bool UIStartupMenu::on_event(const wm_event& ev)
{
#ifdef USE_TILE_LOCAL
    if (ev.type == WME_MOUSEMOTION
     || ev.type == WME_MOUSEBUTTONDOWN
     || ev.type == WME_MOUSEWHEEL)
    {
        MouseEvent mouse_ev = ev.mouse_event;
        mouse_ev.px -= m_region[0];
        mouse_ev.py -= m_region[1];

        int key = menu.handle_mouse(mouse_ev);
        if (key && key != CK_NO_KEY)
        {
            wm_event fake_key = {0};
            fake_key.type = WME_KEYDOWN;
            fake_key.key.keysym.sym = key;
            on_event(fake_key);
        }

<<<<<<< HEAD
            // If we had a save selected, reset type so that the save
            // will continue to be selected when we restart the menu.
            MenuItem *active = menu.get_active_item();
            if (active && active->get_id() >= NUM_GAME_TYPE)
                startup_menu_game_type = GAME_TYPE_UNSPECIFIED;
=======
        if (ev.type == WME_MOUSEMOTION)
            _expose();
        return true;
    }
#endif
>>>>>>> 77505739

    if (ev.type != WME_KEYDOWN)
        return false;
    int keyn = ev.key.keysym.sym;

    // XXX: these keys are effectively broken on the main menu; there's a new
    // menu implementation on the way, but until it's ready, disable them
    if (keyn == CK_PGUP || keyn == CK_PGDN)
        return true;

    _expose();

    if (key_is_escape(keyn) || keyn == CK_MOUSE_CMD)
    {
        // End the game
        return done = end_game = true;
    }
    else if (keyn == '\t' && _game_defined(defaults))
    {
        ng_choice = defaults;
        return done = true;
    }
    else if (keyn == '?')
    {
        show_help();

        // If we had a save selected, reset type so that the save
        // will continue to be selected when we restart the menu.
        MenuItem *active = menu.get_active_item();
        if (active && active->get_id() >= NUM_GAME_TYPE)
            startup_menu_game_type = GAME_TYPE_UNSPECIFIED;

        return true;
    }
    else if (keyn == CONTROL('P'))
    {
        replay_messages_during_startup();
        MenuItem *active = menu.get_active_item();
        if (active && active->get_id() >= NUM_GAME_TYPE)
            startup_menu_game_type = GAME_TYPE_UNSPECIFIED;
        return true;
    }

    if (!menu.process_key(keyn))
    {
        // handle the non-action keys by hand to poll input
        // Only consider alphanumeric keys and -_ .
        bool changed_name = false;
        if (iswalnum(keyn) || keyn == '-' || keyn == '.'
            || keyn == '_' || keyn == ' ')
        {
            if (full_name)
            {
                full_name = false;
                input_string = "";
            }
            if (strwidth(input_string) < MAX_NAME_LENGTH)
            {
                input_string += stringize_glyph(keyn);
                changed_name = true;
            }
<<<<<<< HEAD

            // Depending on whether the current name occurs
            // in the saved games, update the active object.
            // We want enter to start a new game if no character
            // with the given name exists, or load the corresponding
            // game.
            if (changed_name)
=======
        }
        else if (keyn == CK_BKSP)
        {
            if (!input_string.empty())
>>>>>>> 77505739
            {
                if (full_name)
                    input_string = "";
                else
                    input_string.erase(input_string.size() - 1);
                changed_name = true;
                full_name = false;
            }
        }

        // Depending on whether the current name occurs
        // in the saved games, update the active object.
        // We want enter to start a new game if no character
        // with the given name exists, or load the corresponding
        // game.
        if (changed_name)
        {
            int i = _find_save(chars, input_string);
            if (i == -1)
                menu.set_active_object(game_modes);
            else
            {
<<<<<<< HEAD
                // Menu might have changed selection -- sync name.
                // TODO: the mapping from menu item to game_type is alarmingly
                // brittle here
                startup_menu_game_type = menu.get_active_item()->get_id();
                switch (startup_menu_game_type)
                {
                case GAME_TYPE_ARENA:
                    input_string = "";
                    break;
                case GAME_TYPE_NORMAL:
                case GAME_TYPE_TUTORIAL:
                case GAME_TYPE_SPRINT:
                case GAME_TYPE_HINTS:
                    // If a game type is chosen, the user expects
                    // to start a new game. Just blanking the name
                    // it it clashes for now.
                    if (_find_save(chars, input_string) != -1)
                        input_string = "";
                    break;
                case GAME_TYPE_HIGH_SCORES:
                    break;

                case GAME_TYPE_INSTRUCTIONS:
                    break;

                default:
                    int save_number = startup_menu_game_type - NUM_GAME_TYPE;
                    if (save_number < num_saves)
                        input_string = chars.at(save_number).name;
                    else // new game
                        input_string = "";
                    full_name = true;
                    break;
                }
=======
                menu.set_active_object(save_games);
                // save game ID is offset by NUM_GAME_TYPE
                save_games->set_active_item(NUM_GAME_TYPE + i);
>>>>>>> 77505739
            }
        }
        else
        {
            // Menu might have changed selection -- sync name.
            // TODO: the mapping from menu item to game_type is alarmingly
            // brittle here
            startup_menu_game_type = menu.get_active_item()->get_id();
            switch (startup_menu_game_type)
            {
            case GAME_TYPE_ARENA:
                input_string = "";
                break;
            case GAME_TYPE_NORMAL:
            case GAME_TYPE_TUTORIAL:
            case GAME_TYPE_SPRINT:
            case GAME_TYPE_HINTS:
                // If a game type is chosen, the user expects
                // to start a new game. Just blanking the name
                // it it clashes for now.
                if (_find_save(chars, input_string) != -1)
                    input_string = "";
                break;
            case GAME_TYPE_HIGH_SCORES:
                break;

            case GAME_TYPE_INSTRUCTIONS:
                break;

            default:
                int save_number = startup_menu_game_type - NUM_GAME_TYPE;
                if (save_number < num_saves)
                    input_string = chars.at(save_number).name;
                else // new game
                    input_string = "";
                full_name = true;
                break;
            }
        }
        input_text->set_text(input_string);
    }
    // we had a significant action!
    vector<MenuItem*> selected = menu.get_selected_items();
    menu.clear_selections();
    if (selected.empty())
    {
        // Uninteresting action, poll a new key
        return true;
    }

    int id = selected.at(0)->get_id();
    switch (id)
    {
    case GAME_TYPE_NORMAL:
    case GAME_TYPE_TUTORIAL:
    case GAME_TYPE_SPRINT:
    case GAME_TYPE_HINTS:
        trim_string(input_string);
        if (is_good_name(input_string, true))
        {
<<<<<<< HEAD
        case GAME_TYPE_NORMAL:
        case GAME_TYPE_TUTORIAL:
        case GAME_TYPE_SPRINT:
        case GAME_TYPE_HINTS:
            trim_string(input_string);
            if (is_good_name(input_string, true, false))
            {
                ng_choice.type = static_cast<game_type>(id);
                ng_choice.name = input_string;
                return;
            }
            else
            {
                // bad name
                descriptor->override_description("That's a silly name.");
                // Don't make the next key re-enter the game.
                menu.clear_selections();
            }
            continue;
=======
            ng_choice.type = static_cast<game_type>(id);
            ng_choice.name = input_string;
            return done = true;
        }
        else
        {
            // bad name
            descriptor->override_description("That's a silly name.");
            // Don't make the next key re-enter the game.
            menu.clear_selections();
        }
        return true;
>>>>>>> 77505739

    case GAME_TYPE_ARENA:
        ng_choice.type = GAME_TYPE_ARENA;
        return done = true;

    case GAME_TYPE_INSTRUCTIONS:
        show_help();
        return true;

    case GAME_TYPE_HIGH_SCORES:
        show_hiscore_table();
        return true;

    default:
        // It was a savegame instead
        const int save_number = id - NUM_GAME_TYPE;
        if (save_number < num_saves) // actual save
        {
            // Save the savegame character name
            ng_choice.name = chars.at(save_number).name;
            ng_choice.type = chars.at(save_number).saved_game_type;
            ng_choice.filename = chars.at(save_number).filename;
        }
        else // "new game"
        {
            ng_choice.name = "";
            ng_choice.type = GAME_TYPE_NORMAL;
            ng_choice.filename = ""; // ?
        }
        return done = true;
    }
}

/**
 * Saves game mode and player name to ng_choice.
 */
static void _show_startup_menu(newgame_def& ng_choice,
                               const newgame_def& defaults)
{
    unwind_bool no_more(crawl_state.show_more_prompt, false);

#if defined(USE_TILE_LOCAL) && defined(TOUCH_UI)
    wm->show_keyboard();
#elif defined(USE_TILE_WEB)
    tiles_crt_popup show_as_popup;
#endif


    auto startup_ui = make_shared<UIStartupMenu>(ng_choice, defaults);
    auto popup = make_shared<ui::Popup>(startup_ui);

    ui::run_layout(move(popup), startup_ui->done);

    if (startup_ui->end_game)
    {
#ifdef USE_TILE_WEB
        tiles.send_exit_reason("cancel");
#endif
        end(0);
    }
}
#endif

static void _choose_arena_teams(newgame_def& choice,
                                const newgame_def& defaults)
{
#ifdef USE_TILE_WEB
    tiles_crt_popup show_as_popup;
#endif

    if (!choice.arena_teams.empty())
        return;
    clear_message_store();

    char buf[80];
    resumable_line_reader reader(buf, sizeof(buf));
    bool done = false, cancel;
    auto prompt_ui = make_shared<Text>();

    prompt_ui->on(Widget::slots.event, [&](wm_event ev)  {
        if (ev.type != WME_KEYDOWN)
            return false;
        int key = ev.key.keysym.sym;
        key = reader.putkey(key);
        if (key == -1)
            return true;
        cancel = !!key;
        return done = true;
    });

    auto popup = make_shared<ui::Popup>(prompt_ui);
    ui::push_layout(move(popup));
    while (!done && !crawl_state.seen_hups)
    {
        string hlbuf = formatted_string(buf).to_colour_string();
        if (hlbuf.find(" v ") != string::npos)
            hlbuf = "<w>" + replace_all(hlbuf, " v ", "</w> v <w>") + "</w>";

        formatted_string prompt;
        prompt.cprintf("Enter your choice of teams:\n\n  ");
        prompt += formatted_string::parse_string(hlbuf);

        prompt.cprintf("\n\n");
        if (!defaults.arena_teams.empty())
            prompt.cprintf("Enter - %s\n", defaults.arena_teams.c_str());
        prompt.cprintf("\n");
        prompt.cprintf("Examples:\n");
        prompt.cprintf("  Sigmund v Jessica\n");
        prompt.cprintf("  99 orc v the Royal Jelly\n");
        prompt.cprintf("  20-headed hydra v 10 kobold ; scimitar ego:flaming");
        prompt_ui->set_text(prompt);

        ui::pump_events();
    }
    ui::pop_layout();

    if (cancel || crawl_state.seen_hups)
        game_ended(game_exit::abort);
    choice.arena_teams = buf;
    if (choice.arena_teams.empty())
        choice.arena_teams = defaults.arena_teams;
}

#ifndef DGAMELAUNCH
static bool _exit_type_allows_menu_bypass(game_exit exit)
{
    // restart with last game saved, crashed, or aborted: don't bypass
    // restart with last game died, won, or left: bypass if other settings allow
    // it. If quit, bypass only if the relevant option is set.
    // unknown corresponds to no previous game in this crawl
    // session.
    return exit == game_exit::death
        || exit == game_exit::win
        || exit == game_exit::unknown
        || exit == game_exit::leave
        || (exit == game_exit::quit && Options.newgame_after_quit);
}
#endif

bool startup_step()
{
    _initialize();

    newgame_def choice   = Options.game;

    // Setup base game type *before* reading startup prefs -- the prefs file
    // may be in a game-specific subdirectory.
    crawl_state.type = choice.type;

    newgame_def defaults = read_startup_prefs();
    if (crawl_state.default_startup_name.size() == 0)
        crawl_state.default_startup_name = defaults.name;

    // Set the crawl_state gametype to the requested game type. This must
    // be done before looking for the savegame or the startup prefs file.
    if (crawl_state.type == GAME_TYPE_UNSPECIFIED
        && defaults.type != GAME_TYPE_UNSPECIFIED)
    {
        crawl_state.type = defaults.type;
    }

    // Name from environment overwrites the one from command line.
    if (!SysEnv.crawl_name.empty())
        choice.name = SysEnv.crawl_name;


#ifndef DGAMELAUNCH

    if (recent_error_messages() && !Options.suppress_startup_errors)
        replay_messages_during_startup();

    // startup

    // These conditions are ignored for tutorial or sprint, which always trigger
    // the relevant submenu. Arena never triggers a menu.
    const bool can_bypass_menu =
            _exit_type_allows_menu_bypass(crawl_state.last_game_exit.exit_reason)
         && crawl_state.last_type != GAME_TYPE_ARENA
         && Options.name_bypasses_menu
         && is_good_name(choice.name, false);

    if (crawl_state.last_type == GAME_TYPE_TUTORIAL
        || crawl_state.last_type == GAME_TYPE_SPRINT)
    {
        // this counts as showing the startup menu
        crawl_state.bypassed_startup_menu = false;
        choice.type = crawl_state.last_type;
        crawl_state.type = crawl_state.last_type;
        crawl_state.last_type = GAME_TYPE_UNSPECIFIED;
        choice.name = defaults.name;
        if (choice.type == GAME_TYPE_TUTORIAL)
            choose_tutorial_character(choice);
    }
    else if (!can_bypass_menu && choice.type != GAME_TYPE_ARENA)
    {
        crawl_state.bypassed_startup_menu = false;
        _show_startup_menu(choice, defaults);
        // [ds] Must set game type here, or we won't be able to load
        // Sprint saves.
        crawl_state.type = choice.type;
    }
    else
        crawl_state.bypassed_startup_menu = true;
#endif

    // TODO: integrate arena better with
    //       choose_game and setup_game
    if (choice.type == GAME_TYPE_ARENA)
    {
        _choose_arena_teams(choice, defaults);
        write_newgame_options_file(choice);
        crawl_state.last_type = GAME_TYPE_ARENA;
        run_arena(choice.arena_teams); // this is NORETURN
    }

    bool newchar = false;
    newgame_def ng;
    if (choice.filename.empty() && !choice.name.empty())
        choice.filename = get_save_filename(choice.name);

    if (save_exists(choice.filename) && restore_game(choice.filename))
        save_player_name();
    else if (choose_game(ng, choice, defaults)
             && restore_game(ng.filename))
    {
        save_player_name();
    }
    else
    {
        clear_message_store();
        setup_game(ng);
        newchar = true;
        write_newgame_options_file(choice);
    }
    crawl_state.default_startup_name = you.your_name;

    _post_init(newchar);

    return newchar;
}



void cio_init()
{
    crawl_state.io_inited = true;
    console_startup();
    set_cursor_enabled(false);
    crawl_view.init_geometry();
    textbackground(0);
}<|MERGE_RESOLUTION|>--- conflicted
+++ resolved
@@ -574,16 +574,6 @@
 // maybe part of crawl_state?
 static int startup_menu_game_type = GAME_TYPE_UNSPECIFIED;
 
-<<<<<<< HEAD
-/**
- * Saves game mode and player name to ng_choice.
- */
-static void _show_startup_menu(newgame_def& ng_choice,
-                               const newgame_def& defaults)
-{
-    // Initialise before the loop so that ? doesn't forget the typed name.
-    string input_string = crawl_state.default_startup_name;
-=======
 class UIStartupMenu : public Widget
 {
 public:
@@ -597,7 +587,6 @@
     virtual SizeReq _get_preferred_size(Direction dim, int prosp_width) override;
     virtual void _allocate_region() override;
     virtual bool on_event(const wm_event& event) override;
->>>>>>> 77505739
 
     PrecisionMenu menu;
     bool done;
@@ -641,13 +630,7 @@
     else
         return { 24, 24 };
 #endif
-<<<<<<< HEAD
-    vector<player_save_info> chars = find_all_saved_characters();
-    const int num_saves = chars.size();
-    const int num_modes = NUM_GAME_TYPE;
-=======
-}
->>>>>>> 77505739
+}
 
 void UIStartupMenu::_render()
 {
@@ -827,13 +810,7 @@
     }
 
     descriptor->render();
-<<<<<<< HEAD
-    descriptor->override_description(crawl_state.last_game_exit.message);
-
-    while (true)
-=======
     if (recent_error_messages())
->>>>>>> 77505739
     {
         descriptor->override_description(
             "Errors during initialization; press ctrl-p to view the full log.");
@@ -863,19 +840,11 @@
             on_event(fake_key);
         }
 
-<<<<<<< HEAD
-            // If we had a save selected, reset type so that the save
-            // will continue to be selected when we restart the menu.
-            MenuItem *active = menu.get_active_item();
-            if (active && active->get_id() >= NUM_GAME_TYPE)
-                startup_menu_game_type = GAME_TYPE_UNSPECIFIED;
-=======
         if (ev.type == WME_MOUSEMOTION)
             _expose();
         return true;
     }
 #endif
->>>>>>> 77505739
 
     if (ev.type != WME_KEYDOWN)
         return false;
@@ -937,20 +906,10 @@
                 input_string += stringize_glyph(keyn);
                 changed_name = true;
             }
-<<<<<<< HEAD
-
-            // Depending on whether the current name occurs
-            // in the saved games, update the active object.
-            // We want enter to start a new game if no character
-            // with the given name exists, or load the corresponding
-            // game.
-            if (changed_name)
-=======
         }
         else if (keyn == CK_BKSP)
         {
             if (!input_string.empty())
->>>>>>> 77505739
             {
                 if (full_name)
                     input_string = "";
@@ -973,46 +932,9 @@
                 menu.set_active_object(game_modes);
             else
             {
-<<<<<<< HEAD
-                // Menu might have changed selection -- sync name.
-                // TODO: the mapping from menu item to game_type is alarmingly
-                // brittle here
-                startup_menu_game_type = menu.get_active_item()->get_id();
-                switch (startup_menu_game_type)
-                {
-                case GAME_TYPE_ARENA:
-                    input_string = "";
-                    break;
-                case GAME_TYPE_NORMAL:
-                case GAME_TYPE_TUTORIAL:
-                case GAME_TYPE_SPRINT:
-                case GAME_TYPE_HINTS:
-                    // If a game type is chosen, the user expects
-                    // to start a new game. Just blanking the name
-                    // it it clashes for now.
-                    if (_find_save(chars, input_string) != -1)
-                        input_string = "";
-                    break;
-                case GAME_TYPE_HIGH_SCORES:
-                    break;
-
-                case GAME_TYPE_INSTRUCTIONS:
-                    break;
-
-                default:
-                    int save_number = startup_menu_game_type - NUM_GAME_TYPE;
-                    if (save_number < num_saves)
-                        input_string = chars.at(save_number).name;
-                    else // new game
-                        input_string = "";
-                    full_name = true;
-                    break;
-                }
-=======
                 menu.set_active_object(save_games);
                 // save game ID is offset by NUM_GAME_TYPE
                 save_games->set_active_item(NUM_GAME_TYPE + i);
->>>>>>> 77505739
             }
         }
         else
@@ -1073,27 +995,6 @@
         trim_string(input_string);
         if (is_good_name(input_string, true))
         {
-<<<<<<< HEAD
-        case GAME_TYPE_NORMAL:
-        case GAME_TYPE_TUTORIAL:
-        case GAME_TYPE_SPRINT:
-        case GAME_TYPE_HINTS:
-            trim_string(input_string);
-            if (is_good_name(input_string, true, false))
-            {
-                ng_choice.type = static_cast<game_type>(id);
-                ng_choice.name = input_string;
-                return;
-            }
-            else
-            {
-                // bad name
-                descriptor->override_description("That's a silly name.");
-                // Don't make the next key re-enter the game.
-                menu.clear_selections();
-            }
-            continue;
-=======
             ng_choice.type = static_cast<game_type>(id);
             ng_choice.name = input_string;
             return done = true;
@@ -1106,7 +1007,6 @@
             menu.clear_selections();
         }
         return true;
->>>>>>> 77505739
 
     case GAME_TYPE_ARENA:
         ng_choice.type = GAME_TYPE_ARENA;
