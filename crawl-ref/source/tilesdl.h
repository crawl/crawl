/**
 * @file
 * @brief SDL-related functionality for the tiles port
**/

#pragma once

#ifdef USE_TILE_LOCAL

#include "cursor-type.h"
#include "text-tag-type.h"
#include "tilereg.h"

#ifndef PROPORTIONAL_FONT
# error PROPORTIONAL_FONT not defined
#endif
#ifndef MONOSPACED_FONT
# error MONOSPACED_FONT not defined
#endif

class Popup;
class Region;
class CRTRegion;
class CRTRegionSingleSelect;
class MenuRegion;
class TileRegion;
class DungeonRegion;
class GridRegion;
class InventoryRegion;
class AbilityRegion;
class SpellRegion;
class MemoriseRegion;
class ActorRegion;
class MonsterRegion;
class SkillRegion;
class CommandRegion;
class ActorRegion;
class TabbedRegion;
class MapRegion;
class ControlRegion;
class DollEditRegion;
class StatRegion;
class MessageRegion;

struct map_cell;
struct crawl_view_geometry;

void gui_init_view_params(crawl_view_geometry &geom);

// If mouse on dungeon map, returns true and sets gc.
// Otherwise, it just returns false.
bool gui_get_mouse_grid_pos(coord_def &gc);

typedef map<int, TabbedRegion*>::iterator tab_iterator;

enum tiles_key_mod
{
    TILES_MOD_NONE  = 0x0,
    TILES_MOD_SHIFT = 0x1,
    TILES_MOD_CTRL  = 0x2,
    TILES_MOD_ALT   = 0x4,
};

<<<<<<< HEAD
struct MouseEvent
{
    enum mouse_event_type
    {
        PRESS,
        RELEASE,
        MOVE,
        WHEEL,
    };

    enum mouse_event_button
    {
        NONE        = 0x00,
        LEFT        = 0x01,
        MIDDLE      = 0x02,
        RIGHT       = 0x04,
        SCROLL_UP   = 0x08,
        SCROLL_DOWN = 0x10,
    };

    // Padding for ui_event
    unsigned char type;

    // kind of event
    mouse_event_type event;
    // if PRESS or RELEASE, the button pressed
    mouse_event_button button;
    // bitwise-or of buttons currently pressed
    unsigned short held;
    // bitwise-or of key mods currently pressed
    unsigned char mod;
    // location of events in pixels and in window coordinate space
    unsigned int px;
    unsigned int py;
};
=======
#include "windowmanager.h"
>>>>>>> 77505739

struct HiDPIState
{
    HiDPIState(int device_density, int logical_density);
    int logical_to_device(int n) const;
    int device_to_logical(int n, bool round=true) const;
    float scale_to_logical() const;
    float scale_to_device() const;
    bool update(int ndevice, int nlogical);

    int get_device() const { return device; };
    int get_logical() const { return logical; };

private:
    int device;
    int logical;
};

class FontWrapper;
class crawl_view_buffer;

class TilesFramework
{
public:
    TilesFramework();
    virtual ~TilesFramework();

    bool initialise();
    void shutdown();
    void load_dungeon(const crawl_view_buffer &vbuf, const coord_def &gc);
    void load_dungeon(const coord_def &gc);
    int getch_ck();
    void resize();
    void resize_event(int w, int h);
    void layout_statcol();
    void calculate_default_options();
    void clrscr();

    void cgotoxy(int x, int y, GotoRegion region = GOTO_CRT);
    GotoRegion get_cursor_region() const;
    void set_cursor_region(GotoRegion region);
    int get_number_of_lines();
    int get_number_of_cols();
    bool is_using_small_layout();
    void zoom_dungeon(bool in);
    bool zoom_to_minimap();
    bool zoom_from_minimap();

    void deactivate_tab();

    void update_minimap(const coord_def &gc);
    void clear_minimap();
    void update_minimap_bounds();
    void toggle_inventory_display();
    void update_tabs();

    void set_need_redraw(unsigned int min_tick_delay = 0);
    bool need_redraw() const;
    void redraw();
    bool update_dpi();

    void render_current_regions();

    void place_cursor(cursor_type type, const coord_def &gc);
    void clear_text_tags(text_tag_type type);
    void add_text_tag(text_tag_type type, const string &tag,
                      const coord_def &gc);
    void add_text_tag(text_tag_type type, const monster_info& mon);

    bool initialise_items();

    const coord_def &get_cursor() const;

    void add_overlay(const coord_def &gc, tileidx_t idx);
    void clear_overlays();

    void draw_doll_edit();

    void set_map_display(const bool display);
    bool get_map_display();
    void do_map_display();

    bool is_fullscreen() { return m_fullscreen; }

    bool fonts_initialized();
    FontWrapper* get_crt_font() { return m_fonts.at(m_crt_font).font; }
    CRTRegion* get_crt() { return m_region_crt; }
    const ImageManager* get_image_manager() { return m_image; }
    int to_lines(int num_tiles, int tile_height = TILE_Y);
protected:
    void reconfigure_fonts();
    int load_font(const char *font_file, int font_size,
                  bool default_on_fail);
    int handle_mouse(MouseEvent &event);

    bool m_map_mode_enabled;

    // screen pixel dimensions
    coord_def m_windowsz;
    // screen pixels per view cell
    coord_def m_viewsc;

    bool m_fullscreen;
    bool m_need_redraw;

    int TAB_ABILITY;
    int TAB_COMMAND;
    int TAB_COMMAND2;
    int TAB_ITEM;
    int TAB_MONSTER;
    int TAB_NAVIGATION;
    int TAB_SKILL;
    int TAB_SPELL;

    enum LayerID
    {
        LAYER_NORMAL,
        LAYER_CRT,
        LAYER_TILE_CONTROL,
        LAYER_MAX,
    };

    class Layer
    {
    public:
        // Layers don't own these regions
        vector<Region*> m_regions;
    };
    Layer m_layers[LAYER_MAX];
    LayerID m_active_layer;

    // Normal layer
    TileRegionInit  m_init;
    DungeonRegion   *m_region_tile;
    StatRegion      *m_region_stat;
    MessageRegion   *m_region_msg;
    MapRegion       *m_region_map;
    TabbedRegion    *m_region_tab;
    InventoryRegion *m_region_inv;
    AbilityRegion   *m_region_abl;
    SpellRegion     *m_region_spl;
    MemoriseRegion  *m_region_mem;
    MonsterRegion   *m_region_mon;
    SkillRegion     *m_region_skl;
    CommandRegion   *m_region_cmd;
    CommandRegion   *m_region_cmd_meta;
    CommandRegion   *m_region_cmd_map;

    map<int, TabbedRegion*> m_tabs;

    // Full-screen CRT layer
    CRTRegion       *m_region_crt;

    struct font_info
    {
        string name;
        int size;
        FontWrapper *font;
    };
    vector<font_info> m_fonts;
    int m_crt_font;
    int m_msg_font;
    int m_tip_font;
    int m_lbl_font;

    int m_tab_margin;
    int m_stat_col;
    int m_stat_x_divider;
    int m_statcol_top;
    int m_statcol_bottom;
    int m_map_pixels;

    void do_layout();
    int calc_tab_lines(const int num_elements);
    void place_tab(int idx);
    void autosize_minimap();
    void place_minimap();
    void resize_inventory();

    ImageManager *m_image;

    // Mouse state.
    coord_def m_mouse;
    unsigned int m_last_tick_moved;
    unsigned int m_last_tick_redraw;

    string m_tooltip;

    int m_screen_width;
    int m_screen_height;

    struct cursor_loc
    {
        cursor_loc() { reset(); }
        void reset() { reg = nullptr; cx = cy = -1; mode = MOUSE_MODE_MAX; }
        bool operator==(const cursor_loc &rhs) const
        {
            return rhs.reg == reg
                   && rhs.cx == cx
                   && rhs.cy == cy
                   && rhs.mode == mode;
        }
        bool operator!=(const cursor_loc &rhs) const
        {
            return !(*this == rhs);
        }

        Region *reg;
        int cx, cy;
        mouse_mode mode;
    };
    cursor_loc m_cur_loc;
};

// Main interface for tiles functions
extern TilesFramework tiles;
extern HiDPIState display_density;

#endif<|MERGE_RESOLUTION|>--- conflicted
+++ resolved
@@ -61,45 +61,7 @@
     TILES_MOD_ALT   = 0x4,
 };
 
-<<<<<<< HEAD
-struct MouseEvent
-{
-    enum mouse_event_type
-    {
-        PRESS,
-        RELEASE,
-        MOVE,
-        WHEEL,
-    };
-
-    enum mouse_event_button
-    {
-        NONE        = 0x00,
-        LEFT        = 0x01,
-        MIDDLE      = 0x02,
-        RIGHT       = 0x04,
-        SCROLL_UP   = 0x08,
-        SCROLL_DOWN = 0x10,
-    };
-
-    // Padding for ui_event
-    unsigned char type;
-
-    // kind of event
-    mouse_event_type event;
-    // if PRESS or RELEASE, the button pressed
-    mouse_event_button button;
-    // bitwise-or of buttons currently pressed
-    unsigned short held;
-    // bitwise-or of key mods currently pressed
-    unsigned char mod;
-    // location of events in pixels and in window coordinate space
-    unsigned int px;
-    unsigned int py;
-};
-=======
 #include "windowmanager.h"
->>>>>>> 77505739
 
 struct HiDPIState
 {
