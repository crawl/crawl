--- conflicted
+++ resolved
@@ -384,11 +384,6 @@
  */
 void rot_floor_items(int elapsedTime)
 {
-<<<<<<< HEAD
-    if (!you.duration[DUR_NO_POTIONS]) // Refrigerator effects
-        return;
-=======
->>>>>>> 2d976d58
 
     if (elapsedTime <= 0)
         return;
@@ -416,12 +411,6 @@
  */
 void rot_inventory_food(int /*time_delta*/)
 {   
-<<<<<<< HEAD
-    if (!you.duration[DUR_NO_POTIONS]) // Refrigerator effects
-        return;
-
-=======
->>>>>>> 2d976d58
     int num_chunks         = 0;
     int num_chunks_gone    = 0;
 
