/**
 * @file
 * @brief Pseudo spells triggered by gods and various items.
**/

#include "AppHdr.h"

#include "spl-goditem.h"

#include "art-enum.h"
#include "cleansing-flame-source-type.h"
#include "coordit.h"
#include "database.h"
#include "directn.h"
#include "english.h"
#include "env.h"
#include "tile-env.h"
#include "fight.h"
#include "god-conduct.h"
#include "god-passive.h"
#include "hints.h"
#include "invent.h"
#include "item-prop.h"
#include "items.h"
#include "los.h"
#include "mapdef.h"
#include "mapmark.h"
#include "map-knowledge.h"
#include "message.h"
#include "mon-behv.h"
#include "mon-cast.h"
#include "mon-death.h"
#include "mon-tentacle.h"
#include "religion.h"
#include "spl-util.h"
#include "state.h"
#include "status.h"
#include "stringutil.h"
#include "tag-version.h"
#include "terrain.h"
#include "rltiles/tiledef-dngn.h"
#include "traps.h"
#include "viewchar.h"

static void _print_holy_pacification_speech(const string &key,
                                            const monster &mon,
                                            msg_channel_type channel)
{
    string full_key = "holy_being_pacification";
    full_key += key;

    string msg = getSpeakString(full_key);

    if (!msg.empty())
    {
        msg = do_mon_str_replacements(msg, mon);
        strip_channel_prefix(msg, channel);
        mprf(channel, "%s", msg.c_str());
    }
}

static bool _mons_hostile(const monster* mon)
{
    // Needs to be done this way because of friendly/neutral enchantments.
    return !mon->wont_attack() && !mon->neutral();
}

string unpacifiable_reason(const monster& mon)
{
    return unpacifiable_reason(monster_info(&mon));
}

/**
 * Is it possible for the player to pacify this monster, independent of their
 * total 'heal power'? If not, why not?
 *
 * @param mon   The monster to be checked for pacifiability.
 * @return      A description of why the monster can't be pacified, if it can't;
 *              e.g. "You cannot pacify this monster while she is sleeping!"
 *              If the monster *can* be pacified, returns the empty string.
 */
string unpacifiable_reason(const monster_info& mi)
{
    // XXX: be more specific?
    const string generic_reason = "You cannot pacify this monster!";

    // I was thinking of jellies when I wrote this, but maybe we shouldn't
    // exclude zombies and such... (jpeg)
    if (mi.intel() <= I_BRAINLESS // no self-awareness
        || mons_is_tentacle_or_tentacle_segment(mi.type)) // body part
    {
        return generic_reason;
    }

    const mon_holy_type holiness = mi.holi;

    if (!(holiness & (MH_HOLY | MH_UNDEAD | MH_DEMONIC | MH_NATURAL)))
        return generic_reason;

    if (mons_class_is_stationary(mi.type)) // not able to leave the level
        return generic_reason;

    if (mi.is(MB_SLEEPING)) // not aware of what is happening
    {
        return make_stringf("You cannot pacify this monster while %s %s "
                            "sleeping!",
                            mi.pronoun(PRONOUN_SUBJECTIVE),
                            conjugate_verb("are",
                                           mi.pronoun_plurality()).c_str());
    }

    // pacifiable, maybe!
    return "";
}

/**
 * By what factor should a monster of the given holiness have healing divided,
 * when calculating its vulnerability to Elyvilon's pacification?
 * A larger divisor means the monster is less vulnerable.
 *
 * @param holiness  The holiness of the mon to be pacified; e.g. MH_UNDEAD.
 * @return          A value to divide the healing the player does against the
 *                  monster by; e.g. 3.
 */
static int _pacification_heal_div(mon_holy_type holiness)
{
    if (holiness & MH_HOLY)
        return 2;
    if (holiness & MH_UNDEAD)
        return 4;
    if (holiness & MH_DEMONIC)
        return 5;
    return 3;
}

/**
 * The sides for the roll against monster avg hp to determine if the
 * monster can be pacified.
 *
 * The formula is sides = int * ((invo + 1) * power) / holiness)
 * where
 *   power = 30 + invo
 *   int = 3 for animals, 1 for smarter intelligence
 *   holiness = holiness modifier determined in _heal_div
 *
 * @param mc        The type of monster in question.
 * @param pow       The power of the pacification.
 * @return          The dice sides to roll against max hp
 */
static int _pacification_sides(const monster_type mc, int pow)
{
    const int heal_mult = (mons_class_intel(mc) < I_HUMAN) ? 3  // animals
                                                      : 1; // other
    const int heal_div = _pacification_heal_div(mons_class_holiness(mc));
    // ignoring monster holiness & int
    const int base_sides = you.skill(SK_INVOCATIONS, pow) + pow;
    const int sides = heal_mult * base_sides / heal_div;

    return sides;
}

/**
 * Pan lords and player ghosts are beyond Elyvilon's light
 */
static int _pacification_hp(monster_type mc)
{
    return mons_is_pghost(mc) || mc == MONS_PANDEMONIUM_LORD ? 1000
        : mons_avg_hp(mc);
}

/**
 * Try to pacify the given monster. Aborts if that's clearly impossible.
 *
 * @param mon           The monster to be pacified, potentially.
 * @param healed        The amount of healing the pacification attempt uses.
 * @param pow           The healing power.
 * @param fail          Whether the healing invocation has failed (and will
 *                      return spret::failED after targeting checks finish).
 * @return              Whether the pacification effect was aborted
 *                      (spret::abort) or the invocation failed (spret::fail);
 *                      returns spret::success otherwise, regardless of whether
 *                      the target was actually pacified.
 */
static spret _try_to_pacify(monster &mon, int healed, int pow,
                                 bool fail)
{
    const monster_info mi(&mon);
    const string illegal_reason = unpacifiable_reason(mi);
    if (!illegal_reason.empty())
    {
        mpr(illegal_reason);
        return spret::abort;
    }

    fail_check();

    const int mon_hp = _pacification_hp(mon.type);

    if (_pacification_sides(mon.type, pow) < mon_hp)
    {
        // monster avg hp too high to ever be pacified with your invo skill.
        mprf("%s would be completely unfazed by your meagre offer of peace.",
             mon.name(DESC_THE).c_str());
        return spret::abort;
    }

    // Take the min of two rolls of 1d(_pacification_sides)
    const int pacified_roll = biased_random2(_pacification_sides(mon.type, pow) - 1,2);
    dprf("pacified roll: %d, monclass avmhp: %d", pacified_roll, mon_hp);
    if (pacified_roll * 23 / 20 < mon_hp)
    {
        // not even close.
        mprf("The light of Elyvilon fails to reach %s.",
             mon.name(DESC_THE).c_str());
        return spret::success;
    }

    if (pacified_roll < mon_hp)
    {
        // closer! ...but not quite.
        mprf("The light of Elyvilon almost touches upon %s.",
             mon.name(DESC_THE).c_str());
        return spret::success;
    }

    // we did it!
    // let the player know.
    if (mon.is_holy())
    {
        string key;

        // Quadrupeds can't salute, etc.
        if (mon_shape_is_humanoid(get_mon_shape(mon)))
            key = "_humanoid";

        _print_holy_pacification_speech(key, mon,
                                        MSGCH_FRIEND_ENCHANT);

        if (!one_chance_in(3)
            && mon.can_speak()
            && mon.type != MONS_MENNAS) // Mennas is mute and only has visual speech
        {
            _print_holy_pacification_speech("_speech", mon, MSGCH_TALK);
        }
    }
    else
        simple_monster_message(mon, " turns neutral.");

    record_monster_defeat(&mon, KILL_PACIFIED);
    mons_pacify(mon, ATT_NEUTRAL);

    heal_monster(mon, healed);
    return spret::success;
}

/**
 * Heal a monster and print an appropriate message.
 *
 * Should only be called if the player is responsible!
 * @param patient the monster to be healed
 * @param amount  how many HP to restore
 * @return whether the monster could be healed.
 */
bool heal_monster(monster& patient, int amount)
{
    if (!patient.heal(amount))
        return false;

    mprf("You heal %s.", patient.name(DESC_THE).c_str());

    if (patient.hit_points == patient.max_hit_points)
        simple_monster_message(patient, " is completely healed.");
    else
        print_wounds(patient);

    return true;
}

/**
 * Compute the success chance of pacification out of scale
 *
 * biased_random2(sides-1,2) is equivalent to picking two integers in
 * [0,sides), re-rolling if they come up the same, and taking a min if they
 * come up distinct. The formula below computes the probability of rolling two
 * numbers that are both large enough, minus the probability they are the same.
 *
 * The reason for the + 1 in the inequality is that if the die is only one
 * larger than monster hp, the min of two distinct rolls is guaranteed to lose.
 */
static int _pacify_chance(const monster_info& mi, const int pow, int scale)
{
    const int sides = _pacification_sides(mi.type, pow);
    const int target = _pacification_hp(mi.type);

    if (sides <= target + 1)
        return 0;

    return (scale * ((sides - target) * (sides - target) - sides))
         / (sides * sides);
}

static vector<string> _desc_pacify_chance(const monster_info& mi, const int pow)
{
    vector<string> descs;

    if (mi.intel() <= I_BRAINLESS)
        descs.push_back("mindless");
    else if (!unpacifiable_reason(mi).empty()
             || _pacification_sides(mi.type, pow)
                <= _pacification_hp(mi.type) + 1)
        descs.push_back("uninterested");
    else
    {
        const int success = _pacify_chance(mi, pow, 100);
        descs.push_back(make_stringf("chance to pacify: %d%%", success));
    }
    return descs;
}

spret cast_healing(int pow, bool fail)
{
    // This arithmetic is to make the healing amount match Greater Healing
    const int base = div_rand_round(pow, 3);
    const int healed = base + roll_dice(2, base) - 2;
    ASSERT(healed >= 1);

    dist spd;

    direction_chooser_args args;
    args.restricts = DIR_TARGET;
    args.mode = TARG_INJURED_FRIEND;
    args.needs_path = false;
    args.self = confirm_prompt_type::cancel;
    args.target_prefix = "Heal";
    args.get_desc_func = bind(_desc_pacify_chance, placeholders::_1, pow);
    direction(spd, args);

    if (!spd.isValid)
        return spret::abort;
    if (cell_is_solid(spd.target))
    {
        canned_msg(MSG_NOTHING_THERE);
        return spret::abort;
    }

    monster* mons = monster_at(spd.target);
    if (!mons)
    {
        canned_msg(MSG_NOTHING_THERE);
        // This isn't a cancel, to avoid leaking invisible monster
        // locations.
        return spret::success;
    }

    if (_mons_hostile(mons))
        return _try_to_pacify(*mons, healed, pow, fail);

    fail_check();

    if (!heal_monster(*mons, healed))
        canned_msg(MSG_NOTHING_HAPPENS);

    return spret::success;
}

/// Effects that occur when the player is debuffed.
struct player_debuff_effects
{
    /// Attributes removed by a debuff.
    // TODO: I'm nearly sure these are unused; REMOVEME!
    vector<attribute_type> attributes;
    /// Durations removed by a debuff.
    vector<duration_type> durations;
};

/**
 * What dispellable effects currently exist on the player?
 *
 * @param[out] buffs   The dispellable effects that exist on the player.
 *                     Assumed to be empty when passed in.
 */
static void _dispellable_player_buffs(player_debuff_effects &buffs)
{
    // durations
    for (unsigned int i = 0; i < NUM_DURATIONS; ++i)
    {
        const int dur = you.duration[i];
        if (dur <= 0 || !duration_dispellable((duration_type) i))
            continue;
        if (i == DUR_TRANSFORMATION && you.form == transformation::shadow)
            continue;
        buffs.durations.push_back((duration_type) i);
        // this includes some buffs that won't be reduced in duration -
        // anything already at 1 aut, or flight/transform while <= 11 aut
        // that's probably not an actual problem
    }
}

/**
 * Does the player have any magical effects that can be removed (by debuff)?
 *
 * @return  Whether there are any effects to be dispelled.
 */
bool player_is_debuffable()
{
    player_debuff_effects buffs;
    _dispellable_player_buffs(buffs);
    return !buffs.durations.empty()
           || !buffs.attributes.empty();
}

/**
 * Does the player have any magical effects that can be removed
 * or any magical contamination?
 *
 * @return Whether cancellation will have any effect on the player.
 */
bool player_is_cancellable()
{
    return get_contamination_level() || player_is_debuffable();
}

/**
 * Lists out the effects that will be removed by cancellation.
 */
string describe_player_cancellation()
{
    vector<string> effects;

    // Try to clarify it doesn't remove all contam?
    if (get_contamination_level())
        effects.push_back("as magically contaminated");

    player_debuff_effects buffs;
    _dispellable_player_buffs(buffs);
    for (auto duration : buffs.durations)
    {
        status_info inf;
        if (fill_status_info(duration, inf) && !inf.short_text.empty())
        {
            strip_suffix(inf.short_text, " (expiring)");
            effects.push_back(inf.short_text);
        }
    }

    // I hate this, but here are some awkward special cases.
    // (I suspect there are more.)
    static const vector<status_type> dispellable_statuses = {
        STATUS_AIRBORNE,
        STATUS_SPEED,
        STATUS_INVISIBLE,
    };
    for (auto status : dispellable_statuses)
    {
        status_info inf;
        if (fill_status_info(status, inf) && !inf.short_text.empty())
        {
            strip_suffix(inf.short_text, " (expiring)");
            effects.push_back(inf.short_text);
        }
    }

    return comma_separated_line(begin(effects), end(effects), " or ");
}

/**
 * Remove magical effects from the player.
 *
 * Forms, buffs, debuffs, contamination, probably a few other things.
 * Flight gets an extra 11 aut before going away to minimize instadeaths.
 */
void debuff_player()
{
    bool need_msg = false;

    // find the list of debuffable effects currently active
    player_debuff_effects buffs;
    _dispellable_player_buffs(buffs);

    for (auto attr : buffs.attributes)
    {
        you.attribute[attr] = 0;
#if TAG_MAJOR_VERSION == 34
        if (attr == ATTR_DELAYED_FIREBALL)
            mprf(MSGCH_DURATION, "Your charged fireball dissipates.");
        else
#endif
            need_msg = true;
    }

    for (auto duration : buffs.durations)
    {
        int &len = you.duration[duration];
        if (duration == DUR_TELEPORT)
        {
            len = 0;
            mprf(MSGCH_DURATION, "You feel strangely stable.");
        }
        else if (duration == DUR_PETRIFYING)
        {
            len = 0;
            mprf(MSGCH_DURATION, "You feel limber!");
            you.redraw_evasion = true;
        }
        else if (duration == DUR_FLAYED)
        {
            len = 0;
            heal_flayed_effect(&you);
        }
        else if (len > 1)
        {
            len = 1;
            need_msg = true;
        }
    }

    if (need_msg)
        mprf(MSGCH_WARN, "Your magical effects are unravelling.");
}


/**
  * What dispellable effects currently exist on a given monster?
  *
  * @param[in] mon      The monster in question.
  * @param[out] buffs   The dispellable effects that exist on that monster.
  *                     Assumed to be empty when passed in.
  */
static void _dispellable_monster_buffs(const monster &mon,
                                       vector<enchant_type> &buffs)
{
    // Dispel all magical enchantments...
    for (enchant_type ench : dispellable_enchantments)
    {
        // except for permaconfusion.
        if (ench == ENCH_CONFUSION && mons_class_flag(mon.type, M_CONFUSED))
            continue;

        // Gozag-incited haste is permanent.
        if (ench == ENCH_HASTE && mon.has_ench(ENCH_GOZAG_INCITE))
            continue;

        if (mon.has_ench(ench))
            buffs.push_back(ench);
    }

    // special-case invis, to avoid hitting naturally invis monsters.
    if (mon.has_ench(ENCH_INVIS) && !mons_class_flag(mon.type, M_INVIS))
        buffs.push_back(ENCH_INVIS);
}


/**
 * Does a given monster have any buffs that can be removed?
 *
 * @param mon           The monster in question.
 */
bool monster_is_debuffable(const monster &mon)
{
    vector<enchant_type> buffs;
    _dispellable_monster_buffs(mon, buffs);
    return !buffs.empty();
}

/**
 * Remove magical effects from a given monster.
 *
 * @param mon           The monster to be debuffed.
 */
void debuff_monster(monster &mon)
{
    vector<enchant_type> buffs;
    _dispellable_monster_buffs(mon, buffs);
    if (buffs.empty())
        return;

    for (enchant_type buff : buffs)
        mon.del_ench(buff, true, true);

    simple_monster_message(mon, "'s magical effects unravel!");
}

// pow -1 for passive
int detect_items(int pow)
{
    int items_found = 0;
    int map_radius = 0;
    if (pow >= 0)
        map_radius = 7 + random2(7) + pow;

    else if (you.has_mutation(MUT_STRONG_NOSE))
        map_radius = get_los_radius();
    else
    {
        if (you.has_mutation(MUT_JELLY_GROWTH))
            map_radius = 5;
        // Check which god may be providing detect_items and set map_radius
        if (have_passive(passive_t::detect_items))
        {
            map_radius = max(map_radius,
                             min(you.piety / 20 - 1, get_los_radius()));

            if (map_radius <= 0)
                return 0;
        }
    }

    for (radius_iterator ri(you.pos(), map_radius, C_SQUARE); ri; ++ri)
    {
        // Don't expose new dug out areas:
        // Note: assumptions are being made here about how
        // terrain can change (eg it used to be solid, and
        // thus item free).
        if (pow != -1 && env.map_knowledge(*ri).changed())
            continue;

        if (you.visible_igrd(*ri) != NON_ITEM
            && !env.map_knowledge(*ri).item())
        {
            items_found++;
            env.map_knowledge(*ri).set_detected_item();
        }
    }

    return items_found;
}

static void _fuzz_detect_creatures(int pow, int *fuzz_radius, int *fuzz_chance)
{
    dprf("dc_fuzz: Power is %d", pow);

    pow = max(1, pow);

    *fuzz_radius = pow >= 50 ? 1 : 2;

    // Fuzz chance starts off at 100% and declines to a low of 10% for
    // obscenely powerful castings (pow caps around the 60 mark).
    *fuzz_chance = 100 - 90 * (pow - 1) / 59;
    if (*fuzz_chance < 10)
        *fuzz_chance = 10;
}

static void _mark_detected_creature(coord_def where, const monster& mon,
                                    int fuzz_chance, int fuzz_radius)
{
    if (fuzz_radius && x_chance_in_y(fuzz_chance, 100))
    {
        const int fuzz_diam = 2 * fuzz_radius + 1;

        coord_def place;
        // Try five times to find a valid placement, else we attempt to place
        // the monster where it really is (and may fail).
        for (int itry = 0; itry < 5; ++itry)
        {
            place.set(where.x + random2(fuzz_diam) - fuzz_radius,
                      where.y + random2(fuzz_diam) - fuzz_radius);

            // the player believes there is no monster there, and this one could be there
            if (query_map_knowledge(false, place, [&mon](const map_cell& m) {
                  return !m.detected_monster() && mon.can_pass_through_feat(m.feat());
                }) && !you.see_cell(place))
            {
                where = place;
            }
        }
    }

    env.map_knowledge(where).set_detected_monster(mons_detected_base(mon.type));
}

int detect_creatures(int pow, bool telepathic)
{
    int fuzz_radius = 0, fuzz_chance = 0;
    if (!telepathic)
        _fuzz_detect_creatures(pow, &fuzz_radius, &fuzz_chance);

    int creatures_found = 0;
    const int map_radius = 9 + random2(7) + pow;

    // Clear the map so detect creatures is more useful and the detection
    // fuzz is harder to analyse by averaging.
    clear_map(false);

    for (radius_iterator ri(you.pos(), map_radius, C_SQUARE); ri; ++ri)
    {
        if (monster* mon = monster_at(*ri))
        {
            // If you can see the monster, don't "detect" it elsewhere.
            if (!you.can_see(*mon))
            {
                creatures_found++;
                _mark_detected_creature(*ri, *mon, fuzz_chance, fuzz_radius);
            }
        }
    }

    return creatures_found;
}

static bool _do_imprison(int pow, const coord_def& where, bool zin)
{
    // power guidelines:
    // powc is roughly 50 at Evoc 10 with no godly assistance, ranging
    // up to 300 or so with godly assistance or end-level, and 1200
    // as more or less the theoretical maximum.
    int number_built = 0;

    static const set<dungeon_feature_type> safe_tiles =
    {
        DNGN_SHALLOW_WATER, DNGN_DEEP_WATER, DNGN_FLOOR, DNGN_OPEN_DOOR,
        DNGN_OPEN_CLEAR_DOOR
    };

    bool proceed;
    monster *mon;
    string targname;

    vector<coord_def> veto_spots(8);
    for (adjacent_iterator ai(where); ai; ++ai)
        veto_spots.push_back(*ai);
    const vector<coord_def> adj_spots = veto_spots;

    if (zin)
    {
        // We need to get this now because we won't be able to see
        // the monster once the walls go up!
        mon = monster_at(where);
        targname = mon->name(DESC_THE);
        bool success = true;
        bool none_vis = true;

        // Check that any adjacent creatures can be pushed out of the way.
        for (adjacent_iterator ai(where); ai; ++ai)
        {
            // The tile is occupied.
            if (actor *act = actor_at(*ai))
            {
                // Can't push ourselves.
                vector<coord_def> push_targets = get_push_spaces(*ai, true, &veto_spots);
                if (act->is_player() || push_targets.empty())
                {
                    success = false;
                    if (you.can_see(*act))
                        none_vis = false;
                    break;
                }
                else // the new position of the monster is now an additional veto spot for monsters
                    veto_spots.push_back(push_targets.front());
            }

            // don't try to shove the orb of zot into lava and/or crash
            if (env.igrid(*ai) != NON_ITEM)
            {
                if (!has_push_spaces(*ai, false, &adj_spots))
                {
                    success = false;
                    none_vis = false;
                    break;
                }
            }

            // Make sure we have a legitimate tile.
            proceed = false;
            if (cell_is_solid(*ai) && !feat_is_opaque(env.grid(*ai)))
            {
                success = false;
                none_vis = false;
                break;
            }
        }

        if (!success)
        {
            mprf(none_vis ? "You briefly glimpse something next to %s."
                        : "You need more space to imprison %s.",
                targname.c_str());
            return false;
        }
    }

    veto_spots = adj_spots;
    for (adjacent_iterator ai(where); ai; ++ai)
    {
        // This is where power comes in.
        if (!zin && one_chance_in(pow / 3))
            continue;

        // The tile is occupied.
        if (zin && actor_at(*ai))
        {
            coord_def newpos = push_actor_from(*ai, &veto_spots, false);
            ASSERT(!newpos.origin());
            veto_spots.push_back(newpos);
        }

        // closed doors are solid, but we don't want a behaviour difference
        // between open and closed doors
        proceed = !cell_is_solid(*ai) || feat_is_door(env.grid(*ai));
        if (!zin && monster_at(*ai))
            proceed = false;

        if (proceed)
        {
            // All items are moved aside for zin, tomb just skips the tile.
            if (env.igrid(*ai) != NON_ITEM && zin)
                push_items_from(*ai, &adj_spots);

            // All traps are destroyed.
            if (trap_def *ptrap = trap_at(*ai))
            {
                ptrap->destroy();
                env.grid(*ai) = DNGN_FLOOR;
            }

            // Actually place the wall.
            if (zin)
            {
                map_wiz_props_marker *marker = new map_wiz_props_marker(*ai);
                marker->set_property("feature_description", "a gleaming silver wall");
                env.markers.add(marker);

                temp_change_terrain(*ai, DNGN_METAL_WALL, INFINITE_DURATION,
                                    TERRAIN_CHANGE_IMPRISON);

                // Make the walls silver.
                env.grid_colours(*ai) = WHITE;
                tile_env.flv(*ai).feat_idx =
                        store_tilename_get_index("dngn_silver_wall");
                tile_env.flv(*ai).feat = TILE_DNGN_SILVER_WALL;
                if (env.map_knowledge(*ai).seen())
                {
                    env.map_knowledge(*ai).set_feature(DNGN_METAL_WALL);
                    env.map_knowledge(*ai).clear_item();
#ifdef USE_TILE
                    tile_env.bk_bg(*ai) = TILE_DNGN_SILVER_WALL;
                    tile_env.bk_fg(*ai) = 0;
#endif
                }
            }
            // Tomb card
            else
            {
                temp_change_terrain(*ai, DNGN_ROCK_WALL, INFINITE_DURATION,
                                    TERRAIN_CHANGE_TOMB);
            }

            number_built++;
        }
    }

    if (number_built > 0)
    {
        if (zin)
        {
            mprf("Zin imprisons %s with walls of pure silver!",
                 targname.c_str());
        }
        else
            mpr("Walls emerge from the floor!");

        you.update_beholders();
        you.update_fearmongers();
        env.markers.clear_need_activate();
    }
    else
        canned_msg(MSG_NOTHING_HAPPENS);

    return number_built > 0;
}

bool entomb(int pow)
{
    if (_do_imprison(pow, you.pos(), false))
    {
        const int tomb_duration = BASELINE_DELAY * pow;
        env.markers.add(new map_tomb_marker(you.pos(),
                                            tomb_duration,
                                            you.mindex(),
                                            you.mindex()));
        env.markers.clear_need_activate(); // doesn't need activation
        return true;
    }

    return false;
}

bool cast_imprison(int pow, monster* mons, int source)
{
    if (_do_imprison(pow, mons->pos(), true))
    {
        const int tomb_duration = BASELINE_DELAY * pow;
        env.markers.add(new map_tomb_marker(mons->pos(),
                                            tomb_duration,
                                            source,
                                            mons->mindex()));
        env.markers.clear_need_activate(); // doesn't need activation
        return true;
    }

    return false;
}

bool cast_smiting(int pow, monster* mons)
{
    if (mons == nullptr || mons->submerged())
    {
        canned_msg(MSG_NOTHING_THERE);
        // Counts as a real cast, due to invisible/submerged monsters.
        return true;
    }

    if (stop_attack_prompt(mons, false, you.pos()))
        return false;

    god_conduct_trigger conducts[3];
    set_attack_conducts(conducts, *mons, you.can_see(*mons));

    mprf("You smite %s!", mons->name(DESC_THE).c_str());
    behaviour_event(mons, ME_ANNOY, &you);

    // damage at 0 Invo ranges from 9-12 (avg 10), to 9-72 (avg 40) at 27.
    int damage_increment = div_rand_round(pow, 8);
    mons->hurt(&you, 6 + roll_dice(3, damage_increment));
    if (mons->alive())
        print_wounds(*mons);

    return true;
}

void holy_word_player(holy_word_source_type source)
{
    if (!you.undead_or_demonic())
        return;

    int hploss = max(0, you.hp / 2 - 1);

    if (!hploss)
        return;

    mpr("You are blasted by holy energy!");

    const char *aux = "holy word";

    kill_method_type type = KILLED_BY_SOMETHING;
    if (crawl_state.is_god_acting())
        type = KILLED_BY_DIVINE_WRATH;

    switch (source)
    {
    case HOLY_WORD_SCROLL:
        aux = "a scroll of holy word";
        break;

    case HOLY_WORD_ZIN:
        aux = "Zin's holy word";
        break;

    case HOLY_WORD_TSO:
        aux = "the Shining One's holy word";
        break;

    case HOLY_WORD_CARD:
        aux = "the Torment card";
        break;
    }

    ouch(hploss, type, MID_NOBODY, aux);

    return;
}

void holy_word_monsters(coord_def where, int pow, holy_word_source_type source,
                        actor *attacker)
{
    pow = min(300, pow);

    // Is the player in this cell?
    if (where == you.pos())
        holy_word_player(source);

    // Is a monster in this cell?
    monster* mons = monster_at(where);
    if (!mons || !mons->alive() || !mons->undead_or_demonic())
        return;

    god_conduct_trigger conducts[3];
    int hploss = roll_dice(3, 15) + (random2(pow) / 5);

    if (hploss)
    {
        if (source == HOLY_WORD_ZIN)
            simple_monster_message(*mons, " is blasted by Zin's holy word!");
        else
            simple_monster_message(*mons, " convulses!");

        if (attacker && attacker->is_player()
            && source == HOLY_WORD_SCROLL
            && item_type_known(OBJ_SCROLLS, SCR_HOLY_WORD))
        {
            set_attack_conducts(conducts, *mons, you.can_see(*mons));
        }
    }
    mons->hurt(attacker, hploss, BEAM_MISSILE);

    if (!hploss || !mons->alive())
        return;

    // Currently, holy word annoys the monsters it affects
    // because it can kill them, and because hostile
    // monsters don't use it.
    // Tolerate unknown scroll, to not annoy Yred worshippers too much.
    if (attacker != nullptr
        && attacker != mons
        && (attacker != &you
            || source != HOLY_WORD_SCROLL
            || item_type_known(OBJ_SCROLLS, SCR_HOLY_WORD)))
    {
        behaviour_event(mons, ME_ANNOY, attacker);
    }

    mons->add_ench(mon_enchant(ENCH_DAZED, 0, attacker,
                               (10 + random2(10)) * BASELINE_DELAY));
}

void holy_word(int pow, holy_word_source_type source, const coord_def& where,
               bool silent, actor *attacker)
{
    if (!silent && attacker)
    {
        mprf("%s %s a Word of immense power!",
             attacker->name(DESC_THE).c_str(),
             attacker->conj_verb("speak").c_str());
    }

    for (radius_iterator ri(where, LOS_SOLID); ri; ++ri)
        holy_word_monsters(*ri, pow, source, attacker);
}

void torment_player(const actor *attacker, torment_source_type taux)
{
    ASSERT(!crawl_state.game_is_arena());

    int hploss = 0;

    if (!player_res_torment())
    {
        // Negative energy resistance can alleviate torment.
        hploss = max(0, you.hp * (50 - player_prot_life() * 5) / 100 - 1);
        // Statue form is only partial petrification.
        if (you.form == transformation::statue
            || you.has_mutation(MUT_TORMENT_RESISTANCE))
        {
            hploss /= 2;
<<<<<<< HEAD
        if (you.has_mutation(MUT_DETERMINISTIC_TORMENT_RESISTANCE))
            hploss /= 2;
=======
        }
>>>>>>> d11a64c9
    }

    // Kiku protects you from torment to a degree.
    const bool kiku_shielding_player = player_kiku_res_torment();

    if (kiku_shielding_player)
    {
        if (hploss > 0)
        {
            if (random2(600) < you.piety) // 13.33% to 33.33% chance
            {
                hploss = 0;
                simple_god_message(" shields you from torment!");
            }
            else if (random2(250) < you.piety) // 24% to 80% chance
            {
                hploss -= random2(hploss - 1);
                simple_god_message(" partially shields you from torment!");
            }
        }
    }

    if (!hploss)
    {
        mpr("You feel a surge of unholy energy.");
        return;
    }

    mpr("Your body is wracked with pain!");


    kill_method_type type = KILLED_BY_BEAM;
    if (crawl_state.is_god_acting())
        type = KILLED_BY_DIVINE_WRATH;
    else if (taux == TORMENT_MISCAST)
        type = KILLED_BY_WILD_MAGIC;

    const char *aux = "";

    switch (taux)
    {
    case TORMENT_CARDS:
    case TORMENT_SPELL:
    case TORMENT_CARD_PAIN:
        aux = "Symbol of Torment";
        break;

    case TORMENT_AGONY:
        aux = "Agony";
        break;

    case TORMENT_SCEPTRE:
        aux = "sceptre of Torment";
        break;

    case TORMENT_SCROLL:
        aux = "a scroll of torment";
        break;

    case TORMENT_XOM:
        type = KILLED_BY_XOM;
        aux = "Xom's torment";
        break;

    case TORMENT_KIKUBAAQUDGHA:
        aux = "Kikubaaqudgha's torment";
        break;

    case TORMENT_LURKING_HORROR:
        type = KILLED_BY_DEATH_EXPLOSION;
        aux = "an exploding lurking horror";
        break;

    case TORMENT_MISCAST:
        aux = "by torment";
        break;
    }

    ouch(hploss, type, attacker ? attacker->mid : MID_NOBODY, aux);

    return;
}

void torment_cell(coord_def where, actor *attacker, torment_source_type taux)
{
    if (where == you.pos()
        // The Sceptre of Torment and pain card do not affect the user.
        && !(attacker && attacker->is_player()
            && (taux == TORMENT_SCEPTRE || taux == TORMENT_CARD_PAIN)))
    {
        torment_player(attacker, taux);
    }
    // Don't return, since you could be standing on a monster.

    monster* mons = monster_at(where);
    if (!mons
        || !mons->alive()
        || mons->res_torment()
        // Monsters can't currently use the sceptre, but just in case.
        || attacker
           && mons == attacker->as_monster()
           && taux == TORMENT_SCEPTRE)
    {
        return;
    }

    god_conduct_trigger conducts[3];
    int hploss = max(0, mons->hit_points *
                        (50 - mons->res_negative_energy() * 5) / 100 - 1);

    if (hploss)
    {
        if (mons->observable())
            simple_monster_message(*mons, " convulses!");
        else if (you.see_cell(mons->pos()))
            mpr("Something is bathed in an unholy light!");

        // Currently, torment doesn't annoy the monsters it affects
        // because it can't kill them, and because hostile monsters use
        // it. It does alert them, though.
        // XXX: attacker isn't passed through "int torment()".
        behaviour_event(mons, ME_ALERT, attacker);

        if (attacker && attacker->is_player())
        {
            bool set_conducts = false;
            switch (taux)
            {
                case TORMENT_SCROLL:
                    set_conducts = item_type_known(OBJ_SCROLLS, SCR_TORMENT);
                    break;
                case TORMENT_SCEPTRE:
                    set_conducts = true;
                    break;
                default: break;
            }

            if (set_conducts)
                set_attack_conducts(conducts, *mons, you.can_see(*mons));
        }
    }

    // Player torment annoys the monsters it affects
    // Tolerate unknown scroll, to not annoy ally god users too much.
    if (attacker != nullptr
        && attacker->is_player()
        && (taux != TORMENT_SCROLL
            || item_type_known(OBJ_SCROLLS, SCR_TORMENT)))
    {
        behaviour_event(mons, ME_ANNOY, attacker);
    }

    mons->hurt(attacker, hploss, BEAM_TORMENT_DAMAGE);
}

void torment(actor *attacker, torment_source_type taux, const coord_def& where)
{
    for (radius_iterator ri(where, LOS_NO_TRANS); ri; ++ri)
        torment_cell(*ri, attacker, taux);
}

void setup_cleansing_flame_beam(bolt &beam, int pow,
                                cleansing_flame_source caster,
                                coord_def where, actor *attacker)
{
    beam.flavour      = BEAM_HOLY;
    beam.glyph        = dchar_glyph(DCHAR_FIRED_BURST);
    beam.damage       = dice_def(2, pow);
    beam.target       = where;
    beam.name         = "golden flame";
    beam.colour       = YELLOW;
    beam.aux_source   = (caster == cleansing_flame_source::tso)
                        ? "the Shining One's cleansing flame"
                        : "cleansing flame";
    beam.ex_size      = 2;
    beam.is_explosion = true;

    if (caster == cleansing_flame_source::generic
        || caster == cleansing_flame_source::tso)
    {
        beam.thrower   = KILL_MISC;
        beam.source_id = MID_NOBODY;
    }
    else if (attacker->is_player())
    {
        beam.thrower   = KILL_YOU;
        beam.source_id = MID_PLAYER;
    }
    else
    {
        // If there was no attacker, caster should have been
        // CLEANSING_FLAME_{GENERIC,TSO} which we handled above.
        ASSERT(attacker);

        beam.thrower   = KILL_MON;
        beam.source_id = attacker->mid;
    }
}

void cleansing_flame(int pow, cleansing_flame_source caster, coord_def where,
                     actor *attacker)
{
    bolt beam;
    setup_cleansing_flame_beam(beam, pow, caster, where, attacker);
    beam.explode();
}

spret cast_random_effects(int pow, bolt& beam, bool fail)
{
    bolt tracer = beam;
    if (!player_tracer(ZAP_DEBUGGING_RAY, 200, tracer, LOS_RADIUS))
        return spret::abort;

    fail_check();

    // List of possible effects. Mostly debuffs, a few buffs to keep it
    // exciting
    zap_type zap = random_choose_weighted(5, ZAP_HASTE,
                                          5, ZAP_INVISIBILITY,
                                          5, ZAP_MIGHT,
                                          10, ZAP_CORONA,
                                          15, ZAP_SLOW,
                                          15, ZAP_MALMUTATE,
                                          15, ZAP_PETRIFY,
                                          10, ZAP_PARALYSE,
                                          10, ZAP_CONFUSE,
                                          10, ZAP_SLEEP);
    beam.origin_spell = SPELL_NO_SPELL; // let zapping reset this

    zapping(zap, pow, beam, false);

    return spret::success;
}

void majin_bo_vampirism(monster &mon, int damage)
{
    if (!player_equip_unrand(UNRAND_MAJIN) || crawl_state.is_god_acting())
        return;

    dprf("Majin bo might trigger, dam: %d.", damage);

    if (damage < 1 || !actor_is_susceptible_to_vampirism(mon)
        || you.hp == you.hp_max || you.duration[DUR_DEATHS_DOOR]
        || x_chance_in_y(2, 5))
    {
        return;
    }

    int hp_boost = 1 + random2(damage);
    hp_boost = resist_adjust_damage(&mon, BEAM_NEG, hp_boost);

    if (hp_boost)
    {
        canned_msg(MSG_GAIN_HEALTH);
        inc_hp(hp_boost);
    }
}<|MERGE_RESOLUTION|>--- conflicted
+++ resolved
@@ -1051,12 +1051,9 @@
             || you.has_mutation(MUT_TORMENT_RESISTANCE))
         {
             hploss /= 2;
-<<<<<<< HEAD
+        }
         if (you.has_mutation(MUT_DETERMINISTIC_TORMENT_RESISTANCE))
             hploss /= 2;
-=======
-        }
->>>>>>> d11a64c9
     }
 
     // Kiku protects you from torment to a degree.
