--- conflicted
+++ resolved
@@ -497,23 +497,14 @@
 
     else
     {
-<<<<<<< HEAD
-        //Check which god may be providing detect_items and set map_radius
-        if (have_passive(passive_t::detect_items))
-=======
         //Check which god may be providing detect_items (Ashenzari or Jiyva) and set map_radius
         if (have_passive(passive_t::detect_items)) //Ashenzari
->>>>>>> 27f6fa8f
         {
             map_radius = min(you.piety / 20 - 1, LOS_DEFAULT_RANGE);
             if (map_radius <= 0)
                 return 0;
         }
-<<<<<<< HEAD
-        else if (you.mutation[MUT_JELLY_GROWTH]) // MUT_JELLY_GROWTH
-=======
         else if (you.mutation[MUT_JELLY_GROWTH]) //Jiyva
->>>>>>> 27f6fa8f
             map_radius = 5;
     }
 
