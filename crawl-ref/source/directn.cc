/*
 *  File:       direct.cc
 *  Summary:    Functions used when picking squares.
 *  Written by: Linley Henzell
 */

#include "AppHdr.h"

#include "directn.h"
#include "format.h"

#include <cstdarg>
#include <sstream>
#include <stdlib.h>
#include <string.h>
#include <stdio.h>
#include <algorithm>

#include "externs.h"
#include "options.h"

#include "cio.h"
#include "cloud.h"
#include "colour.h"
#include "command.h"
#include "coord.h"
#include "coordit.h"
#include "dbg-util.h"
#include "debug.h"
#include "describe.h"
#include "dungeon.h"
#include "map_knowledge.h"
#include "fprop.h"
#include "godabil.h"
#include "invent.h"
#include "itemname.h"
#include "items.h"
#include "l_defs.h"
#include "los.h"
#include "macro.h"
#include "mapmark.h"
#include "message.h"
#include "menu.h"
#include "misc.h"
#include "mon-stuff.h"
#include "mon-info.h"
#include "mon-util.h"
#include "output.h"
#include "player.h"
#include "shopping.h"
#include "show.h"
#include "showsymb.h"
#include "state.h"
#include "stuff.h"
#include "env.h"
#include "areas.h"
#include "stash.h"
#ifdef USE_TILE
 #include "tileview.h"
 #include "tilereg.h"
#endif
#include "terrain.h"
#include "traps.h"
#include "travel.h"
#include "hints.h"
#include "view.h"
#include "viewchar.h"
#include "viewgeom.h"
#include "wiz-mon.h"

const std::string SHORT_DESC_KEY = "short_desc_key";

typedef std::map<std::string, std::string> desc_map;

static desc_map base_desc_to_short;

enum LOSSelect
{
    LOS_ANY      = 0x00,

    // Check only visible squares
    LOS_VISIBLE  = 0x01,

    // Check only hidden squares
    LOS_HIDDEN   = 0x02,

    LOS_VISMASK  = 0x03,

    // Flip from visible to hidden when going forward,
    // or hidden to visible when going backwards.
    LOS_FLIPVH   = 0x20,

    // Flip from hidden to visible when going forward,
    // or visible to hidden when going backwards.
    LOS_FLIPHV   = 0x40,

    LOS_NONE     = 0xFFFF,
};

#ifdef WIZARD
static void _wizard_make_friendly(monster* m);
#endif
static void _describe_feature(const coord_def& where, bool oos);
static void _describe_cell(const coord_def& where, bool in_range = true);
static void _print_cloud_desc(const coord_def where, bool &cloud_described);

static bool _find_object(  const coord_def& where, int mode, bool need_path,
                           int range );
static bool _find_monster( const coord_def& where, int mode, bool need_path,
                           int range );
static bool _find_feature( const coord_def& where, int mode, bool need_path,
                           int range );

static bool _find_fprop_unoccupied(   const coord_def& where, int mode, bool need_path,
                           int range );

#ifndef USE_TILE
static bool _find_mlist( const coord_def& where, int mode, bool need_path,
                         int range );
#endif

static bool _find_square_wrapper(coord_def &mfp, int direction,
                                 bool (*find_targ)(const coord_def&, int,
                                                   bool, int),
                                 bool need_path, int mode,
                                 int range, bool wrap,
                                 int los = LOS_ANY);

static bool _find_square(coord_def &mfp, int direction,
                         bool (*find_targ)(const coord_def&, int, bool, int),
                         bool need_path, int mode, int range,
                         bool wrap, int los = LOS_ANY);

static int  _targeting_cmd_to_compass( command_type command );
static void _describe_oos_square(const coord_def& where);
static void _extend_move_to_edge(dist &moves);
static std::vector<std::string> _get_monster_desc_vector(const monster_info& mi);
static std::string _get_monster_desc(const monster_info& mi);

#ifdef DEBUG_DIAGNOSTICS
static void _debug_describe_feature_at(const coord_def &where);
#endif

#ifdef WIZARD
static void _wizard_make_friendly(monster* m)
{
    if (m == NULL)
        return;

    mon_attitude_type att = m->attitude;

    // During arena mode, skip directly from friendly to hostile.
    if (crawl_state.arena_suspended && att == ATT_FRIENDLY)
        att = ATT_NEUTRAL;

    switch (att)
    {
    case ATT_FRIENDLY:
        m->attitude = ATT_GOOD_NEUTRAL;
        m->flags &= ~MF_NO_REWARD;
        m->flags |= MF_WAS_NEUTRAL;
        break;
    case ATT_GOOD_NEUTRAL:
        m->attitude = ATT_STRICT_NEUTRAL;
        break;
    case ATT_STRICT_NEUTRAL:
        m->attitude = ATT_NEUTRAL;
        break;
    case ATT_NEUTRAL:
        m->attitude = ATT_HOSTILE;
        m->flags &= ~MF_WAS_NEUTRAL;
        break;
    case ATT_HOSTILE:
        m->attitude = ATT_FRIENDLY;
        m->flags |= MF_NO_REWARD;
        break;
    }
    mons_att_changed(m);

    // To update visual branding of friendlies. Only seems capabable
    // of adding bolding, not removing it, though.
    viewwindow();
}
#endif

dist::dist()
    : isValid(false), isTarget(false), isEndpoint(false),
      isCancel(true), choseRay(false), target(), delta(), ray()
{
}

bool dist::isMe() const
{
    // We hack the decision as to whether to use delta or target by
    // assuming that we use delta only if target hasn't been touched.
    return (isValid && !isCancel
            && (target == you.pos()
                || (target.origin() && delta.origin())));
}

void dist::confusion_fuzz()
{
    target   = you.pos() + coord_def(random_range(-6, 6),
                                     random_range(-6, 6));
    choseRay = false;
}

bool direction_chooser::choose_compass()
{
    // Reinitialize moves.
    moves.isValid       = true;
    moves.isTarget      = false;
    moves.isCancel      = false;
    moves.delta.reset();

    mouse_control mc(MOUSE_MODE_TARGET_DIR);

    behaviour->compass = true;

    do
    {
        const command_type key_command = behaviour->get_command();

        if (handle_signals())
            return false;

#ifdef USE_TILE
        if (key_command == CMD_TARGET_MOUSE_MOVE)
        {
            continue;
        }
        else if (key_command == CMD_TARGET_MOUSE_SELECT)
        {
            const coord_def &gc = tiles.get_cursor();
            if (gc == Region::NO_CURSOR)
                continue;

            if (!map_bounds(gc))
                continue;

            coord_def delta = gc - you.pos();
            if (delta.rdist() > 1)
            {
                tiles.place_cursor(CURSOR_MOUSE, gc);
                delta = tiles.get_cursor() - you.pos();
                ASSERT(delta.rdist() <= 1);
            }

            moves.delta = delta;
            break;
        }
#endif

        if (key_command == CMD_TARGET_SELECT)
        {
            moves.delta.reset();
            break;
        }

        const int i = _targeting_cmd_to_compass(key_command);
        if (i != -1)
        {
            moves.delta = Compass[i];
        }
        else if (key_command == CMD_TARGET_CANCEL)
        {
            moves.isCancel = true;
            moves.isValid = false;
        }
    }
    while (!moves.isCancel && moves.delta.origin());

#ifdef USE_TILE
    tiles.place_cursor(CURSOR_MOUSE, Region::NO_CURSOR);
#endif

    return moves.isValid;
}

static int _targeting_cmd_to_compass( command_type command )
{
    switch ( command )
    {
    case CMD_TARGET_UP:         case CMD_TARGET_DIR_UP:
        return 0;
    case CMD_TARGET_UP_RIGHT:   case CMD_TARGET_DIR_UP_RIGHT:
        return 1;
    case CMD_TARGET_RIGHT:      case CMD_TARGET_DIR_RIGHT:
        return 2;
    case CMD_TARGET_DOWN_RIGHT: case CMD_TARGET_DIR_DOWN_RIGHT:
        return 3;
    case CMD_TARGET_DOWN:       case CMD_TARGET_DIR_DOWN:
        return 4;
    case CMD_TARGET_DOWN_LEFT:  case CMD_TARGET_DIR_DOWN_LEFT:
        return 5;
    case CMD_TARGET_LEFT:       case CMD_TARGET_DIR_LEFT:
        return 6;
    case CMD_TARGET_UP_LEFT:    case CMD_TARGET_DIR_UP_LEFT:
        return 7;
    default:
        return -1;
    }
}

static command_type shift_direction(command_type cmd)
{
    switch (cmd)
    {
    case CMD_TARGET_DOWN_LEFT:  return CMD_TARGET_DIR_DOWN_LEFT;
    case CMD_TARGET_LEFT:       return CMD_TARGET_DIR_LEFT;
    case CMD_TARGET_DOWN:       return CMD_TARGET_DIR_DOWN;
    case CMD_TARGET_UP:         return CMD_TARGET_DIR_UP;
    case CMD_TARGET_RIGHT:      return CMD_TARGET_DIR_RIGHT;
    case CMD_TARGET_DOWN_RIGHT: return CMD_TARGET_DIR_DOWN_RIGHT;
    case CMD_TARGET_UP_RIGHT:   return CMD_TARGET_DIR_UP_RIGHT;
    case CMD_TARGET_UP_LEFT:    return CMD_TARGET_DIR_UP_LEFT;
    default: return (cmd);
    }
}

actor* direction_chooser::targeted_actor() const
{
    if (target() == you.pos())
        return &you;
    else
        return targeted_monster();
}

monster* direction_chooser::targeted_monster() const
{
    monster* m = monster_at(target());
    if (m && you.can_see(m) && !mons_is_unknown_mimic(m))
        return m;
    else
        return NULL;
}

std::string direction_chooser::build_targeting_hint_string() const
{
    std::string hint_string;

    // Hint for 'p' - previous target, and for 'f' - current cell, if
    // applicable.
    const actor*    f_target = targeted_actor();
    const monster* p_target = get_current_target();

    if (f_target && f_target == p_target)
    {
        hint_string = ", f/p - " + f_target->name(DESC_PLAIN);
    }
    else
    {
        if (f_target)
            hint_string += ", f - " + f_target->name(DESC_PLAIN);
        if (p_target)
            hint_string += ", p - " + p_target->name(DESC_PLAIN);
    }

    return hint_string;
}

void direction_chooser::print_top_prompt() const
{
    if (!top_prompt.empty())
        mpr(top_prompt, MSGCH_PROMPT);
}

void direction_chooser::print_key_hints() const
{
    std::string prompt = "Press: ? - help";

    if (just_looking)
    {
        if (you.see_cell(target()))
            prompt += ", v - describe";
        prompt += ", . - travel";
    }
    else
    {
        const std::string hint_string = build_targeting_hint_string();
        switch (restricts)
        {
        case DIR_NONE:
            if (!target_unshifted)
                prompt += ", Shift-Dir - straight line";
            prompt += hint_string;
            break;
        case DIR_TARGET:
            prompt += ", Dir - move target cursor";
            prompt += hint_string;
            break;
        case DIR_DIR:
        case DIR_TARGET_OBJECT:
            break;
        }
    }

    // Display the prompt.
    mpr(prompt, MSGCH_PROMPT);
}

void direction_chooser::describe_cell() const
{
    if (!you.see_cell(target()))
    {
        print_top_prompt();
        print_key_hints();
        // FIXME: make this better integrated.
        _describe_oos_square(target());
    }
    else
    {
        print_top_prompt();
        print_key_hints();
        bool did_cloud = false;
        print_target_description(did_cloud);
        if (just_looking || (show_items_once && restricts != DIR_TARGET_OBJECT))
            print_items_description();
        if (just_looking || show_floor_desc)
        {
            print_floor_description(true);
            _print_cloud_desc(target(), did_cloud);
        }
    }

    flush_prev_message();
}

#ifndef USE_TILE
static void _draw_ray_glyph(const coord_def &pos, int colour,
                            int glych, int mcol, bool in_range)
{
    if (const monster* mons = monster_at(pos))
    {
        if (mons->alive() && mons->visible_to(&you)
            && !mons_is_unknown_mimic(mons))
        {
            glych  = get_cell_glyph(pos).ch;
            colour = mcol;
        }
    }
    const coord_def vp = grid2view(pos);
    cgotoxy(vp.x, vp.y, GOTO_DNGN);
    textcolor(real_colour(colour));
    putch(glych);
}
#endif

// Unseen monsters in shallow water show a "strange disturbance".
// (Unless flying!)
static bool _mon_exposed_in_water(const monster* mon)
{
    if (!mon)
        return (false);

    return (grd(mon->pos()) == DNGN_SHALLOW_WATER
            && you.see_cell(mon->pos())
            && !mon->visible_to(&you)
            && !mons_flies(mon));
}

static bool _mon_exposed_in_cloud(const monster* mon)
{
    if (!mon)
        return (false);

    return (!mon->visible_to(&you)
            && you.see_cell(mon->pos())
            && is_opaque_cloud(env.cgrid(mon->pos()))
            && !mon->is_insubstantial());
}

static bool _mon_exposed(const monster* mon)
{
    return (_mon_exposed_in_water(mon) || _mon_exposed_in_cloud(mon));
}

static bool _is_target_in_range(const coord_def& where, int range)
{
    // range == -1 means that range doesn't matter.
    return (range == -1 || distance(you.pos(), where) <= range*range + 1);
}

targeting_behaviour direction_chooser::stock_behaviour;

void direction(dist &moves, const direction_chooser_args& args)
{
    direction_chooser(moves, args).choose_direction();
}


direction_chooser::direction_chooser(dist& moves_,
                                     const direction_chooser_args& args) :
    moves(moves_),
    restricts(args.restricts),
    mode(args.mode),
    range(args.range),
    just_looking(args.just_looking),
    needs_path(args.needs_path),
    may_target_monster(args.may_target_monster),
    may_target_self(args.may_target_self),
    target_prefix(args.target_prefix),
    top_prompt(args.top_prompt),
    behaviour(args.behaviour),
    cancel_at_self(args.cancel_at_self),
    show_floor_desc(args.show_floor_desc)
{
    if (!behaviour)
        behaviour = &stock_behaviour;

    behaviour->just_looking = just_looking;

    show_beam = Options.show_beam && !just_looking && needs_path;
    need_beam_redraw = show_beam;
    have_beam = false;

    need_text_redraw = true;
    need_cursor_redraw = true;
    need_all_redraw = false;

    show_items_once = false;
    target_unshifted = Options.target_unshifted_dirs;
}

class view_desc_proc
{
public:
    view_desc_proc()
    {
        // This thing seems to be starting off 1 line above where it
        // should be. -cao
        nextline();
    }
    int width() { return crawl_view.msgsz.x; }
    int height() { return crawl_view.msgsz.y; }
    void print(const std::string &str) { cprintf("%s", str.c_str()); }
    void nextline() { cgotoxy(1, wherey() + 1); }
};

static void _describe_monster(const monster_info& mon);

// Lists all the monsters and items currently in view by the player.
// TODO: Allow sorting of items lists.
void full_describe_view()
{
    std::vector<monster_info> list_mons;
    std::vector<item_def> list_items;
    std::vector<coord_def> list_features;

    // Grab all items known (or thought) to be in the stashes in view.
    for (radius_iterator ri(you.pos(), LOS_RADIUS); ri; ++ri)
    {
        if (feat_stair_direction(grd(*ri)) != CMD_NO_CMD
            || feat_is_altar(grd(*ri)))
        {
            list_features.push_back(*ri);
        }

        const monster* mon = monster_at(*ri);
        const bool unknown_mimic = (mon && mons_is_unknown_mimic(mon));

        if (unknown_mimic)      // It'll be on top.
            list_items.push_back(get_mimic_item(mon));

        const int oid = you.visible_igrd(*ri);
        if (oid == NON_ITEM)
            continue;

        if (StashTracker::is_level_untrackable())
        {
            // On levels with no stashtracker, you can still see the top
            // item.
            if (!unknown_mimic)
                list_items.push_back(mitm[oid]);
        }
        else
        {
            const std::vector<item_def> items = item_list_in_stash(*ri);

#ifdef DEBUG_DIAGNOSTICS
            if (items.empty())
            {
                mprf(MSGCH_ERROR, "No items found in stash, but top item is %s",
                     mitm[oid].name(DESC_PLAIN).c_str());
                more();
            }
#endif
            list_items.insert(list_items.end(), items.begin(), items.end());
        }
    }

    // Get monsters via the monster_info, sorted by difficulty.
    get_monster_info(list_mons);
    std::sort(list_mons.begin(), list_mons.end(),
              monster_info::less_than_wrapper);

    if (list_mons.empty() && list_items.empty() && list_features.empty())
    {
        mprf("No monsters, items or features are visible.");
        return;
    }

    InvMenu desc_menu(MF_SINGLESELECT | MF_ANYPRINTABLE
                        | MF_ALLOW_FORMATTING | MF_SELECT_BY_PAGE);

    std::string title = "";
    std::string action = "";
    if (!list_mons.empty())
    {
        title  = "Monsters";
        action = "view"; // toggle views monster description
    }
    bool nonmons = false;
    if (!list_items.empty())
    {
        if (!title.empty())
            title += "/";
        title += "Items";
        nonmons = true;
    }
    if (!list_features.empty())
    {
        if (!title.empty())
            title += "/";
        title += "Features";
        nonmons = true;
    }
    if (nonmons)
    {
        if (!action.empty())
            action += "/";
        action += "travel"; // toggle travels to items/features
    }
    title = "Visible " + title;
    std::string title1 = title + " (select to " + action + ", '!' to examine):";
    title += " (select for more detail, '!' to " + action + "):";

    desc_menu.set_title( new MenuEntry(title, MEL_TITLE), false);
    desc_menu.set_title( new MenuEntry(title1, MEL_TITLE) );

    desc_menu.set_tag("pickup");
    desc_menu.set_type(MT_PICKUP); // necessary for sorting of the item submenu
    desc_menu.action_cycle = Menu::CYCLE_TOGGLE;
    desc_menu.menu_action  = InvMenu::ACT_EXECUTE;

    // Don't make a menu so tall that we recycle hotkeys on the same page.
    if (list_mons.size() + list_items.size() + list_features.size() > 52
        && (desc_menu.maxpagesize() > 52 || desc_menu.maxpagesize() == 0))
    {
        desc_menu.set_maxpagesize(52);
    }

    // Start with hotkey 'a' and count from there.
    menu_letter hotkey;
    // Build menu entries for monsters.
    if (!list_mons.empty())
    {
        desc_menu.add_entry( new MenuEntry("Monsters", MEL_SUBTITLE) );
        std::vector<monster_info>::const_iterator mi;
        for (mi = list_mons.begin(); mi != list_mons.end(); ++mi)
        {
            // List monsters in the form
            // (A) An angel (neutral), wielding a glowing long sword

            std::string prefix = "";
#ifndef USE_TILE
            glyph g = get_mons_glyph(mi->mon());
            const std::string col_string = colour_to_str(g.col);
            prefix = "(<" + col_string + ">"
                     + stringize_glyph(g.ch)
                     + "</" + col_string + ">) ";
#endif
            std::string str = get_monster_equipment_desc(mi->mon(), true,
                                                         DESC_CAP_A, true);

            if (mi->is(MB_MESMERIZING))
                str += ", keeping you mesmerised";

            if (mi->dam != MDAM_OKAY)
                str += ", " + mi->damage_desc();

#ifndef USE_TILE
            // Wraparound if the description is longer than allowed.
            linebreak_string2(str, get_number_of_cols() - 9);
#endif
            std::vector<formatted_string> fss;
            formatted_string::parse_string_to_multiple(str, fss);
            MenuEntry *me = NULL;
            for (unsigned int j = 0; j < fss.size(); ++j)
            {
                if (j == 0)
                    me = new MonsterMenuEntry(prefix+str, mi->mon(), hotkey++);
#ifndef USE_TILE
                else
                {
                    str = "         " + fss[j].tostring();
                    me = new MenuEntry(str, MEL_ITEM, 1);
                }
#endif
                desc_menu.add_entry(me);
            }
        }
    }

    // Build menu entries for items.
    if (!list_items.empty())
    {
        std::vector<InvEntry*> all_items;
        for (unsigned int i = 0; i < list_items.size(); ++i)
            all_items.push_back( new InvEntry(list_items[i]) );

        const menu_sort_condition *cond = desc_menu.find_menu_sort_condition();
        desc_menu.sort_menu(all_items, cond);

        desc_menu.add_entry( new MenuEntry( "Items", MEL_SUBTITLE ) );
        for (unsigned int i = 0; i < all_items.size(); ++i, hotkey++)
        {
            InvEntry *me = all_items[i];
#ifndef USE_TILE
            // Show glyphs only for ASCII.
            me->set_show_glyph(true);
#endif
            me->tag = "pickup";
            me->hotkeys[0] = hotkey;
            me->quantity = 2; // Hack to make items selectable.

            desc_menu.add_entry(me);
        }
    }

    if (!list_features.empty())
    {
        desc_menu.add_entry( new MenuEntry("Features", MEL_SUBTITLE) );
        for (unsigned int i = 0; i < list_features.size(); ++i, hotkey++)
        {
            const coord_def c = list_features[i];
            std::string desc = "";
#ifndef USE_TILE
            glyph g = get_cell_glyph(c);
            const std::string colour_str = colour_to_str(g.col);
            desc = "(<" + colour_str + ">";
            desc += stringize_glyph(g.ch);
            if (g.ch == '<')
                desc += '<';

            desc += "</" + colour_str +">) ";
#endif
            desc += feature_description(c);
            if (is_unknown_stair(c))
                desc += " (not visited)";
            FeatureMenuEntry *me = new FeatureMenuEntry(desc, c, hotkey);
            me->tag        = "description";
            // Hack to make features selectable.
            me->quantity   = c.x*100 + c.y + 3;
            desc_menu.add_entry(me);
        }
    }

    // Select an item to read its full description, or a monster to read its
    // e'x'amine description. Toggle with '!' to travel to an item's position
    // or read a monster's database entry.
    // (Maybe that should be reversed in the case of monsters.)
    // For ASCII, the 'x' information may include short database descriptions.

    // Menu loop
    std::vector<MenuEntry*> sel;
    while (true)
    {
        sel = desc_menu.show();
        redraw_screen();

        if (sel.empty())
            break;

        // HACK: quantity == 1: monsters, quantity == 2: items
        const int quant = sel[0]->quantity;
        if (quant == 1)
        {
            // Get selected monster.
            monster* m = static_cast<monster* >(sel[0]->data);

#ifdef USE_TILE
            // Highlight selected monster on the screen.
            const coord_def gc(m->pos());
            tiles.place_cursor(CURSOR_TUTORIAL, gc);
            const std::string &desc = get_terse_square_desc(gc);
            tiles.clear_text_tags(TAG_TUTORIAL);
            tiles.add_text_tag(TAG_TUTORIAL, desc, gc);
#endif

            monster_info mi(m);
            if (desc_menu.menu_action == InvMenu::ACT_EXAMINE)
            {
                // View database entry.
                describe_monsters(mi);
                redraw_screen();
                mesclr();
            }
            else // ACT_EXECUTE, here used to display monster status.
            {
                _describe_monster(mi);
                wait_for_keypress();
            }
        }
        else if (quant == 2)
        {
            // Get selected item.
            item_def* i = static_cast<item_def*>(sel[0]->data);
            if (desc_menu.menu_action == InvMenu::ACT_EXAMINE)
                describe_item(*i);
            else // ACT_EXECUTE -> travel to item
            {
                start_travel(i->pos);
                break;
            }
        }
        else
        {
            const int num = quant - 3;
            const int y = num % 100;
            const int x = (num - y)/100;
            coord_def c(x,y);

            if (desc_menu.menu_action == InvMenu::ACT_EXAMINE)
                describe_feature_wide(c);
            else // ACT_EXECUTE -> travel to feature
            {
                start_travel( c );
                break;
            }
        }
    }

#ifndef USE_TILE
    if (!list_items.empty())
    {
        // Unset show_glyph for other menus.
        InvEntry *me = new InvEntry(list_items[0]);
        me->set_show_glyph(false);
        delete me;
    }
#else
    // Clear cursor placement.
    tiles.place_cursor(CURSOR_TUTORIAL, Region::NO_CURSOR);
    tiles.clear_text_tags(TAG_TUTORIAL);
#endif
}


//---------------------------------------------------------------
//
// direction
//
// use restrict == DIR_DIR to allow only a compass direction;
//              == DIR_TARGET to allow only choosing a square;
//              == DIR_NONE to allow either.
//
// outputs: dist structure:
//
//           isValid        a valid target or direction was chosen
//           isCancel       player hit 'escape'
//           isTarget       targeting was used
//           choseRay       player wants a specific ray
//           ray            ...this one
//           isEndpoint     player wants the ray to stop on the dime
//           tx,ty          target x,y
//           dx,dy          direction delta for DIR_DIR
//
//--------------------------------------------------------------

#ifndef USE_TILE
// XXX: Hack - can't pass mlist entries into _find_mlist().
bool mlist_full_info;
std::vector<monster_info> mlist;
static void _fill_monster_list(bool full_info)
{
    std::vector<monster_info> temp;
    get_monster_info(temp);
    mlist_full_info = full_info;

    // Get the unique entries.
    mlist.clear();
    unsigned int start = 0, end = 1;
    while (start < temp.size())
    {
        mlist.push_back(temp[start]);
        for (end = start + 1; end < temp.size(); ++end)
        {
            if (monster_info::less_than(temp[start], temp[end],
                                             full_info))
            {
                  break;
            }
        }
        start = end;
    }
}

// Skip all letters that have a special meaning in the targeting interface.
// FIXME: Probably doesn't work well with redefined keys.
// XXX: make sure to add exceptions to this and mlist_index_to_letter.
static int _mlist_letter_to_index(char ltr)
{
    if (ltr >= 'b')
        ltr--;
    if (ltr >= 'e')
        ltr--;
    if (ltr >= 'h')
        ltr--;
    if (ltr >= 'j')
        ltr--;
    if (ltr >= 'k')
        ltr--;
    if (ltr >= 'l')
        ltr--;

    return (ltr - 'a');
}

char mlist_index_to_letter(int index)
{
    index += 'a';

    if (index >= 'b')
        index++;
    if (index >= 'e')
        index++;
    if (index >= 'h')
        index++;
    if (index >= 'j')
        index++;
    if (index >= 'k')
        index++;
    if (index >= 'l')
        index++;

    return (index);
}
#endif

range_view_annotator::range_view_annotator(int range)
{
    if (Options.darken_beyond_range && range >= 0)
    {
        crawl_state.darken_range = range;
        viewwindow(false);
    }
}

range_view_annotator::~range_view_annotator()
{
    if (Options.darken_beyond_range && crawl_state.darken_range >= 0)
    {
        crawl_state.darken_range = -1;
        viewwindow(false);
    }
}

bool direction_chooser::move_is_ok() const
{
    if (!moves.isCancel && moves.isTarget)
    {
        if (!you.see_cell(target()))
        {
            mpr("Sorry, you can't target what you can't see.",
                MSGCH_EXAMINE_FILTER);
            return (false);
        }

        if (looking_at_you())
        {
            // may_target_self == makes (some) sense to target yourself
            // (SPFLAG_AREA)

            // cancel_at_self == not allowed to target yourself
            // (SPFLAG_NOT_SELF)

            if (cancel_at_self)
            {
                mpr("Sorry, you can't target yourself.", MSGCH_EXAMINE_FILTER);
                return (false);
            }

            if (!may_target_self && (mode == TARG_ENEMY
                                     || mode == TARG_HOSTILE
                                     || mode == TARG_HOSTILE_SUBMERGED))
            {
                if (Options.allow_self_target == CONFIRM_CANCEL)
                {
                    mpr("That would be overly suicidal.", MSGCH_EXAMINE_FILTER);
                    return (false);
                }
                else if (Options.allow_self_target == CONFIRM_PROMPT)
                {
                    return yesno("Really target yourself?", false, 'n');
                }
            }
        }
    }

    // Some odd cases
    if (!moves.isValid && !moves.isCancel)
        return yesno("Are you sure you want to fizzle?", false, 'n');

    return (true);
}

// Assuming the target is in view, is line-of-fire
// blocked, and by what?
static bool _blocked_ray(const coord_def &where,
                         dungeon_feature_type* feat = NULL)
{
    if (exists_ray(you.pos(), where))
        return (false);
    if (feat == NULL)
        return (true);
    *feat = ray_blocker(you.pos(), where);
    return (true);
}

static std::string _targ_mode_name(targ_mode_type mode)
{
    switch (mode)
    {
    case TARG_ANY:
        return ("any");
    case TARG_ENEMY:
        return ("enemies");
    case TARG_FRIEND:
        return ("friends");
    case TARG_HOSTILE:
    case TARG_HOSTILE_SUBMERGED:
        return ("hostiles");
    case TARG_EVOLVABLE_PLANTS:
        return ("plants");
    default:
        return ("buggy");
    }
}

#ifndef USE_TILE
static void _update_mlist(bool enable)
{
    crawl_state.mlist_targeting = enable;
    const int full_info = update_monster_pane();
    if (enable && full_info != -1)
    {
        _fill_monster_list(full_info);
    }
    else
        crawl_state.mlist_targeting = false;
}
#endif

// Find a good square to start targeting from.
coord_def direction_chooser::find_default_target() const
{
    coord_def result = you.pos();
    bool success = false;

    if (restricts == DIR_TARGET_OBJECT)
    {
        // Try to find an object.
        success = _find_square_wrapper(result, 1, _find_object,
                                       needs_path, TARG_ANY, range, true,
                                       LOS_FLIPVH);
    }
    else if (mode == TARG_ENEMY || mode == TARG_HOSTILE
             || mode == TARG_HOSTILE_SUBMERGED
             || mode == TARG_EVOLVABLE_PLANTS)
    {
        // Try to find an enemy monster.

        // First try to pick our previous target.
        const monster* mon_target = get_current_target();
        if (mon_target != NULL
            && (mode != TARG_EVOLVABLE_PLANTS
                    && mons_attitude(mon_target) == ATT_HOSTILE
                || mode == TARG_ENEMY && !mon_target->friendly()
                || mode == TARG_EVOLVABLE_PLANTS
                    && mons_is_evolvable(mon_target))
            && in_range(mon_target->pos()))
        {
            result = mon_target->pos();
            success = true;
        }
        else
        {
            // The previous target is no good. Try to find one from scratch.
            success = _find_square_wrapper(result, 1, _find_monster,
                                           needs_path, mode, range, true);

            // If we couldn't, maybe it was because of line-of-fire issues.
            // Check if that's happening, and inform the user (because it's
            // pretty confusing.)
            if (!success
                && needs_path
                && _find_square_wrapper(result, 1, _find_monster,
                                        false, mode, range, true))
            {
                mpr("All monsters which could be auto-targeted are covered by "
                    "a wall or statue which interrupts your line of fire, even "
                    "though it doesn't interrupt your line of sight.",
                    MSGCH_PROMPT);
            }
        }
    }
    // Evolution can also auto-target mold squares (but shouldn't if
    // there are any monsters to evolve), so try _find_square_wrapper
    // again
    if (mode == TARG_EVOLVABLE_PLANTS && !success)
    {
        success = _find_square_wrapper(result, 1, _find_fprop_unoccupied,
                                       needs_path, FPROP_MOLD, range, true);
    }

    if (!success)
        result = you.pos();

    return result;
}

const coord_def& direction_chooser::target() const
{
    return moves.target;
}

void direction_chooser::set_target(const coord_def& new_target)
{
    moves.target = new_target;
}

void direction_chooser::draw_beam_if_needed()
{
    if (!need_beam_redraw)
        return;

    need_beam_redraw = false;

    // Clear the old beam if necessary.
    viewwindow(false);

    // If we don't have a new beam to show, we're done.
    if (!show_beam || !have_beam)
    {
#ifdef USE_TILE
        // Clear the old beam if we're not drawing anything else.
        viewwindow();
#endif
        return;
    }

    // We shouldn't ever get a beam to an out-of-LOS target.
    ASSERT(you.see_cell(target()));

    // Work with a copy in order not to mangle anything.
    ray_def ray = beam;

    // Draw the new ray with magenta '*'s, not including your square
    // or the target square.  Out-of-range cells get grey '*'s instead.
    for (; ray.pos() != target(); ray.advance())
    {
        const coord_def p = ray.pos();
        ASSERT(you.see_cell(p));

        if (p == you.pos())
            continue;

        const bool inrange = in_range(p);
#ifdef USE_TILE
        tile_place_ray(p, inrange);
#else
        const int bcol = inrange ? MAGENTA : DARKGREY;
        _draw_ray_glyph(p, bcol, '*', bcol | COLFLAG_REVERSE, inrange);
#endif
    }
    textcolor(LIGHTGREY);
#ifdef USE_TILE
    tile_place_ray(target(), in_range(ray.pos()));

    // In tiles, we need to refresh the window to get the beam drawn.
    viewwindow();
#endif
}

bool direction_chooser::in_range(const coord_def& p) const
{
    return (range < 0 || distance(p, you.pos()) <= range*range + 1);
}

// Cycle to either the next (dir == 1) or previous (dir == -1) object
// and update output accordingly if successful.
void direction_chooser::object_cycle(int dir)
{
    if (_find_square_wrapper(objfind_pos, dir, _find_object,
                             needs_path, TARG_ANY, range, true,
                             (dir > 0 ? LOS_FLIPVH : LOS_FLIPHV)))
    {
        set_target(objfind_pos);
        show_items_once = true;
        target_unshifted = false;
    }
    else
    {
        flush_input_buffer(FLUSH_ON_FAILURE);
    }
}

void direction_chooser::monster_cycle(int dir)
{
    if (_find_square_wrapper(monsfind_pos, dir, _find_monster,
                             needs_path, mode, range, true))
    {
        set_target(monsfind_pos);
        target_unshifted = false;
    }
    else
    {
        flush_input_buffer(FLUSH_ON_FAILURE);
    }
}

void direction_chooser::feature_cycle_forward(int feature)
{
    if (_find_square_wrapper(objfind_pos, 1, _find_feature,
                             needs_path, feature, range, true, LOS_FLIPVH))
    {
        set_target(objfind_pos);
    }
    else
    {
        flush_input_buffer(FLUSH_ON_FAILURE);
    }
}

void direction_chooser::update_previous_target() const
{
    you.prev_targ = MHITNOT;
    you.prev_grd_targ.reset();

    // Maybe we should except just_looking here?
    const monster* m = monster_at(target());
    if (m && you.can_see(m))
        you.prev_targ = m->mindex();
    else if (looking_at_you())
        you.prev_targ = MHITYOU;
    else
        you.prev_grd_targ = target();
}

bool direction_chooser::select(bool allow_out_of_range, bool endpoint)
{
    if (!allow_out_of_range && !in_range(target()))
    {
        mpr("That is beyond the maximum range.", MSGCH_EXAMINE_FILTER);
        return false;
    }

    const monster* m = monster_at(target());
    moves.isEndpoint = endpoint || (m && _mon_exposed(m));
    moves.isValid  = true;
    moves.isTarget = true;
    update_previous_target();
    return true;
}

bool direction_chooser::handle_signals()
{
#if defined(USE_UNIX_SIGNALS) && defined(SIGHUP_SAVE) && defined(USE_CURSES)
    // If we've received a HUP signal then the user can't choose a
    // target.
    if (crawl_state.seen_hups)
    {
        moves.isValid  = false;
        moves.isCancel = true;

        mpr("Targeting interrupted by HUP signal.", MSGCH_ERROR);
        return true;
    }
#endif
    return false;
}

// Print out the initial prompt when targeting starts.
// Prompts might get scrolled off if you have too few lines available;
// we'll live with that.
void direction_chooser::show_initial_prompt()
{
    behaviour->update_top_prompt(&top_prompt);
    describe_cell();
}

void direction_chooser::print_target_description(bool &did_cloud) const
{
    if (restricts == DIR_TARGET_OBJECT)
        print_target_object_description();
    else
        print_target_monster_description(did_cloud);

    if (!in_range(target()))
        mpr("Out of range.", MSGCH_EXAMINE_FILTER);
}

std::string direction_chooser::target_interesting_terrain_description() const
{
    const dungeon_feature_type feature = grid_appearance(target());

    // Only features which can make you lose the item are interesting.
    // FIXME: extract the naming logic from here and use
    // feat_has_solid_floor().
    switch (feature)
    {
    case DNGN_DEEP_WATER: return "water";
    case DNGN_LAVA:       return "lava";
    default:              return "";
    }
}

std::string direction_chooser::target_cloud_description() const
{
    const int cloud = env.cgrid(target());
    if (cloud != EMPTY_CLOUD)
        return cloud_name_at_index(cloud);
    else
        return "";
}

template<typename C1, typename C2>
static void _append_container(C1& container_base, const C2& container_append)
{
    container_base.insert(container_base.end(),
                          container_append.begin(), container_append.end());
}

std::string direction_chooser::target_sanctuary_description() const
{
    return is_sanctuary(target()) ? "sanctuary" : "";
}

std::string direction_chooser::target_silence_description() const
{
    return silenced(target()) ? "silenced" : "";
}

static void _push_back_if_nonempty(const std::string& str,
                                   std::vector<std::string>* vec)
{
    if (!str.empty())
        vec->push_back(str);
}

void direction_chooser::print_target_monster_description(bool &did_cloud) const
{
    // Do we see anything?
    const monster* mon = monster_at(target());
    if (mon == NULL || mons_is_unknown_mimic(mon))
        return;

    const bool visible = you.can_see(mon);
    const bool exposed = _mon_exposed(mon);
    if (!visible && !exposed)
        return;

    // OK, now we know that we have something to describe.
    std::vector<std::string> suffixes;
    std::string text;
    // Cell features go first.
    _append_container(suffixes, target_cell_description_suffixes());
    if (visible)
    {
        monster_info mi(mon);
        // Only describe the monster if you can actually see it.
        _append_container(suffixes, monster_description_suffixes(mi));
        text = get_monster_equipment_desc(mi);
    }
    else
    {
        text = "Disturbance";
    }

    // Build the final description string.
    if (!suffixes.empty())
    {
        text += " ("
            + comma_separated_line(suffixes.begin(), suffixes.end(), ", ")
            + ")";
    }

    mprf(MSGCH_PROMPT, "%s: <lightgrey>%s</lightgrey>",
         target_prefix ? target_prefix : "Aim",
         text.c_str());

    // If there's a cloud here, it's been described.
    did_cloud = true;
}

// FIXME: this should really take a cell as argument.
std::vector<std::string>
direction_chooser::target_cell_description_suffixes() const
{
    std::vector<std::string> suffixes;
    // Things which describe the cell.
    _push_back_if_nonempty(target_cloud_description(), &suffixes);
    _push_back_if_nonempty(target_sanctuary_description(), &suffixes);
    _push_back_if_nonempty(target_silence_description(), &suffixes);
    _push_back_if_nonempty(target_interesting_terrain_description(), &suffixes);

    return suffixes;
}

std::vector<std::string> direction_chooser::monster_description_suffixes(
    const monster_info& mi) const
{
    std::vector<std::string> suffixes;

    _push_back_if_nonempty(mi.wounds_description(true), &suffixes);
    _append_container(suffixes, mi.attributes());
    _append_container(suffixes, _get_monster_desc_vector(mi));

    return suffixes;
}

void direction_chooser::print_target_object_description() const
{
    if (!you.see_cell(target()))
        return;

    const item_def* item = top_item_at(target(), true);
    if (!item)
        return;

    // FIXME: remove the duplication with print_items_description().
    mprf(MSGCH_PROMPT, "%s: %s",
         target_prefix ? target_prefix : "Aim",
         get_menu_colour_prefix_tags(*item, DESC_CAP_A).c_str());
}

void direction_chooser::print_items_description() const
{
    if (!in_bounds(target()))
        return;

    const item_def* item = top_item_at(target(), true);
    if (!item)
        return;

    // Print the first item.
    mprf(MSGCH_FLOOR_ITEMS, "%s.",
         get_menu_colour_prefix_tags(*item, DESC_CAP_A).c_str());

    if (multiple_items_at(target(), true))
        mprf(MSGCH_FLOOR_ITEMS, "There is something else lying underneath.");
}

void direction_chooser::print_floor_description(bool boring_too) const
{
    const dungeon_feature_type feat = grd(target());
    if (!boring_too && (feat == DNGN_FLOOR || feat == DNGN_FLOOR_SPECIAL))
        return;

#ifdef DEBUG_DIAGNOSTICS
    // [ds] Be more verbose in debug mode.
    _debug_describe_feature_at(target());
#else
    mprf(MSGCH_EXAMINE_FILTER, "%s",
         feature_description(target(), true).c_str());
#endif
}

void direction_chooser::reinitialize_move_flags()
{
    moves.isValid    = false;
    moves.isTarget   = false;
    moves.isCancel   = false;
    moves.isEndpoint = false;
    moves.choseRay   = false;
}

// Returns true if we've completed targeting.
bool direction_chooser::select_compass_direction(const coord_def& delta)
{
    if (restricts != DIR_TARGET)
    {
        // A direction is allowed, and we've selected it.
        moves.delta    = delta;
        // Needed for now...eventually shouldn't be necessary
        set_target(you.pos() + moves.delta);
        moves.isValid  = true;
        moves.isTarget = false;
        have_beam      = false;
        show_beam      = false;
        moves.choseRay = false;
        return true;
    }
    else
    {
        // Direction not allowed, so just move in that direction.
        // Maybe make this a bigger jump?
        set_target(target() + delta * 3);
        return false;
    }
}

void direction_chooser::toggle_beam()
{
    if (!needs_path)
    {
        mprf(MSGCH_EXAMINE_FILTER, "This spell doesn't need a beam path.");
        return;
    }

    show_beam = !show_beam;
    need_beam_redraw = true;

    if (show_beam)
    {
        have_beam = find_ray(you.pos(), target(), beam,
                             opc_solid, BDS_DEFAULT);
    }
}

bool direction_chooser::select_previous_target()
{
    if (const monster* mon_target = get_current_target())
    {
        // We have all the information we need.
        moves.isValid  = true;
        moves.isTarget = true;
        set_target(mon_target->pos());
        if (!just_looking)
            have_beam = false;

        return !just_looking;
    }
    else
    {
        mpr("Your target is gone.", MSGCH_EXAMINE_FILTER);
        flush_prev_message();
        return false;
    }
}

bool direction_chooser::looking_at_you() const
{
    return target() == you.pos();
}

void direction_chooser::handle_movement_key(command_type key_command,
                                            bool* loop_done)
{
    const int compass_idx = _targeting_cmd_to_compass(key_command);
    if (compass_idx != -1)
    {
        const coord_def& delta = Compass[compass_idx];
        const bool unshifted = (shift_direction(key_command) != key_command);
        if (unshifted)
            set_target(target() + delta);
        else
            *loop_done = select_compass_direction(delta);
    }
}

void direction_chooser::handle_wizard_command(command_type key_command,
                                              bool* loop_done)
{
#ifdef WIZARD
    if (!you.wizard)
        return;

    monster* const m = monster_at(target());
    std::string marker_result = "";

    // These commands do something even if there's no monster there.
    switch (key_command)
    {
    case CMD_TARGET_WIZARD_MOVE:
        wizard_move_player_or_monster(target());
        *loop_done = true;
        return;

    case CMD_TARGET_WIZARD_MISCAST:
        if (m)
            debug_miscast(m->mindex());
        else if (looking_at_you())
            debug_miscast(NON_MONSTER);
        return;

    // Note that this is a wizard-only command.
    case CMD_TARGET_CYCLE_BEAM:
        show_beam = true;
        have_beam = find_ray(you.pos(), target(), beam,
                             opc_solid, BDS_DEFAULT, show_beam);
        need_beam_redraw = true;
        return;

    case CMD_TARGET_WIZARD_DEBUG_PORTAL:
        mprf(MSGCH_DIAGNOSTICS, "Trying to run portal debug at %d/%d...",
            target().x, target().y);

        marker_result =
            env.markers.property_at(target(), MAT_ANY, "portal_debug").c_str();

        mprf(MSGCH_DIAGNOSTICS, "Got result: %s!",
            marker_result.empty() ? "nothing" : marker_result.c_str());

        return;

    case CMD_TARGET_WIZARD_HURT_MONSTER:
        if (looking_at_you())
        {
            set_hp(1, false);
            print_stats();
        }
    default:
        break;
    }

    // Everything below here doesn't work if there's no monster.
    if (!m)
        return;

    const int mid = m->mindex();

    switch (key_command)
    {
    case CMD_TARGET_WIZARD_PATHFIND:      debug_pathfind(mid);      break;
    case CMD_TARGET_WIZARD_DEBUG_MONSTER: debug_stethoscope(mid);   break;
    case CMD_TARGET_WIZARD_MAKE_SHOUT: debug_make_monster_shout(m); break;
    case CMD_TARGET_WIZARD_MAKE_FRIENDLY: _wizard_make_friendly(m); break;
    case CMD_TARGET_WIZARD_GIVE_ITEM:  wizard_give_monster_item(m); break;
    case CMD_TARGET_WIZARD_POLYMORPH:  wizard_polymorph_monster(m); break;

    // FIXME: implement
    case CMD_TARGET_WIZARD_GAIN_LEVEL: break;

    case CMD_TARGET_WIZARD_BLESS_MONSTER:
        wizard_apply_monster_blessing(m);
        break;

    case CMD_TARGET_WIZARD_MAKE_SUMMONED:
        wizard_make_monster_summoned(m);
        break;

    case CMD_TARGET_WIZARD_HURT_MONSTER:
        m->hit_points = 1;
        mpr("Brought monster down to 1 HP.");
        flush_prev_message();
        break;

    default:
        break;
    }
#endif
}

void direction_chooser::do_redraws()
{
    // Check if our targeting behaviour forces a redraw.
    if (behaviour->should_redraw())
    {
        need_all_redraw = true;
        behaviour->clear_redraw();
    }

    if (need_all_redraw)
    {
        need_beam_redraw = true;
        need_text_redraw = true;
        need_cursor_redraw = true;
        need_all_redraw = false;
    }

    draw_beam_if_needed();

    if (need_text_redraw)
    {
        msgwin_clear_temporary();
        describe_cell();
        need_text_redraw = false;
        show_items_once = false;
    }

    if (need_cursor_redraw || Options.use_fake_cursor)
    {
        cursorxy(crawl_view.grid2screen(target()));
        need_cursor_redraw = false;
    }
}

bool direction_chooser::tiles_update_target()
{
#ifdef USE_TILE
    const coord_def& gc = tiles.get_cursor();
    if (gc != Region::NO_CURSOR && map_bounds(gc))
    {
        set_target(gc);
        return true;
    }
#endif
    return false;
}

command_type direction_chooser::massage_command(command_type key_command) const
{
    if (target_unshifted && looking_at_you() && restricts != DIR_TARGET)
        key_command = shift_direction(key_command);

    return key_command;
}

void direction_chooser::handle_mlist_cycle_command(command_type key_command)
{
#ifndef USE_TILE
    if (key_command >= CMD_TARGET_CYCLE_MLIST
        && key_command <= CMD_TARGET_CYCLE_MLIST_END)
    {
        const int idx = _mlist_letter_to_index(key_command + 'a'
                                               - CMD_TARGET_CYCLE_MLIST);

        if (_find_square_wrapper(monsfind_pos, 1,
                                 _find_mlist, needs_path, idx, range, true))
        {
            set_target(monsfind_pos);
        }
        else
        {
            flush_input_buffer(FLUSH_ON_FAILURE);
        }
    }
#endif
}

void direction_chooser::move_to_you()
{
    moves.isValid  = true;
    moves.isTarget = true;
    set_target(you.pos());
    moves.delta.reset();
}

void direction_chooser::describe_target()
{
    full_describe_square(target());
    need_all_redraw = true;
}

void direction_chooser::show_help()
{
    show_targeting_help();
    redraw_screen();
    mesclr(true);
    need_all_redraw = true;
}

void direction_chooser::cycle_targeting_mode()
{
    mode = static_cast<targ_mode_type>((mode + 1) % TARG_NUM_MODES);
    mprf("Targeting mode is now: %s", _targ_mode_name(mode).c_str());
}

// Return false if we should continue looping, true if we're done.
bool direction_chooser::do_main_loop()
{
    if (handle_signals())
        return true;

    // This needs to be done every loop iteration.
    reinitialize_move_flags();

    const coord_def old_target = target();
    const command_type key_command = massage_command(behaviour->get_command());
    behaviour->update_top_prompt(&top_prompt);
    bool loop_done = false;

    switch (key_command)
    {
    case CMD_TARGET_SHOW_PROMPT: describe_cell(); break;

#ifndef USE_TILE
    case CMD_TARGET_TOGGLE_MLIST:
        Options.mlist_targeting = !Options.mlist_targeting;
        _update_mlist(Options.mlist_targeting);
        break;
#endif

    case CMD_TARGET_TOGGLE_BEAM:
        if (!just_looking)
            toggle_beam();
        break;

    case CMD_TARGET_EXCLUDE:
        if (you.level_type == LEVEL_LABYRINTH
            || !player_in_mappable_area())
        {
            mpr("You cannot set exclusions on this level.");
        }
        else
        {
            const bool was_excluded = is_exclude_root(target());
            cycle_exclude_radius(target());
#ifdef USE_TILE
            // XXX: abusing need_beam_redraw to force viewwindow call.
            need_beam_redraw   = true;
#endif
            const bool is_excluded = is_exclude_root(target());
            if (!was_excluded && is_excluded)
                mpr("Placed new exclusion.");
            else if (was_excluded && !is_excluded)
                mpr("Removed exclusion.");
            else
                mpr("Reduced exclusion size to a single square.");
        }

        need_cursor_redraw = true;
        break;

    case CMD_TARGET_FIND_YOU:       move_to_you(); break;
    case CMD_TARGET_FIND_TRAP:      feature_cycle_forward('^');  break;
    case CMD_TARGET_FIND_PORTAL:    feature_cycle_forward('\\'); break;
    case CMD_TARGET_FIND_ALTAR:     feature_cycle_forward('_');  break;
    case CMD_TARGET_FIND_UPSTAIR:   feature_cycle_forward('<');  break;
    case CMD_TARGET_FIND_DOWNSTAIR: feature_cycle_forward('>');  break;

    case CMD_TARGET_CYCLE_TARGET_MODE: cycle_targeting_mode(); break;

    case CMD_TARGET_MAYBE_PREV_TARGET:
        loop_done = looking_at_you() ? select_previous_target()
                                     : select(false, false);
        break;

    case CMD_TARGET_PREV_TARGET: loop_done = select_previous_target(); break;

    // some modifiers to the basic selection command
    case CMD_TARGET_SELECT:          loop_done = select(false, false); break;
    case CMD_TARGET_SELECT_FORCE:    loop_done = select(true,  false); break;
    case CMD_TARGET_SELECT_ENDPOINT: loop_done = select(false, true);  break;
    case CMD_TARGET_SELECT_FORCE_ENDPOINT: loop_done = select(true,true); break;

#ifdef USE_TILE
    case CMD_TARGET_MOUSE_SELECT:
        if (tiles_update_target())
            loop_done = select(false, false);
        break;

    case CMD_TARGET_MOUSE_MOVE: tiles_update_target(); break;
#endif

    case CMD_TARGET_OBJ_CYCLE_BACK:    object_cycle(-1);  break;
    case CMD_TARGET_OBJ_CYCLE_FORWARD: object_cycle( 1);  break;
    case CMD_TARGET_CYCLE_BACK:        monster_cycle(-1); break;
    case CMD_TARGET_CYCLE_FORWARD:     monster_cycle( 1); break;

    case CMD_TARGET_CANCEL:
        loop_done = true;
        moves.isCancel = true;
        break;

    case CMD_TARGET_DESCRIBE: describe_target(); break;
    case CMD_TARGET_HELP:     show_help();       break;

    default:
        // Some blocks of keys with similar handling.
        handle_movement_key(key_command, &loop_done);
        handle_mlist_cycle_command(key_command);
        handle_wizard_command(key_command, &loop_done);
        break;
    }

    // Don't allow going out of bounds.
    if (!crawl_view.in_viewport_g(target()))
        set_target(old_target);

    if (loop_done)
    {
        if (just_looking)
            return (true);

        if (move_is_ok())
            return (true);
        else
            need_text_redraw = true;
    }

    // Redraw whatever is necessary.
    if (old_target != target())
    {
        have_beam = show_beam && find_ray(you.pos(), target(), beam,
                                          opc_solid, BDS_DEFAULT);
        need_text_redraw   = true;
        need_beam_redraw   = true;
        need_cursor_redraw = true;
    }
    do_redraws();

    // We're not done.
    return false;
}

void direction_chooser::finalize_moves()
{
    moves.choseRay = have_beam;
    moves.ray = beam;

    // We need this for directional explosions, otherwise they'll explode one
    // square away from the player.
    _extend_move_to_edge(moves);

#ifdef USE_TILE
    tiles.place_cursor(CURSOR_MOUSE, Region::NO_CURSOR);
#endif
}

bool direction_chooser::choose_direction()
{
#ifndef USE_TILE
    if (may_target_monster && restricts != DIR_DIR && Options.mlist_targeting)
        _update_mlist(true);
#endif

    // NOTE: Even if just_looking is set, moves is still interesting,
    // because we can travel there!

    if (restricts == DIR_DIR)
        return choose_compass();

    cursor_control ccon(!Options.use_fake_cursor);
    mouse_control mc(needs_path && !just_looking ? MOUSE_MODE_TARGET_PATH
                                                 : MOUSE_MODE_TARGET);
    range_view_annotator rva(range);


    // init
    moves.delta.reset();

    // Find a default target.
    set_target(Options.default_target ? find_default_target() : you.pos());
    objfind_pos = monsfind_pos = target();

    // If requested, show the beam on startup.
    if (show_beam)
    {
        have_beam = find_ray(you.pos(), target(), beam,
                             opc_solid, BDS_DEFAULT);
        need_beam_redraw = have_beam;
    }

    mesclr();
    msgwin_set_temporary(true);
    show_initial_prompt();
    need_text_redraw = false;

    do_redraws();

    while (!do_main_loop())
        ;

    msgwin_set_temporary(false);
#ifndef USE_TILE
    _update_mlist(false);
#endif
    finalize_moves();
    return moves.isValid;
}

std::string get_terse_square_desc(const coord_def &gc)
{
    std::string desc = "";
    const char *unseen_desc = "[unseen terrain]";

    if (gc == you.pos())
        desc = you.your_name;
    else if (!map_bounds(gc))
        desc = unseen_desc;
    else if (!you.see_cell(gc))
    {
        if (env.map_knowledge(gc).seen())
        {
            desc = "[" + feature_description(gc, false, DESC_PLAIN, false)
                       + "]";
        }
        else
            desc = unseen_desc;
    }
    else if (monster_at(gc) && you.can_see(monster_at(gc)))
    {
        const monster& mons = *monster_at(gc);

        if (mons_is_mimic(mons.type) && !(mons.flags & MF_KNOWN_MIMIC))
            desc = get_mimic_item(&mons).name(DESC_PLAIN);
        else
            desc = mons.full_name(DESC_PLAIN, true);
    }
    else if (you.visible_igrd(gc) != NON_ITEM)
    {
        if (mitm[you.visible_igrd(gc)].defined())
            desc = mitm[you.visible_igrd(gc)].name(DESC_PLAIN);
    }
    else
        desc = feature_description(gc, false, DESC_PLAIN, false);

    return desc;
}

void terse_describe_square(const coord_def &c, bool in_range)
{
    if (!you.see_cell(c))
        _describe_oos_square(c);
    else if (in_bounds(c) )
        _describe_cell(c, in_range);
}

void get_square_desc(const coord_def &c, describe_info &inf,
                     bool examine_mons, bool show_floor)
{
    // NOTE: Keep this function in sync with full_describe_square.

    // Don't give out information for things outside LOS
    if (!you.see_cell(c))
        return;

    const monster* mons = monster_at(c);
    const int oid = you.visible_igrd(c);

    if (mons && mons->visible_to(&you))
    {
        monster_info mi(mons);
        // First priority: monsters.
        if (examine_mons && !mons_is_unknown_mimic(mons))
        {
            // If examine_mons is true (currently only for the Tiles
            // mouse-over information), set monster's
            // equipment/woundedness/enchantment description as title.
            std::string desc         = get_monster_equipment_desc(mi) + ".\n";
            const std::string wounds = mi.wounds_description_sentence();
            if (!wounds.empty())
                desc += wounds + "\n";
            desc += _get_monster_desc(mi);

            inf.title = desc;
        }
        bool temp = false;
        get_monster_db_desc(mi, inf, temp);
    }
    else if (oid != NON_ITEM)
    {
        // Second priority: objects.
        // If examine_mons is true, use terse descriptions.
        if (mitm[oid].defined())
            get_item_desc(mitm[oid], inf, examine_mons);
    }
    else if (show_floor || grid_appearance(c) != DNGN_FLOOR
                           && !feat_is_wall(grid_appearance(c)))
    {
        // Third priority: features.
        get_feature_desc(c, inf);
    }

    const int cloudidx = env.cgrid(c);
    if (cloudidx != EMPTY_CLOUD)
    {
        inf.prefix = "There is a cloud of " + cloud_name_at_index(cloudidx)
                     + " here.\n\n";
    }
}

void full_describe_square(const coord_def &c)
{
    // NOTE: Keep this function in sync with get_square_desc.

    // Don't give out information for things outside LOS
    if (!you.see_cell(c))
        return;

    const monster* mons = monster_at(c);
    const int oid = you.visible_igrd(c);

    if (mons && mons->visible_to(&you))
    {
        if (mons_is_unknown_mimic(mons))
            describe_item(const_cast<item_def&>(get_mimic_item(mons)));
        else
        {
            monster_info mi(mons);
            // First priority: monsters.
            describe_monsters(mi);
        }
    }
    else if (oid != NON_ITEM)
    {
        // Second priority: objects.
        describe_item( mitm[oid] );
    }
    else
    {
        // Third priority: features.
        describe_feature_wide(c);
    }

    redraw_screen();
    mesclr();
}

static void _extend_move_to_edge(dist &moves)
{
    if (moves.delta.origin())
        return;

    // Now the tricky bit - extend the target x,y out to map edge.
    int mx = 0, my = 0;

    if (moves.delta.x > 0)
        mx = (GXM - 1) - you.pos().x;
    if (moves.delta.x < 0)
        mx = you.pos().x;

    if (moves.delta.y > 0)
        my = (GYM - 1) - you.pos().y;
    if (moves.delta.y < 0)
        my = you.pos().y;

    if (mx != 0 && my != 0)
        mx = my = std::min(mx, my);

    moves.target.x = you.pos().x + moves.delta.x * mx;
    moves.target.y = you.pos().y + moves.delta.y * my;
}

// Attempts to describe a square that's not in line-of-sight. If
// there's a stash on the square, announces the top item and number
// of items, otherwise, if there's a stair that's in the travel
// cache and noted in the Dungeon (O)verview, names the stair.
static void _describe_oos_square(const coord_def& where)
{
    mpr("You can't see that place.", MSGCH_EXAMINE_FILTER);

    if (!in_bounds(where) || !env.map_knowledge(where).seen())
        return;

    describe_stash(where);
    _describe_feature(where, true);
#ifdef DEBUG_DIAGNOSTICS
    _debug_describe_feature_at(where);
#endif
}

static bool _mons_is_valid_target(const monster* mon, int mode, int range)
{
    // Monster types that you can't gain experience from don't count as
    // monsters.
    if (mode != TARG_EVOLVABLE_PLANTS
        && mons_class_flag(mon->type, M_NO_EXP_GAIN)
        && (mon->type != MONS_BALLISTOMYCETE || mon->number == 0)
        && mon->type != MONS_KRAKEN_TENTACLE)
    {
        return (false);
    }

    // Unknown mimics don't count as monsters, either.
    if (mons_is_mimic(mon->type)
        && !(mon->flags & MF_KNOWN_MIMIC))
    {
        return (false);
    }

    // Don't target submerged monsters.
    if (mode != TARG_HOSTILE_SUBMERGED && mon->submerged())
        return (false);

    // Don't usually target unseen monsters...
    if (!mon->visible_to(&you))
    {
        // ...unless it creates a "disturbance in the water".
        // Since you can't see the monster, assume it's not a friend.
        return (mode != TARG_FRIEND
                && _mon_exposed(mon)
                && i_feel_safe(false, false, true, range));
    }

    return (true);
}

#ifndef USE_TILE
static bool _find_mlist(const coord_def& where, int idx, bool need_path,
                        int range = -1)
{
    if (static_cast<int>(mlist.size()) <= idx)
        return (false);

    if (!_is_target_in_range(where, range) || !you.see_cell(where))
        return (false);

    const monster* mon = monster_at(where);
    if (mon == NULL)
        return (false);

    int real_idx = 0;
    for (unsigned int i = 0; i+1 < mlist.size(); ++i)
    {
        if (real_idx == idx)
        {
            real_idx = i;
            break;
        }

        // While the monsters are identical, don't increase real_idx.
        if (!monster_info::less_than(mlist[i], mlist[i+1], mlist_full_info))
            continue;

        real_idx++;
   }

    if (!_mons_is_valid_target(mon, TARG_ANY, range))
        return (false);

    if (need_path && _blocked_ray(mon->pos()))
        return (false);

    const monster* monl = mlist[real_idx].mon();
    extern mon_attitude_type mons_attitude(const monster* m);

    if (mons_attitude(mon) != mlist[idx].attitude)
        return (false);

    if (mon->type != monl->type)
        return (mons_is_mimic(mon->type) && mons_is_mimic(monl->type));

    if (mlist_full_info)
    {
        if (mons_is_zombified(mon)) // Both monsters are zombies.
            return (mon->base_monster == monl->base_monster);

        if (mon->has_hydra_multi_attack())
            return (mon->number == monl->number);
    }

    if (mon->type == MONS_PLAYER_GHOST || mon->type == MONS_PLAYER_ILLUSION)
        return (mon->name(DESC_PLAIN) == monl->name(DESC_PLAIN));

    // Else the two monsters are identical.
    return (true);
}
#endif

static bool _find_fprop_unoccupied(const coord_def & where, int mode,
                                   bool need_path, int range = -1)
{
    // Don't target out of range.
    if (!_is_target_in_range(where, range))
        return (false);

    monster* mon = monster_at(where);
    if (mon || !you.see_cell(where))
        return (false);

    // Monster in LOS but only via glass walls, so no direct path.
    if (need_path && !you.see_cell_no_trans(where))
        return (false);

    if (need_path && _blocked_ray(where))
        return (false);

    return (env.pgrid(where) & mode);
}

static bool _find_monster( const coord_def& where, int mode, bool need_path,
                           int range = -1)
{
#ifdef CLUA_BINDINGS
    {
        coord_def dp = grid2player(where);
        // We could pass more info here.
        maybe_bool x = clua.callmbooleanfn("ch_target_monster", "dd",
                                           dp.x, dp.y);
        if (x != B_MAYBE)
            return (tobool(x));
    }
#endif

    // Target the player for friendly and general spells.
    if ((mode == TARG_FRIEND || mode == TARG_ANY) && where == you.pos())
        return (true);

    // Don't target out of range.
    if (!_is_target_in_range(where, range))
        return (false);

    const monster* mon = monster_at(where);

    // No monster or outside LOS.
    if (mon == NULL || !you.see_cell(where))
        return (false);

    // Monster in LOS but only via glass walls, so no direct path.
    if (need_path && !you.see_cell_no_trans(where))
        return (false);

    if (!_mons_is_valid_target(mon, mode, range))
        return (false);

    if (need_path && _blocked_ray(mon->pos()))
        return (false);

    // Now compare target modes.
    if (mode == TARG_ANY)
        return (true);

    if (mode == TARG_HOSTILE || mode == TARG_HOSTILE_SUBMERGED)
        return (mons_attitude(mon) == ATT_HOSTILE);

    if (mode == TARG_FRIEND)
        return (mon->friendly());

    if (mode == TARG_EVOLVABLE_PLANTS)
        return (mons_is_evolvable(mon));

    ASSERT(mode == TARG_ENEMY);
    if (mon->friendly())
        return (false);

    // Don't target zero xp monsters.
    return (!mons_class_flag(mon->type, M_NO_EXP_GAIN));
}

static bool _find_feature( const coord_def& where, int mode,
                           bool /* need_path */, int /* range */)
{
    // The stair need not be in LOS if the square is mapped.
    if (!you.see_cell(where) && !env.map_knowledge(where).seen())
        return (false);

    return is_feature(mode, where);
}

static bool _find_object(const coord_def& where, int mode,
                         bool need_path, int range)
{
    // Don't target out of range.
    if (!_is_target_in_range(where, range))
        return (false);

    if (need_path && (!you.see_cell(where) || _blocked_ray(where)))
        return (false);

    return (env.map_knowledge(where).item()
            || (you.see_cell(where) && top_item_at(where, true)));
}

static int _next_los(int dir, int los, bool wrap)
{
    if (los == LOS_ANY)
        return (wrap? los : LOS_NONE);

    bool vis    = los & LOS_VISIBLE;
    bool hidden = los & LOS_HIDDEN;
    bool flipvh = los & LOS_FLIPVH;
    bool fliphv = los & LOS_FLIPHV;

    if (!vis && !hidden)
        vis = true;

    if (wrap)
    {
        if (!flipvh && !fliphv)
            return (los);

        // We have to invert flipvh and fliphv if we're wrapping. Here's
        // why:
        //
        //  * Say the cursor is on the last item in LOS, there are no
        //    items outside LOS, and wrap == true. flipvh is true.
        //  * We set wrap false and flip from visible to hidden, but there
        //    are no hidden items. So now we need to flip back to visible
        //    so we can go back to the first item in LOS. Unless we set
        //    fliphv, we can't flip from hidden to visible.
        //
        los = flipvh? LOS_FLIPHV : LOS_FLIPVH;
    }
    else
    {
        if (!flipvh && !fliphv)
            return (LOS_NONE);

        if (flipvh && vis != (dir == 1))
            return (LOS_NONE);

        if (fliphv && vis == (dir == 1))
            return (LOS_NONE);
    }

    los = (los & ~LOS_VISMASK) | (vis? LOS_HIDDEN : LOS_VISIBLE);
    return (los);
}

//---------------------------------------------------------------
//
// find_square
//
// Finds the next monster/object/whatever (moving in a spiral
// outwards from the player, so closer targets are chosen first;
// starts to player's left) and puts its coordinates in mfp.
// Returns 1 if it found something, zero otherwise. If direction
// is -1, goes backwards.
//
//---------------------------------------------------------------
static bool _find_square(coord_def &mfp, int direction,
                         bool (*find_targ)(const coord_def& wh, int mode,
                                           bool need_path, int range),
                         bool need_path, int mode, int range, bool wrap,
                         int los)
{
    int temp_xps = mfp.x;
    int temp_yps = mfp.y;
    int x_change = 0;
    int y_change = 0;

    bool onlyVis = false, onlyHidden = false;

    int i, j;

    if (los == LOS_NONE)
        return (false);

    if (los == LOS_FLIPVH || los == LOS_FLIPHV)
    {
        if (in_los_bounds_v(mfp))
        {
            // We've been told to flip between visible/hidden, so we
            // need to find what we're currently on.
            const bool vis = you.see_cell(view2grid(mfp));

            if (wrap && (vis != (los == LOS_FLIPVH)) == (direction == 1))
            {
                // We've already flipped over into the other direction,
                // so correct the flip direction if we're wrapping.
                los = (los == LOS_FLIPHV ? LOS_FLIPVH : LOS_FLIPHV);
            }

            los = (los & ~LOS_VISMASK) | (vis ? LOS_VISIBLE : LOS_HIDDEN);
        }
        else
        {
            if (wrap)
                los = LOS_HIDDEN | (direction > 0 ? LOS_FLIPHV : LOS_FLIPVH);
            else
                los |= LOS_HIDDEN;
        }
    }

    onlyVis     = (los & LOS_VISIBLE);
    onlyHidden  = (los & LOS_HIDDEN);

    int radius = 0;
    if (crawl_view.viewsz.x > crawl_view.viewsz.y)
        radius = crawl_view.viewsz.x - LOS_RADIUS - 1;
    else
        radius = crawl_view.viewsz.y - LOS_RADIUS - 1;

    const coord_def vyou = grid2view(you.pos());

    const int minx = vyou.x - radius, maxx = vyou.x + radius,
              miny = vyou.y - radius, maxy = vyou.y + radius,
              ctrx = vyou.x, ctry = vyou.y;

    while (temp_xps >= minx - 1 && temp_xps <= maxx
           && temp_yps <= maxy && temp_yps >= miny - 1)
    {
        if (direction == 1 && temp_xps == minx && temp_yps == maxy)
        {
            mfp = vyou;
            if (find_targ(you.pos(), mode, need_path, range))
                return (true);
            return (_find_square(mfp, direction,
                                 find_targ, need_path, mode, range, false,
                                 _next_los(direction, los, wrap)));
        }
        if (direction == -1 && temp_xps == ctrx && temp_yps == ctry)
        {
            mfp = coord_def(minx, maxy);
            return _find_square(mfp, direction, find_targ, need_path,
                                mode, range, false,
                                _next_los(direction, los, wrap));
        }

        if (direction == 1)
        {
            if (temp_xps == minx - 1)
            {
                x_change = 0;
                y_change = -1;
            }
            else if (temp_xps == ctrx && temp_yps == ctry)
            {
                x_change = -1;
                y_change = 0;
            }
            else if (abs(temp_xps - ctrx) <= abs(temp_yps - ctry))
            {
                if (temp_xps - ctrx >= 0 && temp_yps - ctry <= 0)
                {
                    if (abs(temp_xps - ctrx) > abs(temp_yps - ctry + 1))
                    {
                        x_change = 0;
                        y_change = -1;
                        if (temp_xps - ctrx > 0)
                            y_change = 1;
                        goto finished_spiralling;
                    }
                }
                x_change = -1;
                if (temp_yps - ctry < 0)
                    x_change = 1;
                y_change = 0;
            }
            else
            {
                x_change = 0;
                y_change = -1;
                if (temp_xps - ctrx > 0)
                    y_change = 1;
            }
        }                       // end if (direction == 1)
        else
        {
            // This part checks all eight surrounding squares to find the
            // one that leads on to the present square.
            for (i = -1; i < 2; ++i)
                for (j = -1; j < 2; ++j)
                {
                    if (i == 0 && j == 0)
                        continue;

                    if (temp_xps + i == minx - 1)
                    {
                        x_change = 0;
                        y_change = -1;
                    }
                    else if (temp_xps + i - ctrx == 0
                             && temp_yps + j - ctry == 0)
                    {
                        x_change = -1;
                        y_change = 0;
                    }
                    else if (abs(temp_xps + i - ctrx) <= abs(temp_yps + j - ctry))
                    {
                        const int xi = temp_xps + i - ctrx;
                        const int yj = temp_yps + j - ctry;

                        if (xi >= 0 && yj <= 0
                            && abs(xi) > abs(yj + 1))
                        {
                            x_change = 0;
                            y_change = -1;
                            if (xi > 0)
                                y_change = 1;
                            goto finished_spiralling;
                        }

                        x_change = -1;
                        if (yj < 0)
                            x_change = 1;
                        y_change = 0;
                    }
                    else
                    {
                        x_change = 0;
                        y_change = -1;
                        if (temp_xps + i - ctrx > 0)
                            y_change = 1;
                    }

                    if (temp_xps + i + x_change == temp_xps
                        && temp_yps + j + y_change == temp_yps)
                    {
                        goto finished_spiralling;
                    }
                }
        }                       // end else


      finished_spiralling:
        x_change *= direction;
        y_change *= direction;

        temp_xps += x_change;
        if (temp_yps + y_change <= maxy)  // it can wrap, unfortunately
            temp_yps += y_change;

        const int targ_x = you.pos().x + temp_xps - ctrx;
        const int targ_y = you.pos().y + temp_yps - ctry;
        const coord_def targ(targ_x, targ_y);

        if (!crawl_view.in_viewport_g(targ))
            continue;

        if (!in_bounds(targ))
            continue;

        if ((onlyVis || onlyHidden) && onlyVis != you.see_cell(targ))
            continue;

        if (find_targ(targ, mode, need_path, range))
        {
            mfp.set(temp_xps, temp_yps);
            return (true);
        }
    }

    mfp = (direction > 0 ? coord_def(ctrx, ctry) : coord_def(minx, maxy));
    return (_find_square(mfp, direction, find_targ, need_path,
                         mode, range, false, _next_los(direction, los, wrap)));
}

// XXX Unbelievably hacky. And to think that my goal was to clean up the code.
// Identical to find_square, except that mfp is in grid coordinates
// rather than view coordinates.
static bool _find_square_wrapper(coord_def& mfp, int direction,
                                 bool (*find_targ)(const coord_def& where, int mode,
                                                   bool need_path, int range),
                                 bool need_path, int mode, int range,
                                 bool wrap, int los )
{
    mfp = grid2view(mfp);
    const bool r =  _find_square(mfp, direction, find_targ, need_path,
                                 mode, range, wrap, los);
    mfp = view2grid(mfp);
    return r;
}

static void _describe_feature(const coord_def& where, bool oos)
{
    if (oos && !env.map_knowledge(where).seen())
        return;

    dungeon_feature_type grid = grd(where);
    if (grid == DNGN_SECRET_DOOR)
        grid = grid_secret_door_appearance(where);

    std::string desc;
    desc = feature_description(grid);

    if (!desc.empty())
    {
        if (oos)
            desc = "[" + desc + "]";

        msg_channel_type channel = MSGCH_EXAMINE;
        if (oos || grid == DNGN_FLOOR)
            channel = MSGCH_EXAMINE_FILTER;

        mpr(desc.c_str(), channel);
    }
}

// Returns a vector of features matching the given pattern.
std::vector<dungeon_feature_type> features_by_desc(const base_pattern &pattern)
{
    std::vector<dungeon_feature_type> features;

    if (pattern.valid())
    {
        for (int i = 0; i < NUM_FEATURES; ++i)
        {
            std::string fdesc =
                feature_description(static_cast<dungeon_feature_type>(i));
            if (fdesc.empty())
                continue;

            if (pattern.matches( fdesc ))
                features.push_back( dungeon_feature_type(i) );
        }
    }
    return (features);
}

void describe_floor()
{
    dungeon_feature_type grid = env.map_knowledge(you.pos()).feat();

    std::string prefix = "There is ";
    std::string feat;
    std::string suffix = " here.";

    switch (grid)
    {
    case DNGN_FLOOR:
    case DNGN_FLOOR_SPECIAL:
        return;

    case DNGN_ENTER_SHOP:
        prefix = "There is an entrance to ";
        break;

    default:
        break;
    }

    feat = feature_description(you.pos(), true,
                               DESC_NOCAP_A, false);
    if (feat.empty())
        return;

    msg_channel_type channel = MSGCH_EXAMINE;

    // Water is not terribly important if you don't mind it.
    if (feat_is_water(grid) && player_likes_water())
        channel = MSGCH_EXAMINE_FILTER;

    mpr((prefix + feat + suffix).c_str(), channel);
    if (grid == DNGN_ENTER_LABYRINTH && you.is_undead != US_UNDEAD)
        mpr("Beware, for starvation awaits!", MSGCH_EXAMINE);
}

std::string thing_do_grammar(description_level_type dtype,
                             bool add_stop,
                             bool force_article,
                             std::string desc)
{
    if (add_stop && !ends_with(desc, ".") && !ends_with(desc, "!")
        && !ends_with(desc, "?"))
    {
        desc += ".";
    }
    if (dtype == DESC_PLAIN || (!force_article && isupper(desc[0])))
    {
        if (dtype == DESC_PLAIN
            || dtype == DESC_NOCAP_THE
            || dtype == DESC_NOCAP_A)
        {
            desc[0] = tolower(desc[0]);
        }
        return (desc);
    }

    switch (dtype)
    {
    case DESC_CAP_THE:
        return "The " + desc;
    case DESC_NOCAP_THE:
        return "the " + desc;
    case DESC_CAP_A:
        return article_a(desc, false);
    case DESC_NOCAP_A:
        return article_a(desc, true);
    case DESC_NONE:
        return ("");
    default:
        return (desc);
    }
}

std::string feature_description(dungeon_feature_type grid,
                                trap_type trap,
                                const std::string & cover_desc,
                                description_level_type dtype,
                                bool add_stop, bool base_desc)
{
    std::string desc = raw_feature_description(grid, trap, base_desc);
    desc += cover_desc;

    return thing_do_grammar(dtype, add_stop, feat_is_trap(grid), desc);
}

static std::string _base_feature_desc(dungeon_feature_type grid,
                                      trap_type trap)
{
    if (feat_is_trap(grid) && trap != NUM_TRAPS)
    {
        switch (trap)
        {
        case TRAP_DART:
            return ("dart trap");
        case TRAP_ARROW:
            return ("arrow trap");
        case TRAP_NEEDLE:
            return ("needle trap");
        case TRAP_BOLT:
            return ("bolt trap");
        case TRAP_SPEAR:
            return ("spear trap");
        case TRAP_AXE:
            return ("axe trap");
        case TRAP_BLADE:
            return ("blade trap");
        case TRAP_NET:
            return ("net trap");
        case TRAP_ALARM:
            return ("alarm trap");
        case TRAP_SHAFT:
            return ("shaft");
        case TRAP_TELEPORT:
            return ("teleportation trap");
        case TRAP_ZOT:
            return ("Zot trap");
        case TRAP_GOLUBRIA:
            return ("passage of Golubria");
        default:
            error_message_to_player();
            return ("undefined trap");
        }
    }

    switch (grid)
    {
    case DNGN_STONE_WALL:
        return ("stone wall");
    case DNGN_ROCK_WALL:
    case DNGN_SECRET_DOOR:
        if (you.level_type == LEVEL_PANDEMONIUM)
            return ("wall of the weird stuff which makes up Pandemonium");
        else
            return ("rock wall");
    case DNGN_SLIMY_WALL:
        return ("slime covered rock wall");
    case DNGN_PERMAROCK_WALL:
        return ("unnaturally hard rock wall");
    case DNGN_OPEN_SEA:
        return ("open sea");
    case DNGN_CLOSED_DOOR:
        return ("closed door");
    case DNGN_DETECTED_SECRET_DOOR:
        return ("detected secret door");
    case DNGN_METAL_WALL:
        return ("metal wall");
    case DNGN_GREEN_CRYSTAL_WALL:
        return ("wall of green crystal");
    case DNGN_CLEAR_ROCK_WALL:
        return ("translucent rock wall");
    case DNGN_CLEAR_STONE_WALL:
        return ("translucent stone wall");
    case DNGN_CLEAR_PERMAROCK_WALL:
        return ("translucent unnaturally hard rock wall");
    case DNGN_TREE:
        return ("tree");
    case DNGN_ORCISH_IDOL:
        if (you.species == SP_HILL_ORC)
           return ("idol of Beogh");
        else
           return ("orcish idol");
    case DNGN_WAX_WALL:
        return ("wall of solid wax");
    case DNGN_GRANITE_STATUE:
        return ("granite statue");
    case DNGN_LAVA:
        return ("Some lava");
    case DNGN_DEEP_WATER:
        return ("Some deep water");
    case DNGN_SHALLOW_WATER:
        return ("Some shallow water");
    case DNGN_UNDISCOVERED_TRAP:
    case DNGN_FLOOR:
    case DNGN_FLOOR_SPECIAL:
        return ("Floor");
    case DNGN_OPEN_DOOR:
        return ("open door");
    case DNGN_ESCAPE_HATCH_DOWN:
        return ("escape hatch in the floor");
    case DNGN_ESCAPE_HATCH_UP:
        return ("escape hatch in the ceiling");
    case DNGN_STONE_STAIRS_DOWN_I:
    case DNGN_STONE_STAIRS_DOWN_II:
    case DNGN_STONE_STAIRS_DOWN_III:
        return ("stone staircase leading down");
    case DNGN_STONE_STAIRS_UP_I:
    case DNGN_STONE_STAIRS_UP_II:
    case DNGN_STONE_STAIRS_UP_III:
        return ("stone staircase leading up");
    case DNGN_ENTER_HELL:
        return ("gateway to Hell");
    case DNGN_EXIT_HELL:
        return ("gateway back into the Dungeon");
    case DNGN_TRAP_MECHANICAL:
        return ("mechanical trap");
    case DNGN_TRAP_MAGICAL:
        return ("magical trap");
    case DNGN_TRAP_NATURAL:
        return ("natural trap");
    case DNGN_ENTER_SHOP:
        return ("shop");
    case DNGN_ABANDONED_SHOP:
        return ("abandoned shop");
    case DNGN_ENTER_LABYRINTH:
        return ("labyrinth entrance");
    case DNGN_ENTER_DIS:
        return ("gateway to the Iron City of Dis");
    case DNGN_ENTER_GEHENNA:
        return ("gateway to Gehenna");
    case DNGN_ENTER_COCYTUS:
        return ("gateway to the freezing wastes of Cocytus");
    case DNGN_ENTER_TARTARUS:
        return ("gateway to the decaying netherworld of Tartarus");
    case DNGN_ENTER_ABYSS:
        return ("one-way gate to the infinite horrors of the Abyss");
    case DNGN_EXIT_ABYSS:
        return ("gateway leading out of the Abyss");
    case DNGN_STONE_ARCH:
        return ("empty arch of ancient stone");
    case DNGN_ENTER_PANDEMONIUM:
        return ("one-way gate leading to the halls of Pandemonium");
    case DNGN_EXIT_PANDEMONIUM:
        return ("gate leading out of Pandemonium");
    case DNGN_TRANSIT_PANDEMONIUM:
        return ("gate leading to another region of Pandemonium");
    case DNGN_ENTER_DWARF_HALL:
        return ("staircase to the Dwarf Hall of Fallen Heroes");
    case DNGN_ENTER_ORCISH_MINES:
        return ("staircase to the Orcish Mines");
    case DNGN_ENTER_HIVE:
        return ("staircase to the Hive");
    case DNGN_ENTER_LAIR:
        return ("staircase to the Lair");
    case DNGN_ENTER_SLIME_PITS:
        return ("staircase to the Slime Pits");
    case DNGN_ENTER_VAULTS:
        return ("staircase to the Vaults");
    case DNGN_ENTER_CRYPT:
        return ("staircase to the Crypt");
    case DNGN_ENTER_HALL_OF_BLADES:
        return ("staircase to the Hall of Blades");
    case DNGN_ENTER_ZOT:
        return ("gate to the Realm of Zot");
    case DNGN_ENTER_TEMPLE:
        return ("staircase to the Ecumenical Temple");
    case DNGN_ENTER_SNAKE_PIT:
        return ("staircase to the Snake Pit");
    case DNGN_ENTER_ELVEN_HALLS:
        return ("staircase to the Elven Halls");
    case DNGN_ENTER_TOMB:
        return ("staircase to the Tomb");
    case DNGN_ENTER_SWAMP:
        return ("staircase to the Swamp");
    case DNGN_ENTER_SHOALS:
        return ("staircase to the Shoals");
    case DNGN_ENTER_PORTAL_VAULT:
        // The bazaar description should be set in the bazaar marker; this
        // is the description for a portal of unknown type.
        return ("gate leading to a distant place");
    case DNGN_EXIT_PORTAL_VAULT:
        return ("gate leading back to the Dungeon");
<<<<<<< HEAD

    case DNGN_TEMP_PORTAL:
        return ("portal to somewhere");

=======
    case DNGN_RETURN_FROM_DWARF_HALL:
>>>>>>> a655d7e8
    case DNGN_RETURN_FROM_ORCISH_MINES:
    case DNGN_RETURN_FROM_HIVE:
    case DNGN_RETURN_FROM_LAIR:
    case DNGN_RETURN_FROM_VAULTS:
    case DNGN_RETURN_FROM_TEMPLE:
        return ("staircase back to the Dungeon");
    case DNGN_RETURN_FROM_SLIME_PITS:
    case DNGN_RETURN_FROM_SNAKE_PIT:
    case DNGN_RETURN_FROM_SWAMP:
    case DNGN_RETURN_FROM_SHOALS:
        return ("staircase back to the Lair");
    case DNGN_RETURN_FROM_CRYPT:
    case DNGN_RETURN_FROM_HALL_OF_BLADES:
        return ("staircase back to the Vaults");
    case DNGN_RETURN_FROM_ELVEN_HALLS:
        return ("staircase back to the Mines");
    case DNGN_RETURN_FROM_TOMB:
        return ("staircase back to the Crypt");
    case DNGN_RETURN_FROM_ZOT:
        return ("gate leading back out of this place");

    // altars
    case DNGN_ALTAR_ZIN:
        return ("glowing silver altar of Zin");
    case DNGN_ALTAR_SHINING_ONE:
        return ("glowing golden altar of the Shining One");
    case DNGN_ALTAR_KIKUBAAQUDGHA:
        return ("ancient bone altar of Kikubaaqudgha");
    case DNGN_ALTAR_YREDELEMNUL:
        return ("basalt altar of Yredelemnul");
    case DNGN_ALTAR_XOM:
        return ("shimmering altar of Xom");
    case DNGN_ALTAR_VEHUMET:
        return ("radiant altar of Vehumet");
    case DNGN_ALTAR_OKAWARU:
        return ("iron altar of Okawaru");
    case DNGN_ALTAR_MAKHLEB:
        return ("burning altar of Makhleb");
    case DNGN_ALTAR_SIF_MUNA:
        return ("deep blue altar of Sif Muna");
    case DNGN_ALTAR_TROG:
        return ("bloodstained altar of Trog");
    case DNGN_ALTAR_NEMELEX_XOBEH:
        return ("sparkling altar of Nemelex Xobeh");
    case DNGN_ALTAR_ELYVILON:
        return ("white marble altar of Elyvilon");
    case DNGN_ALTAR_LUGONU:
        return ("corrupted altar of Lugonu");
    case DNGN_ALTAR_BEOGH:
        return ("roughly hewn altar of Beogh");
    case DNGN_ALTAR_JIYVA:
        return ("viscous altar of Jiyva");
    case DNGN_ALTAR_FEDHAS:
        return ("blossoming altar of Fedhas");
    case DNGN_ALTAR_CHEIBRIADOS:
        return ("snail-covered altar of Cheibriados");

    case DNGN_FOUNTAIN_BLUE:
        return ("fountain of clear blue water");
    case DNGN_FOUNTAIN_SPARKLING:
        return ("fountain of sparkling water");
    case DNGN_FOUNTAIN_BLOOD:
        return ("fountain of blood");
    case DNGN_DRY_FOUNTAIN_BLUE:
    case DNGN_DRY_FOUNTAIN_SPARKLING:
    case DNGN_DRY_FOUNTAIN_BLOOD:
    case DNGN_PERMADRY_FOUNTAIN:
        return ("dry fountain");
    default:
        return ("");
    }
}

std::string raw_feature_description(dungeon_feature_type grid,
                                    trap_type trap, bool base_desc)
{
    std::string base_str = _base_feature_desc(grid, trap);

    if (base_desc)
        return (base_str);

    desc_map::iterator i = base_desc_to_short.find(base_str);

    if (i != base_desc_to_short.end())
        return (i->second);

    return (base_str);
}

void set_feature_desc_short(dungeon_feature_type grid,
                            const std::string &desc)
{
    set_feature_desc_short(_base_feature_desc(grid, NUM_TRAPS), desc);
}

void set_feature_desc_short(const std::string &base_name,
                            const std::string &_desc)
{
    ASSERT(!base_name.empty());

    CrawlHashTable &props = env.properties;

    if (!props.exists(SHORT_DESC_KEY))
        props[SHORT_DESC_KEY].new_table();

    CrawlHashTable &desc_table = props[SHORT_DESC_KEY].get_table();

    if (_desc.empty())
    {
        base_desc_to_short.erase(base_name);
        desc_table.erase(base_name);
    }
    else
    {
        std::string desc = replace_all(_desc, "$BASE", base_name);
        base_desc_to_short[base_name] = desc;
        desc_table[base_name]         = desc;
    }
}

void setup_feature_descs_short()
{
    base_desc_to_short.clear();

    const CrawlHashTable &props = env.properties;

    if (!props.exists(SHORT_DESC_KEY))
        return;

    const CrawlHashTable &desc_table = props[SHORT_DESC_KEY].get_table();

    CrawlHashTable::const_iterator i;
    for (i = desc_table.begin(); i != desc_table.end(); ++i)
        base_desc_to_short[i->first] = i->second.get_string();
}

#ifndef DEBUG_DIAGNOSTICS
// Is a feature interesting enough to 'v'iew it, even if a player normally
// doesn't care about descriptions, i.e. does the description hold important
// information? (Yes, this is entirely subjective. --jpeg)
static bool _interesting_feature(dungeon_feature_type feat)
{
    return (get_feature_def(feat).flags & FFT_EXAMINE_HINT);
}
#endif

std::string feature_description(const coord_def& where, bool covering,
                                description_level_type dtype, bool add_stop,
                                bool base_desc)
{
    std::string marker_desc =
        env.markers.property_at(where, MAT_ANY, "feature_description");

    std::string covering_description = "";

    if (covering)
    {
        if (is_bloodcovered(where))
            covering_description = ", spattered with blood";
        else if (glowing_mold(where))
            covering_description = ", covered with glowing mold";
        else if (is_moldy(where))
            covering_description = ", covered with mold";
    }

    if (!marker_desc.empty())
    {
        marker_desc += covering_description;

        return thing_do_grammar(dtype, add_stop, false, marker_desc);
    }

    dungeon_feature_type grid = grd(where);
    if (grid == DNGN_SECRET_DOOR)
        grid = grid_secret_door_appearance(where);

    if (grid == DNGN_OPEN_DOOR || feat_is_closed_door(grid))
    {
        const std::string door_desc_prefix =
            env.markers.property_at(where, MAT_ANY,
                                    "door_description_prefix");
        const std::string door_desc_suffix =
            env.markers.property_at(where, MAT_ANY,
                                    "door_description_suffix");
        const std::string door_desc_noun =
            env.markers.property_at(where, MAT_ANY,
                                    "door_description_noun");
        const std::string door_desc_adj  =
            env.markers.property_at(where, MAT_ANY,
                                    "door_description_adjective");
        const std::string door_desc_veto =
            env.markers.property_at(where, MAT_ANY,
                                    "door_description_veto");

        std::set<coord_def> all_door;
        find_connected_identical(where, grd(where), all_door);
        const char *adj, *noun;
        get_door_description(all_door.size(), &adj, &noun);

        std::string desc;
        if (!door_desc_adj.empty())
            desc += door_desc_adj;
        else
            desc += adj;

        if (door_desc_veto.empty() || door_desc_veto != "veto")
        {
            desc += (grid == DNGN_OPEN_DOOR) ? "open " : "closed ";
            if (grid == DNGN_DETECTED_SECRET_DOOR)
                desc += "detected secret ";
        }

        desc += door_desc_prefix;

        if (!door_desc_noun.empty())
            desc += door_desc_noun;
        else
            desc += noun;

        desc += door_desc_suffix;

        desc += covering_description;

        return thing_do_grammar(dtype, add_stop, false, desc);
    }

    if (grid == DNGN_OPEN_SEA)
    {
        switch (dtype)
        {
        case DESC_CAP_A:   dtype = DESC_CAP_THE;   break;
        case DESC_NOCAP_A: dtype = DESC_NOCAP_THE; break;
        default: break;
        }
    }

    switch (grid)
    {
    case DNGN_TRAP_MECHANICAL:
    case DNGN_TRAP_MAGICAL:
    case DNGN_TRAP_NATURAL:
        return (feature_description(grid, get_trap_type(where),
                                    covering_description, dtype,
                                    add_stop, base_desc));
    case DNGN_ABANDONED_SHOP:
        return thing_do_grammar(dtype, add_stop, false, "An abandoned shop");

    case DNGN_ENTER_SHOP:
        return shop_name(where, add_stop);

    case DNGN_ENTER_PORTAL_VAULT:
        // Should have been handled at the top of the function.
        return (thing_do_grammar(
                    dtype, add_stop, false,
                    "UNAMED PORTAL VAULT ENTRY"));
    default:
        return (feature_description(grid, NUM_TRAPS, covering_description,
                                    dtype, add_stop, base_desc));
    }
}

static std::string _describe_monster_weapon(const monster_info& mi)
{
    std::string desc = "";
    std::string name1, name2;
    const item_def *weap = mi.inv[MSLOT_WEAPON].get();
    const item_def *alt  = mi.inv[MSLOT_ALT_WEAPON].get();

    if (weap)
    {
        name1 = weap->name(DESC_NOCAP_A, false, false, true,
                           false, ISFLAG_KNOW_CURSE);
    }
    if (alt && mi.two_weapons)
    {
        name2 = alt->name(DESC_NOCAP_A, false, false, true,
                          false, ISFLAG_KNOW_CURSE);
    }

    if (name1.empty() && !name2.empty())
        name1.swap(name2);

    if (name1 == name2 && weap)
    {
        item_def dup = *weap;
        ++dup.quantity;
        name1 = dup.name(DESC_NOCAP_A, false, false, true, true,
                         ISFLAG_KNOW_CURSE);
        name2.clear();
    }

    if (name1.empty())
        return (desc);

    desc += " wielding ";
    desc += name1;

    if (!name2.empty())
    {
        desc += " and ";
        desc += name2;
    }

    return (desc);
}

#ifdef DEBUG_DIAGNOSTICS
static std::string _stair_destination_description(const coord_def &pos)
{
    if (LevelInfo *linf = travel_cache.find_level_info(level_id::current()))
    {
        const stair_info *si = linf->get_stair(pos);
        if (si)
            return (" " + si->describe());
        else if (feat_is_stair(grd(pos)))
            return (" (unknown stair)");
    }
    return ("");
}
#endif

static std::string _mon_enchantments_string(const monster_info& mi)
{
    const std::vector<std::string> enchant_descriptors = mi.attributes();

    if (!enchant_descriptors.empty())
    {
        return std::string(mi.pronoun(PRONOUN_CAP))
            + " is "
            + comma_separated_line(enchant_descriptors.begin(),
                                   enchant_descriptors.end())
            + ".";
    }
    else
        return "";
}

static std::vector<std::string> _get_monster_behaviour_vector(const monster_info& mi)
{
    std::vector<std::string> descs;

    if (mi.is(MB_SLEEPING) || mi.is(MB_DORMANT))
        descs.push_back(mi.is(MB_CONFUSED) ? "sleepwalking" : "resting");
    else if (mi.is(MB_FLEEING))
        descs.push_back("retreating");
    else if (mi.attitude == ATT_HOSTILE && (mi.is(MB_UNAWARE) || mi.is(MB_WANDERING)))
        descs.push_back("hasn't noticed you");

    return descs;
}

// FIXME: this duplicates _get_monster_desc(). Unite them.
static std::vector<std::string> _get_monster_desc_vector(const monster_info& mi)
{
    std::vector<std::string> descs;

    if (mi.is(MB_MESMERIZING))
        descs.push_back("mesmerising");

    _append_container(descs, _get_monster_behaviour_vector(mi));

    if (mi.attitude == ATT_FRIENDLY)
        descs.push_back("friendly");
    else if (mi.attitude == ATT_GOOD_NEUTRAL)
        descs.push_back("peaceful");
    else if (mi.attitude != ATT_HOSTILE) // don't differentiate between permanent or not
        descs.push_back("indifferent");

    if (mi.is(MB_SUMMONED))
        descs.push_back("summoned");

    if (mi.is(MB_HALOED))
        descs.push_back("haloed");

    if (mi.intel() <= I_PLANT)
        descs.push_back("mindless");

    // Unknown shapeshifters shouldn't leak "chaotic".
    if (mi.is(MB_CHAOTIC))
        descs.push_back("chaotic");

    if (mi.is(MB_POSSESSABLE))
        descs.push_back("possessable"); // FIXME: better adjective
    else if (mi.is(MB_ENSLAVED))
        descs.push_back("disembodied soul");

    if (mi.fire_blocker)
    {
        descs.push_back("fire blocked by "
                        + feature_description(mi.fire_blocker, NUM_TRAPS, "",
                                              DESC_NOCAP_A, false));
    }

    return descs;
}

// Returns the description string for a given monster, including attitude
// and enchantments but not equipment or wounds.
static std::string _get_monster_desc(const monster_info& mi)
{
    std::string text    = "";
    std::string pronoun = mi.pronoun(PRONOUN_CAP);

    if (mi.is(MB_MESMERIZING))
        text += "You are mesmerised by her song.\n";

    if (mi.is(MB_SLEEPING) || mi.is(MB_DORMANT))
    {
        text += pronoun + " appears to be "
                + (mi.is(MB_CONFUSED) ? "sleepwalking"
                        : "resting")
                          + ".\n";
    }
    // Applies to both friendlies and hostiles
    else if (mi.is(MB_FLEEING))
        text += pronoun + " is retreating.\n";
    // hostile with target != you
    else if (mi.attitude == ATT_HOSTILE && (mi.is(MB_UNAWARE) || mi.is(MB_WANDERING)))
        text += pronoun + " doesn't appear to have noticed you.\n";

    if (mi.attitude == ATT_FRIENDLY)
        text += pronoun + " is friendly.\n";
    else if (mi.attitude == ATT_GOOD_NEUTRAL)
        text += pronoun + " seems to be peaceful towards you.\n";
    else if (mi.attitude != ATT_HOSTILE) // don't differentiate between permanent or not
        text += pronoun + " is indifferent to you.\n";

    if (mi.is(MB_SUMMONED))
        text += pronoun + " has been summoned.\n";

    if (mi.is(MB_HALOED))
        text += pronoun + " is illuminated by a divine halo.\n";

    if (mi.intel() <= I_PLANT)
        text += pronoun + " is mindless.\n";

    if (mi.is(MB_CHAOTIC))
        text += pronoun + " is chaotic.\n";

    if (mi.is(MB_POSSESSABLE))
    {
        text += std::string(mi.pronoun(PRONOUN_CAP_POSSESSIVE))
                + " soul is ripe for the taking.\n";
    }
    else if (mi.is(MB_ENSLAVED))
        text += pronoun + " is a disembodied soul.\n";

    if (mi.fire_blocker)
    {
        text += std::string("Your line of fire to ") + mi.pronoun(PRONOUN_OBJECTIVE)
              + " is blocked by "
              + feature_description(mi.fire_blocker, NUM_TRAPS, "",
                                    DESC_NOCAP_A)
              + "\n";
    }

    text += _mon_enchantments_string(mi);
    if (text[text.size() -1] == '\n')
        text = text.substr(0, text.size() - 1);
    return text;
}

static void _describe_monster(const monster_info& mi)
{
    // First print type and equipment.
    std::string text = get_monster_equipment_desc(mi) + ".";
    const std::string wounds_desc = mi.wounds_description_sentence();
    if (!wounds_desc.empty())
        text += " " + wounds_desc;

    mpr(text, MSGCH_EXAMINE);

    // Print the rest of the description.
    text = _get_monster_desc(mi);
    if (!text.empty())
        mpr(text, MSGCH_EXAMINE);
}

// This method is called in two cases:
// a) Monsters coming into view: "An ogre comes into view. It is wielding ..."
// b) Monster description via 'x': "An ogre, wielding a club, and wearing ..."
std::string get_monster_equipment_desc(const monster_info& mi, bool full_desc,
                                       description_level_type mondtype,
                                       bool print_attitude)
{
    std::string desc = "";
    if (mondtype != DESC_NONE)
    {
        if (print_attitude && mons_is_pghost(mi.type))
            desc = get_ghost_description(mi);
        else
            desc = mi.full_name(mondtype);

        if (print_attitude)
        {
            std::string str = "";
            if (mi.is(MB_CHARMED))
                str = "charmed";
            else if (mi.attitude == ATT_FRIENDLY)
                str = "friendly";
            else if (mi.attitude == ATT_GOOD_NEUTRAL)
                str = "peaceful";
            else if (mi.attitude != ATT_HOSTILE)
                str = "neutral";

            if (mi.is(MB_SUMMONED))
            {
                if (!str.empty())
                    str += ", ";
                str += "summoned";
            }

            if (mi.type == MONS_DANCING_WEAPON
                || mi.type == MONS_PANDEMONIUM_DEMON
                || mi.type == MONS_PLAYER_GHOST
                || mons_is_mimic(mi.type))
            {
                if (!str.empty())
                    str += " ";

                if (mi.type == MONS_DANCING_WEAPON)
                    str += "dancing weapon";
                else if (mi.type == MONS_PANDEMONIUM_DEMON)
                    str += "pandemonium demon";
                else if (mi.type == MONS_PLAYER_GHOST)
                    str += "ghost";
                else if (mi.type == MONS_PLAYER_ILLUSION)
                    str += "illusion";
                else
                    str += "mimic";
            }
            if (!str.empty())
                desc += " (" + str + ")";
        }
    }

    std::string weap = "";

    // We don't report rakshasa equipment in order not to give away the
    // true rakshasa when it summons. But Mara is fine, because his weapons
    // and armour are cloned with him.

    if (mi.type != MONS_DANCING_WEAPON)
    {
        weap = _describe_monster_weapon(mi);
    }

    if (!weap.empty())
    {
        if (full_desc)
            desc += ",";
        desc += weap;
    }

    // Print the rest of the equipment only for full descriptions.
    if (full_desc)
    {
        const item_def* mon_arm = mi.inv[MSLOT_ARMOUR].get();
        const item_def* mon_shd = mi.inv[MSLOT_SHIELD].get();
        const item_def* mon_qvr = mi.inv[MSLOT_MISSILE].get();
        const item_def* mon_alt = mi.inv[MSLOT_ALT_WEAPON].get();

        // _describe_monster_weapon already took care of this
        if (mi.two_weapons)
            mon_alt = 0;

        bool found_sth    = !weap.empty();

        if (mon_arm)
        {
            desc += ", ";
            if (found_sth && !mon_shd && !mon_qvr && !mon_alt)
            {
                desc += "and ";
            }
            desc += "wearing ";
            desc += mon_arm->name(DESC_NOCAP_A);
            if (!found_sth)
                found_sth = true;
        }

        if (mon_shd)
        {
            desc += ", ";
            if (found_sth && !mon_qvr && !mon_alt)
                desc += "and ";
            desc += "wearing ";
            desc += mon_shd->name(DESC_NOCAP_A);
            if (!found_sth)
                found_sth = true;
        }

        if (mon_qvr)
        {
            desc += ", ";
            if (found_sth && !mon_alt)
                desc += "and ";
            desc += "quivering ";
            desc += mon_qvr->name(DESC_NOCAP_A);
            if (!found_sth)
                found_sth = true;
        }

        if (mon_alt)
        {
            desc += ", ";
            if (found_sth)
                desc += "and ";
            desc += "carrying ";
            desc += mon_alt->name(DESC_NOCAP_A);
        }
    }

    return desc;
}

static void _print_cloud_desc(const coord_def where, bool &cloud_described)
{
    if (is_sanctuary(where))
    {
        mprf("This square lies inside a sanctuary%s.",
             silenced(where) ? ", and is shrouded in silence" : "");
    }
    else if (silenced(where))
        mpr("This square is shrouded in silence.");

    if (!cloud_described && env.cgrid(where) != EMPTY_CLOUD)
    {
        const int cloud_inspected = env.cgrid(where);

        mprf(MSGCH_EXAMINE, "There is a cloud of %s here.",
             cloud_name_at_index(cloud_inspected).c_str());

        cloud_described = true;
    }
}

#ifdef DEBUG_DIAGNOSTICS
static void _debug_describe_feature_at(const coord_def &where)
{
    const std::string feature_desc = feature_description(where, true);
    std::string marker;
    if (map_marker *mark = env.markers.find(where, MAT_ANY))
    {
        std::string desc = mark->debug_describe();
        if (desc.empty())
            desc = "?";
        marker = " (" + desc + ")";
    }
    const std::string traveldest = _stair_destination_description(where);
    std::string height_desc;
    if (env.heightmap.get())
        height_desc = make_stringf(" (height: %d)", (*env.heightmap)(where));
    const dungeon_feature_type feat = grd(where);

    std::string vault;
    const int map_index = env.level_map_ids(where);
    if (map_index != INVALID_MAP_INDEX)
    {
        const vault_placement &vp(*env.level_vaults[map_index]);
        const coord_def br = vp.pos + vp.size - 1;
        vault = make_stringf(" [Vault: %s (%d,%d)-(%d,%d) (%dx%d)]",
                             vp.map.name.c_str(),
                             vp.pos.x, vp.pos.y,
                             br.x, br.y,
                             vp.size.x, vp.size.y);
    }

    mprf(MSGCH_DIAGNOSTICS, "(%d,%d): %s - %s (%d/%s)%s%s%s%s",
         where.x, where.y,
         stringize_glyph(get_cell_glyph(where).ch).c_str(),
         feature_desc.c_str(),
         feat,
         dungeon_feature_name(feat),
         marker.c_str(),
         traveldest.c_str(),
         height_desc.c_str(),
         vault.c_str());
}
#endif

// Describe a cell, guaranteed to be in view.
static void _describe_cell(const coord_def& where, bool in_range)
{
    bool mimic_item = false;
    bool monster_described = false;
    bool cloud_described = false;
    bool item_described = false;

    if (where == you.pos() && !crawl_state.arena_suspended)
        mpr("You.", MSGCH_EXAMINE_FILTER);

    if (const monster* mon = monster_at(where))
    {
        if (_mon_exposed_in_water(mon))
        {
            mpr("There is a strange disturbance in the water here.",
                MSGCH_EXAMINE_FILTER);
        }
        else if (_mon_exposed_in_cloud(mon))
        {
            mpr("There is a strange disturbance in the cloud here.",
                MSGCH_EXAMINE_FILTER);
        }

#ifdef DEBUG_DIAGNOSTICS
        if (!mon->visible_to(&you))
            mpr("There is a non-visible monster here.", MSGCH_DIAGNOSTICS);
#else
        if (!mon->visible_to(&you))
            goto look_clouds;
#endif

        if (mons_is_unknown_mimic(mon))
        {
            const std::string name =
                    get_menu_colour_prefix_tags(get_mimic_item(mon),
                                                DESC_NOCAP_A);
            mprf(MSGCH_FLOOR_ITEMS, "You see %s here.", name.c_str());
            mimic_item = true;
            item_described = true;
        }
        else
        {
            monster_info mi(mon);
            _describe_monster(mi);

            if (!in_range)
            {
                mprf(MSGCH_EXAMINE_FILTER, "%s is out of range.",
                     mon->pronoun(PRONOUN_CAP).c_str());
            }
            monster_described = true;
        }

#if defined(DEBUG_DIAGNOSTICS) && defined(WIZARD)
        debug_stethoscope(mgrd(where));
#endif
        if (Hints.hints_left && hints_monster_interesting(mon))
        {
            std::string msg;
#ifdef USE_TILE
            msg = "(<w>Right-click</w> for more information.)";
#else
            msg = "(Press <w>v</w> for more information.)";
#endif
            mpr(msg);
        }
    }

#ifndef DEBUG_DIAGNOSTICS
  // removing warning
  look_clouds:
#endif

    _print_cloud_desc(where, cloud_described);

    int targ_item = you.visible_igrd(where);

    if (targ_item != NON_ITEM)
    {
        // If a mimic is on this square, we pretend it's the first item - bwr
        if (mimic_item)
            mpr("There is something else lying underneath.", MSGCH_FLOOR_ITEMS);
        else
        {
            std::string name = get_menu_colour_prefix_tags(mitm[targ_item],
                                                           DESC_NOCAP_A);
            mprf(MSGCH_FLOOR_ITEMS, "You see %s here.", name.c_str());

            if (mitm[ targ_item ].link != NON_ITEM)
            {
                mprf(MSGCH_FLOOR_ITEMS,
                     "There is something else lying underneath.");
            }
        }
        item_described = true;
    }

#ifdef DEBUG_DIAGNOSTICS
    _debug_describe_feature_at(where);
#else
    std::string feature_desc = feature_description(where, true);
    const bool bloody = is_bloodcovered(where);
    if (Hints.hints_left && hints_pos_interesting(where.x, where.y))
    {
#ifdef USE_TILE
        feature_desc += " (<w>Right-click</w> for more information.)";
#else
        feature_desc += " (Press <w>v</w> for more information.)";
#endif
        mpr(feature_desc);
    }
    else
    {
        const dungeon_feature_type feat = grd(where);

        if (_interesting_feature(feat))
        {
#ifdef USE_TILE
            feature_desc += " (Right-click for more information.)";
#else
            feature_desc += " (Press 'v' for more information.)";
#endif
        }

        // Suppress "Floor." if there's something on that square that we've
        // already described.
        if ((feat == DNGN_FLOOR || feat == DNGN_FLOOR_SPECIAL) && !bloody
            && (monster_described || item_described || cloud_described))
        {
            return;
        }

        msg_channel_type channel = MSGCH_EXAMINE;
        if (feat == DNGN_FLOOR || feat == DNGN_FLOOR_SPECIAL
            || feat_is_water(feat))
        {
            channel = MSGCH_EXAMINE_FILTER;
        }

        mpr(feature_desc.c_str(), channel);
    }
#endif
}

///////////////////////////////////////////////////////////////////////////
// targeting_behaviour

targeting_behaviour::targeting_behaviour(bool look_around)
    : just_looking(look_around), compass(false)
{
}

targeting_behaviour::~targeting_behaviour()
{
}

int targeting_behaviour::get_key()
{
    if (!crawl_state.is_replaying_keys())
        flush_input_buffer(FLUSH_BEFORE_COMMAND);

    flush_prev_message();
    msgwin_got_input();
    return unmangle_direction_keys(getchm(KMC_TARGETING), KMC_TARGETING,
                                   false, false);
}

command_type targeting_behaviour::get_command(int key)
{
    if (key == -1)
        key = get_key();

    command_type cmd = key_to_command(key, KMC_TARGETING);
    if (cmd >= CMD_MIN_TARGET && cmd < CMD_TARGET_CYCLE_TARGET_MODE)
        return (cmd);

#ifndef USE_TILE
    // Overrides the movement keys while mlist_targeting is active.
    if (crawl_state.mlist_targeting && isalower(key))
        return static_cast<command_type>(CMD_TARGET_CYCLE_MLIST + (key - 'a'));
#endif

    // XXX: hack
    if (cmd == CMD_TARGET_SELECT && key == ' ' && just_looking)
        cmd = CMD_TARGET_CANCEL;

    return (cmd);
}<|MERGE_RESOLUTION|>--- conflicted
+++ resolved
@@ -2936,14 +2936,9 @@
         return ("gate leading to a distant place");
     case DNGN_EXIT_PORTAL_VAULT:
         return ("gate leading back to the Dungeon");
-<<<<<<< HEAD
-
     case DNGN_TEMP_PORTAL:
         return ("portal to somewhere");
-
-=======
     case DNGN_RETURN_FROM_DWARF_HALL:
->>>>>>> a655d7e8
     case DNGN_RETURN_FROM_ORCISH_MINES:
     case DNGN_RETURN_FROM_HIVE:
     case DNGN_RETURN_FROM_LAIR:
