--- conflicted
+++ resolved
@@ -465,11 +465,9 @@
             1, 1,
         } },
     },
-<<<<<<< HEAD
     // GOD_UKAYAW,
-=======
+    peeve_map(),
     // GOD_HEPLIAKLQANA,
->>>>>>> e85a3524
     peeve_map(),
 };
 
@@ -866,7 +864,6 @@
         { DID_KILL_DEMON, KILL_DEMON_RESPONSE },
         { DID_KILL_HOLY, KILL_HOLY_RESPONSE },
     },
-<<<<<<< HEAD
     // GOD_UKAYAW
     {
         { DID_HURT_FOE, { 1, 1, 0, nullptr, [] (int &piety, int &denom, const monster* /*victim*/)
@@ -874,7 +871,6 @@
                 denom = 1;
             } } },
     },
-=======
     // GOD_HEPLIAKLQANA,
     {
         { DID_EXPLORATION, {
@@ -886,7 +882,6 @@
             }
         } },
     }
->>>>>>> e85a3524
 };
 
 /**
